# Use trusty for better performance (and avoiding mysql/postgres/solr gone issues on precise and container infra)
dist: trusty
sudo: required

language: php

services:
  - mysql
  - postgresql
  - redis-server

# Mysql isn't installed on trusty (only client is), so we need to specifically install it
addons:
  apt:
    packages:
    - mysql-server-5.6
    - mysql-client-core-5.6
    - mysql-client-5.6

cache:
  directories:
    - $HOME/.composer/cache/files

env:
  global:
    # For functional and acceptance tests
    - COMPOSE_FILE="doc/docker/base-dev.yml:doc/docker/selenium.yml"
    # In order to specify extra flags like ignoring platform reqs, using only stable packages and so on.
    - COMPOSER_FLAGS=""

matrix:
  fast_finish: true
  include:
# 7.1
    - php: 7.1
      env: TEST_CONFIG="phpunit.xml"
    - php: 7.1
      env: REST_TEST_CONFIG="phpunit-functional-rest.xml" SYMFONY_ENV=behat SYMFONY_DEBUG=1 SF_CMD="ez:behat:create-language 'pol-PL' 'Polish (polski)'"
    - php: 7.1
      env: BEHAT_OPTS="--profile=rest --tags=~@broken --suite=fullJson" SYMFONY_ENV=behat
    - php: 7.1
      env: SOLR_VERSION="6.4.2" TEST_CONFIG="phpunit-integration-legacy-solr.xml" CUSTOM_CACHE_POOL="singleredis" CORES_SETUP="shared" SOLR_CONFIG="vendor/ezsystems/ezplatform-solr-search-engine/lib/Resources/config/solr/schema.xml vendor/ezsystems/ezplatform-solr-search-engine/lib/Resources/config/solr/custom-fields-types.xml vendor/ezsystems/ezplatform-solr-search-engine/lib/Resources/config/solr/language-fieldtypes.xml"
    - php: 7.1
      env: TEST_CONFIG="phpunit-integration-legacy.xml" DB="postgresql" DATABASE="pgsql://postgres@localhost/testdb"
    - php: 7.1
      env: TEST_CONFIG="phpunit-integration-legacy.xml" DB="mysql" DATABASE="mysql://root@localhost/testdb"
# Disabled as it currently fails, integration tests are not written for language config awareness in Repo, should probably be opt in by test
#    - php: 7.1
#      env: TEST_CONFIG="phpunit-integration-legacy.xml" DB="mysql" DATABASE="mysql://root@localhost/testdb" REPOSITORY_SERVICE_ID="ezpublish.siteaccessaware.repository"
# 7.2
    - php: 7.2
      env: TEST_CONFIG="phpunit.xml"
# 7.3
    - php: 7.3
      env: TEST_CONFIG="phpunit.xml"
<<<<<<< HEAD
    - name: Legacy Storage engine tests with MariaDB 10.3
      php: 7.3
      env: TEST_CONFIG="phpunit-integration-legacy.xml" DB="mariadb" DATABASE="mysql://root@localhost/testdb"
      addons:
        mariadb: 10.3

=======
    - name: 'Code Style Check'
      php: 7.3
      env: CHECK_CS=1
>>>>>>> 30552d58

# test only master, stable branches and pull requests
branches:
  only:
    - master
    - /^\d.\d+$/

# setup requirements for running unit/integration/behat tests
before_install:
  # Disable memory_limit for composer
  - echo "memory_limit=-1" >> ~/.phpenv/versions/$(phpenv version-name)/etc/conf.d/travis.ini
  # Disable XDebug for all jobs as we don't generate test coverge on travis
  - phpenv config-rm xdebug.ini
  # make sure we use UTF-8 encoding
  - echo "default_charset=UTF-8" >> ~/.phpenv/versions/$(phpenv version-name)/etc/conf.d/travis.ini
  # Install igbinary & lzf PHP extensions if necessary
  - if [ "$ENABLE_IGBINARY" = true ] ; then pecl install igbinary ; fi
  - if [ "$ENABLE_LZF" = true ] ; then printf "no\n" | pecl install lzf ; fi
  # Prepare system
  - if [ "$TEST_CONFIG" != "" ] ; then ./bin/.travis/prepare_unittest.sh ; fi
  - if [ "$BEHAT_OPTS" != "" ] || [ "$REST_TEST_CONFIG" != "" ] ; then ./bin/.travis/prepare_behat.sh ; fi
  # Execute Symfony command if specified
  - if [ "$SF_CMD" != "" ] ; then cd "$HOME/build/ezplatform"; docker-compose exec --user www-data app sh -c "bin/console $SF_CMD" ; fi
  # Detecting timezone issues by testing on random timezone
  - TEST_TIMEZONES=("America/New_York" "Asia/Calcutta" "UTC")
  - TEST_TIMEZONE=${TEST_TIMEZONES["`shuf -i 0-2 -n 1`"]}

install:
  - if [ "$TEST_CONFIG" != "" -o "$CHECK_CS" = "1" ] ; then travis_retry composer install --no-progress --no-interaction --prefer-dist $COMPOSER_FLAGS; fi
  # Setup Solr search if asked for
  - if [ "$TEST_CONFIG" = "phpunit-integration-legacy-solr.xml" ] ; then ./vendor/ezsystems/ezplatform-solr-search-engine/bin/.travis/init_solr.sh; fi

# execute phpunit or behat as the script command
script:
  - if [ "$TEST_CONFIG" != "" ] ; then php -d date.timezone=$TEST_TIMEZONE -d memory_limit=-1 vendor/bin/phpunit -c $TEST_CONFIG ; fi
  - if [ "$BEHAT_OPTS" != "" ] ; then cd "$HOME/build/ezplatform"; docker-compose exec --user www-data app sh -c "bin/behat $BEHAT_OPTS" ; fi
  - if [ "$REST_TEST_CONFIG" != "" ] ; then cd "$HOME/build/ezplatform"; docker-compose exec --user www-data app sh -c "php -d date.timezone=$TEST_TIMEZONE -d memory_limit=-1 bin/phpunit -v vendor/ezsystems/ezpublish-kernel/eZ/Bundle/EzPublishRestBundle/Tests/Functional"  ; fi
  - if [ "$CHECK_CS" = "1" ] ; then ./bin/.travis/check_code_style.sh; fi

notifications:
  slack:
    rooms:
      - secure: Xb/nKrA5C4E5pNZulEVht1fT4gsOgoQp9WDNWVSBXz8i8JVPUZo20MtKt67pXK2SmxXbgY8aWbHrD1Y3Lv5YLUCHPJQKVxFiDLTh7sACxvHoEa8EuLiQo9naitMSXL1S4PaC8ptaVn9fe2Fwfg+ydSFLCsFDa+qmdBYjNaf8W4M=
      - secure: qEgnhpVaWJZQNvJRisv5Kb1vfuZ4H0LjPGWdTk9Q1+MmQMhv/zGV1Z/H1+FEmxlZxk7zrC5ooLs5+K5Nf24XycAM1yczYWGBWJa0P+WKO1KfPx/NbOdSugXIKfbW4JcmwY5mpxPHf+9nUbEOv6zu3cOhWJg41MbTLcGRle+NZVc=
    on_success: change
    on_failure: always
    on_pull_requests: false

# reduce depth (history) of git checkout
git:
  depth: 30<|MERGE_RESOLUTION|>--- conflicted
+++ resolved
@@ -53,18 +53,14 @@
 # 7.3
     - php: 7.3
       env: TEST_CONFIG="phpunit.xml"
-<<<<<<< HEAD
     - name: Legacy Storage engine tests with MariaDB 10.3
       php: 7.3
       env: TEST_CONFIG="phpunit-integration-legacy.xml" DB="mariadb" DATABASE="mysql://root@localhost/testdb"
       addons:
         mariadb: 10.3
-
-=======
     - name: 'Code Style Check'
       php: 7.3
       env: CHECK_CS=1
->>>>>>> 30552d58
 
 # test only master, stable branches and pull requests
 branches:
