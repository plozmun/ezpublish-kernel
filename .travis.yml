--- conflicted
+++ resolved
@@ -50,21 +50,16 @@
 # 7.2
     - php: 7.2
       env: TEST_CONFIG="phpunit.xml"
-    - php: 7.2
-      env: ELASTICSEARCH_VERSION="1.4.2" TEST_CONFIG="phpunit-integration-legacy-elasticsearch.xml"
 # 7.3
     # Temp: Need to use --ignore-platform-reqs due to: https://github.com/FriendsOfPHP/PHP-CS-Fixer/issues/3697
     - php: 7.3
       env: TEST_CONFIG="phpunit.xml" COMPOSER_FLAGS="--ignore-platform-reqs"
-<<<<<<< HEAD
     - name: Legacy Storage engine tests with MariaDB 10.3
       php: 7.3
       env: TEST_CONFIG="phpunit-integration-legacy.xml" DB="mariadb" DATABASE="mysql://root@localhost/testdb" COMPOSER_FLAGS="--ignore-platform-reqs"
       addons:
         mariadb: 10.3
 
-=======
->>>>>>> 0cf38eae
 
 # test only master, stable branches and pull requests
 branches:
