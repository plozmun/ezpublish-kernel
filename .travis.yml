--- conflicted
+++ resolved
@@ -59,15 +59,9 @@
     - /^\d.\d+$/
 
 # setup requirements for running unit/integration/behat tests
-<<<<<<< HEAD
-before_script:
+before_install:
   # Disable memory_limit for composer
   - echo "memory_limit=-1" >> ~/.phpenv/versions/$(phpenv version-name)/etc/conf.d/travis.ini
-=======
-before_install:
-  # Disable memory_limit for composer in PHP 5.6
-  - echo "memory_limit=-1" >> ~/.phpenv/versions/5.6/etc/conf.d/travis.ini
->>>>>>> 87c7b3de
   # Install igbinary & lzf PHP extensions if necessary
   - if [ "$ENABLE_IGBINARY" = true ] ; then pecl install igbinary ; fi
   - if [ "$ENABLE_LZF" = true ] ; then printf "no\n" | pecl install lzf ; fi
