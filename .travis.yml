# Use trusty for better performance (and avoiding mysql/postgres/solr gone issues on precise and container infra)
dist: trusty
sudo: required

language: php

services:
  - mysql
  - postgresql
  - redis-server

# Mysql isn't installed on trusty (only client is), so we need to specifically install it
addons:
  apt:
    packages:
    - mysql-server-5.6
    - mysql-client-core-5.6
    - mysql-client-5.6

cache:
  directories:
    - $HOME/.composer/cache/files

env:
  global:
    # For functional and acceptance tests
    - COMPOSE_FILE="doc/docker/base-dev.yml:doc/docker/selenium.yml"
    # In order to specify extra flags like ignoring platform reqs, using only stable packages and so on.
    - COMPOSER_FLAGS=""
    - COMPOSER_MEMORY_LIMIT=4G

matrix:
  fast_finish: true
  include:
# 7.3
    - php: 7.3
      env: TEST_CONFIG="phpunit.xml"
    - name: "Kernel Behat Core tests"
      env:
        - COMPOSE_FILE="doc/docker/base-dev.yml:doc/docker/selenium.yml"
        - BEHAT_OPTS="--profile=core --tags=~@broken"
        - APP_ENV=behat
        - APP_DEBUG=1
    - php: 7.3
      env: SOLR_VERSION="6.4.2" TEST_CONFIG="phpunit-integration-legacy-solr.xml" CUSTOM_CACHE_POOL="singleredis" CORES_SETUP="shared" SOLR_CONFIG="vendor/ezsystems/ezplatform-solr-search-engine/lib/Resources/config/solr/schema.xml vendor/ezsystems/ezplatform-solr-search-engine/lib/Resources/config/solr/custom-fields-types.xml vendor/ezsystems/ezplatform-solr-search-engine/lib/Resources/config/solr/language-fieldtypes.xml"
    - php: 7.3
      env: TEST_CONFIG="phpunit-integration-legacy.xml" DB="postgresql" DATABASE="pgsql://postgres@localhost/testdb"
    - php: 7.3
      env: TEST_CONFIG="phpunit-integration-legacy.xml" DB="mysql" DATABASE="mysql://root@localhost/testdb"
# Disabled as it currently fails, integration tests are not written for language config awareness in Repo, should probably be opt in by test
#    - php: 7.3
#      env: TEST_CONFIG="phpunit-integration-legacy.xml" DB="mysql" DATABASE="mysql://root@localhost/testdb" REPOSITORY_SERVICE_ID="ezpublish.siteaccessaware.repository"
<<<<<<< HEAD
=======
# 7.2
    - php: 7.2
      env: TEST_CONFIG="phpunit.xml"
# 7.3
    - php: 7.3
      env: TEST_CONFIG="phpunit.xml"
    - name: Legacy Storage engine tests with MariaDB 10.3
      php: 7.3
      env: TEST_CONFIG="phpunit-integration-legacy.xml" DB="mariadb" DATABASE="mysql://root@localhost/testdb"
      addons:
        mariadb: 10.3
    - name: 'Code Style Check'
      php: 7.3
      env: CHECK_CS=1
>>>>>>> 96f85fac

# test only master, stable branches and pull requests
branches:
  only:
    - master
    - /^\d.\d+$/

# setup requirements for running unit/integration/behat tests
before_install:
  # Disable memory_limit for composer
  - echo "memory_limit=-1" >> ~/.phpenv/versions/$(phpenv version-name)/etc/conf.d/travis.ini
  # Disable XDebug for all jobs as we don't generate test coverge on travis
  - phpenv config-rm xdebug.ini
  # make sure we use UTF-8 encoding
  - echo "default_charset=UTF-8" >> ~/.phpenv/versions/$(phpenv version-name)/etc/conf.d/travis.ini
  # Install igbinary & lzf PHP extensions if necessary
  - if [ "$ENABLE_IGBINARY" = true ] ; then pecl install igbinary ; fi
  - if [ "$ENABLE_LZF" = true ] ; then printf "no\n" | pecl install lzf ; fi
  # Prepare system
  - if [ "$TEST_CONFIG" != "" ] ; then ./bin/.travis/prepare_unittest.sh ; fi
  - if [ "$BEHAT_OPTS" != "" ] ; then ./bin/.travis/prepare_behat.sh ; fi
  # Execute Symfony command if specified
  - if [ "$SF_CMD" != "" ] ; then cd "$HOME/build/ezplatform"; docker-compose exec --user www-data app sh -c "bin/console $SF_CMD" ; fi
  # Detecting timezone issues by testing on random timezone
  - TEST_TIMEZONES=("America/New_York" "Asia/Calcutta" "UTC")
  - TEST_TIMEZONE=${TEST_TIMEZONES["`shuf -i 0-2 -n 1`"]}

install:
  - if [ "$TEST_CONFIG" != "" -o "$CHECK_CS" = "1" ] ; then travis_retry composer install --no-progress --no-interaction --prefer-dist $COMPOSER_FLAGS; fi
  # Setup Solr search if asked for
  - if [ "$TEST_CONFIG" = "phpunit-integration-legacy-solr.xml" ] ; then ./vendor/ezsystems/ezplatform-solr-search-engine/bin/.travis/init_solr.sh; fi

# execute phpunit or behat as the script command
script:
  - if [ "$TEST_CONFIG" != "" ] ; then php -d date.timezone=$TEST_TIMEZONE -d memory_limit=-1 vendor/bin/phpunit -c $TEST_CONFIG ; fi
  - if [ "$BEHAT_OPTS" != "" ] ; then cd "$HOME/build/ezplatform"; docker-compose exec --user www-data app sh -c "bin/behat $BEHAT_OPTS" ; fi
<<<<<<< HEAD
=======
  - if [ "$REST_TEST_CONFIG" != "" ] ; then cd "$HOME/build/ezplatform"; docker-compose exec --user www-data app sh -c "php -d date.timezone=$TEST_TIMEZONE -d memory_limit=-1 bin/phpunit -v vendor/ezsystems/ezpublish-kernel/eZ/Bundle/EzPublishRestBundle/Tests/Functional"  ; fi
  - if [ "$CHECK_CS" = "1" ] ; then ./bin/.travis/check_code_style.sh; fi
>>>>>>> 96f85fac

notifications:
  slack:
    rooms:
      - secure: Xb/nKrA5C4E5pNZulEVht1fT4gsOgoQp9WDNWVSBXz8i8JVPUZo20MtKt67pXK2SmxXbgY8aWbHrD1Y3Lv5YLUCHPJQKVxFiDLTh7sACxvHoEa8EuLiQo9naitMSXL1S4PaC8ptaVn9fe2Fwfg+ydSFLCsFDa+qmdBYjNaf8W4M=
      - secure: qEgnhpVaWJZQNvJRisv5Kb1vfuZ4H0LjPGWdTk9Q1+MmQMhv/zGV1Z/H1+FEmxlZxk7zrC5ooLs5+K5Nf24XycAM1yczYWGBWJa0P+WKO1KfPx/NbOdSugXIKfbW4JcmwY5mpxPHf+9nUbEOv6zu3cOhWJg41MbTLcGRle+NZVc=
    on_success: change
    on_failure: always
    on_pull_requests: false

# reduce depth (history) of git checkout
git:
  depth: 30<|MERGE_RESOLUTION|>--- conflicted
+++ resolved
@@ -50,23 +50,9 @@
 # Disabled as it currently fails, integration tests are not written for language config awareness in Repo, should probably be opt in by test
 #    - php: 7.3
 #      env: TEST_CONFIG="phpunit-integration-legacy.xml" DB="mysql" DATABASE="mysql://root@localhost/testdb" REPOSITORY_SERVICE_ID="ezpublish.siteaccessaware.repository"
-<<<<<<< HEAD
-=======
-# 7.2
-    - php: 7.2
-      env: TEST_CONFIG="phpunit.xml"
-# 7.3
-    - php: 7.3
-      env: TEST_CONFIG="phpunit.xml"
-    - name: Legacy Storage engine tests with MariaDB 10.3
-      php: 7.3
-      env: TEST_CONFIG="phpunit-integration-legacy.xml" DB="mariadb" DATABASE="mysql://root@localhost/testdb"
-      addons:
-        mariadb: 10.3
     - name: 'Code Style Check'
       php: 7.3
       env: CHECK_CS=1
->>>>>>> 96f85fac
 
 # test only master, stable branches and pull requests
 branches:
@@ -103,11 +89,7 @@
 script:
   - if [ "$TEST_CONFIG" != "" ] ; then php -d date.timezone=$TEST_TIMEZONE -d memory_limit=-1 vendor/bin/phpunit -c $TEST_CONFIG ; fi
   - if [ "$BEHAT_OPTS" != "" ] ; then cd "$HOME/build/ezplatform"; docker-compose exec --user www-data app sh -c "bin/behat $BEHAT_OPTS" ; fi
-<<<<<<< HEAD
-=======
-  - if [ "$REST_TEST_CONFIG" != "" ] ; then cd "$HOME/build/ezplatform"; docker-compose exec --user www-data app sh -c "php -d date.timezone=$TEST_TIMEZONE -d memory_limit=-1 bin/phpunit -v vendor/ezsystems/ezpublish-kernel/eZ/Bundle/EzPublishRestBundle/Tests/Functional"  ; fi
   - if [ "$CHECK_CS" = "1" ] ; then ./bin/.travis/check_code_style.sh; fi
->>>>>>> 96f85fac
 
 notifications:
   slack:
