--- conflicted
+++ resolved
@@ -52,17 +52,13 @@
       env: TEST_CONFIG="phpunit.xml"
 # 7.3
     - php: 7.3
-<<<<<<< HEAD
-      env: TEST_CONFIG="phpunit.xml" COMPOSER_FLAGS="--ignore-platform-reqs"
+      env: TEST_CONFIG="phpunit.xml"
     - name: Legacy Storage engine tests with MariaDB 10.3
       php: 7.3
-      env: TEST_CONFIG="phpunit-integration-legacy.xml" DB="mariadb" DATABASE="mysql://root@localhost/testdb" COMPOSER_FLAGS="--ignore-platform-reqs"
+      env: TEST_CONFIG="phpunit-integration-legacy.xml" DB="mariadb" DATABASE="mysql://root@localhost/testdb"
       addons:
         mariadb: 10.3
 
-=======
-      env: TEST_CONFIG="phpunit.xml"
->>>>>>> 30e2fca3
 
 # test only master, stable branches and pull requests
 branches:
