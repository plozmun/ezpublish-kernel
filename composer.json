{
    "name": "ezsystems/ezpublish-kernel",
    "description": "eZ Publish API and kernel. This is the heart of eZ Publish 5.",
    "version": "5.1-dev",
    "homepage": "http://share.ez.no",
    "license": "GPL-2.0",
    "require": {
        "php": ">=5.3.3",
        "zetacomponents/archive": "dev-master",
        "zetacomponents/authentication": "dev-master",
        "zetacomponents/cache": "dev-master",
        "zetacomponents/configuration": "dev-master",
        "zetacomponents/console-tools": "dev-master",
        "zetacomponents/database": "dev-master",
        "zetacomponents/debug": "dev-master",
        "zetacomponents/event-log": "1.4",
        "zetacomponents/feed": "dev-master",
        "zetacomponents/image-conversion": "dev-master",
        "zetacomponents/mail": "dev-master",
        "zetacomponents/mvc-tools": "dev-master",
        "zetacomponents/mvc-authentication-tiein": "dev-master",
        "zetacomponents/persistent-object": "dev-master",
        "zetacomponents/php-generator": "dev-master",
        "zetacomponents/signal-slot": "dev-master",
        "zetacomponents/system-information": "dev-master",
        "zetacomponents/webdav": "1.1.3",
        "symfony/symfony": "2.2.0-RC2",
        "symfony-cmf/routing": "1.0.*",
        "qafoo/rmf": "1.0.0",
        "kriswallsmith/buzz": "dev-master",
        "tedivm/stash-bundle": "dev-sf22"
    },
    "require-dev": {
        "ezsystems/ezpublish-legacy": "dev-master",
        "mikey179/vfsStream": "1.1.0"
    },
<<<<<<< HEAD
    "repositories": [
        {
            "type": "vcs",
            "url": "https://github.com/andrerom/TedivmStashBundle"
        }
    ],
=======
    "replace": {
        "ezsystems/ezpublish": "*"
    },
>>>>>>> 3105e5d4
    "autoload": {
        "psr-0": {
            "eZ": ""
        }
    },
    "minimum-stability": "dev",
    "config": {
        "process-timeout": 3000
    }
}<|MERGE_RESOLUTION|>--- conflicted
+++ resolved
@@ -34,18 +34,15 @@
         "ezsystems/ezpublish-legacy": "dev-master",
         "mikey179/vfsStream": "1.1.0"
     },
-<<<<<<< HEAD
     "repositories": [
         {
             "type": "vcs",
             "url": "https://github.com/andrerom/TedivmStashBundle"
         }
     ],
-=======
     "replace": {
         "ezsystems/ezpublish": "*"
     },
->>>>>>> 3105e5d4
     "autoload": {
         "psr-0": {
             "eZ": ""
