--- conflicted
+++ resolved
@@ -29,13 +29,8 @@
         "ocramius/proxy-manager": "~1.0",
         "doctrine/doctrine-bundle": "~1.3",
         "liip/imagine-bundle": "~1.0",
-<<<<<<< HEAD
         "oneup/flysystem-bundle": "^1.0",
-        "friendsofsymfony/http-cache-bundle": ">=1.2, <=1.3.6",
-=======
-        "oneup/flysystem-bundle": "~0.4",
         "friendsofsymfony/http-cache-bundle": "~1.2|^1.3.8",
->>>>>>> f2d4fa52
         "sensio/framework-extra-bundle": "~3.0"
     },
     "require-dev": {
