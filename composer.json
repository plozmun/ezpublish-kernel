{
    "name": "ezsystems/ezpublish-kernel",
    "description": "Kernel used by ezsystems/ezplatform and derivatives. Provides the Content Repository, its APIs, and the application's Symfony framework integration.",
    "homepage": "https://ezplatform.com",
    "license": "GPL-2.0",
    "suggest": {
        "php-64bit": "For support of more than 30 languages, a 64bit php installation on all involved prod/dev machines is required"
    },
    "require": {
        "php": "^7.1",
        "ext-ctype": "*",
        "ext-fileinfo": "*",
        "ext-intl": "*",
        "ext-json": "*",
        "ext-mbstring": "*",
        "ext-PDO": "*",
        "ext-SPL": "*",
        "ext-xsl": "*",
<<<<<<< HEAD
        "symfony/symfony": "^3.3",
=======
        "zetacomponents/mail": "~1.8",
        "symfony/symfony": "~2.7.38 | ~2.8.31 | ^3.3.13",
>>>>>>> 254dd2ca
        "symfony-cmf/routing": "~1.1",
        "kriswallsmith/buzz": ">=0.9",
        "sensio/distribution-bundle": "^5.0",
        "nelmio/cors-bundle": "^1.3.3",
        "hautelook/templated-uri-bundle": "~1.0 | ~2.0",
        "pagerfanta/pagerfanta": "~1.0",
        "ocramius/proxy-manager": "^1.0|^2.0",
        "doctrine/doctrine-bundle": "~1.3",
        "liip/imagine-bundle": "~1.0",
        "ircmaxell/password-compat": "^1.0",
        "oneup/flysystem-bundle": "^1.0|^2.0",
        "friendsofsymfony/http-cache-bundle": "~1.2|^1.3.8",
        "sensio/framework-extra-bundle": "~3.0",
        "jms/translation-bundle": "^1.0",
        "twig/twig": "~1.27|~2.0"
    },
    "require-dev": {
        "friendsofphp/php-cs-fixer": "~2.7.1",
        "mikey179/vfsStream": "1.1.0",
        "phpunit/phpunit": "^5.7",
        "matthiasnoback/symfony-dependency-injection-test": "~1.0",
        "symfony/assetic-bundle": "~2.3",
        "ezsystems/behatbundle": "^6.1"
    },
    "replace": {
        "ezsystems/ezpublish": "*",
        "ezsystems/ezpublish-api": "self.version",
        "ezsystems/ezpublish-spi": "self.version"
    },
    "autoload": {
        "psr-4": {
            "EzSystems\\PlatformInstallerBundle\\": "eZ/Bundle/PlatformInstallerBundle/src",
            "EzSystems\\PlatformBehatBundle\\": "eZ/Bundle/PlatformBehatBundle"
        },
        "psr-0": {
            "eZ": ""
        }
    },
    "config": {
        "process-timeout": 3000,
        "platform": {
            "php": "7.1"
        }
    },
    "scripts": {
        "fix-cs": "@php ./vendor/bin/php-cs-fixer fix -v --show-progress=estimating"
    },
    "extra": {
        "_ci_branch-comment_": "Keep ci branch up-to-date with master or branch if on stable. ci is never on github but convention used for ci behat testing!",
        "_ezplatform_branch_for_behat_tests_comment_": "ezplatform branch to use to run Behat tests",
        "_ezplatform_branch_for_behat_tests": "2.0",
        "branch-alias": {
            "dev-master": "7.0.x-dev",
            "dev-tmp_ci_branch": "7.0.x-dev"
        }
    }
}<|MERGE_RESOLUTION|>--- conflicted
+++ resolved
@@ -16,12 +16,7 @@
         "ext-PDO": "*",
         "ext-SPL": "*",
         "ext-xsl": "*",
-<<<<<<< HEAD
-        "symfony/symfony": "^3.3",
-=======
-        "zetacomponents/mail": "~1.8",
-        "symfony/symfony": "~2.7.38 | ~2.8.31 | ^3.3.13",
->>>>>>> 254dd2ca
+        "symfony/symfony": "^3.3.13",
         "symfony-cmf/routing": "~1.1",
         "kriswallsmith/buzz": ">=0.9",
         "sensio/distribution-bundle": "^5.0",
