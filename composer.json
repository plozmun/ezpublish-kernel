--- conflicted
+++ resolved
@@ -35,17 +35,11 @@
         "twig/twig": "^2.10"
     },
     "require-dev": {
-<<<<<<< HEAD
         "brianium/paratest": "^2.2",
         "jenner/simple_fork": "^1.2",
-        "friendsofphp/php-cs-fixer": "~2.15.0",
+        "friendsofphp/php-cs-fixer": "2.15.3",
         "phpunit/phpunit": "^7.0",
         "matthiasnoback/symfony-dependency-injection-test": "~3.0",
-=======
-        "friendsofphp/php-cs-fixer": "2.15.3",
-        "phpunit/phpunit": "^5.7",
-        "matthiasnoback/symfony-dependency-injection-test": "~1.0",
->>>>>>> 00b37f1c
         "symfony/assetic-bundle": "~2.8.2",
         "ezsystems/behatbundle": "^6.4"
     },
