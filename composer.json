{
    "name": "ezsystems/ezpublish-kernel",
    "description": "Kernel used by ezsystems/ezplatform and derivatives. Provides the Content Repository, its APIs, and the application's Symfony framework integration.",
    "homepage": "https://ezplatform.com",
    "license": "GPL-2.0-only",
    "suggest": {
        "php-64bit": "For support of more than 30 languages, a 64bit php installation on all involved prod/dev machines is required"
    },
    "require": {
        "php": "^7.1",
        "ext-ctype": "*",
        "ext-fileinfo": "*",
        "ext-intl": "*",
        "ext-json": "*",
        "ext-mbstring": "*",
        "ext-PDO": "*",
        "ext-SPL": "*",
        "ext-xsl": "*",
        "ext-curl": "*",
        "symfony/symfony": "^3.4",
        "symfony-cmf/routing": "^1.1|^2.0",
        "kriswallsmith/buzz": "~0.17.0",
        "sensio/distribution-bundle": "^5.0",
        "nelmio/cors-bundle": "^1.3.3",
        "hautelook/templated-uri-bundle": "^2.0",
        "pagerfanta/pagerfanta": "~1.0",
        "ocramius/proxy-manager": "^2.0",
        "doctrine/doctrine-bundle": "~1.3",
        "liip/imagine-bundle": "~1.0",
        "oneup/flysystem-bundle": "^3.0",
        "friendsofsymfony/http-cache-bundle": "^1.3.8|^2.1.0",
        "sensio/framework-extra-bundle": "^5.1",
        "jms/translation-bundle": "^1.0",
        "twig/twig": "~1.27|~2.0"
    },
    "require-dev": {
        "friendsofphp/php-cs-fixer": "~2.7.1",
        "phpunit/phpunit": "^7.0",
        "matthiasnoback/symfony-dependency-injection-test": "~3.0",
        "symfony/assetic-bundle": "~2.3",
        "ezsystems/behatbundle": "^6.1"
    },
    "conflict": {
        "symfony/symfony": "3.4.7",
        "doctrine/dbal": "2.7.0"
    },
    "replace": {
        "ezsystems/ezpublish": "*",
        "ezsystems/ezpublish-api": "self.version",
        "ezsystems/ezpublish-spi": "self.version"
    },
    "autoload": {
        "psr-4": {
            "EzSystems\\PlatformInstallerBundle\\": "eZ/Bundle/PlatformInstallerBundle/src",
            "EzSystems\\PlatformBehatBundle\\": "eZ/Bundle/PlatformBehatBundle"
        },
        "psr-0": {
            "eZ": ""
        }
    },
    "config": {
        "process-timeout": 3000,
        "platform": {
            "php": "7.1"
        }
    },
    "scripts": {
        "fix-cs": "@php ./vendor/bin/php-cs-fixer fix -v --show-progress=estimating"
    },
    "extra": {
        "_ci_branch-comment_": "Keep ci branch up-to-date with master or branch if on stable. ci is never on github but convention used for ci behat testing!",
        "_ezplatform_branch_for_behat_tests_comment_": "ezplatform branch to use to run Behat tests",
        "_ezplatform_branch_for_behat_tests": "master",
        "branch-alias": {
<<<<<<< HEAD
            "dev-master": "7.2.x-dev",
            "dev-tmp_ci_branch": "7.2.x-dev"
=======
            "dev-master": "7.1.x-dev",
            "dev-tmp_ci_branch": "7.1.x-dev"
>>>>>>> 8f3aafbf
        }
    }
}<|MERGE_RESOLUTION|>--- conflicted
+++ resolved
@@ -72,13 +72,8 @@
         "_ezplatform_branch_for_behat_tests_comment_": "ezplatform branch to use to run Behat tests",
         "_ezplatform_branch_for_behat_tests": "master",
         "branch-alias": {
-<<<<<<< HEAD
             "dev-master": "7.2.x-dev",
             "dev-tmp_ci_branch": "7.2.x-dev"
-=======
-            "dev-master": "7.1.x-dev",
-            "dev-tmp_ci_branch": "7.1.x-dev"
->>>>>>> 8f3aafbf
         }
     }
 }