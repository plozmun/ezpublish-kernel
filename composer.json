--- conflicted
+++ resolved
@@ -39,15 +39,8 @@
     },
     "require-dev": {
         "friendsofphp/php-cs-fixer": "~2.7.5",
-<<<<<<< HEAD
-        "mikey179/vfsStream": "1.1.0",
         "phpunit/phpunit": "^5.7",
         "matthiasnoback/symfony-dependency-injection-test": "~1.0",
-=======
-        "phpunit/phpunit": "^4.8.35",
-        "matthiasnoback/symfony-dependency-injection-test": "~0.7.6",
-        "mockery/mockery": "~0.9.10",
->>>>>>> 71609065
         "symfony/assetic-bundle": "~2.8.2",
         "ezsystems/behatbundle": "^6.4"
     },
