{
    "name": "ezsystems/ezpublish-kernel",
    "description": "eZ Publish API and kernel. This is the heart of eZ Publish 5.",
    "homepage": "http://share.ez.no",
    "license": "GPL-2.0",
    "suggest": {
        "php-64bit": "For support of more than 30 languages, a 64bit php installation on all involved prod/dev machines is required"
    },
    "require": {
        "php": ">=5.3.3",
        "ext-ctype": "*",
        "ext-fileinfo": "*",
        "ext-gd": "*",
        "ext-intl": "*",
        "ext-json": "*",
        "ext-mbstring": "*",
        "ext-PDO": "*",
        "ext-SPL": "*",
        "ext-xsl": "*",
        "zetacomponents/archive": "dev-master#d0caff8",
        "zetacomponents/authentication": "dev-master#c422670",
        "zetacomponents/authentication-database-tiein": "dev-master#56d1e0a",
        "zetacomponents/cache": "dev-master#34fa794",
        "zetacomponents/configuration": "dev-master#10ae09f",
        "zetacomponents/console-tools": "dev-master#90156ab",
        "zetacomponents/database": "dev-master#0e8ddef",
        "zetacomponents/debug": "dev-master#0d8cc8f",
        "zetacomponents/event-log": "dev-master#eee54a1",
        "zetacomponents/feed": "dev-master#e0190e9",
        "zetacomponents/image-conversion": "dev-master#36f34c8",
        "zetacomponents/mail": "dev-master#71b05a4",
        "zetacomponents/mvc-tools": "dev-master#6f2c1eb",
        "zetacomponents/mvc-authentication-tiein": "dev-master#9bae3a7",
        "zetacomponents/persistent-object": "dev-master#a4c8b95",
        "zetacomponents/php-generator": "dev-master#b51935e",
        "zetacomponents/signal-slot": "dev-master#74deb41",
        "zetacomponents/system-information": "dev-master#6743362",
        "zetacomponents/webdav": "1.1.*",
        "symfony/symfony": "~2.3",
        "symfony-cmf/routing": "1.1.*",
        "qafoo/rmf": "1.0.*",
        "kriswallsmith/buzz": ">=0.9",
        "tedivm/stash-bundle": "0.2.*",
        "sensio/distribution-bundle": "~2.3",
<<<<<<< HEAD
        "nelmio/cors-bundle": "dev-abstract_cors_configuration",
        "pagerfanta/pagerfanta": "~1.0"
=======
        "pagerfanta/pagerfanta": "~1.0",
        "ocramius/proxy-manager": "0.5.*"
>>>>>>> a53a6d25
    },
    "require-dev": {
        "ezsystems/ezpublish-legacy": "@dev",
        "mikey179/vfsStream": "1.1.0",
        "phpunit/phpunit": "3.7.*",
        "matthiasnoback/symfony-dependency-injection-test": "0.2.*"
    },
    "replace": {
        "ezsystems/ezpublish": "*"
    },
    "autoload": {
        "psr-0": {
            "eZ": ""
        }
    },
    "config": {
        "process-timeout": 3000
    },
    "extra": {
        "branch-alias": {
            "dev-master": "5.3.x-dev"
        },
        "ezpublish-legacy-dir": "vendor/ezsystems/ezpublish-legacy"
    },
    "repositories": [
        {
            "type": "vcs",
            "url": "https://github.com/bdunogier/NelmioCorsBundle"
        }
    ]
}<|MERGE_RESOLUTION|>--- conflicted
+++ resolved
@@ -42,13 +42,9 @@
         "kriswallsmith/buzz": ">=0.9",
         "tedivm/stash-bundle": "0.2.*",
         "sensio/distribution-bundle": "~2.3",
-<<<<<<< HEAD
         "nelmio/cors-bundle": "dev-abstract_cors_configuration",
-        "pagerfanta/pagerfanta": "~1.0"
-=======
         "pagerfanta/pagerfanta": "~1.0",
         "ocramius/proxy-manager": "0.5.*"
->>>>>>> a53a6d25
     },
     "require-dev": {
         "ezsystems/ezpublish-legacy": "@dev",
