--- conflicted
+++ resolved
@@ -16,13 +16,8 @@
         "ext-PDO": "*",
         "ext-SPL": "*",
         "ext-xsl": "*",
-<<<<<<< HEAD
+        "ext-curl": "*",
         "symfony/symfony": "^3.4",
-=======
-        "ext-curl": "*",
-        "zetacomponents/mail": "~1.8",
-        "symfony/symfony": "~2.7.38 | ~2.8.31 | ^3.3.13",
->>>>>>> 7d0a1322
         "symfony-cmf/routing": "^1.1|^2.0",
         "kriswallsmith/buzz": ">=0.9",
         "sensio/distribution-bundle": "^5.0",
