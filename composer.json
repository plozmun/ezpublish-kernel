{
    "name": "ezsystems/ezpublish-kernel",
    "description": "Kernel used by ezsystems/ezplatform and derivatives. Provides the Content Repository, its APIs, and the application's Symfony framework integration.",
    "homepage": "http://share.ez.no",
    "license": "GPL-2.0",
    "suggest": {
        "php-64bit": "For support of more than 30 languages, a 64bit php installation on all involved prod/dev machines is required"
    },
    "require": {
        "php": "~5.6|~7.0",
        "ext-ctype": "*",
        "ext-fileinfo": "*",
        "ext-intl": "*",
        "ext-json": "*",
        "ext-mbstring": "*",
        "ext-PDO": "*",
        "ext-SPL": "*",
        "ext-xsl": "*",
        "zetacomponents/mail": "~1.8",
        "symfony/symfony": "^2.7 | ^3.1",
        "symfony-cmf/routing": "~1.1",
        "qafoo/rmf": "1.0.*",
        "kriswallsmith/buzz": ">=0.9",
        "tedivm/stash-bundle": "~0.6.1",
        "sensio/distribution-bundle": "^3.0.36|^4.0.6|^5.0",
        "nelmio/cors-bundle": "^1.3.3",
        "hautelook/templated-uri-bundle": "~1.0 | ~2.0",
        "pagerfanta/pagerfanta": "~1.0",
        "ocramius/proxy-manager": "^1.0|^2.0",
        "doctrine/doctrine-bundle": "~1.3",
        "liip/imagine-bundle": "~1.0",
<<<<<<< HEAD
        "ircmaxell/password-compat": "^1.0",
        "oneup/flysystem-bundle": "^1.0",
=======
        "oneup/flysystem-bundle": "^1.0|^2.0",
>>>>>>> 03753514
        "friendsofsymfony/http-cache-bundle": "~1.2|^1.3.8",
        "sensio/framework-extra-bundle": "~3.0",
        "jms/translation-bundle": "^1.0",
        "twig/twig": "~1.27|~2.0"
    },
    "require-dev": {
        "mikey179/vfsStream": "1.1.0",
        "phpunit/phpunit": "^4.8.35",
        "matthiasnoback/symfony-dependency-injection-test": "0.*",
        "mockery/mockery": "~0.9.4",
        "symfony/assetic-bundle": "~2.3",
        "ezsystems/behatbundle": "^6.1"
    },
    "replace": {
        "ezsystems/ezpublish": "*",
        "ezsystems/ezpublish-api": "self.version",
        "ezsystems/ezpublish-spi": "self.version"
    },
    "autoload": {
        "psr-4": {
            "EzSystems\\PlatformInstallerBundle\\": "eZ/Bundle/PlatformInstallerBundle/src",
            "EzSystems\\PlatformBehatBundle\\": "eZ/Bundle/PlatformBehatBundle"
        },
        "psr-0": {
            "eZ": ""
        }
    },
    "config": {
        "process-timeout": 3000
    },
    "extra": {
        "_ci_branch-comment_": "Keep ci branch up-to-date with master or branch if on stable. ci is never on github but convention used for ci behat testing!",
        "_ezplatform_branch_for_behat_tests_comment_": "ezplatform branch to use to run Behat tests",
        "_ezplatform_branch_for_behat_tests": "master",
        "branch-alias": {
            "dev-master": "6.12.x-dev",
            "dev-tmp_ci_branch": "6.12.x-dev"
        }
    }
}<|MERGE_RESOLUTION|>--- conflicted
+++ resolved
@@ -29,12 +29,8 @@
         "ocramius/proxy-manager": "^1.0|^2.0",
         "doctrine/doctrine-bundle": "~1.3",
         "liip/imagine-bundle": "~1.0",
-<<<<<<< HEAD
         "ircmaxell/password-compat": "^1.0",
-        "oneup/flysystem-bundle": "^1.0",
-=======
         "oneup/flysystem-bundle": "^1.0|^2.0",
->>>>>>> 03753514
         "friendsofsymfony/http-cache-bundle": "~1.2|^1.3.8",
         "sensio/framework-extra-bundle": "~3.0",
         "jms/translation-bundle": "^1.0",
