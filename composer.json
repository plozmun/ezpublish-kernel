{
    "name": "ezsystems/ezpublish-kernel",
    "description": "Kernel used by ezsystems/ezplatform and derivatives. Provides the Content Repository, its APIs, and the application's Symfony framework integration.",
    "homepage": "http://share.ez.no",
    "license": "GPL-2.0",
    "suggest": {
        "php-64bit": "For support of more than 30 languages, a 64bit php installation on all involved prod/dev machines is required"
    },
    "require": {
        "php": "~5.6|~7.0",
        "ext-ctype": "*",
        "ext-fileinfo": "*",
        "ext-intl": "*",
        "ext-json": "*",
        "ext-mbstring": "*",
        "ext-PDO": "*",
        "ext-SPL": "*",
        "ext-xsl": "*",
        "zetacomponents/mail": "~1.8",
        "symfony/symfony": "^2.7 | ^3.1",
        "symfony-cmf/routing": "~1.1",
        "qafoo/rmf": "1.0.*",
        "kriswallsmith/buzz": ">=0.9",
        "tedivm/stash-bundle": "~0.6.1",
        "sensio/distribution-bundle": "^3.0.36|^4.0.6|^5.0",
        "nelmio/cors-bundle": "^1.3.3",
        "hautelook/templated-uri-bundle": "~1.0 | ~2.0",
        "pagerfanta/pagerfanta": "~1.0",
        "ocramius/proxy-manager": "^1.0|^2.0",
        "doctrine/doctrine-bundle": "~1.3",
        "liip/imagine-bundle": "~1.0",
        "ircmaxell/password-compat": "^1.0",
        "oneup/flysystem-bundle": "^1.0|^2.0",
        "friendsofsymfony/http-cache-bundle": "~1.2|^1.3.8",
        "sensio/framework-extra-bundle": "~3.0",
        "jms/translation-bundle": "^1.0",
        "twig/twig": "~1.27|~2.0"
    },
    "require-dev": {
        "friendsofphp/php-cs-fixer": "~2.7.1",
        "mikey179/vfsStream": "1.1.0",
        "phpunit/phpunit": "^4.8.35",
        "matthiasnoback/symfony-dependency-injection-test": "0.*",
        "mockery/mockery": "~0.9.4",
        "symfony/assetic-bundle": "~2.3",
        "ezsystems/behatbundle": "^6.1"
    },
    "replace": {
        "ezsystems/ezpublish": "*",
        "ezsystems/ezpublish-api": "self.version",
        "ezsystems/ezpublish-spi": "self.version"
    },
    "autoload": {
        "psr-4": {
            "EzSystems\\PlatformInstallerBundle\\": "eZ/Bundle/PlatformInstallerBundle/src",
            "EzSystems\\PlatformBehatBundle\\": "eZ/Bundle/PlatformBehatBundle"
        },
        "psr-0": {
            "eZ": ""
        }
    },
    "config": {
        "process-timeout": 3000
    },
    "scripts": {
        "fix-cs": "@php ./vendor/bin/php-cs-fixer fix -v --show-progress=estimating"
    },
    "extra": {
        "_ci_branch-comment_": "Keep ci branch up-to-date with master or branch if on stable. ci is never on github but convention used for ci behat testing!",
        "_ezplatform_branch_for_behat_tests_comment_": "ezplatform branch to use to run Behat tests",
<<<<<<< HEAD
        "_ezplatform_branch_for_behat_tests": "master",
        "branch-alias": {
            "dev-master": "6.12.x-dev",
            "dev-tmp_ci_branch": "6.12.x-dev"
=======
        "_ezplatform_branch_for_behat_tests": "1.11",
        "branch-alias": {
            "dev-master": "6.11.x-dev",
            "dev-tmp_ci_branch": "6.11.x-dev"
>>>>>>> a9b7799e
        }
    }
}<|MERGE_RESOLUTION|>--- conflicted
+++ resolved
@@ -68,17 +68,10 @@
     "extra": {
         "_ci_branch-comment_": "Keep ci branch up-to-date with master or branch if on stable. ci is never on github but convention used for ci behat testing!",
         "_ezplatform_branch_for_behat_tests_comment_": "ezplatform branch to use to run Behat tests",
-<<<<<<< HEAD
         "_ezplatform_branch_for_behat_tests": "master",
         "branch-alias": {
             "dev-master": "6.12.x-dev",
             "dev-tmp_ci_branch": "6.12.x-dev"
-=======
-        "_ezplatform_branch_for_behat_tests": "1.11",
-        "branch-alias": {
-            "dev-master": "6.11.x-dev",
-            "dev-tmp_ci_branch": "6.11.x-dev"
->>>>>>> a9b7799e
         }
     }
 }