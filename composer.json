--- conflicted
+++ resolved
@@ -21,13 +21,8 @@
         "symfony-cmf/routing": "~1.1",
         "qafoo/rmf": "1.0.*",
         "kriswallsmith/buzz": ">=0.9",
-<<<<<<< HEAD
         "tedivm/stash-bundle": "0.5.*",
-        "sensio/distribution-bundle": "~3.0",
-=======
-        "tedivm/stash-bundle": "0.4.*",
         "sensio/distribution-bundle": "^3.0.36|^4.0.6",
->>>>>>> 00b190b1
         "nelmio/cors-bundle": "^1.3.3",
         "hautelook/templated-uri-bundle": "~1.0 | ~2.0",
         "pagerfanta/pagerfanta": "~1.0",
