{
    "name": "ezsystems/ezpublish",
    "description": "eZ Publish API and kernel. This is the heart of eZ Publish 5.",
    "version": "5.0-dev",
    "homepage": "http://share.ez.no",
    "license": "GPL-2.0",
    "repositories": [
        {
            "type": "vcs",
            "url": "http://github.com/Qafoo/REST-Micro-Framework"
        },
        {
            "type": "vcs",
            "url": "https://github.com/ezsystems/ezpublish.git"
        }
    ],
    "require": {
<<<<<<< HEAD
        "php": ">=5.3.3",
        "zetacomponents/archive": "dev-master",
        "zetacomponents/authentication": "dev-master",
=======
        "php": ">=5.3.3"
    },
    "require-dev": {
        "symfony/symfony": "2.1.1",
>>>>>>> 09a900be
        "zetacomponents/cache": "dev-master",
        "zetacomponents/configuration": "dev-master",
        "zetacomponents/console-tools": "dev-master",
        "zetacomponents/database": "dev-master",
        "zetacomponents/debug": "dev-master",
        "zetacomponents/feed": "dev-master",
        "zetacomponents/mail": "dev-master",
        "zetacomponents/mvc-tools": "dev-master",
        "zetacomponents/mvc-authentication-tiein": "dev-master",
        "zetacomponents/persistent-object": "dev-master",
        "zetacomponents/php-generator": "dev-master",
        "zetacomponents/signal-slot": "dev-master",
        "zetacomponents/system-information": "dev-master",
        "zetacomponents/webdav": "1.1.0-rc1",
        "symfony-cmf/routing": "1.0.*"
    },
    "require-dev": {
        "symfony/symfony": "2.1.0-RC2",
        "Qafoo/RMF": "dev-master",
        "ezsystems/ezpublish-legacy": "dev-master"
    },
    "autoload": {
        "psr-0": {
            "eZ": ""
        }
    },
    "minimum-stability": "dev",
    "config": {
        "process-timeout": 3000
    }
}<|MERGE_RESOLUTION|>--- conflicted
+++ resolved
@@ -15,16 +15,9 @@
         }
     ],
     "require": {
-<<<<<<< HEAD
         "php": ">=5.3.3",
         "zetacomponents/archive": "dev-master",
         "zetacomponents/authentication": "dev-master",
-=======
-        "php": ">=5.3.3"
-    },
-    "require-dev": {
-        "symfony/symfony": "2.1.1",
->>>>>>> 09a900be
         "zetacomponents/cache": "dev-master",
         "zetacomponents/configuration": "dev-master",
         "zetacomponents/console-tools": "dev-master",
@@ -42,7 +35,7 @@
         "symfony-cmf/routing": "1.0.*"
     },
     "require-dev": {
-        "symfony/symfony": "2.1.0-RC2",
+        "symfony/symfony": "2.1.1",
         "Qafoo/RMF": "dev-master",
         "ezsystems/ezpublish-legacy": "dev-master"
     },
