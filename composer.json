--- conflicted
+++ resolved
@@ -48,20 +48,11 @@
         "friendsofsymfony/jsrouting-bundle": "^2.3.0"
     },
     "require-dev": {
-<<<<<<< HEAD
         "brianium/paratest": "^3.0",
-        "friendsofphp/php-cs-fixer": "^2.15",
+        "friendsofphp/php-cs-fixer": "~2.15.1",
         "phpunit/phpunit": "^8.2",
         "matthiasnoback/symfony-dependency-injection-test": "^4.0",
         "ezsystems/behatbundle": "^7.0@dev"
-=======
-        "brianium/paratest": "^2.2",
-        "friendsofphp/php-cs-fixer": "~2.15.0",
-        "phpunit/phpunit": "^7.0",
-        "matthiasnoback/symfony-dependency-injection-test": "~3.0",
-        "symfony/assetic-bundle": "~2.8.2",
-        "ezsystems/behatbundle": "^6.4"
->>>>>>> b50801d0
     },
     "conflict": {
         "doctrine/dbal": "2.7.0",
