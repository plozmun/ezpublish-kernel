{
    "_readme": [
        "This file locks the dependencies of your project to a known state",
        "Read more about it at https://getcomposer.org/doc/01-basic-usage.md#composer-lock-the-lock-file",
        "This file is @generated automatically"
    ],
<<<<<<< HEAD
    "hash": "a128bba6c9e1716cd67887c5532ea132",
    "content-hash": "ef00f4642ded0e37eb231dc9bae760a3",
=======
    "hash": "2bde54fcf9594add0ef6216824043078",
    "content-hash": "16b8d3c566e73999d58b6b19030ac034",
>>>>>>> 7148d39b
    "packages": [
        {
            "name": "doctrine/annotations",
            "version": "v1.2.7",
            "source": {
                "type": "git",
                "url": "https://github.com/doctrine/annotations.git",
                "reference": "f25c8aab83e0c3e976fd7d19875f198ccf2f7535"
            },
            "dist": {
                "type": "zip",
                "url": "https://api.github.com/repos/doctrine/annotations/zipball/f25c8aab83e0c3e976fd7d19875f198ccf2f7535",
                "reference": "f25c8aab83e0c3e976fd7d19875f198ccf2f7535",
                "shasum": ""
            },
            "require": {
                "doctrine/lexer": "1.*",
                "php": ">=5.3.2"
            },
            "require-dev": {
                "doctrine/cache": "1.*",
                "phpunit/phpunit": "4.*"
            },
            "type": "library",
            "extra": {
                "branch-alias": {
                    "dev-master": "1.3.x-dev"
                }
            },
            "autoload": {
                "psr-0": {
                    "Doctrine\\Common\\Annotations\\": "lib/"
                }
            },
            "notification-url": "https://packagist.org/downloads/",
            "license": [
                "MIT"
            ],
            "authors": [
                {
                    "name": "Roman Borschel",
                    "email": "roman@code-factory.org"
                },
                {
                    "name": "Benjamin Eberlei",
                    "email": "kontakt@beberlei.de"
                },
                {
                    "name": "Guilherme Blanco",
                    "email": "guilhermeblanco@gmail.com"
                },
                {
                    "name": "Jonathan Wage",
                    "email": "jonwage@gmail.com"
                },
                {
                    "name": "Johannes Schmitt",
                    "email": "schmittjoh@gmail.com"
                }
            ],
            "description": "Docblock Annotations Parser",
            "homepage": "http://www.doctrine-project.org",
            "keywords": [
                "annotations",
                "docblock",
                "parser"
            ],
            "time": "2015-08-31 12:32:49"
        },
        {
            "name": "doctrine/cache",
            "version": "v1.6.0",
            "source": {
                "type": "git",
                "url": "https://github.com/doctrine/cache.git",
                "reference": "f8af318d14bdb0eff0336795b428b547bd39ccb6"
            },
            "dist": {
                "type": "zip",
                "url": "https://api.github.com/repos/doctrine/cache/zipball/f8af318d14bdb0eff0336795b428b547bd39ccb6",
                "reference": "f8af318d14bdb0eff0336795b428b547bd39ccb6",
                "shasum": ""
            },
            "require": {
                "php": "~5.5|~7.0"
            },
            "conflict": {
                "doctrine/common": ">2.2,<2.4"
            },
            "require-dev": {
                "phpunit/phpunit": "~4.8|~5.0",
                "predis/predis": "~1.0",
                "satooshi/php-coveralls": "~0.6"
            },
            "type": "library",
            "extra": {
                "branch-alias": {
                    "dev-master": "1.6.x-dev"
                }
            },
            "autoload": {
                "psr-4": {
                    "Doctrine\\Common\\Cache\\": "lib/Doctrine/Common/Cache"
                }
            },
            "notification-url": "https://packagist.org/downloads/",
            "license": [
                "MIT"
            ],
            "authors": [
                {
                    "name": "Roman Borschel",
                    "email": "roman@code-factory.org"
                },
                {
                    "name": "Benjamin Eberlei",
                    "email": "kontakt@beberlei.de"
                },
                {
                    "name": "Guilherme Blanco",
                    "email": "guilhermeblanco@gmail.com"
                },
                {
                    "name": "Jonathan Wage",
                    "email": "jonwage@gmail.com"
                },
                {
                    "name": "Johannes Schmitt",
                    "email": "schmittjoh@gmail.com"
                }
            ],
            "description": "Caching library offering an object-oriented API for many cache backends",
            "homepage": "http://www.doctrine-project.org",
            "keywords": [
                "cache",
                "caching"
            ],
            "time": "2015-12-31 16:37:02"
        },
        {
            "name": "doctrine/collections",
            "version": "v1.3.0",
            "source": {
                "type": "git",
                "url": "https://github.com/doctrine/collections.git",
                "reference": "6c1e4eef75f310ea1b3e30945e9f06e652128b8a"
            },
            "dist": {
                "type": "zip",
                "url": "https://api.github.com/repos/doctrine/collections/zipball/6c1e4eef75f310ea1b3e30945e9f06e652128b8a",
                "reference": "6c1e4eef75f310ea1b3e30945e9f06e652128b8a",
                "shasum": ""
            },
            "require": {
                "php": ">=5.3.2"
            },
            "require-dev": {
                "phpunit/phpunit": "~4.0"
            },
            "type": "library",
            "extra": {
                "branch-alias": {
                    "dev-master": "1.2.x-dev"
                }
            },
            "autoload": {
                "psr-0": {
                    "Doctrine\\Common\\Collections\\": "lib/"
                }
            },
            "notification-url": "https://packagist.org/downloads/",
            "license": [
                "MIT"
            ],
            "authors": [
                {
                    "name": "Roman Borschel",
                    "email": "roman@code-factory.org"
                },
                {
                    "name": "Benjamin Eberlei",
                    "email": "kontakt@beberlei.de"
                },
                {
                    "name": "Guilherme Blanco",
                    "email": "guilhermeblanco@gmail.com"
                },
                {
                    "name": "Jonathan Wage",
                    "email": "jonwage@gmail.com"
                },
                {
                    "name": "Johannes Schmitt",
                    "email": "schmittjoh@gmail.com"
                }
            ],
            "description": "Collections Abstraction library",
            "homepage": "http://www.doctrine-project.org",
            "keywords": [
                "array",
                "collections",
                "iterator"
            ],
            "time": "2015-04-14 22:21:58"
        },
        {
            "name": "doctrine/common",
            "version": "v2.6.1",
            "source": {
                "type": "git",
                "url": "https://github.com/doctrine/common.git",
                "reference": "a579557bc689580c19fee4e27487a67fe60defc0"
            },
            "dist": {
                "type": "zip",
                "url": "https://api.github.com/repos/doctrine/common/zipball/a579557bc689580c19fee4e27487a67fe60defc0",
                "reference": "a579557bc689580c19fee4e27487a67fe60defc0",
                "shasum": ""
            },
            "require": {
                "doctrine/annotations": "1.*",
                "doctrine/cache": "1.*",
                "doctrine/collections": "1.*",
                "doctrine/inflector": "1.*",
                "doctrine/lexer": "1.*",
                "php": "~5.5|~7.0"
            },
            "require-dev": {
                "phpunit/phpunit": "~4.8|~5.0"
            },
            "type": "library",
            "extra": {
                "branch-alias": {
                    "dev-master": "2.7.x-dev"
                }
            },
            "autoload": {
                "psr-4": {
                    "Doctrine\\Common\\": "lib/Doctrine/Common"
                }
            },
            "notification-url": "https://packagist.org/downloads/",
            "license": [
                "MIT"
            ],
            "authors": [
                {
                    "name": "Roman Borschel",
                    "email": "roman@code-factory.org"
                },
                {
                    "name": "Benjamin Eberlei",
                    "email": "kontakt@beberlei.de"
                },
                {
                    "name": "Guilherme Blanco",
                    "email": "guilhermeblanco@gmail.com"
                },
                {
                    "name": "Jonathan Wage",
                    "email": "jonwage@gmail.com"
                },
                {
                    "name": "Johannes Schmitt",
                    "email": "schmittjoh@gmail.com"
                }
            ],
            "description": "Common Library for Doctrine projects",
            "homepage": "http://www.doctrine-project.org",
            "keywords": [
                "annotations",
                "collections",
                "eventmanager",
                "persistence",
                "spl"
            ],
            "time": "2015-12-25 13:18:31"
        },
        {
            "name": "doctrine/dbal",
            "version": "v2.5.4",
            "source": {
                "type": "git",
                "url": "https://github.com/doctrine/dbal.git",
                "reference": "abbdfd1cff43a7b99d027af3be709bc8fc7d4769"
            },
            "dist": {
                "type": "zip",
                "url": "https://api.github.com/repos/doctrine/dbal/zipball/abbdfd1cff43a7b99d027af3be709bc8fc7d4769",
                "reference": "abbdfd1cff43a7b99d027af3be709bc8fc7d4769",
                "shasum": ""
            },
            "require": {
                "doctrine/common": ">=2.4,<2.7-dev",
                "php": ">=5.3.2"
            },
            "require-dev": {
                "phpunit/phpunit": "4.*",
                "symfony/console": "2.*"
            },
            "suggest": {
                "symfony/console": "For helpful console commands such as SQL execution and import of files."
            },
            "bin": [
                "bin/doctrine-dbal"
            ],
            "type": "library",
            "extra": {
                "branch-alias": {
                    "dev-master": "2.5.x-dev"
                }
            },
            "autoload": {
                "psr-0": {
                    "Doctrine\\DBAL\\": "lib/"
                }
            },
            "notification-url": "https://packagist.org/downloads/",
            "license": [
                "MIT"
            ],
            "authors": [
                {
                    "name": "Roman Borschel",
                    "email": "roman@code-factory.org"
                },
                {
                    "name": "Benjamin Eberlei",
                    "email": "kontakt@beberlei.de"
                },
                {
                    "name": "Guilherme Blanco",
                    "email": "guilhermeblanco@gmail.com"
                },
                {
                    "name": "Jonathan Wage",
                    "email": "jonwage@gmail.com"
                }
            ],
            "description": "Database Abstraction Layer",
            "homepage": "http://www.doctrine-project.org",
            "keywords": [
                "database",
                "dbal",
                "persistence",
                "queryobject"
            ],
            "time": "2016-01-05 22:11:12"
        },
        {
            "name": "doctrine/doctrine-bundle",
<<<<<<< HEAD
            "version": "1.6.3",
            "source": {
                "type": "git",
                "url": "https://github.com/doctrine/DoctrineBundle.git",
                "reference": "fd51907c6c76acaa8a5234822a4f901c1500afc1"
            },
            "dist": {
                "type": "zip",
                "url": "https://api.github.com/repos/doctrine/DoctrineBundle/zipball/fd51907c6c76acaa8a5234822a4f901c1500afc1",
                "reference": "fd51907c6c76acaa8a5234822a4f901c1500afc1",
=======
            "version": "1.6.4",
            "source": {
                "type": "git",
                "url": "https://github.com/doctrine/DoctrineBundle.git",
                "reference": "dd40b0a7fb16658cda9def9786992b8df8a49be7"
            },
            "dist": {
                "type": "zip",
                "url": "https://api.github.com/repos/doctrine/DoctrineBundle/zipball/dd40b0a7fb16658cda9def9786992b8df8a49be7",
                "reference": "dd40b0a7fb16658cda9def9786992b8df8a49be7",
>>>>>>> 7148d39b
                "shasum": ""
            },
            "require": {
                "doctrine/dbal": "~2.3",
                "doctrine/doctrine-cache-bundle": "~1.0",
                "jdorn/sql-formatter": "~1.1",
                "php": ">=5.3.2",
                "symfony/console": "~2.3|~3.0",
                "symfony/dependency-injection": "~2.3|~3.0",
                "symfony/doctrine-bridge": "~2.2|~3.0",
                "symfony/framework-bundle": "~2.3|~3.0"
            },
            "require-dev": {
                "doctrine/orm": "~2.3",
                "phpunit/phpunit": "~4",
                "satooshi/php-coveralls": "~0.6.1",
                "symfony/phpunit-bridge": "~2.7|~3.0",
                "symfony/property-info": "~2.8|~3.0",
                "symfony/validator": "~2.2|~3.0",
                "symfony/yaml": "~2.2|~3.0",
                "twig/twig": "~1.10"
            },
            "suggest": {
                "doctrine/orm": "The Doctrine ORM integration is optional in the bundle.",
                "symfony/web-profiler-bundle": "To use the data collector."
            },
            "type": "symfony-bundle",
            "extra": {
                "branch-alias": {
                    "dev-master": "1.6.x-dev"
                }
            },
            "autoload": {
                "psr-4": {
                    "Doctrine\\Bundle\\DoctrineBundle\\": ""
                }
            },
            "notification-url": "https://packagist.org/downloads/",
            "license": [
                "MIT"
            ],
            "authors": [
                {
                    "name": "Symfony Community",
                    "homepage": "http://symfony.com/contributors"
                },
                {
                    "name": "Benjamin Eberlei",
                    "email": "kontakt@beberlei.de"
                },
                {
                    "name": "Doctrine Project",
                    "homepage": "http://www.doctrine-project.org/"
                },
                {
                    "name": "Fabien Potencier",
                    "email": "fabien@symfony.com"
                }
            ],
            "description": "Symfony DoctrineBundle",
            "homepage": "http://www.doctrine-project.org",
            "keywords": [
                "database",
                "dbal",
                "orm",
                "persistence"
            ],
<<<<<<< HEAD
            "time": "2016-04-21 19:55:56"
=======
            "time": "2016-08-10 15:35:22"
>>>>>>> 7148d39b
        },
        {
            "name": "doctrine/doctrine-cache-bundle",
            "version": "1.3.0",
            "source": {
                "type": "git",
                "url": "https://github.com/doctrine/DoctrineCacheBundle.git",
                "reference": "18c600a9b82f6454d2e81ca4957cdd56a1cf3504"
            },
            "dist": {
                "type": "zip",
                "url": "https://api.github.com/repos/doctrine/DoctrineCacheBundle/zipball/18c600a9b82f6454d2e81ca4957cdd56a1cf3504",
                "reference": "18c600a9b82f6454d2e81ca4957cdd56a1cf3504",
                "shasum": ""
            },
            "require": {
                "doctrine/cache": "^1.4.2",
                "doctrine/inflector": "~1.0",
                "php": ">=5.3.2",
                "symfony/doctrine-bridge": "~2.2|~3.0"
            },
            "require-dev": {
                "instaclick/coding-standard": "~1.1",
                "instaclick/object-calisthenics-sniffs": "dev-master",
                "instaclick/symfony2-coding-standard": "dev-remaster",
                "phpunit/phpunit": "~4",
                "predis/predis": "~0.8",
                "satooshi/php-coveralls": "~0.6.1",
                "squizlabs/php_codesniffer": "~1.5",
                "symfony/console": "~2.2|~3.0",
                "symfony/finder": "~2.2|~3.0",
                "symfony/framework-bundle": "~2.2|~3.0",
                "symfony/phpunit-bridge": "~2.7|~3.0",
                "symfony/security-acl": "~2.3|~3.0",
                "symfony/validator": "~2.2|~3.0",
                "symfony/yaml": "~2.2|~3.0"
            },
            "suggest": {
                "symfony/security-acl": "For using this bundle to cache ACLs"
            },
            "type": "symfony-bundle",
            "extra": {
                "branch-alias": {
                    "dev-master": "1.2.x-dev"
                }
            },
            "autoload": {
                "psr-4": {
                    "Doctrine\\Bundle\\DoctrineCacheBundle\\": ""
                }
            },
            "notification-url": "https://packagist.org/downloads/",
            "license": [
                "MIT"
            ],
            "authors": [
                {
                    "name": "Symfony Community",
                    "homepage": "http://symfony.com/contributors"
                },
                {
                    "name": "Benjamin Eberlei",
                    "email": "kontakt@beberlei.de"
                },
                {
                    "name": "Fabio B. Silva",
                    "email": "fabio.bat.silva@gmail.com"
                },
                {
                    "name": "Guilherme Blanco",
                    "email": "guilhermeblanco@hotmail.com"
                },
                {
                    "name": "Doctrine Project",
                    "homepage": "http://www.doctrine-project.org/"
                },
                {
                    "name": "Fabien Potencier",
                    "email": "fabien@symfony.com"
                }
            ],
            "description": "Symfony Bundle for Doctrine Cache",
            "homepage": "http://www.doctrine-project.org",
            "keywords": [
                "cache",
                "caching"
            ],
            "time": "2016-01-26 17:28:51"
        },
        {
            "name": "doctrine/inflector",
            "version": "v1.1.0",
            "source": {
                "type": "git",
                "url": "https://github.com/doctrine/inflector.git",
                "reference": "90b2128806bfde671b6952ab8bea493942c1fdae"
            },
            "dist": {
                "type": "zip",
                "url": "https://api.github.com/repos/doctrine/inflector/zipball/90b2128806bfde671b6952ab8bea493942c1fdae",
                "reference": "90b2128806bfde671b6952ab8bea493942c1fdae",
                "shasum": ""
            },
            "require": {
                "php": ">=5.3.2"
            },
            "require-dev": {
                "phpunit/phpunit": "4.*"
            },
            "type": "library",
            "extra": {
                "branch-alias": {
                    "dev-master": "1.1.x-dev"
                }
            },
            "autoload": {
                "psr-0": {
                    "Doctrine\\Common\\Inflector\\": "lib/"
                }
            },
            "notification-url": "https://packagist.org/downloads/",
            "license": [
                "MIT"
            ],
            "authors": [
                {
                    "name": "Roman Borschel",
                    "email": "roman@code-factory.org"
                },
                {
                    "name": "Benjamin Eberlei",
                    "email": "kontakt@beberlei.de"
                },
                {
                    "name": "Guilherme Blanco",
                    "email": "guilhermeblanco@gmail.com"
                },
                {
                    "name": "Jonathan Wage",
                    "email": "jonwage@gmail.com"
                },
                {
                    "name": "Johannes Schmitt",
                    "email": "schmittjoh@gmail.com"
                }
            ],
            "description": "Common String Manipulations with regard to casing and singular/plural rules.",
            "homepage": "http://www.doctrine-project.org",
            "keywords": [
                "inflection",
                "pluralize",
                "singularize",
                "string"
            ],
            "time": "2015-11-06 14:35:42"
        },
        {
            "name": "doctrine/lexer",
            "version": "v1.0.1",
            "source": {
                "type": "git",
                "url": "https://github.com/doctrine/lexer.git",
                "reference": "83893c552fd2045dd78aef794c31e694c37c0b8c"
            },
            "dist": {
                "type": "zip",
                "url": "https://api.github.com/repos/doctrine/lexer/zipball/83893c552fd2045dd78aef794c31e694c37c0b8c",
                "reference": "83893c552fd2045dd78aef794c31e694c37c0b8c",
                "shasum": ""
            },
            "require": {
                "php": ">=5.3.2"
            },
            "type": "library",
            "extra": {
                "branch-alias": {
                    "dev-master": "1.0.x-dev"
                }
            },
            "autoload": {
                "psr-0": {
                    "Doctrine\\Common\\Lexer\\": "lib/"
                }
            },
            "notification-url": "https://packagist.org/downloads/",
            "license": [
                "MIT"
            ],
            "authors": [
                {
                    "name": "Roman Borschel",
                    "email": "roman@code-factory.org"
                },
                {
                    "name": "Guilherme Blanco",
                    "email": "guilhermeblanco@gmail.com"
                },
                {
                    "name": "Johannes Schmitt",
                    "email": "schmittjoh@gmail.com"
                }
            ],
            "description": "Base library for a lexer that can be used in Top-Down, Recursive Descent Parsers.",
            "homepage": "http://www.doctrine-project.org",
            "keywords": [
                "lexer",
                "parser"
            ],
            "time": "2014-09-09 13:34:57"
        },
        {
            "name": "friendsofsymfony/http-cache",
            "version": "1.4.2",
            "source": {
                "type": "git",
                "url": "https://github.com/FriendsOfSymfony/FOSHttpCache.git",
                "reference": "783f3918d85263e444db02a9e42d0f42aa7c1f43"
            },
            "dist": {
                "type": "zip",
                "url": "https://api.github.com/repos/FriendsOfSymfony/FOSHttpCache/zipball/783f3918d85263e444db02a9e42d0f42aa7c1f43",
                "reference": "783f3918d85263e444db02a9e42d0f42aa7c1f43",
                "shasum": ""
            },
            "require": {
                "guzzle/guzzle": "~3.8",
                "php": ">=5.3.3",
                "symfony/event-dispatcher": "^2.3||^3.0",
                "symfony/options-resolver": "^2.3||^3.0"
            },
            "require-dev": {
                "mockery/mockery": "~0.9.1",
                "monolog/monolog": "~1.0",
                "symfony/http-kernel": "^2.3||^3.0",
                "symfony/process": "^2.3||^3.0"
            },
            "suggest": {
                "monolog/monolog": "For logging issues while invalidating"
            },
            "type": "library",
            "extra": {
                "branch-alias": {
                    "dev-master": "1.4.x-dev"
                }
            },
            "autoload": {
                "psr-4": {
                    "FOS\\HttpCache\\": "src/",
                    "FOS\\HttpCache\\Tests\\": "tests/"
                }
            },
            "notification-url": "https://packagist.org/downloads/",
            "license": [
                "MIT"
            ],
            "authors": [
                {
                    "name": "Liip AG",
                    "homepage": "http://www.liip.ch/"
                },
                {
                    "name": "Driebit",
                    "email": "tech@driebit.nl",
                    "homepage": "http://www.driebit.nl"
                },
                {
                    "name": "Community contributions",
                    "homepage": "https://github.com/friendsofsymfony/FOSHttpCache/contributors"
                }
            ],
            "description": "Tools to manage cache invalidation",
            "homepage": "https://github.com/friendsofsymfony/FOSHttpCache",
            "keywords": [
                "caching",
                "http",
                "invalidation",
                "nginx",
                "purge",
                "varnish"
            ],
            "time": "2016-02-02 12:07:34"
        },
        {
            "name": "friendsofsymfony/http-cache-bundle",
            "version": "1.3.9",
            "source": {
                "type": "git",
                "url": "https://github.com/FriendsOfSymfony/FOSHttpCacheBundle.git",
                "reference": "04247810151f8721740069f2376bf933ed9a7971"
            },
            "dist": {
                "type": "zip",
                "url": "https://api.github.com/repos/FriendsOfSymfony/FOSHttpCacheBundle/zipball/04247810151f8721740069f2376bf933ed9a7971",
                "reference": "04247810151f8721740069f2376bf933ed9a7971",
                "shasum": ""
            },
            "require": {
                "friendsofsymfony/http-cache": "~1.4",
                "php": ">=5.3.3",
                "symfony/framework-bundle": "^2.3||^3.0"
            },
            "conflict": {
                "twig/twig": "<1.12.0"
            },
            "require-dev": {
                "matthiasnoback/symfony-dependency-injection-test": "^0.7.4",
                "mockery/mockery": "0.9.*",
                "monolog/monolog": "*",
                "polishsymfonycommunity/symfony-mocker-container": "^1.0",
                "sensio/framework-extra-bundle": "^2.3||^3.0",
                "symfony/expression-language": "^2.4||^3.0",
                "symfony/monolog-bundle": "^2.3||^3.0",
                "symfony/phpunit-bridge": "^2.7||^3.0",
                "symfony/symfony": "^2.3.4||^3.0"
            },
            "suggest": {
                "sensio/framework-extra-bundle": "For Tagged Cache Invalidation",
                "symfony/console": "To send invalidation requests from the command line",
                "symfony/expression-language": "For Tagged Cache Invalidation"
            },
            "type": "symfony-bundle",
            "extra": {
                "branch-alias": {
                    "dev-master": "1.3.x-dev"
                }
            },
            "autoload": {
                "psr-4": {
                    "FOS\\HttpCacheBundle\\": ""
                }
            },
            "notification-url": "https://packagist.org/downloads/",
            "license": [
                "MIT"
            ],
            "authors": [
                {
                    "name": "Liip AG",
                    "homepage": "http://www.liip.ch/"
                },
                {
                    "name": "Driebit",
                    "email": "tech@driebit.nl",
                    "homepage": "http://www.driebit.nl"
                },
                {
                    "name": "Community contributions",
                    "homepage": "https://github.com/friendsofsymfony/FOSHttpCacheBundle/contributors"
                }
            ],
            "description": "Set path based HTTP cache headers and send invalidation requests to your HTTP cache",
            "homepage": "https://github.com/FriendsOfSymfony/FOSHttpCacheBundle",
            "keywords": [
                "caching",
                "esi",
                "http",
                "invalidation",
                "purge",
                "varnish"
            ],
            "time": "2016-09-06 11:30:45"
        },
        {
            "name": "guzzle/guzzle",
            "version": "v3.9.3",
            "source": {
                "type": "git",
                "url": "https://github.com/guzzle/guzzle3.git",
                "reference": "0645b70d953bc1c067bbc8d5bc53194706b628d9"
            },
            "dist": {
                "type": "zip",
                "url": "https://api.github.com/repos/guzzle/guzzle3/zipball/0645b70d953bc1c067bbc8d5bc53194706b628d9",
                "reference": "0645b70d953bc1c067bbc8d5bc53194706b628d9",
                "shasum": ""
            },
            "require": {
                "ext-curl": "*",
                "php": ">=5.3.3",
                "symfony/event-dispatcher": "~2.1"
            },
            "replace": {
                "guzzle/batch": "self.version",
                "guzzle/cache": "self.version",
                "guzzle/common": "self.version",
                "guzzle/http": "self.version",
                "guzzle/inflection": "self.version",
                "guzzle/iterator": "self.version",
                "guzzle/log": "self.version",
                "guzzle/parser": "self.version",
                "guzzle/plugin": "self.version",
                "guzzle/plugin-async": "self.version",
                "guzzle/plugin-backoff": "self.version",
                "guzzle/plugin-cache": "self.version",
                "guzzle/plugin-cookie": "self.version",
                "guzzle/plugin-curlauth": "self.version",
                "guzzle/plugin-error-response": "self.version",
                "guzzle/plugin-history": "self.version",
                "guzzle/plugin-log": "self.version",
                "guzzle/plugin-md5": "self.version",
                "guzzle/plugin-mock": "self.version",
                "guzzle/plugin-oauth": "self.version",
                "guzzle/service": "self.version",
                "guzzle/stream": "self.version"
            },
            "require-dev": {
                "doctrine/cache": "~1.3",
                "monolog/monolog": "~1.0",
                "phpunit/phpunit": "3.7.*",
                "psr/log": "~1.0",
                "symfony/class-loader": "~2.1",
                "zendframework/zend-cache": "2.*,<2.3",
                "zendframework/zend-log": "2.*,<2.3"
            },
            "suggest": {
                "guzzlehttp/guzzle": "Guzzle 5 has moved to a new package name. The package you have installed, Guzzle 3, is deprecated."
            },
            "type": "library",
            "extra": {
                "branch-alias": {
                    "dev-master": "3.9-dev"
                }
            },
            "autoload": {
                "psr-0": {
                    "Guzzle": "src/",
                    "Guzzle\\Tests": "tests/"
                }
            },
            "notification-url": "https://packagist.org/downloads/",
            "license": [
                "MIT"
            ],
            "authors": [
                {
                    "name": "Michael Dowling",
                    "email": "mtdowling@gmail.com",
                    "homepage": "https://github.com/mtdowling"
                },
                {
                    "name": "Guzzle Community",
                    "homepage": "https://github.com/guzzle/guzzle/contributors"
                }
            ],
            "description": "PHP HTTP client. This library is deprecated in favor of https://packagist.org/packages/guzzlehttp/guzzle",
            "homepage": "http://guzzlephp.org/",
            "keywords": [
                "client",
                "curl",
                "framework",
                "http",
                "http client",
                "rest",
                "web service"
            ],
            "abandoned": "guzzlehttp/guzzle",
            "time": "2015-03-18 18:23:50"
        },
        {
            "name": "hautelook/templated-uri-bundle",
            "version": "2.0.1",
            "target-dir": "Hautelook/TemplatedUriBundle",
            "source": {
                "type": "git",
                "url": "https://github.com/hautelook/TemplatedUriBundle.git",
                "reference": "abf784feea984783eab0a822541c7aa3f58d445e"
            },
            "dist": {
                "type": "zip",
                "url": "https://api.github.com/repos/hautelook/TemplatedUriBundle/zipball/abf784feea984783eab0a822541c7aa3f58d445e",
                "reference": "abf784feea984783eab0a822541c7aa3f58d445e",
                "shasum": ""
            },
            "require": {
                "hautelook/templated-uri-router": "~2.0",
                "php": ">=5.3.0",
                "symfony/framework-bundle": "~2.1|~3.0"
            },
            "type": "symfony-bundle",
            "extra": {
                "branch-alias": {
                    "dev-master": "2.0-dev"
                }
            },
            "autoload": {
                "psr-0": {
                    "Hautelook\\TemplatedUriBundle": ""
                }
            },
            "notification-url": "https://packagist.org/downloads/",
            "license": [
                "MIT"
            ],
            "authors": [
                {
                    "name": "Baldur Rensch",
                    "email": "brensch@gmail.com"
                }
            ],
            "description": "Symfony2 Bundle that provides a RFC-6570 compatible router and URL Generator.",
            "homepage": "http://www.hautelooktech.com/",
            "keywords": [
                "HATEOAS",
                "RFC 6570",
                "Symfony2",
                "json",
                "uri",
                "url",
                "xml"
            ],
            "time": "2016-04-28 22:18:53"
        },
        {
            "name": "hautelook/templated-uri-router",
            "version": "2.0.2",
            "source": {
                "type": "git",
                "url": "https://github.com/hautelook/TemplatedUriRouter.git",
                "reference": "85479142467aa0ea230ab1aa54d2a1d050104802"
            },
            "dist": {
                "type": "zip",
                "url": "https://api.github.com/repos/hautelook/TemplatedUriRouter/zipball/85479142467aa0ea230ab1aa54d2a1d050104802",
                "reference": "85479142467aa0ea230ab1aa54d2a1d050104802",
                "shasum": ""
            },
            "require": {
                "php": ">=5.3.0",
                "symfony/routing": "~2.5|~3.0"
            },
            "type": "symfony-bundle",
            "extra": {
                "branch-alias": {
                    "dev-master": "2.0-dev"
                }
            },
            "autoload": {
                "psr-4": {
                    "Hautelook\\TemplatedUriRouter\\": ""
                }
            },
            "notification-url": "https://packagist.org/downloads/",
            "license": [
                "MIT"
            ],
            "authors": [
                {
                    "name": "Baldur Rensch",
                    "email": "brensch@gmail.com"
                }
            ],
            "description": "Symfony2 RFC-6570 compatible router and URL Generator",
            "homepage": "http://www.hautelooktech.com/",
            "keywords": [
                "HATEOAS",
                "RFC 6570",
                "Symfony2",
                "json",
                "router",
                "uri",
                "url",
                "xml"
            ],
            "time": "2015-12-17 01:40:38"
        },
        {
            "name": "imagine/imagine",
            "version": "v0.6.3",
            "source": {
                "type": "git",
                "url": "https://github.com/avalanche123/Imagine.git",
                "reference": "149041d2a1b517107bfe270ca2b1a17aa341715d"
            },
            "dist": {
                "type": "zip",
                "url": "https://api.github.com/repos/avalanche123/Imagine/zipball/149041d2a1b517107bfe270ca2b1a17aa341715d",
                "reference": "149041d2a1b517107bfe270ca2b1a17aa341715d",
                "shasum": ""
            },
            "require": {
                "php": ">=5.3.2"
            },
            "require-dev": {
                "sami/sami": "dev-master"
            },
            "suggest": {
                "ext-gd": "to use the GD implementation",
                "ext-gmagick": "to use the Gmagick implementation",
                "ext-imagick": "to use the Imagick implementation"
            },
            "type": "library",
            "extra": {
                "branch-alias": {
                    "dev-develop": "0.7-dev"
                }
            },
            "autoload": {
                "psr-0": {
                    "Imagine": "lib/"
                }
            },
            "notification-url": "https://packagist.org/downloads/",
            "license": [
                "MIT"
            ],
            "authors": [
                {
                    "name": "Bulat Shakirzyanov",
                    "email": "mallluhuct@gmail.com",
                    "homepage": "http://avalanche123.com"
                }
            ],
            "description": "Image processing for PHP 5.3",
            "homepage": "http://imagine.readthedocs.org/",
            "keywords": [
                "drawing",
                "graphics",
                "image manipulation",
                "image processing"
            ],
            "time": "2015-09-19 16:54:05"
        },
        {
            "name": "ircmaxell/password-compat",
            "version": "v1.0.4",
            "source": {
                "type": "git",
                "url": "https://github.com/ircmaxell/password_compat.git",
                "reference": "5c5cde8822a69545767f7c7f3058cb15ff84614c"
            },
            "dist": {
                "type": "zip",
                "url": "https://api.github.com/repos/ircmaxell/password_compat/zipball/5c5cde8822a69545767f7c7f3058cb15ff84614c",
                "reference": "5c5cde8822a69545767f7c7f3058cb15ff84614c",
                "shasum": ""
            },
            "require-dev": {
                "phpunit/phpunit": "4.*"
            },
            "type": "library",
            "autoload": {
                "files": [
                    "lib/password.php"
                ]
            },
            "notification-url": "https://packagist.org/downloads/",
            "license": [
                "MIT"
            ],
            "authors": [
                {
                    "name": "Anthony Ferrara",
                    "email": "ircmaxell@php.net",
                    "homepage": "http://blog.ircmaxell.com"
                }
            ],
            "description": "A compatibility library for the proposed simplified password hashing algorithm: https://wiki.php.net/rfc/password_hash",
            "homepage": "https://github.com/ircmaxell/password_compat",
            "keywords": [
                "hashing",
                "password"
            ],
            "time": "2014-11-20 16:49:30"
        },
        {
            "name": "jdorn/sql-formatter",
            "version": "v1.2.17",
            "source": {
                "type": "git",
                "url": "https://github.com/jdorn/sql-formatter.git",
                "reference": "64990d96e0959dff8e059dfcdc1af130728d92bc"
            },
            "dist": {
                "type": "zip",
                "url": "https://api.github.com/repos/jdorn/sql-formatter/zipball/64990d96e0959dff8e059dfcdc1af130728d92bc",
                "reference": "64990d96e0959dff8e059dfcdc1af130728d92bc",
                "shasum": ""
            },
            "require": {
                "php": ">=5.2.4"
            },
            "require-dev": {
                "phpunit/phpunit": "3.7.*"
            },
            "type": "library",
            "extra": {
                "branch-alias": {
                    "dev-master": "1.3.x-dev"
                }
            },
            "autoload": {
                "classmap": [
                    "lib"
                ]
            },
            "notification-url": "https://packagist.org/downloads/",
            "license": [
                "MIT"
            ],
            "authors": [
                {
                    "name": "Jeremy Dorn",
                    "email": "jeremy@jeremydorn.com",
                    "homepage": "http://jeremydorn.com/"
                }
            ],
            "description": "a PHP SQL highlighting library",
            "homepage": "https://github.com/jdorn/sql-formatter/",
            "keywords": [
                "highlight",
                "sql"
            ],
            "time": "2014-01-12 16:20:24"
        },
        {
            "name": "kriswallsmith/buzz",
            "version": "v0.15",
            "source": {
                "type": "git",
                "url": "https://github.com/kriswallsmith/Buzz.git",
                "reference": "d4041666c3ffb379af02a92dabe81c904b35fab8"
            },
            "dist": {
                "type": "zip",
                "url": "https://api.github.com/repos/kriswallsmith/Buzz/zipball/d4041666c3ffb379af02a92dabe81c904b35fab8",
                "reference": "d4041666c3ffb379af02a92dabe81c904b35fab8",
                "shasum": ""
            },
            "require": {
                "php": ">=5.3.0"
            },
            "require-dev": {
                "phpunit/phpunit": "3.7.*"
            },
            "suggest": {
                "ext-curl": "*"
            },
            "type": "library",
            "autoload": {
                "psr-0": {
                    "Buzz": "lib/"
                }
            },
            "notification-url": "https://packagist.org/downloads/",
            "license": [
                "MIT"
            ],
            "authors": [
                {
                    "name": "Kris Wallsmith",
                    "email": "kris.wallsmith@gmail.com",
                    "homepage": "http://kriswallsmith.net/"
                }
            ],
            "description": "Lightweight HTTP client",
            "homepage": "https://github.com/kriswallsmith/Buzz",
            "keywords": [
                "curl",
                "http client"
            ],
            "time": "2015-06-25 17:26:56"
        },
        {
            "name": "league/flysystem",
            "version": "0.5.12",
            "source": {
                "type": "git",
                "url": "https://github.com/thephpleague/flysystem.git",
                "reference": "e046fe60d761e30691c642c9cc6a4089f724e805"
            },
            "dist": {
                "type": "zip",
                "url": "https://api.github.com/repos/thephpleague/flysystem/zipball/e046fe60d761e30691c642c9cc6a4089f724e805",
                "reference": "e046fe60d761e30691c642c9cc6a4089f724e805",
                "shasum": ""
            },
            "require": {
                "php": ">=5.4.0"
            },
            "require-dev": {
                "aws/aws-sdk-php": "~2.4",
                "barracuda/copy": "~1.1.4",
                "dropbox/dropbox-sdk": "~1.1.1",
                "ext-fileinfo": "*",
                "guzzlehttp/guzzle": "~4.0",
                "league/event": "~1.0",
                "league/phpunit-coverage-listener": "~1.1",
                "mockery/mockery": "~0.9",
                "phpseclib/phpseclib": "~0.3.5",
                "phpspec/phpspec": "~2.0",
                "phpunit/phpunit": "~4.0",
                "predis/predis": "~1.0",
                "rackspace/php-opencloud": "~1.10.0",
                "sabre/dav": "~2.0.2",
                "tedivm/stash": "~0.12.0"
            },
            "suggest": {
                "aws/aws-sdk-php": "Allows you to use AWS S3 storage",
                "barracuda/copy": "Allows you to use Copy.com storage",
                "dropbox/dropbox-sdk": "Allows you to use Dropbox storage",
                "ext-fileinfo": "Required for MimeType",
                "guzzlehttp/guzzle": "Allows you to use http files (reading only)",
                "league/event": "Required for EventableFilesystem",
                "phpseclib/phpseclib": "Allows SFTP server storage",
                "predis/predis": "Allows you to use Predis for caching",
                "rackspace/php-opencloud": "Allows you to use Rackspace Cloud Files",
                "sabre/dav": "Enables WebDav support",
                "tedivm/stash": "Allows you to use Stash as cache implementation"
            },
            "type": "library",
            "extra": {
                "branch-alias": {
                    "dev-master": "0.5-dev"
                }
            },
            "autoload": {
                "psr-4": {
                    "League\\Flysystem\\": "src/"
                }
            },
            "notification-url": "https://packagist.org/downloads/",
            "license": [
                "MIT"
            ],
            "authors": [
                {
                    "name": "Frank de Jonge",
                    "email": "info@frenky.net"
                }
            ],
            "description": "Many filesystems, one API.",
            "keywords": [
                "Cloud Files",
                "WebDAV",
                "aws",
                "cloud",
                "copy.com",
                "dropbox",
                "file systems",
                "files",
                "filesystem",
                "ftp",
                "rackspace",
                "remote",
                "s3",
                "sftp",
                "storage"
            ],
            "time": "2014-11-05 13:39:29"
        },
        {
            "name": "liip/imagine-bundle",
<<<<<<< HEAD
            "version": "1.5.3",
            "source": {
                "type": "git",
                "url": "https://github.com/liip/LiipImagineBundle.git",
                "reference": "b657b6601a24da525645fb5358ce77fdf57889f1"
            },
            "dist": {
                "type": "zip",
                "url": "https://api.github.com/repos/liip/LiipImagineBundle/zipball/b657b6601a24da525645fb5358ce77fdf57889f1",
                "reference": "b657b6601a24da525645fb5358ce77fdf57889f1",
=======
            "version": "1.6.0",
            "source": {
                "type": "git",
                "url": "https://github.com/liip/LiipImagineBundle.git",
                "reference": "cc881beb2daea75068ad75329e6d71963fa95028"
            },
            "dist": {
                "type": "zip",
                "url": "https://api.github.com/repos/liip/LiipImagineBundle/zipball/cc881beb2daea75068ad75329e6d71963fa95028",
                "reference": "cc881beb2daea75068ad75329e6d71963fa95028",
>>>>>>> 7148d39b
                "shasum": ""
            },
            "require": {
                "imagine/imagine": "^0.6.3,<0.7",
                "php": "^5.3.9|^7.0",
                "symfony/filesystem": "~2.3|~3.0",
                "symfony/finder": "~2.3|~3.0",
                "symfony/framework-bundle": "~2.3|~3.0",
                "symfony/options-resolver": "~2.3|~3.0",
                "symfony/process": "~2.3|~3.0"
            },
            "require-dev": {
                "amazonwebservices/aws-sdk-for-php": "~1.0",
                "aws/aws-sdk-php": "~2.4",
                "doctrine/cache": "~1.1",
                "doctrine/orm": "~2.3",
                "ext-gd": "*",
                "phpunit/phpunit": "~4.3",
                "psr/log": "~1.0",
                "symfony/browser-kit": "~2.3|~3.0",
                "symfony/console": "~2.3|~3.0",
                "symfony/dependency-injection": "~2.3|~3.0",
                "symfony/form": "~2.3|~3.0",
                "symfony/phpunit-bridge": "~2.3|~3.0",
                "symfony/yaml": "~2.3|~3.0",
                "twig/twig": "~1.12"
            },
            "suggest": {
                "amazonwebservices/aws-sdk-for-php": "Add it if you'd like to use aws v1 resolver",
                "aws/aws-sdk-php": "Add it if you'd like to use aws v2 or v3 resolver",
                "league/flysystem": "If you'd want to use Flysystem binary loader",
                "monolog/monolog": "If you'd want to write logs",
                "twig/twig": "If you'd want to use some handy twig filters, version 1.12 or greater required"
            },
            "type": "symfony-bundle",
            "extra": {
                "branch-alias": {
                    "dev-master": "1.6.x-dev"
                }
            },
            "autoload": {
                "psr-4": {
                    "Liip\\ImagineBundle\\": ""
                }
            },
            "notification-url": "https://packagist.org/downloads/",
            "license": [
                "MIT"
            ],
            "authors": [
                {
                    "name": "Liip and other contributors",
                    "homepage": "https://github.com/liip/LiipImagineBundle/contributors"
                }
            ],
            "description": "This Bundle assists in imagine manipulation using the imagine library",
            "homepage": "http://liip.ch",
            "keywords": [
                "image",
                "imagine"
            ],
<<<<<<< HEAD
            "time": "2016-05-06 06:27:38"
=======
            "time": "2016-07-22 14:52:30"
>>>>>>> 7148d39b
        },
        {
            "name": "nelmio/cors-bundle",
            "version": "1.4.1",
            "source": {
                "type": "git",
                "url": "https://github.com/nelmio/NelmioCorsBundle.git",
                "reference": "fa14a81737c605bf4766054cdcb72a16a433d537"
            },
            "dist": {
                "type": "zip",
                "url": "https://api.github.com/repos/nelmio/NelmioCorsBundle/zipball/fa14a81737c605bf4766054cdcb72a16a433d537",
                "reference": "fa14a81737c605bf4766054cdcb72a16a433d537",
                "shasum": ""
            },
            "require": {
                "symfony/framework-bundle": "^2.2 || ^3.0"
            },
            "require-dev": {
                "matthiasnoback/symfony-dependency-injection-test": "^0.7.6",
                "mockery/mockery": "0.9.*"
            },
            "type": "symfony-bundle",
            "extra": {
                "branch-alias": {
                    "dev-master": "1.4.x-dev"
                }
            },
            "autoload": {
                "psr-4": {
                    "Nelmio\\CorsBundle\\": ""
                },
                "exclude-from-classmap": [
                    "/Tests/"
                ]
            },
            "notification-url": "https://packagist.org/downloads/",
            "license": [
                "MIT"
            ],
            "authors": [
                {
                    "name": "Nelmio",
                    "homepage": "http://nelm.io"
                },
                {
                    "name": "Symfony Community",
                    "homepage": "https://github.com/nelmio/NelmioCorsBundle/contributors"
                }
            ],
            "description": "Adds CORS (Cross-Origin Resource Sharing) headers support in your Symfony2 application",
            "keywords": [
                "api",
                "cors",
                "crossdomain"
            ],
            "time": "2015-12-09 17:26:34"
        },
        {
            "name": "ocramius/proxy-manager",
            "version": "1.0.2",
            "source": {
                "type": "git",
                "url": "https://github.com/Ocramius/ProxyManager.git",
                "reference": "57e9272ec0e8deccf09421596e0e2252df440e11"
            },
            "dist": {
                "type": "zip",
                "url": "https://api.github.com/repos/Ocramius/ProxyManager/zipball/57e9272ec0e8deccf09421596e0e2252df440e11",
                "reference": "57e9272ec0e8deccf09421596e0e2252df440e11",
                "shasum": ""
            },
            "require": {
                "php": ">=5.3.3",
                "zendframework/zend-code": ">2.2.5,<3.0"
            },
            "require-dev": {
                "ext-phar": "*",
                "phpunit/phpunit": "~4.0",
                "squizlabs/php_codesniffer": "1.5.*"
            },
            "suggest": {
                "ocramius/generated-hydrator": "To have very fast object to array to object conversion for ghost objects",
                "zendframework/zend-json": "To have the JsonRpc adapter (Remote Object feature)",
                "zendframework/zend-soap": "To have the Soap adapter (Remote Object feature)",
                "zendframework/zend-stdlib": "To use the hydrator proxy",
                "zendframework/zend-xmlrpc": "To have the XmlRpc adapter (Remote Object feature)"
            },
            "type": "library",
            "extra": {
                "branch-alias": {
                    "dev-master": "2.0.x-dev"
                }
            },
            "autoload": {
                "psr-0": {
                    "ProxyManager\\": "src"
                }
            },
            "notification-url": "https://packagist.org/downloads/",
            "license": [
                "MIT"
            ],
            "authors": [
                {
                    "name": "Marco Pivetta",
                    "email": "ocramius@gmail.com",
                    "homepage": "http://ocramius.github.com/"
                }
            ],
            "description": "A library providing utilities to generate, instantiate and generally operate with Object Proxies",
            "homepage": "https://github.com/Ocramius/ProxyManager",
            "keywords": [
                "aop",
                "lazy loading",
                "proxy",
                "proxy pattern",
                "service proxies"
            ],
            "time": "2015-08-09 04:28:19"
        },
        {
            "name": "oneup/flysystem-bundle",
            "version": "v0.5.0",
            "source": {
                "type": "git",
                "url": "https://github.com/1up-lab/OneupFlysystemBundle.git",
                "reference": "1c017ff194088c55faaa3b5234c86a1b19a671de"
            },
            "dist": {
                "type": "zip",
                "url": "https://api.github.com/repos/1up-lab/OneupFlysystemBundle/zipball/1c017ff194088c55faaa3b5234c86a1b19a671de",
                "reference": "1c017ff194088c55faaa3b5234c86a1b19a671de",
                "shasum": ""
            },
            "require": {
                "league/flysystem": "~0.4",
                "symfony/framework-bundle": ">=2.0"
            },
            "require-dev": {
                "phpunit/phpunit": "3.7.*",
                "symfony/browser-kit": ">=2.0",
                "symfony/finder": ">=2.0"
            },
            "type": "symfony-bundle",
            "autoload": {
                "psr-4": {
                    "Oneup\\FlysystemBundle\\": ""
                }
            },
            "notification-url": "https://packagist.org/downloads/",
            "license": [
                "MIT"
            ],
            "authors": [
                {
                    "name": "Jim Schmid",
                    "email": "js@1up.io",
                    "homepage": "http://1up.io",
                    "role": "Developer"
                }
            ],
            "description": "Integrates Flysystem filesystem abstraction library to your Symfony2 project.",
            "homepage": "http://1up.io",
            "keywords": [
                "Flysystem",
                "Symfony2",
                "abstraction",
                "filesystem"
            ],
            "time": "2015-05-01 10:23:18"
        },
        {
            "name": "pagerfanta/pagerfanta",
            "version": "v1.0.3",
            "source": {
                "type": "git",
                "url": "https://github.com/whiteoctober/Pagerfanta.git",
                "reference": "a874d3612d954dcbbb49e5ffe178890918fb76fb"
            },
            "dist": {
                "type": "zip",
                "url": "https://api.github.com/repos/whiteoctober/Pagerfanta/zipball/a874d3612d954dcbbb49e5ffe178890918fb76fb",
                "reference": "a874d3612d954dcbbb49e5ffe178890918fb76fb",
                "shasum": ""
            },
            "require": {
                "php": ">=5.3.0"
            },
            "require-dev": {
                "doctrine/orm": "~2.3",
                "doctrine/phpcr-odm": "1.*",
                "jackalope/jackalope-doctrine-dbal": "1.*",
                "jmikola/geojson": "~1.0",
                "mandango/mandango": "~1.0@dev",
                "mandango/mondator": "~1.0@dev",
                "phpunit/phpunit": "~4",
                "propel/propel1": "~1.6",
                "ruflin/elastica": "~1.3",
                "solarium/solarium": "~3.1"
            },
            "suggest": {
                "doctrine/mongodb-odm": "To use the DoctrineODMMongoDBAdapter.",
                "doctrine/orm": "To use the DoctrineORMAdapter.",
                "doctrine/phpcr-odm": "To use the DoctrineODMPhpcrAdapter. >= 1.1.0",
                "mandango/mandango": "To use the MandangoAdapter.",
                "propel/propel1": "To use the PropelAdapter",
                "solarium/solarium": "To use the SolariumAdapter."
            },
            "type": "library",
            "extra": {
                "branch-alias": {
                    "dev-master": "1.0.x-dev"
                }
            },
            "autoload": {
                "psr-0": {
                    "Pagerfanta\\": "src/"
                }
            },
            "notification-url": "https://packagist.org/downloads/",
            "license": [
                "MIT"
            ],
            "authors": [
                {
                    "name": "Pablo Díez",
                    "email": "pablodip@gmail.com"
                }
            ],
            "description": "Pagination for PHP 5.3",
            "keywords": [
                "page",
                "pagination",
                "paginator",
                "paging"
            ],
            "time": "2014-10-06 10:57:25"
        },
        {
            "name": "paragonie/random_compat",
            "version": "v2.0.2",
            "source": {
                "type": "git",
                "url": "https://github.com/paragonie/random_compat.git",
                "reference": "088c04e2f261c33bed6ca5245491cfca69195ccf"
            },
            "dist": {
                "type": "zip",
                "url": "https://api.github.com/repos/paragonie/random_compat/zipball/088c04e2f261c33bed6ca5245491cfca69195ccf",
                "reference": "088c04e2f261c33bed6ca5245491cfca69195ccf",
                "shasum": ""
            },
            "require": {
                "php": ">=5.2.0"
            },
            "require-dev": {
                "phpunit/phpunit": "4.*|5.*"
            },
            "suggest": {
                "ext-libsodium": "Provides a modern crypto API that can be used to generate random bytes."
            },
            "type": "library",
            "autoload": {
                "files": [
                    "lib/random.php"
                ]
            },
            "notification-url": "https://packagist.org/downloads/",
            "license": [
                "MIT"
            ],
            "authors": [
                {
                    "name": "Paragon Initiative Enterprises",
                    "email": "security@paragonie.com",
                    "homepage": "https://paragonie.com"
                }
            ],
            "description": "PHP 5.x polyfill for random_bytes() and random_int() from PHP 7",
            "keywords": [
                "csprng",
                "pseudorandom",
                "random"
            ],
            "time": "2016-04-03 06:00:07"
        },
        {
            "name": "psr/log",
            "version": "1.0.0",
            "source": {
                "type": "git",
                "url": "https://github.com/php-fig/log.git",
                "reference": "fe0936ee26643249e916849d48e3a51d5f5e278b"
            },
            "dist": {
                "type": "zip",
                "url": "https://api.github.com/repos/php-fig/log/zipball/fe0936ee26643249e916849d48e3a51d5f5e278b",
                "reference": "fe0936ee26643249e916849d48e3a51d5f5e278b",
                "shasum": ""
            },
            "type": "library",
            "autoload": {
                "psr-0": {
                    "Psr\\Log\\": ""
                }
            },
            "notification-url": "https://packagist.org/downloads/",
            "license": [
                "MIT"
            ],
            "authors": [
                {
                    "name": "PHP-FIG",
                    "homepage": "http://www.php-fig.org/"
                }
            ],
            "description": "Common interface for logging libraries",
            "keywords": [
                "log",
                "psr",
                "psr-3"
            ],
            "time": "2012-12-21 11:40:51"
        },
        {
            "name": "qafoo/rmf",
            "version": "1.0.0",
            "source": {
                "type": "git",
                "url": "https://github.com/Qafoo/REST-Micro-Framework.git",
                "reference": "d382e9e20ff189c4351f12c70df083dac039e818"
            },
            "dist": {
                "type": "zip",
                "url": "https://api.github.com/repos/Qafoo/REST-Micro-Framework/zipball/d382e9e20ff189c4351f12c70df083dac039e818",
                "reference": "d382e9e20ff189c4351f12c70df083dac039e818",
                "shasum": ""
            },
            "type": "library",
            "autoload": {
                "psr-0": {
                    "Qafoo\\RMF": "src/main/"
                }
            },
            "notification-url": "https://packagist.org/downloads/",
            "description": "Very simple VC framework which makes it easy to build HTTP applications / REST webservices",
            "time": "2012-09-03 18:24:11"
        },
        {
            "name": "sensio/distribution-bundle",
<<<<<<< HEAD
            "version": "v4.0.6",
=======
            "version": "v4.0.8",
>>>>>>> 7148d39b
            "target-dir": "Sensio/Bundle/DistributionBundle",
            "source": {
                "type": "git",
                "url": "https://github.com/sensiolabs/SensioDistributionBundle.git",
<<<<<<< HEAD
                "reference": "181a47c527a04d2d03986a0b3e9c1b86eaacab40"
            },
            "dist": {
                "type": "zip",
                "url": "https://api.github.com/repos/sensiolabs/SensioDistributionBundle/zipball/181a47c527a04d2d03986a0b3e9c1b86eaacab40",
                "reference": "181a47c527a04d2d03986a0b3e9c1b86eaacab40",
=======
                "reference": "5ab8eac0af97f2c0abed337500a4a59286969e66"
            },
            "dist": {
                "type": "zip",
                "url": "https://api.github.com/repos/sensiolabs/SensioDistributionBundle/zipball/5ab8eac0af97f2c0abed337500a4a59286969e66",
                "reference": "5ab8eac0af97f2c0abed337500a4a59286969e66",
>>>>>>> 7148d39b
                "shasum": ""
            },
            "require": {
                "php": ">=5.3.9",
                "sensiolabs/security-checker": "~3.0",
                "symfony/class-loader": "~2.2",
                "symfony/framework-bundle": "~2.3",
                "symfony/process": "~2.2"
            },
            "require-dev": {
                "symfony/form": "~2.2",
                "symfony/validator": "~2.2",
                "symfony/yaml": "~2.2"
            },
            "suggest": {
                "symfony/form": "If you want to use the configurator",
                "symfony/validator": "If you want to use the configurator",
                "symfony/yaml": "If you want to use  the configurator"
            },
            "type": "symfony-bundle",
            "extra": {
                "branch-alias": {
                    "dev-master": "4.0.x-dev"
                }
            },
            "autoload": {
                "psr-0": {
                    "Sensio\\Bundle\\DistributionBundle": ""
                }
            },
            "notification-url": "https://packagist.org/downloads/",
            "license": [
                "MIT"
            ],
            "authors": [
                {
                    "name": "Fabien Potencier",
                    "email": "fabien@symfony.com"
                }
            ],
            "description": "Base bundle for Symfony Distributions",
            "keywords": [
                "configuration",
                "distribution"
            ],
<<<<<<< HEAD
            "time": "2016-04-25 20:49:44"
=======
            "time": "2016-09-06 00:58:51"
>>>>>>> 7148d39b
        },
        {
            "name": "sensio/framework-extra-bundle",
            "version": "v3.0.16",
            "source": {
                "type": "git",
                "url": "https://github.com/sensiolabs/SensioFrameworkExtraBundle.git",
                "reference": "507a15f56fa7699f6cc8c2c7de4080b19ce22546"
            },
            "dist": {
                "type": "zip",
                "url": "https://api.github.com/repos/sensiolabs/SensioFrameworkExtraBundle/zipball/507a15f56fa7699f6cc8c2c7de4080b19ce22546",
                "reference": "507a15f56fa7699f6cc8c2c7de4080b19ce22546",
                "shasum": ""
            },
            "require": {
                "doctrine/common": "~2.2",
                "symfony/dependency-injection": "~2.3|~3.0",
                "symfony/framework-bundle": "~2.3|~3.0"
            },
            "require-dev": {
                "symfony/browser-kit": "~2.3|~3.0",
                "symfony/dom-crawler": "~2.3|~3.0",
                "symfony/expression-language": "~2.4|~3.0",
                "symfony/finder": "~2.3|~3.0",
                "symfony/phpunit-bridge": "~2.7|~3.0",
                "symfony/security-bundle": "~2.4|~3.0",
                "symfony/twig-bundle": "~2.3|~3.0",
                "twig/twig": "~1.11|~2.0"
            },
            "suggest": {
                "symfony/expression-language": "",
                "symfony/psr-http-message-bridge": "To use the PSR-7 converters",
                "symfony/security-bundle": ""
            },
            "type": "symfony-bundle",
            "extra": {
                "branch-alias": {
                    "dev-master": "3.0.x-dev"
                }
            },
            "autoload": {
                "psr-4": {
                    "Sensio\\Bundle\\FrameworkExtraBundle\\": ""
                }
            },
            "notification-url": "https://packagist.org/downloads/",
            "license": [
                "MIT"
            ],
            "authors": [
                {
                    "name": "Fabien Potencier",
                    "email": "fabien@symfony.com"
                }
            ],
            "description": "This bundle provides a way to configure your controllers with annotations",
            "keywords": [
                "annotations",
                "controllers"
            ],
            "time": "2016-03-25 17:08:27"
        },
        {
            "name": "sensiolabs/security-checker",
            "version": "v3.0.2",
            "source": {
                "type": "git",
                "url": "https://github.com/sensiolabs/security-checker.git",
                "reference": "21696b0daa731064c23cfb694c60a2584a7b6e93"
            },
            "dist": {
                "type": "zip",
                "url": "https://api.github.com/repos/sensiolabs/security-checker/zipball/21696b0daa731064c23cfb694c60a2584a7b6e93",
                "reference": "21696b0daa731064c23cfb694c60a2584a7b6e93",
                "shasum": ""
            },
            "require": {
                "symfony/console": "~2.0|~3.0"
            },
            "bin": [
                "security-checker"
            ],
            "type": "library",
            "extra": {
                "branch-alias": {
                    "dev-master": "3.0-dev"
                }
            },
            "autoload": {
                "psr-0": {
                    "SensioLabs\\Security": ""
                }
            },
            "notification-url": "https://packagist.org/downloads/",
            "license": [
                "MIT"
            ],
            "authors": [
                {
                    "name": "Fabien Potencier",
                    "email": "fabien.potencier@gmail.com"
                }
            ],
            "description": "A security checker for your composer.lock",
            "time": "2015-11-07 08:07:40"
        },
        {
            "name": "symfony-cmf/routing",
            "version": "1.4.0",
            "source": {
                "type": "git",
                "url": "https://github.com/symfony-cmf/Routing.git",
                "reference": "b93704ca098334f56e9b317932f21a4362e620db"
            },
            "dist": {
                "type": "zip",
                "url": "https://api.github.com/repos/symfony-cmf/Routing/zipball/b93704ca098334f56e9b317932f21a4362e620db",
                "reference": "b93704ca098334f56e9b317932f21a4362e620db",
                "shasum": ""
            },
            "require": {
                "php": "^5.3.9|^7.0",
                "psr/log": "1.*",
                "symfony/http-kernel": "^2.2|3.*",
                "symfony/routing": "^2.2|3.*"
            },
            "require-dev": {
                "friendsofsymfony/jsrouting-bundle": "^1.1",
                "symfony-cmf/testing": "^1.3",
                "symfony/config": "^2.2|3.*",
                "symfony/dependency-injection": "^2.0.5|3.*",
                "symfony/event-dispatcher": "^2.1|3.*"
            },
            "suggest": {
                "symfony/event-dispatcher": "DynamicRouter can optionally trigger an event at the start of matching. Minimal version (~2.1)"
            },
            "type": "library",
            "extra": {
                "branch-alias": {
                    "dev-master": "1.4-dev"
                }
            },
            "autoload": {
                "psr-4": {
                    "Symfony\\Cmf\\Component\\Routing\\": ""
                }
            },
            "notification-url": "https://packagist.org/downloads/",
            "license": [
                "MIT"
            ],
            "authors": [
                {
                    "name": "Symfony CMF Community",
                    "homepage": "https://github.com/symfony-cmf/Routing/contributors"
                }
            ],
            "description": "Extends the Symfony2 routing component for dynamic routes and chaining several routers",
            "homepage": "http://cmf.symfony.com",
            "keywords": [
                "database",
                "routing"
            ],
            "time": "2016-03-31 09:11:39"
        },
        {
            "name": "symfony/polyfill-apcu",
            "version": "v1.2.0",
            "source": {
                "type": "git",
                "url": "https://github.com/symfony/polyfill-apcu.git",
                "reference": "6d58bceaeea2c2d3eb62503839b18646e161cd6b"
            },
            "dist": {
                "type": "zip",
                "url": "https://api.github.com/repos/symfony/polyfill-apcu/zipball/6d58bceaeea2c2d3eb62503839b18646e161cd6b",
                "reference": "6d58bceaeea2c2d3eb62503839b18646e161cd6b",
                "shasum": ""
            },
            "require": {
                "php": ">=5.3.3"
            },
            "type": "library",
            "extra": {
                "branch-alias": {
                    "dev-master": "1.2-dev"
                }
            },
            "autoload": {
                "files": [
                    "bootstrap.php"
                ]
            },
            "notification-url": "https://packagist.org/downloads/",
            "license": [
                "MIT"
            ],
            "authors": [
                {
                    "name": "Nicolas Grekas",
                    "email": "p@tchwork.com"
                },
                {
                    "name": "Symfony Community",
                    "homepage": "https://symfony.com/contributors"
                }
            ],
            "description": "Symfony polyfill backporting apcu_* functions to lower PHP versions",
            "homepage": "https://symfony.com",
            "keywords": [
                "apcu",
                "compatibility",
                "polyfill",
                "portable",
                "shim"
            ],
            "time": "2016-05-18 14:26:46"
        },
        {
            "name": "symfony/polyfill-intl-icu",
            "version": "v1.2.0",
            "source": {
                "type": "git",
                "url": "https://github.com/symfony/polyfill-intl-icu.git",
                "reference": "0f8dc2c45f69f8672379e9210bca4a115cd5146f"
            },
            "dist": {
                "type": "zip",
                "url": "https://api.github.com/repos/symfony/polyfill-intl-icu/zipball/0f8dc2c45f69f8672379e9210bca4a115cd5146f",
                "reference": "0f8dc2c45f69f8672379e9210bca4a115cd5146f",
                "shasum": ""
            },
            "require": {
                "php": ">=5.3.3",
                "symfony/intl": "~2.3|~3.0"
            },
            "suggest": {
                "ext-intl": "For best performance"
            },
            "type": "library",
            "extra": {
                "branch-alias": {
                    "dev-master": "1.2-dev"
                }
            },
            "autoload": {
                "files": [
                    "bootstrap.php"
                ]
            },
            "notification-url": "https://packagist.org/downloads/",
            "license": [
                "MIT"
            ],
            "authors": [
                {
                    "name": "Nicolas Grekas",
                    "email": "p@tchwork.com"
                },
                {
                    "name": "Symfony Community",
                    "homepage": "https://symfony.com/contributors"
                }
            ],
            "description": "Symfony polyfill for intl's ICU-related data and classes",
            "homepage": "https://symfony.com",
            "keywords": [
                "compatibility",
                "icu",
                "intl",
                "polyfill",
                "portable",
                "shim"
            ],
            "time": "2016-05-18 14:26:46"
        },
        {
            "name": "symfony/polyfill-mbstring",
            "version": "v1.2.0",
            "source": {
                "type": "git",
                "url": "https://github.com/symfony/polyfill-mbstring.git",
                "reference": "dff51f72b0706335131b00a7f49606168c582594"
            },
            "dist": {
                "type": "zip",
                "url": "https://api.github.com/repos/symfony/polyfill-mbstring/zipball/dff51f72b0706335131b00a7f49606168c582594",
                "reference": "dff51f72b0706335131b00a7f49606168c582594",
                "shasum": ""
            },
            "require": {
                "php": ">=5.3.3"
            },
            "suggest": {
                "ext-mbstring": "For best performance"
            },
            "type": "library",
            "extra": {
                "branch-alias": {
                    "dev-master": "1.2-dev"
                }
            },
            "autoload": {
                "psr-4": {
                    "Symfony\\Polyfill\\Mbstring\\": ""
                },
                "files": [
                    "bootstrap.php"
                ]
            },
            "notification-url": "https://packagist.org/downloads/",
            "license": [
                "MIT"
            ],
            "authors": [
                {
                    "name": "Nicolas Grekas",
                    "email": "p@tchwork.com"
                },
                {
                    "name": "Symfony Community",
                    "homepage": "https://symfony.com/contributors"
                }
            ],
            "description": "Symfony polyfill for the Mbstring extension",
            "homepage": "https://symfony.com",
            "keywords": [
                "compatibility",
                "mbstring",
                "polyfill",
                "portable",
                "shim"
            ],
            "time": "2016-05-18 14:26:46"
        },
        {
            "name": "symfony/polyfill-php54",
            "version": "v1.2.0",
            "source": {
                "type": "git",
                "url": "https://github.com/symfony/polyfill-php54.git",
                "reference": "34d761992f6f2cc6092cc0e5e93f38b53ba5e4f1"
            },
            "dist": {
                "type": "zip",
                "url": "https://api.github.com/repos/symfony/polyfill-php54/zipball/34d761992f6f2cc6092cc0e5e93f38b53ba5e4f1",
                "reference": "34d761992f6f2cc6092cc0e5e93f38b53ba5e4f1",
                "shasum": ""
            },
            "require": {
                "php": ">=5.3.3"
            },
            "type": "library",
            "extra": {
                "branch-alias": {
                    "dev-master": "1.2-dev"
                }
            },
            "autoload": {
                "psr-4": {
                    "Symfony\\Polyfill\\Php54\\": ""
                },
                "files": [
                    "bootstrap.php"
                ],
                "classmap": [
                    "Resources/stubs"
                ]
            },
            "notification-url": "https://packagist.org/downloads/",
            "license": [
                "MIT"
            ],
            "authors": [
                {
                    "name": "Nicolas Grekas",
                    "email": "p@tchwork.com"
                },
                {
                    "name": "Symfony Community",
                    "homepage": "https://symfony.com/contributors"
                }
            ],
            "description": "Symfony polyfill backporting some PHP 5.4+ features to lower PHP versions",
            "homepage": "https://symfony.com",
            "keywords": [
                "compatibility",
                "polyfill",
                "portable",
                "shim"
            ],
            "time": "2016-05-18 14:26:46"
        },
        {
            "name": "symfony/polyfill-php55",
            "version": "v1.2.0",
            "source": {
                "type": "git",
                "url": "https://github.com/symfony/polyfill-php55.git",
                "reference": "bf2ff9ad6be1a4772cb873e4eea94d70daa95c6d"
            },
            "dist": {
                "type": "zip",
                "url": "https://api.github.com/repos/symfony/polyfill-php55/zipball/bf2ff9ad6be1a4772cb873e4eea94d70daa95c6d",
                "reference": "bf2ff9ad6be1a4772cb873e4eea94d70daa95c6d",
                "shasum": ""
            },
            "require": {
                "ircmaxell/password-compat": "~1.0",
                "php": ">=5.3.3"
            },
            "type": "library",
            "extra": {
                "branch-alias": {
                    "dev-master": "1.2-dev"
                }
            },
            "autoload": {
                "psr-4": {
                    "Symfony\\Polyfill\\Php55\\": ""
                },
                "files": [
                    "bootstrap.php"
                ]
            },
            "notification-url": "https://packagist.org/downloads/",
            "license": [
                "MIT"
            ],
            "authors": [
                {
                    "name": "Nicolas Grekas",
                    "email": "p@tchwork.com"
                },
                {
                    "name": "Symfony Community",
                    "homepage": "https://symfony.com/contributors"
                }
            ],
            "description": "Symfony polyfill backporting some PHP 5.5+ features to lower PHP versions",
            "homepage": "https://symfony.com",
            "keywords": [
                "compatibility",
                "polyfill",
                "portable",
                "shim"
            ],
            "time": "2016-05-18 14:26:46"
        },
        {
            "name": "symfony/polyfill-php56",
            "version": "v1.2.0",
            "source": {
                "type": "git",
                "url": "https://github.com/symfony/polyfill-php56.git",
                "reference": "3edf57a8fbf9a927533344cef65ad7e1cf31030a"
            },
            "dist": {
                "type": "zip",
                "url": "https://api.github.com/repos/symfony/polyfill-php56/zipball/3edf57a8fbf9a927533344cef65ad7e1cf31030a",
                "reference": "3edf57a8fbf9a927533344cef65ad7e1cf31030a",
                "shasum": ""
            },
            "require": {
                "php": ">=5.3.3",
                "symfony/polyfill-util": "~1.0"
            },
            "type": "library",
            "extra": {
                "branch-alias": {
                    "dev-master": "1.2-dev"
                }
            },
            "autoload": {
                "psr-4": {
                    "Symfony\\Polyfill\\Php56\\": ""
                },
                "files": [
                    "bootstrap.php"
                ]
            },
            "notification-url": "https://packagist.org/downloads/",
            "license": [
                "MIT"
            ],
            "authors": [
                {
                    "name": "Nicolas Grekas",
                    "email": "p@tchwork.com"
                },
                {
                    "name": "Symfony Community",
                    "homepage": "https://symfony.com/contributors"
                }
            ],
            "description": "Symfony polyfill backporting some PHP 5.6+ features to lower PHP versions",
            "homepage": "https://symfony.com",
            "keywords": [
                "compatibility",
                "polyfill",
                "portable",
                "shim"
            ],
            "time": "2016-05-18 14:26:46"
        },
        {
            "name": "symfony/polyfill-php70",
            "version": "v1.2.0",
            "source": {
                "type": "git",
                "url": "https://github.com/symfony/polyfill-php70.git",
                "reference": "a42f4b6b05ed458910f8af4c4e1121b0101b2d85"
            },
            "dist": {
                "type": "zip",
                "url": "https://api.github.com/repos/symfony/polyfill-php70/zipball/a42f4b6b05ed458910f8af4c4e1121b0101b2d85",
                "reference": "a42f4b6b05ed458910f8af4c4e1121b0101b2d85",
                "shasum": ""
            },
            "require": {
                "paragonie/random_compat": "~1.0|~2.0",
                "php": ">=5.3.3"
            },
            "type": "library",
            "extra": {
                "branch-alias": {
                    "dev-master": "1.2-dev"
                }
            },
            "autoload": {
                "psr-4": {
                    "Symfony\\Polyfill\\Php70\\": ""
                },
                "files": [
                    "bootstrap.php"
                ],
                "classmap": [
                    "Resources/stubs"
                ]
            },
            "notification-url": "https://packagist.org/downloads/",
            "license": [
                "MIT"
            ],
            "authors": [
                {
                    "name": "Nicolas Grekas",
                    "email": "p@tchwork.com"
                },
                {
                    "name": "Symfony Community",
                    "homepage": "https://symfony.com/contributors"
                }
            ],
            "description": "Symfony polyfill backporting some PHP 7.0+ features to lower PHP versions",
            "homepage": "https://symfony.com",
            "keywords": [
                "compatibility",
                "polyfill",
                "portable",
                "shim"
            ],
            "time": "2016-05-18 14:26:46"
        },
        {
            "name": "symfony/polyfill-util",
            "version": "v1.2.0",
            "source": {
                "type": "git",
                "url": "https://github.com/symfony/polyfill-util.git",
                "reference": "ef830ce3d218e622b221d6bfad42c751d974bf99"
            },
            "dist": {
                "type": "zip",
                "url": "https://api.github.com/repos/symfony/polyfill-util/zipball/ef830ce3d218e622b221d6bfad42c751d974bf99",
                "reference": "ef830ce3d218e622b221d6bfad42c751d974bf99",
                "shasum": ""
            },
            "require": {
                "php": ">=5.3.3"
            },
            "type": "library",
            "extra": {
                "branch-alias": {
                    "dev-master": "1.2-dev"
                }
            },
            "autoload": {
                "psr-4": {
                    "Symfony\\Polyfill\\Util\\": ""
                }
            },
            "notification-url": "https://packagist.org/downloads/",
            "license": [
                "MIT"
            ],
            "authors": [
                {
                    "name": "Nicolas Grekas",
                    "email": "p@tchwork.com"
                },
                {
                    "name": "Symfony Community",
                    "homepage": "https://symfony.com/contributors"
                }
            ],
            "description": "Symfony utilities for portability of PHP codes",
            "homepage": "https://symfony.com",
            "keywords": [
                "compat",
                "compatibility",
                "polyfill",
                "shim"
            ],
            "time": "2016-05-18 14:26:46"
        },
        {
            "name": "symfony/security-acl",
            "version": "v3.0.0",
            "source": {
                "type": "git",
                "url": "https://github.com/symfony/security-acl.git",
                "reference": "053b49bf4aa333a392c83296855989bcf88ddad1"
            },
            "dist": {
                "type": "zip",
                "url": "https://api.github.com/repos/symfony/security-acl/zipball/053b49bf4aa333a392c83296855989bcf88ddad1",
                "reference": "053b49bf4aa333a392c83296855989bcf88ddad1",
                "shasum": ""
            },
            "require": {
                "php": ">=5.5.9",
                "symfony/security-core": "~2.8|~3.0"
            },
            "require-dev": {
                "doctrine/common": "~2.2",
                "doctrine/dbal": "~2.2",
                "psr/log": "~1.0",
                "symfony/phpunit-bridge": "~2.8|~3.0"
            },
            "suggest": {
                "doctrine/dbal": "For using the built-in ACL implementation",
                "symfony/class-loader": "For using the ACL generateSql script",
                "symfony/finder": "For using the ACL generateSql script"
            },
            "type": "library",
            "extra": {
                "branch-alias": {
                    "dev-master": "3.0-dev"
                }
            },
            "autoload": {
                "psr-4": {
                    "Symfony\\Component\\Security\\Acl\\": ""
                },
                "exclude-from-classmap": [
                    "/Tests/"
                ]
            },
            "notification-url": "https://packagist.org/downloads/",
            "license": [
                "MIT"
            ],
            "authors": [
                {
                    "name": "Fabien Potencier",
                    "email": "fabien@symfony.com"
                },
                {
                    "name": "Symfony Community",
                    "homepage": "https://symfony.com/contributors"
                }
            ],
            "description": "Symfony Security Component - ACL (Access Control List)",
            "homepage": "https://symfony.com",
            "time": "2015-12-28 09:39:46"
        },
        {
            "name": "symfony/symfony",
<<<<<<< HEAD
            "version": "v2.8.7",
            "source": {
                "type": "git",
                "url": "https://github.com/symfony/symfony.git",
                "reference": "663b2d6202c3149515b39cfe50a174a130acb8e2"
            },
            "dist": {
                "type": "zip",
                "url": "https://api.github.com/repos/symfony/symfony/zipball/663b2d6202c3149515b39cfe50a174a130acb8e2",
                "reference": "663b2d6202c3149515b39cfe50a174a130acb8e2",
=======
            "version": "v2.8.11",
            "source": {
                "type": "git",
                "url": "https://github.com/symfony/symfony.git",
                "reference": "f588c92c3e263b2eaa2f96a7b1359199eb209b3d"
            },
            "dist": {
                "type": "zip",
                "url": "https://api.github.com/repos/symfony/symfony/zipball/f588c92c3e263b2eaa2f96a7b1359199eb209b3d",
                "reference": "f588c92c3e263b2eaa2f96a7b1359199eb209b3d",
>>>>>>> 7148d39b
                "shasum": ""
            },
            "require": {
                "doctrine/common": "~2.4",
                "php": ">=5.3.9",
                "psr/log": "~1.0",
                "symfony/polyfill-apcu": "~1.1",
                "symfony/polyfill-intl-icu": "~1.0",
                "symfony/polyfill-mbstring": "~1.0",
                "symfony/polyfill-php54": "~1.0",
                "symfony/polyfill-php55": "~1.0",
                "symfony/polyfill-php56": "~1.0",
                "symfony/polyfill-php70": "~1.0",
                "symfony/polyfill-util": "~1.0",
                "symfony/security-acl": "~2.7|~3.0.0",
                "twig/twig": "~1.23|~2.0"
            },
            "conflict": {
                "phpdocumentor/reflection": "<1.0.7"
            },
            "replace": {
                "symfony/asset": "self.version",
                "symfony/browser-kit": "self.version",
                "symfony/class-loader": "self.version",
                "symfony/config": "self.version",
                "symfony/console": "self.version",
                "symfony/css-selector": "self.version",
                "symfony/debug": "self.version",
                "symfony/debug-bundle": "self.version",
                "symfony/dependency-injection": "self.version",
                "symfony/doctrine-bridge": "self.version",
                "symfony/dom-crawler": "self.version",
                "symfony/event-dispatcher": "self.version",
                "symfony/expression-language": "self.version",
                "symfony/filesystem": "self.version",
                "symfony/finder": "self.version",
                "symfony/form": "self.version",
                "symfony/framework-bundle": "self.version",
                "symfony/http-foundation": "self.version",
                "symfony/http-kernel": "self.version",
                "symfony/intl": "self.version",
                "symfony/ldap": "self.version",
                "symfony/locale": "self.version",
                "symfony/monolog-bridge": "self.version",
                "symfony/options-resolver": "self.version",
                "symfony/process": "self.version",
                "symfony/property-access": "self.version",
                "symfony/property-info": "self.version",
                "symfony/proxy-manager-bridge": "self.version",
                "symfony/routing": "self.version",
                "symfony/security": "self.version",
                "symfony/security-bundle": "self.version",
                "symfony/security-core": "self.version",
                "symfony/security-csrf": "self.version",
                "symfony/security-guard": "self.version",
                "symfony/security-http": "self.version",
                "symfony/serializer": "self.version",
                "symfony/stopwatch": "self.version",
                "symfony/swiftmailer-bridge": "self.version",
                "symfony/templating": "self.version",
                "symfony/translation": "self.version",
                "symfony/twig-bridge": "self.version",
                "symfony/twig-bundle": "self.version",
                "symfony/validator": "self.version",
                "symfony/var-dumper": "self.version",
                "symfony/web-profiler-bundle": "self.version",
                "symfony/yaml": "self.version"
            },
            "require-dev": {
                "doctrine/data-fixtures": "1.0.*",
                "doctrine/dbal": "~2.4",
                "doctrine/doctrine-bundle": "~1.2",
                "doctrine/orm": "~2.4,>=2.4.5",
                "egulias/email-validator": "~1.2,>=1.2.1",
                "monolog/monolog": "~1.11",
                "ocramius/proxy-manager": "~0.4|~1.0|~2.0",
                "phpdocumentor/reflection": "^1.0.7"
            },
            "type": "library",
            "extra": {
                "branch-alias": {
                    "dev-master": "2.8-dev"
                }
            },
            "autoload": {
                "psr-4": {
                    "Symfony\\Bridge\\Doctrine\\": "src/Symfony/Bridge/Doctrine/",
                    "Symfony\\Bridge\\Monolog\\": "src/Symfony/Bridge/Monolog/",
                    "Symfony\\Bridge\\ProxyManager\\": "src/Symfony/Bridge/ProxyManager/",
                    "Symfony\\Bridge\\Swiftmailer\\": "src/Symfony/Bridge/Swiftmailer/",
                    "Symfony\\Bridge\\Twig\\": "src/Symfony/Bridge/Twig/",
                    "Symfony\\Bundle\\": "src/Symfony/Bundle/",
                    "Symfony\\Component\\": "src/Symfony/Component/"
                },
                "classmap": [
                    "src/Symfony/Component/Intl/Resources/stubs"
                ],
                "exclude-from-classmap": [
                    "**/Tests/"
                ]
            },
            "notification-url": "https://packagist.org/downloads/",
            "license": [
                "MIT"
            ],
            "authors": [
                {
                    "name": "Fabien Potencier",
                    "email": "fabien@symfony.com"
                },
                {
                    "name": "Symfony Community",
                    "homepage": "https://symfony.com/contributors"
                }
            ],
            "description": "The Symfony PHP framework",
            "homepage": "https://symfony.com",
            "keywords": [
                "framework"
            ],
<<<<<<< HEAD
            "time": "2016-06-06 16:05:37"
=======
            "time": "2016-09-07 02:04:25"
>>>>>>> 7148d39b
        },
        {
            "name": "tedivm/stash",
            "version": "v0.13.2",
            "source": {
                "type": "git",
                "url": "https://github.com/tedious/Stash.git",
                "reference": "3489b13bad93c81a898fcb1054ae954575e1a7b6"
            },
            "dist": {
                "type": "zip",
                "url": "https://api.github.com/repos/tedious/Stash/zipball/3489b13bad93c81a898fcb1054ae954575e1a7b6",
                "reference": "3489b13bad93c81a898fcb1054ae954575e1a7b6",
                "shasum": ""
            },
            "require": {
                "php": "^5.4|^7.0"
            },
            "require-dev": {
                "fabpot/php-cs-fixer": "^1.9",
                "phpunit/phpunit": "4.7.*",
                "satooshi/php-coveralls": "1.0.*"
            },
            "type": "library",
            "autoload": {
                "psr-4": {
                    "Stash\\": "src/Stash/"
                }
            },
            "notification-url": "https://packagist.org/downloads/",
            "license": [
                "BSD-3-Clause"
            ],
            "authors": [
                {
                    "name": "Robert Hafner",
                    "email": "tedivm@tedivm.com"
                },
                {
                    "name": "Josh Hall-Bachner",
                    "email": "charlequin@gmail.com"
                }
            ],
            "description": "The place to keep your cache.",
            "homepage": "http://github.com/tedious/Stash",
            "keywords": [
                "apc",
                "cache",
                "caching",
                "memcached",
                "redis",
                "sessions"
            ],
            "time": "2015-12-29 00:07:05"
        },
        {
            "name": "tedivm/stash-bundle",
            "version": "v0.5.3",
            "source": {
                "type": "git",
                "url": "https://github.com/tedious/TedivmStashBundle.git",
                "reference": "c9ac2259ec8064914e5e20ec690f7c11d1898757"
            },
            "dist": {
                "type": "zip",
                "url": "https://api.github.com/repos/tedious/TedivmStashBundle/zipball/c9ac2259ec8064914e5e20ec690f7c11d1898757",
                "reference": "c9ac2259ec8064914e5e20ec690f7c11d1898757",
                "shasum": ""
            },
            "require": {
                "php": "^5.4|^7.0",
                "symfony/config": "~2.1|~3.0",
                "symfony/dependency-injection": "~2.1|~3.0",
                "symfony/http-kernel": "~2.1|~3.0",
                "tedivm/stash": "0.13.*"
            },
            "require-dev": {
                "doctrine/cache": "~1.0",
                "fabpot/php-cs-fixer": "0.4.0",
                "phpunit/phpunit": "4.1.*",
                "satooshi/php-coveralls": "1.0.*"
            },
            "type": "symfony-bundle",
            "autoload": {
                "psr-4": {
                    "Tedivm\\StashBundle\\": ""
                }
            },
            "notification-url": "https://packagist.org/downloads/",
            "license": [
                "BSD-3-Clause"
            ],
            "authors": [
                {
                    "name": "Robert Hafner",
                    "email": "tedivm@tedivm.com"
                },
                {
                    "name": "Josh Hall-Bachner",
                    "email": "jhallbachner@gmail.com"
                }
            ],
            "description": "Incorporates the Stash caching library into Symfony.",
            "homepage": "http://github.com/tedious/TedivmStashBundle",
            "keywords": [
                "apc",
                "cache",
                "caching",
                "memcached",
                "redis",
                "sessions",
                "stash",
                "symfony"
            ],
            "time": "2015-12-29 02:22:57"
        },
        {
            "name": "twig/twig",
<<<<<<< HEAD
            "version": "v1.24.1",
            "source": {
                "type": "git",
                "url": "https://github.com/twigphp/Twig.git",
                "reference": "3566d311a92aae4deec6e48682dc5a4528c4a512"
            },
            "dist": {
                "type": "zip",
                "url": "https://api.github.com/repos/twigphp/Twig/zipball/3566d311a92aae4deec6e48682dc5a4528c4a512",
                "reference": "3566d311a92aae4deec6e48682dc5a4528c4a512",
=======
            "version": "v1.24.2",
            "source": {
                "type": "git",
                "url": "https://github.com/twigphp/Twig.git",
                "reference": "33093f6e310e6976baeac7b14f3a6ec02f2d79b7"
            },
            "dist": {
                "type": "zip",
                "url": "https://api.github.com/repos/twigphp/Twig/zipball/33093f6e310e6976baeac7b14f3a6ec02f2d79b7",
                "reference": "33093f6e310e6976baeac7b14f3a6ec02f2d79b7",
>>>>>>> 7148d39b
                "shasum": ""
            },
            "require": {
                "php": ">=5.2.7"
            },
            "require-dev": {
                "symfony/debug": "~2.7",
                "symfony/phpunit-bridge": "~2.7"
            },
            "type": "library",
            "extra": {
                "branch-alias": {
                    "dev-master": "1.24-dev"
                }
            },
            "autoload": {
                "psr-0": {
                    "Twig_": "lib/"
                }
            },
            "notification-url": "https://packagist.org/downloads/",
            "license": [
                "BSD-3-Clause"
            ],
            "authors": [
                {
                    "name": "Fabien Potencier",
                    "email": "fabien@symfony.com",
                    "homepage": "http://fabien.potencier.org",
                    "role": "Lead Developer"
                },
                {
                    "name": "Armin Ronacher",
                    "email": "armin.ronacher@active-4.com",
                    "role": "Project Founder"
                },
                {
                    "name": "Twig Team",
                    "homepage": "http://twig.sensiolabs.org/contributors",
                    "role": "Contributors"
                }
            ],
            "description": "Twig, the flexible, fast, and secure template language for PHP",
            "homepage": "http://twig.sensiolabs.org",
            "keywords": [
                "templating"
            ],
<<<<<<< HEAD
            "time": "2016-05-30 09:11:59"
=======
            "time": "2016-09-01 17:50:53"
>>>>>>> 7148d39b
        },
        {
            "name": "zendframework/zend-code",
            "version": "2.6.3",
            "source": {
                "type": "git",
                "url": "https://github.com/zendframework/zend-code.git",
                "reference": "95033f061b083e16cdee60530ec260d7d628b887"
            },
            "dist": {
                "type": "zip",
                "url": "https://api.github.com/repos/zendframework/zend-code/zipball/95033f061b083e16cdee60530ec260d7d628b887",
                "reference": "95033f061b083e16cdee60530ec260d7d628b887",
                "shasum": ""
            },
            "require": {
                "php": "^5.5 || 7.0.0 - 7.0.4 || ^7.0.6",
                "zendframework/zend-eventmanager": "^2.6 || ^3.0"
            },
            "require-dev": {
                "doctrine/annotations": "~1.0",
                "fabpot/php-cs-fixer": "1.7.*",
                "phpunit/phpunit": "^4.8.21",
                "zendframework/zend-stdlib": "^2.7 || ^3.0"
            },
            "suggest": {
                "doctrine/annotations": "Doctrine\\Common\\Annotations >=1.0 for annotation features",
                "zendframework/zend-stdlib": "Zend\\Stdlib component"
            },
            "type": "library",
            "extra": {
                "branch-alias": {
                    "dev-master": "2.6-dev",
                    "dev-develop": "2.7-dev"
                }
            },
            "autoload": {
                "psr-4": {
                    "Zend\\Code\\": "src/"
                }
            },
            "notification-url": "https://packagist.org/downloads/",
            "license": [
                "BSD-3-Clause"
            ],
            "description": "provides facilities to generate arbitrary code using an object oriented interface",
            "homepage": "https://github.com/zendframework/zend-code",
            "keywords": [
                "code",
                "zf2"
            ],
            "time": "2016-04-20 17:26:42"
        },
        {
            "name": "zendframework/zend-eventmanager",
            "version": "3.0.1",
            "source": {
                "type": "git",
                "url": "https://github.com/zendframework/zend-eventmanager.git",
                "reference": "5c80bdee0e952be112dcec0968bad770082c3a6e"
            },
            "dist": {
                "type": "zip",
                "url": "https://api.github.com/repos/zendframework/zend-eventmanager/zipball/5c80bdee0e952be112dcec0968bad770082c3a6e",
                "reference": "5c80bdee0e952be112dcec0968bad770082c3a6e",
                "shasum": ""
            },
            "require": {
                "php": "^5.5 || ^7.0"
            },
            "require-dev": {
                "athletic/athletic": "^0.1",
                "container-interop/container-interop": "^1.1.0",
                "phpunit/phpunit": "~4.0",
                "squizlabs/php_codesniffer": "^2.0",
                "zendframework/zend-stdlib": "^2.7.3 || ^3.0"
            },
            "suggest": {
                "container-interop/container-interop": "^1.1.0, to use the lazy listeners feature",
                "zendframework/zend-stdlib": "^2.7.3 || ^3.0, to use the FilterChain feature"
            },
            "type": "library",
            "extra": {
                "branch-alias": {
                    "dev-master": "3.0-dev",
                    "dev-develop": "3.1-dev"
                }
            },
            "autoload": {
                "psr-4": {
                    "Zend\\EventManager\\": "src/"
                }
            },
            "notification-url": "https://packagist.org/downloads/",
            "license": [
                "BSD-3-Clause"
            ],
            "description": "Trigger and listen to events within a PHP application",
            "homepage": "https://github.com/zendframework/zend-eventmanager",
            "keywords": [
                "event",
                "eventmanager",
                "events",
                "zf2"
            ],
            "time": "2016-02-18 20:53:00"
        },
        {
            "name": "zetacomponents/base",
            "version": "1.9",
            "source": {
                "type": "git",
                "url": "https://github.com/zetacomponents/Base.git",
                "reference": "f20df24e8de3e48b6b69b2503f917e457281e687"
            },
            "dist": {
                "type": "zip",
                "url": "https://api.github.com/repos/zetacomponents/Base/zipball/f20df24e8de3e48b6b69b2503f917e457281e687",
                "reference": "f20df24e8de3e48b6b69b2503f917e457281e687",
                "shasum": ""
            },
            "require-dev": {
                "zetacomponents/unit-test": "*"
            },
            "type": "library",
            "autoload": {
                "classmap": [
                    "src"
                ]
            },
            "notification-url": "https://packagist.org/downloads/",
            "license": [
                "Apache-2.0"
            ],
            "authors": [
                {
                    "name": "Sergey Alexeev"
                },
                {
                    "name": "Sebastian Bergmann"
                },
                {
                    "name": "Jan Borsodi"
                },
                {
                    "name": "Raymond Bosman"
                },
                {
                    "name": "Frederik Holljen"
                },
                {
                    "name": "Kore Nordmann"
                },
                {
                    "name": "Derick Rethans"
                },
                {
                    "name": "Vadym Savchuk"
                },
                {
                    "name": "Tobias Schlitt"
                },
                {
                    "name": "Alexandru Stanoi"
                }
            ],
            "description": "The Base package provides the basic infrastructure that all packages rely on. Therefore every component relies on this package.",
            "homepage": "https://github.com/zetacomponents",
            "time": "2014-09-19 03:28:34"
        },
        {
            "name": "zetacomponents/mail",
            "version": "1.8.1",
            "source": {
                "type": "git",
                "url": "https://github.com/zetacomponents/Mail.git",
                "reference": "33f0fce2c156b26a850d495a3b069ad1c1e40854"
            },
            "dist": {
                "type": "zip",
                "url": "https://api.github.com/repos/zetacomponents/Mail/zipball/33f0fce2c156b26a850d495a3b069ad1c1e40854",
                "reference": "33f0fce2c156b26a850d495a3b069ad1c1e40854",
                "shasum": ""
            },
            "require": {
                "zetacomponents/base": "~1.8"
            },
            "require-dev": {
                "zetacomponents/unit-test": "*"
            },
            "type": "library",
            "autoload": {
                "classmap": [
                    "src"
                ]
            },
            "notification-url": "https://packagist.org/downloads/",
            "license": [
                "Apache-2.0"
            ],
            "authors": [
                {
                    "name": "Sergey Alexeev"
                },
                {
                    "name": "Sebastian Bergmann"
                },
                {
                    "name": "Jan Borsodi"
                },
                {
                    "name": "Raymond Bosman"
                },
                {
                    "name": "Frederik Holljen"
                },
                {
                    "name": "Kore Nordmann"
                },
                {
                    "name": "Derick Rethans"
                },
                {
                    "name": "Vadym Savchuk"
                },
                {
                    "name": "Tobias Schlitt"
                },
                {
                    "name": "Alexandru Stanoi"
                },
                {
                    "name": "Christian Michel"
                },
                {
                    "name": "Sinisa Dukaric"
                },
                {
                    "name": "Mikko Koppanen"
                }
            ],
            "description": "The component allows you construct and/or parse Mail messages conforming to  the mail standard. It has support for attachments, multipart messages and HTML  mail. It also interfaces with SMTP to send mail or IMAP, POP3 or mbox to  retrieve e-mail.",
            "homepage": "https://github.com/zetacomponents",
            "time": "2014-11-04 10:14:21"
        }
    ],
    "packages-dev": [
        {
            "name": "doctrine/instantiator",
            "version": "1.0.5",
            "source": {
                "type": "git",
                "url": "https://github.com/doctrine/instantiator.git",
                "reference": "8e884e78f9f0eb1329e445619e04456e64d8051d"
            },
            "dist": {
                "type": "zip",
                "url": "https://api.github.com/repos/doctrine/instantiator/zipball/8e884e78f9f0eb1329e445619e04456e64d8051d",
                "reference": "8e884e78f9f0eb1329e445619e04456e64d8051d",
                "shasum": ""
            },
            "require": {
                "php": ">=5.3,<8.0-DEV"
            },
            "require-dev": {
                "athletic/athletic": "~0.1.8",
                "ext-pdo": "*",
                "ext-phar": "*",
                "phpunit/phpunit": "~4.0",
                "squizlabs/php_codesniffer": "~2.0"
            },
            "type": "library",
            "extra": {
                "branch-alias": {
                    "dev-master": "1.0.x-dev"
                }
            },
            "autoload": {
                "psr-4": {
                    "Doctrine\\Instantiator\\": "src/Doctrine/Instantiator/"
                }
            },
            "notification-url": "https://packagist.org/downloads/",
            "license": [
                "MIT"
            ],
            "authors": [
                {
                    "name": "Marco Pivetta",
                    "email": "ocramius@gmail.com",
                    "homepage": "http://ocramius.github.com/"
                }
            ],
            "description": "A small, lightweight utility to instantiate objects in PHP without invoking their constructors",
            "homepage": "https://github.com/doctrine/instantiator",
            "keywords": [
                "constructor",
                "instantiate"
            ],
            "time": "2015-06-14 21:17:01"
        },
        {
            "name": "ezsystems/behatbundle",
            "version": "v6.3.0",
            "target-dir": "EzSystems/BehatBundle",
            "source": {
                "type": "git",
                "url": "https://github.com/ezsystems/BehatBundle.git",
                "reference": "22d3e9e3498a500629848464e5cda0d1255c116d"
            },
            "dist": {
                "type": "zip",
                "url": "https://api.github.com/repos/ezsystems/BehatBundle/zipball/22d3e9e3498a500629848464e5cda0d1255c116d",
                "reference": "22d3e9e3498a500629848464e5cda0d1255c116d",
                "shasum": ""
            },
            "require": {
                "ezsystems/ezpublish-kernel": "*",
                "php": ">=5.4.4",
                "phpunit/phpunit": "~4.0"
            },
            "type": "library",
            "extra": {
                "branch-alias": {
                    "dev-master": "6.2.x-dev"
                }
            },
            "autoload": {
                "psr-0": {
                    "EzSystems\\BehatBundle": ""
                }
            },
            "notification-url": "https://packagist.org/downloads/",
            "license": [
                "GPL-2.0"
            ],
            "authors": [
                {
                    "name": "eZ Publish dev-team & eZ Community",
                    "homepage": "https://github.com/ezsystems/BehatBundle/graphs/contributors"
                }
            ],
            "description": "Behat bundle for help testing eZ Bundles and projects",
            "time": "2016-04-26 07:54:33"
        },
        {
            "name": "hamcrest/hamcrest-php",
            "version": "v1.2.2",
            "source": {
                "type": "git",
                "url": "https://github.com/hamcrest/hamcrest-php.git",
                "reference": "b37020aa976fa52d3de9aa904aa2522dc518f79c"
            },
            "dist": {
                "type": "zip",
                "url": "https://api.github.com/repos/hamcrest/hamcrest-php/zipball/b37020aa976fa52d3de9aa904aa2522dc518f79c",
                "reference": "b37020aa976fa52d3de9aa904aa2522dc518f79c",
                "shasum": ""
            },
            "require": {
                "php": ">=5.3.2"
            },
            "replace": {
                "cordoval/hamcrest-php": "*",
                "davedevelopment/hamcrest-php": "*",
                "kodova/hamcrest-php": "*"
            },
            "require-dev": {
                "phpunit/php-file-iterator": "1.3.3",
                "satooshi/php-coveralls": "dev-master"
            },
            "type": "library",
            "autoload": {
                "classmap": [
                    "hamcrest"
                ],
                "files": [
                    "hamcrest/Hamcrest.php"
                ]
            },
            "notification-url": "https://packagist.org/downloads/",
            "license": [
                "BSD"
            ],
            "description": "This is the PHP port of Hamcrest Matchers",
            "keywords": [
                "test"
            ],
            "time": "2015-05-11 14:41:42"
        },
        {
            "name": "kriswallsmith/assetic",
            "version": "v1.3.2",
            "source": {
                "type": "git",
                "url": "https://github.com/kriswallsmith/assetic.git",
                "reference": "9928f7c4ad98b234e3559d1049abd13387f86db5"
            },
            "dist": {
                "type": "zip",
                "url": "https://api.github.com/repos/kriswallsmith/assetic/zipball/9928f7c4ad98b234e3559d1049abd13387f86db5",
                "reference": "9928f7c4ad98b234e3559d1049abd13387f86db5",
                "shasum": ""
            },
            "require": {
                "php": ">=5.3.1",
                "symfony/process": "~2.1|~3.0"
            },
            "conflict": {
                "twig/twig": "<1.23"
            },
            "require-dev": {
                "cssmin/cssmin": "3.0.1",
                "joliclic/javascript-packer": "1.1",
                "kamicane/packager": "1.0",
                "leafo/lessphp": "^0.3.7",
                "leafo/scssphp": "~0.1",
                "mrclay/minify": "~2.2",
                "patchwork/jsqueeze": "~1.0|~2.0",
                "phpunit/phpunit": "~4.8",
                "psr/log": "~1.0",
                "ptachoire/cssembed": "~1.0",
                "symfony/phpunit-bridge": "~2.7|~3.0",
                "twig/twig": "~1.8|~2.0"
            },
            "suggest": {
                "leafo/lessphp": "Assetic provides the integration with the lessphp LESS compiler",
                "leafo/scssphp": "Assetic provides the integration with the scssphp SCSS compiler",
                "leafo/scssphp-compass": "Assetic provides the integration with the SCSS compass plugin",
                "patchwork/jsqueeze": "Assetic provides the integration with the JSqueeze JavaScript compressor",
                "ptachoire/cssembed": "Assetic provides the integration with phpcssembed to embed data uris",
                "twig/twig": "Assetic provides the integration with the Twig templating engine"
            },
            "type": "library",
            "extra": {
                "branch-alias": {
                    "dev-master": "1.4-dev"
                }
            },
            "autoload": {
                "psr-0": {
                    "Assetic": "src/"
                },
                "files": [
                    "src/functions.php"
                ]
            },
            "notification-url": "https://packagist.org/downloads/",
            "license": [
                "MIT"
            ],
            "authors": [
                {
                    "name": "Kris Wallsmith",
                    "email": "kris.wallsmith@gmail.com",
                    "homepage": "http://kriswallsmith.net/"
                }
            ],
            "description": "Asset Management for PHP",
            "homepage": "https://github.com/kriswallsmith/assetic",
            "keywords": [
                "assets",
                "compression",
                "minification"
            ],
            "time": "2015-11-12 13:51:40"
        },
        {
            "name": "matthiasnoback/symfony-config-test",
            "version": "v1.4.0",
            "source": {
                "type": "git",
                "url": "https://github.com/matthiasnoback/SymfonyConfigTest.git",
                "reference": "615b7c8ff5dc1737e553e518dbed641aa548572d"
            },
            "dist": {
                "type": "zip",
                "url": "https://api.github.com/repos/matthiasnoback/SymfonyConfigTest/zipball/615b7c8ff5dc1737e553e518dbed641aa548572d",
                "reference": "615b7c8ff5dc1737e553e518dbed641aa548572d",
                "shasum": ""
            },
            "require": {
                "php": ">=5.3",
                "sebastian/exporter": "1.*",
                "symfony/config": "~2.0|~3.0"
            },
            "require-dev": {
                "phpunit/phpunit": ">=3.7"
            },
            "type": "library",
            "autoload": {
                "psr-4": {
                    "Matthias\\SymfonyConfigTest\\": ""
                }
            },
            "notification-url": "https://packagist.org/downloads/",
            "license": [
                "MIT"
            ],
            "authors": [
                {
                    "name": "Matthias Noback",
                    "email": "matthiasnoback@gmail.com",
                    "homepage": "http://php-and-symfony.matthiasnoback.nl"
                }
            ],
            "description": "Library for testing user classes related to the Symfony Config Component",
            "homepage": "https://github.com/matthiasnoback/SymfonyConfigTest",
            "keywords": [
                "config",
                "phpunit",
                "symfony"
            ],
            "time": "2015-11-25 21:40:32"
        },
        {
            "name": "matthiasnoback/symfony-dependency-injection-test",
            "version": "v0.7.6",
            "source": {
                "type": "git",
                "url": "https://github.com/matthiasnoback/SymfonyDependencyInjectionTest.git",
                "reference": "69503a7cea36b6a2c7146789795a5352c2ebf20c"
            },
            "dist": {
                "type": "zip",
                "url": "https://api.github.com/repos/matthiasnoback/SymfonyDependencyInjectionTest/zipball/69503a7cea36b6a2c7146789795a5352c2ebf20c",
                "reference": "69503a7cea36b6a2c7146789795a5352c2ebf20c",
                "shasum": ""
            },
            "require": {
                "matthiasnoback/symfony-config-test": "0.*|~1.0",
                "sebastian/exporter": "~1",
                "symfony/config": "^2.0.5|~3.0",
                "symfony/dependency-injection": "^2.0.5|~3.0"
            },
            "require-dev": {
                "phpunit/phpunit": "~3.0|~4.0"
            },
            "type": "library",
            "autoload": {
                "psr-4": {
                    "Matthias\\SymfonyDependencyInjectionTest\\": ""
                }
            },
            "notification-url": "https://packagist.org/downloads/",
            "license": [
                "MIT"
            ],
            "authors": [
                {
                    "name": "Matthias Noback",
                    "email": "matthiasnoback@gmail.com",
                    "homepage": "http://php-and-symfony.matthiasnoback.nl"
                }
            ],
            "description": "Library for testing user classes related to the Symfony Dependency Injection Component",
            "homepage": "http://github.com/matthiasnoback/SymfonyDependencyInjectionTest",
            "keywords": [
                "Symfony2",
                "dependency injection",
                "phpunit"
            ],
            "time": "2015-11-12 15:32:36"
        },
        {
            "name": "mikey179/vfsStream",
            "version": "v1.1.0",
            "source": {
                "type": "git",
                "url": "https://github.com/mikey179/vfsStream.git",
                "reference": "fc0fe8f4d0b527254a2dc45f0c265567c881d07e"
            },
            "dist": {
                "type": "zip",
                "url": "https://api.github.com/repos/mikey179/vfsStream/zipball/fc0fe8f4d0b527254a2dc45f0c265567c881d07e",
                "reference": "fc0fe8f4d0b527254a2dc45f0c265567c881d07e",
                "shasum": ""
            },
            "require": {
                "php": ">=5.3.0"
            },
            "type": "library",
            "autoload": {
                "psr-0": {
                    "org\\bovigo\\vfs": "src/main/php"
                }
            },
            "notification-url": "https://packagist.org/downloads/",
            "license": [
                "BSD"
            ],
            "homepage": "http://vfs.bovigo.org/",
            "time": "2012-08-25 12:49:29"
        },
        {
            "name": "mockery/mockery",
            "version": "0.9.5",
            "source": {
                "type": "git",
                "url": "https://github.com/padraic/mockery.git",
                "reference": "4db079511a283e5aba1b3c2fb19037c645e70fc2"
            },
            "dist": {
                "type": "zip",
                "url": "https://api.github.com/repos/padraic/mockery/zipball/4db079511a283e5aba1b3c2fb19037c645e70fc2",
                "reference": "4db079511a283e5aba1b3c2fb19037c645e70fc2",
                "shasum": ""
            },
            "require": {
                "hamcrest/hamcrest-php": "~1.1",
                "lib-pcre": ">=7.0",
                "php": ">=5.3.2"
            },
            "require-dev": {
                "phpunit/phpunit": "~4.0"
            },
            "type": "library",
            "extra": {
                "branch-alias": {
                    "dev-master": "0.9.x-dev"
                }
            },
            "autoload": {
                "psr-0": {
                    "Mockery": "library/"
                }
            },
            "notification-url": "https://packagist.org/downloads/",
            "license": [
                "BSD-3-Clause"
            ],
            "authors": [
                {
                    "name": "Pádraic Brady",
                    "email": "padraic.brady@gmail.com",
                    "homepage": "http://blog.astrumfutura.com"
                },
                {
                    "name": "Dave Marshall",
                    "email": "dave.marshall@atstsolutions.co.uk",
                    "homepage": "http://davedevelopment.co.uk"
                }
            ],
            "description": "Mockery is a simple yet flexible PHP mock object framework for use in unit testing with PHPUnit, PHPSpec or any other testing framework. Its core goal is to offer a test double framework with a succinct API capable of clearly defining all possible object operations and interactions using a human readable Domain Specific Language (DSL). Designed as a drop in alternative to PHPUnit's phpunit-mock-objects library, Mockery is easy to integrate with PHPUnit and can operate alongside phpunit-mock-objects without the World ending.",
            "homepage": "http://github.com/padraic/mockery",
            "keywords": [
                "BDD",
                "TDD",
                "library",
                "mock",
                "mock objects",
                "mockery",
                "stub",
                "test",
                "test double",
                "testing"
            ],
            "time": "2016-05-22 21:52:33"
        },
        {
            "name": "phpdocumentor/reflection-common",
            "version": "1.0",
            "source": {
                "type": "git",
                "url": "https://github.com/phpDocumentor/ReflectionCommon.git",
                "reference": "144c307535e82c8fdcaacbcfc1d6d8eeb896687c"
            },
            "dist": {
                "type": "zip",
                "url": "https://api.github.com/repos/phpDocumentor/ReflectionCommon/zipball/144c307535e82c8fdcaacbcfc1d6d8eeb896687c",
                "reference": "144c307535e82c8fdcaacbcfc1d6d8eeb896687c",
                "shasum": ""
            },
            "require": {
                "php": ">=5.5"
            },
            "require-dev": {
                "phpunit/phpunit": "^4.6"
            },
            "type": "library",
            "extra": {
                "branch-alias": {
                    "dev-master": "1.0.x-dev"
                }
            },
            "autoload": {
                "psr-4": {
                    "phpDocumentor\\Reflection\\": [
                        "src"
                    ]
                }
            },
            "notification-url": "https://packagist.org/downloads/",
            "license": [
                "MIT"
            ],
            "authors": [
                {
                    "name": "Jaap van Otterdijk",
                    "email": "opensource@ijaap.nl"
                }
            ],
            "description": "Common reflection classes used by phpdocumentor to reflect the code structure",
            "homepage": "http://www.phpdoc.org",
            "keywords": [
                "FQSEN",
                "phpDocumentor",
                "phpdoc",
                "reflection",
                "static analysis"
            ],
            "time": "2015-12-27 11:43:31"
        },
        {
            "name": "phpdocumentor/reflection-docblock",
            "version": "3.1.0",
            "source": {
                "type": "git",
                "url": "https://github.com/phpDocumentor/ReflectionDocBlock.git",
                "reference": "9270140b940ff02e58ec577c237274e92cd40cdd"
            },
            "dist": {
                "type": "zip",
                "url": "https://api.github.com/repos/phpDocumentor/ReflectionDocBlock/zipball/9270140b940ff02e58ec577c237274e92cd40cdd",
                "reference": "9270140b940ff02e58ec577c237274e92cd40cdd",
                "shasum": ""
            },
            "require": {
                "php": ">=5.5",
                "phpdocumentor/reflection-common": "^1.0@dev",
                "phpdocumentor/type-resolver": "^0.2.0",
                "webmozart/assert": "^1.0"
            },
            "require-dev": {
                "mockery/mockery": "^0.9.4",
                "phpunit/phpunit": "^4.4"
            },
            "type": "library",
            "autoload": {
                "psr-4": {
                    "phpDocumentor\\Reflection\\": [
                        "src/"
                    ]
                }
            },
            "notification-url": "https://packagist.org/downloads/",
            "license": [
                "MIT"
            ],
            "authors": [
                {
                    "name": "Mike van Riel",
                    "email": "me@mikevanriel.com"
                }
            ],
            "description": "With this component, a library can provide support for annotations via DocBlocks or otherwise retrieve information that is embedded in a DocBlock.",
            "time": "2016-06-10 09:48:41"
        },
        {
            "name": "phpdocumentor/type-resolver",
            "version": "0.2",
            "source": {
                "type": "git",
                "url": "https://github.com/phpDocumentor/TypeResolver.git",
                "reference": "b39c7a5b194f9ed7bd0dd345c751007a41862443"
            },
            "dist": {
                "type": "zip",
                "url": "https://api.github.com/repos/phpDocumentor/TypeResolver/zipball/b39c7a5b194f9ed7bd0dd345c751007a41862443",
                "reference": "b39c7a5b194f9ed7bd0dd345c751007a41862443",
                "shasum": ""
            },
            "require": {
                "php": ">=5.5",
                "phpdocumentor/reflection-common": "^1.0"
            },
            "require-dev": {
                "mockery/mockery": "^0.9.4",
                "phpunit/phpunit": "^5.2||^4.8.24"
            },
            "type": "library",
            "extra": {
                "branch-alias": {
                    "dev-master": "1.0.x-dev"
                }
            },
            "autoload": {
                "psr-4": {
                    "phpDocumentor\\Reflection\\": [
                        "src/"
                    ]
                }
            },
            "notification-url": "https://packagist.org/downloads/",
            "license": [
                "MIT"
            ],
            "authors": [
                {
                    "name": "Mike van Riel",
                    "email": "me@mikevanriel.com"
                }
            ],
            "time": "2016-06-10 07:14:17"
        },
        {
            "name": "phpspec/prophecy",
            "version": "v1.6.1",
            "source": {
                "type": "git",
                "url": "https://github.com/phpspec/prophecy.git",
                "reference": "58a8137754bc24b25740d4281399a4a3596058e0"
            },
            "dist": {
                "type": "zip",
                "url": "https://api.github.com/repos/phpspec/prophecy/zipball/58a8137754bc24b25740d4281399a4a3596058e0",
                "reference": "58a8137754bc24b25740d4281399a4a3596058e0",
                "shasum": ""
            },
            "require": {
                "doctrine/instantiator": "^1.0.2",
                "php": "^5.3|^7.0",
                "phpdocumentor/reflection-docblock": "^2.0|^3.0.2",
                "sebastian/comparator": "^1.1",
                "sebastian/recursion-context": "^1.0"
            },
            "require-dev": {
                "phpspec/phpspec": "^2.0"
            },
            "type": "library",
            "extra": {
                "branch-alias": {
                    "dev-master": "1.6.x-dev"
                }
            },
            "autoload": {
                "psr-0": {
                    "Prophecy\\": "src/"
                }
            },
            "notification-url": "https://packagist.org/downloads/",
            "license": [
                "MIT"
            ],
            "authors": [
                {
                    "name": "Konstantin Kudryashov",
                    "email": "ever.zet@gmail.com",
                    "homepage": "http://everzet.com"
                },
                {
                    "name": "Marcello Duarte",
                    "email": "marcello.duarte@gmail.com"
                }
            ],
            "description": "Highly opinionated mocking framework for PHP 5.3+",
            "homepage": "https://github.com/phpspec/prophecy",
            "keywords": [
                "Double",
                "Dummy",
                "fake",
                "mock",
                "spy",
                "stub"
            ],
            "time": "2016-06-07 08:13:47"
        },
        {
            "name": "phpunit/php-code-coverage",
            "version": "2.2.4",
            "source": {
                "type": "git",
                "url": "https://github.com/sebastianbergmann/php-code-coverage.git",
                "reference": "eabf68b476ac7d0f73793aada060f1c1a9bf8979"
            },
            "dist": {
                "type": "zip",
                "url": "https://api.github.com/repos/sebastianbergmann/php-code-coverage/zipball/eabf68b476ac7d0f73793aada060f1c1a9bf8979",
                "reference": "eabf68b476ac7d0f73793aada060f1c1a9bf8979",
                "shasum": ""
            },
            "require": {
                "php": ">=5.3.3",
                "phpunit/php-file-iterator": "~1.3",
                "phpunit/php-text-template": "~1.2",
                "phpunit/php-token-stream": "~1.3",
                "sebastian/environment": "^1.3.2",
                "sebastian/version": "~1.0"
            },
            "require-dev": {
                "ext-xdebug": ">=2.1.4",
                "phpunit/phpunit": "~4"
            },
            "suggest": {
                "ext-dom": "*",
                "ext-xdebug": ">=2.2.1",
                "ext-xmlwriter": "*"
            },
            "type": "library",
            "extra": {
                "branch-alias": {
                    "dev-master": "2.2.x-dev"
                }
            },
            "autoload": {
                "classmap": [
                    "src/"
                ]
            },
            "notification-url": "https://packagist.org/downloads/",
            "license": [
                "BSD-3-Clause"
            ],
            "authors": [
                {
                    "name": "Sebastian Bergmann",
                    "email": "sb@sebastian-bergmann.de",
                    "role": "lead"
                }
            ],
            "description": "Library that provides collection, processing, and rendering functionality for PHP code coverage information.",
            "homepage": "https://github.com/sebastianbergmann/php-code-coverage",
            "keywords": [
                "coverage",
                "testing",
                "xunit"
            ],
            "time": "2015-10-06 15:47:00"
        },
        {
            "name": "phpunit/php-file-iterator",
            "version": "1.4.1",
            "source": {
                "type": "git",
                "url": "https://github.com/sebastianbergmann/php-file-iterator.git",
                "reference": "6150bf2c35d3fc379e50c7602b75caceaa39dbf0"
            },
            "dist": {
                "type": "zip",
                "url": "https://api.github.com/repos/sebastianbergmann/php-file-iterator/zipball/6150bf2c35d3fc379e50c7602b75caceaa39dbf0",
                "reference": "6150bf2c35d3fc379e50c7602b75caceaa39dbf0",
                "shasum": ""
            },
            "require": {
                "php": ">=5.3.3"
            },
            "type": "library",
            "extra": {
                "branch-alias": {
                    "dev-master": "1.4.x-dev"
                }
            },
            "autoload": {
                "classmap": [
                    "src/"
                ]
            },
            "notification-url": "https://packagist.org/downloads/",
            "license": [
                "BSD-3-Clause"
            ],
            "authors": [
                {
                    "name": "Sebastian Bergmann",
                    "email": "sb@sebastian-bergmann.de",
                    "role": "lead"
                }
            ],
            "description": "FilterIterator implementation that filters files based on a list of suffixes.",
            "homepage": "https://github.com/sebastianbergmann/php-file-iterator/",
            "keywords": [
                "filesystem",
                "iterator"
            ],
            "time": "2015-06-21 13:08:43"
        },
        {
            "name": "phpunit/php-text-template",
            "version": "1.2.1",
            "source": {
                "type": "git",
                "url": "https://github.com/sebastianbergmann/php-text-template.git",
                "reference": "31f8b717e51d9a2afca6c9f046f5d69fc27c8686"
            },
            "dist": {
                "type": "zip",
                "url": "https://api.github.com/repos/sebastianbergmann/php-text-template/zipball/31f8b717e51d9a2afca6c9f046f5d69fc27c8686",
                "reference": "31f8b717e51d9a2afca6c9f046f5d69fc27c8686",
                "shasum": ""
            },
            "require": {
                "php": ">=5.3.3"
            },
            "type": "library",
            "autoload": {
                "classmap": [
                    "src/"
                ]
            },
            "notification-url": "https://packagist.org/downloads/",
            "license": [
                "BSD-3-Clause"
            ],
            "authors": [
                {
                    "name": "Sebastian Bergmann",
                    "email": "sebastian@phpunit.de",
                    "role": "lead"
                }
            ],
            "description": "Simple template engine.",
            "homepage": "https://github.com/sebastianbergmann/php-text-template/",
            "keywords": [
                "template"
            ],
            "time": "2015-06-21 13:50:34"
        },
        {
            "name": "phpunit/php-timer",
            "version": "1.0.8",
            "source": {
                "type": "git",
                "url": "https://github.com/sebastianbergmann/php-timer.git",
                "reference": "38e9124049cf1a164f1e4537caf19c99bf1eb260"
            },
            "dist": {
                "type": "zip",
                "url": "https://api.github.com/repos/sebastianbergmann/php-timer/zipball/38e9124049cf1a164f1e4537caf19c99bf1eb260",
                "reference": "38e9124049cf1a164f1e4537caf19c99bf1eb260",
                "shasum": ""
            },
            "require": {
                "php": ">=5.3.3"
            },
            "require-dev": {
                "phpunit/phpunit": "~4|~5"
            },
            "type": "library",
            "autoload": {
                "classmap": [
                    "src/"
                ]
            },
            "notification-url": "https://packagist.org/downloads/",
            "license": [
                "BSD-3-Clause"
            ],
            "authors": [
                {
                    "name": "Sebastian Bergmann",
                    "email": "sb@sebastian-bergmann.de",
                    "role": "lead"
                }
            ],
            "description": "Utility class for timing",
            "homepage": "https://github.com/sebastianbergmann/php-timer/",
            "keywords": [
                "timer"
            ],
            "time": "2016-05-12 18:03:57"
        },
        {
            "name": "phpunit/php-token-stream",
            "version": "1.4.8",
            "source": {
                "type": "git",
                "url": "https://github.com/sebastianbergmann/php-token-stream.git",
                "reference": "3144ae21711fb6cac0b1ab4cbe63b75ce3d4e8da"
            },
            "dist": {
                "type": "zip",
                "url": "https://api.github.com/repos/sebastianbergmann/php-token-stream/zipball/3144ae21711fb6cac0b1ab4cbe63b75ce3d4e8da",
                "reference": "3144ae21711fb6cac0b1ab4cbe63b75ce3d4e8da",
                "shasum": ""
            },
            "require": {
                "ext-tokenizer": "*",
                "php": ">=5.3.3"
            },
            "require-dev": {
                "phpunit/phpunit": "~4.2"
            },
            "type": "library",
            "extra": {
                "branch-alias": {
                    "dev-master": "1.4-dev"
                }
            },
            "autoload": {
                "classmap": [
                    "src/"
                ]
            },
            "notification-url": "https://packagist.org/downloads/",
            "license": [
                "BSD-3-Clause"
            ],
            "authors": [
                {
                    "name": "Sebastian Bergmann",
                    "email": "sebastian@phpunit.de"
                }
            ],
            "description": "Wrapper around PHP's tokenizer extension.",
            "homepage": "https://github.com/sebastianbergmann/php-token-stream/",
            "keywords": [
                "tokenizer"
            ],
            "time": "2015-09-15 10:49:45"
        },
        {
            "name": "phpunit/phpunit",
<<<<<<< HEAD
            "version": "4.8.26",
            "source": {
                "type": "git",
                "url": "https://github.com/sebastianbergmann/phpunit.git",
                "reference": "fc1d8cd5b5de11625979125c5639347896ac2c74"
            },
            "dist": {
                "type": "zip",
                "url": "https://api.github.com/repos/sebastianbergmann/phpunit/zipball/fc1d8cd5b5de11625979125c5639347896ac2c74",
                "reference": "fc1d8cd5b5de11625979125c5639347896ac2c74",
=======
            "version": "4.8.27",
            "source": {
                "type": "git",
                "url": "https://github.com/sebastianbergmann/phpunit.git",
                "reference": "c062dddcb68e44b563f66ee319ddae2b5a322a90"
            },
            "dist": {
                "type": "zip",
                "url": "https://api.github.com/repos/sebastianbergmann/phpunit/zipball/c062dddcb68e44b563f66ee319ddae2b5a322a90",
                "reference": "c062dddcb68e44b563f66ee319ddae2b5a322a90",
>>>>>>> 7148d39b
                "shasum": ""
            },
            "require": {
                "ext-dom": "*",
                "ext-json": "*",
                "ext-pcre": "*",
                "ext-reflection": "*",
                "ext-spl": "*",
                "php": ">=5.3.3",
                "phpspec/prophecy": "^1.3.1",
                "phpunit/php-code-coverage": "~2.1",
                "phpunit/php-file-iterator": "~1.4",
                "phpunit/php-text-template": "~1.2",
                "phpunit/php-timer": "^1.0.6",
                "phpunit/phpunit-mock-objects": "~2.3",
                "sebastian/comparator": "~1.1",
                "sebastian/diff": "~1.2",
                "sebastian/environment": "~1.3",
                "sebastian/exporter": "~1.2",
                "sebastian/global-state": "~1.0",
                "sebastian/version": "~1.0",
                "symfony/yaml": "~2.1|~3.0"
            },
            "suggest": {
                "phpunit/php-invoker": "~1.1"
            },
            "bin": [
                "phpunit"
            ],
            "type": "library",
            "extra": {
                "branch-alias": {
                    "dev-master": "4.8.x-dev"
                }
            },
            "autoload": {
                "classmap": [
                    "src/"
                ]
            },
            "notification-url": "https://packagist.org/downloads/",
            "license": [
                "BSD-3-Clause"
            ],
            "authors": [
                {
                    "name": "Sebastian Bergmann",
                    "email": "sebastian@phpunit.de",
                    "role": "lead"
                }
            ],
            "description": "The PHP Unit Testing framework.",
            "homepage": "https://phpunit.de/",
            "keywords": [
                "phpunit",
                "testing",
                "xunit"
            ],
<<<<<<< HEAD
            "time": "2016-05-17 03:09:28"
=======
            "time": "2016-07-21 06:48:14"
>>>>>>> 7148d39b
        },
        {
            "name": "phpunit/phpunit-mock-objects",
            "version": "2.3.8",
            "source": {
                "type": "git",
                "url": "https://github.com/sebastianbergmann/phpunit-mock-objects.git",
                "reference": "ac8e7a3db35738d56ee9a76e78a4e03d97628983"
            },
            "dist": {
                "type": "zip",
                "url": "https://api.github.com/repos/sebastianbergmann/phpunit-mock-objects/zipball/ac8e7a3db35738d56ee9a76e78a4e03d97628983",
                "reference": "ac8e7a3db35738d56ee9a76e78a4e03d97628983",
                "shasum": ""
            },
            "require": {
                "doctrine/instantiator": "^1.0.2",
                "php": ">=5.3.3",
                "phpunit/php-text-template": "~1.2",
                "sebastian/exporter": "~1.2"
            },
            "require-dev": {
                "phpunit/phpunit": "~4.4"
            },
            "suggest": {
                "ext-soap": "*"
            },
            "type": "library",
            "extra": {
                "branch-alias": {
                    "dev-master": "2.3.x-dev"
                }
            },
            "autoload": {
                "classmap": [
                    "src/"
                ]
            },
            "notification-url": "https://packagist.org/downloads/",
            "license": [
                "BSD-3-Clause"
            ],
            "authors": [
                {
                    "name": "Sebastian Bergmann",
                    "email": "sb@sebastian-bergmann.de",
                    "role": "lead"
                }
            ],
            "description": "Mock Object library for PHPUnit",
            "homepage": "https://github.com/sebastianbergmann/phpunit-mock-objects/",
            "keywords": [
                "mock",
                "xunit"
            ],
            "time": "2015-10-02 06:51:40"
        },
        {
            "name": "sebastian/comparator",
            "version": "1.2.0",
            "source": {
                "type": "git",
                "url": "https://github.com/sebastianbergmann/comparator.git",
                "reference": "937efb279bd37a375bcadf584dec0726f84dbf22"
            },
            "dist": {
                "type": "zip",
                "url": "https://api.github.com/repos/sebastianbergmann/comparator/zipball/937efb279bd37a375bcadf584dec0726f84dbf22",
                "reference": "937efb279bd37a375bcadf584dec0726f84dbf22",
                "shasum": ""
            },
            "require": {
                "php": ">=5.3.3",
                "sebastian/diff": "~1.2",
                "sebastian/exporter": "~1.2"
            },
            "require-dev": {
                "phpunit/phpunit": "~4.4"
            },
            "type": "library",
            "extra": {
                "branch-alias": {
                    "dev-master": "1.2.x-dev"
                }
            },
            "autoload": {
                "classmap": [
                    "src/"
                ]
            },
            "notification-url": "https://packagist.org/downloads/",
            "license": [
                "BSD-3-Clause"
            ],
            "authors": [
                {
                    "name": "Jeff Welch",
                    "email": "whatthejeff@gmail.com"
                },
                {
                    "name": "Volker Dusch",
                    "email": "github@wallbash.com"
                },
                {
                    "name": "Bernhard Schussek",
                    "email": "bschussek@2bepublished.at"
                },
                {
                    "name": "Sebastian Bergmann",
                    "email": "sebastian@phpunit.de"
                }
            ],
            "description": "Provides the functionality to compare PHP values for equality",
            "homepage": "http://www.github.com/sebastianbergmann/comparator",
            "keywords": [
                "comparator",
                "compare",
                "equality"
            ],
            "time": "2015-07-26 15:48:44"
        },
        {
            "name": "sebastian/diff",
            "version": "1.4.1",
            "source": {
                "type": "git",
                "url": "https://github.com/sebastianbergmann/diff.git",
                "reference": "13edfd8706462032c2f52b4b862974dd46b71c9e"
            },
            "dist": {
                "type": "zip",
                "url": "https://api.github.com/repos/sebastianbergmann/diff/zipball/13edfd8706462032c2f52b4b862974dd46b71c9e",
                "reference": "13edfd8706462032c2f52b4b862974dd46b71c9e",
                "shasum": ""
            },
            "require": {
                "php": ">=5.3.3"
            },
            "require-dev": {
                "phpunit/phpunit": "~4.8"
            },
            "type": "library",
            "extra": {
                "branch-alias": {
                    "dev-master": "1.4-dev"
                }
            },
            "autoload": {
                "classmap": [
                    "src/"
                ]
            },
            "notification-url": "https://packagist.org/downloads/",
            "license": [
                "BSD-3-Clause"
            ],
            "authors": [
                {
                    "name": "Kore Nordmann",
                    "email": "mail@kore-nordmann.de"
                },
                {
                    "name": "Sebastian Bergmann",
                    "email": "sebastian@phpunit.de"
                }
            ],
            "description": "Diff implementation",
            "homepage": "https://github.com/sebastianbergmann/diff",
            "keywords": [
                "diff"
            ],
            "time": "2015-12-08 07:14:41"
        },
        {
            "name": "sebastian/environment",
<<<<<<< HEAD
            "version": "1.3.7",
            "source": {
                "type": "git",
                "url": "https://github.com/sebastianbergmann/environment.git",
                "reference": "4e8f0da10ac5802913afc151413bc8c53b6c2716"
            },
            "dist": {
                "type": "zip",
                "url": "https://api.github.com/repos/sebastianbergmann/environment/zipball/4e8f0da10ac5802913afc151413bc8c53b6c2716",
                "reference": "4e8f0da10ac5802913afc151413bc8c53b6c2716",
=======
            "version": "1.3.8",
            "source": {
                "type": "git",
                "url": "https://github.com/sebastianbergmann/environment.git",
                "reference": "be2c607e43ce4c89ecd60e75c6a85c126e754aea"
            },
            "dist": {
                "type": "zip",
                "url": "https://api.github.com/repos/sebastianbergmann/environment/zipball/be2c607e43ce4c89ecd60e75c6a85c126e754aea",
                "reference": "be2c607e43ce4c89ecd60e75c6a85c126e754aea",
>>>>>>> 7148d39b
                "shasum": ""
            },
            "require": {
                "php": "^5.3.3 || ^7.0"
            },
            "require-dev": {
                "phpunit/phpunit": "^4.8 || ^5.0"
            },
            "type": "library",
            "extra": {
                "branch-alias": {
                    "dev-master": "1.3.x-dev"
                }
            },
            "autoload": {
                "classmap": [
                    "src/"
                ]
            },
            "notification-url": "https://packagist.org/downloads/",
            "license": [
                "BSD-3-Clause"
            ],
            "authors": [
                {
                    "name": "Sebastian Bergmann",
                    "email": "sebastian@phpunit.de"
                }
            ],
            "description": "Provides functionality to handle HHVM/PHP environments",
            "homepage": "http://www.github.com/sebastianbergmann/environment",
            "keywords": [
                "Xdebug",
                "environment",
                "hhvm"
            ],
<<<<<<< HEAD
            "time": "2016-05-17 03:18:57"
=======
            "time": "2016-08-18 05:49:44"
>>>>>>> 7148d39b
        },
        {
            "name": "sebastian/exporter",
            "version": "1.2.2",
            "source": {
                "type": "git",
                "url": "https://github.com/sebastianbergmann/exporter.git",
                "reference": "42c4c2eec485ee3e159ec9884f95b431287edde4"
            },
            "dist": {
                "type": "zip",
                "url": "https://api.github.com/repos/sebastianbergmann/exporter/zipball/42c4c2eec485ee3e159ec9884f95b431287edde4",
                "reference": "42c4c2eec485ee3e159ec9884f95b431287edde4",
                "shasum": ""
            },
            "require": {
                "php": ">=5.3.3",
                "sebastian/recursion-context": "~1.0"
            },
            "require-dev": {
                "ext-mbstring": "*",
                "phpunit/phpunit": "~4.4"
            },
            "type": "library",
            "extra": {
                "branch-alias": {
                    "dev-master": "1.3.x-dev"
                }
            },
            "autoload": {
                "classmap": [
                    "src/"
                ]
            },
            "notification-url": "https://packagist.org/downloads/",
            "license": [
                "BSD-3-Clause"
            ],
            "authors": [
                {
                    "name": "Jeff Welch",
                    "email": "whatthejeff@gmail.com"
                },
                {
                    "name": "Volker Dusch",
                    "email": "github@wallbash.com"
                },
                {
                    "name": "Bernhard Schussek",
                    "email": "bschussek@2bepublished.at"
                },
                {
                    "name": "Sebastian Bergmann",
                    "email": "sebastian@phpunit.de"
                },
                {
                    "name": "Adam Harvey",
                    "email": "aharvey@php.net"
                }
            ],
            "description": "Provides the functionality to export PHP variables for visualization",
            "homepage": "http://www.github.com/sebastianbergmann/exporter",
            "keywords": [
                "export",
                "exporter"
            ],
            "time": "2016-06-17 09:04:28"
        },
        {
            "name": "sebastian/global-state",
            "version": "1.1.1",
            "source": {
                "type": "git",
                "url": "https://github.com/sebastianbergmann/global-state.git",
                "reference": "bc37d50fea7d017d3d340f230811c9f1d7280af4"
            },
            "dist": {
                "type": "zip",
                "url": "https://api.github.com/repos/sebastianbergmann/global-state/zipball/bc37d50fea7d017d3d340f230811c9f1d7280af4",
                "reference": "bc37d50fea7d017d3d340f230811c9f1d7280af4",
                "shasum": ""
            },
            "require": {
                "php": ">=5.3.3"
            },
            "require-dev": {
                "phpunit/phpunit": "~4.2"
            },
            "suggest": {
                "ext-uopz": "*"
            },
            "type": "library",
            "extra": {
                "branch-alias": {
                    "dev-master": "1.0-dev"
                }
            },
            "autoload": {
                "classmap": [
                    "src/"
                ]
            },
            "notification-url": "https://packagist.org/downloads/",
            "license": [
                "BSD-3-Clause"
            ],
            "authors": [
                {
                    "name": "Sebastian Bergmann",
                    "email": "sebastian@phpunit.de"
                }
            ],
            "description": "Snapshotting of global state",
            "homepage": "http://www.github.com/sebastianbergmann/global-state",
            "keywords": [
                "global state"
            ],
            "time": "2015-10-12 03:26:01"
        },
        {
            "name": "sebastian/recursion-context",
            "version": "1.0.2",
            "source": {
                "type": "git",
                "url": "https://github.com/sebastianbergmann/recursion-context.git",
                "reference": "913401df809e99e4f47b27cdd781f4a258d58791"
            },
            "dist": {
                "type": "zip",
                "url": "https://api.github.com/repos/sebastianbergmann/recursion-context/zipball/913401df809e99e4f47b27cdd781f4a258d58791",
                "reference": "913401df809e99e4f47b27cdd781f4a258d58791",
                "shasum": ""
            },
            "require": {
                "php": ">=5.3.3"
            },
            "require-dev": {
                "phpunit/phpunit": "~4.4"
            },
            "type": "library",
            "extra": {
                "branch-alias": {
                    "dev-master": "1.0.x-dev"
                }
            },
            "autoload": {
                "classmap": [
                    "src/"
                ]
            },
            "notification-url": "https://packagist.org/downloads/",
            "license": [
                "BSD-3-Clause"
            ],
            "authors": [
                {
                    "name": "Jeff Welch",
                    "email": "whatthejeff@gmail.com"
                },
                {
                    "name": "Sebastian Bergmann",
                    "email": "sebastian@phpunit.de"
                },
                {
                    "name": "Adam Harvey",
                    "email": "aharvey@php.net"
                }
            ],
            "description": "Provides functionality to recursively process PHP variables",
            "homepage": "http://www.github.com/sebastianbergmann/recursion-context",
            "time": "2015-11-11 19:50:13"
        },
        {
            "name": "sebastian/version",
            "version": "1.0.6",
            "source": {
                "type": "git",
                "url": "https://github.com/sebastianbergmann/version.git",
                "reference": "58b3a85e7999757d6ad81c787a1fbf5ff6c628c6"
            },
            "dist": {
                "type": "zip",
                "url": "https://api.github.com/repos/sebastianbergmann/version/zipball/58b3a85e7999757d6ad81c787a1fbf5ff6c628c6",
                "reference": "58b3a85e7999757d6ad81c787a1fbf5ff6c628c6",
                "shasum": ""
            },
            "type": "library",
            "autoload": {
                "classmap": [
                    "src/"
                ]
            },
            "notification-url": "https://packagist.org/downloads/",
            "license": [
                "BSD-3-Clause"
            ],
            "authors": [
                {
                    "name": "Sebastian Bergmann",
                    "email": "sebastian@phpunit.de",
                    "role": "lead"
                }
            ],
            "description": "Library that helps with managing the version number of Git-hosted PHP projects",
            "homepage": "https://github.com/sebastianbergmann/version",
            "time": "2015-06-21 13:59:46"
        },
        {
            "name": "symfony/assetic-bundle",
            "version": "v2.8.0",
            "source": {
                "type": "git",
                "url": "https://github.com/symfony/assetic-bundle.git",
                "reference": "aa5b4f8b712f38745928fa845ddb73300bb2af6d"
            },
            "dist": {
                "type": "zip",
                "url": "https://api.github.com/repos/symfony/assetic-bundle/zipball/aa5b4f8b712f38745928fa845ddb73300bb2af6d",
                "reference": "aa5b4f8b712f38745928fa845ddb73300bb2af6d",
                "shasum": ""
            },
            "require": {
                "kriswallsmith/assetic": "~1.3",
                "php": ">=5.3.0",
                "symfony/console": "~2.3|~3.0",
                "symfony/dependency-injection": "~2.3|~3.0",
                "symfony/framework-bundle": "~2.3|~3.0",
                "symfony/yaml": "~2.3|~3.0"
            },
            "conflict": {
                "kriswallsmith/spork": "<=0.2",
                "twig/twig": "<1.20"
            },
            "require-dev": {
                "kriswallsmith/spork": "~0.3",
                "patchwork/jsqueeze": "~1.0",
                "symfony/class-loader": "~2.3|~3.0",
                "symfony/css-selector": "~2.3|~3.0",
                "symfony/dom-crawler": "~2.3|~3.0",
                "symfony/phpunit-bridge": "~2.7|~3.0",
                "symfony/twig-bundle": "~2.3|~3.0"
            },
            "suggest": {
                "kriswallsmith/spork": "to be able to dump assets in parallel",
                "symfony/twig-bundle": "to use the Twig integration"
            },
            "type": "symfony-bundle",
            "extra": {
                "branch-alias": {
                    "dev-master": "2.7-dev"
                }
            },
            "autoload": {
                "psr-4": {
                    "Symfony\\Bundle\\AsseticBundle\\": ""
                }
            },
            "notification-url": "https://packagist.org/downloads/",
            "license": [
                "MIT"
            ],
            "authors": [
                {
                    "name": "Kris Wallsmith",
                    "email": "kris.wallsmith@gmail.com",
                    "homepage": "http://kriswallsmith.net/"
                }
            ],
            "description": "Integrates Assetic into Symfony2",
            "homepage": "https://github.com/symfony/AsseticBundle",
            "keywords": [
                "assets",
                "compression",
                "minification"
            ],
            "time": "2015-12-28 13:12:39"
        },
        {
            "name": "webmozart/assert",
<<<<<<< HEAD
            "version": "1.0.2",
            "source": {
                "type": "git",
                "url": "https://github.com/webmozart/assert.git",
                "reference": "30eed06dd6bc88410a4ff7f77b6d22f3ce13dbde"
            },
            "dist": {
                "type": "zip",
                "url": "https://api.github.com/repos/webmozart/assert/zipball/30eed06dd6bc88410a4ff7f77b6d22f3ce13dbde",
                "reference": "30eed06dd6bc88410a4ff7f77b6d22f3ce13dbde",
                "shasum": ""
            },
            "require": {
                "php": ">=5.3.3"
            },
            "require-dev": {
                "phpunit/phpunit": "^4.6"
=======
            "version": "1.1.0",
            "source": {
                "type": "git",
                "url": "https://github.com/webmozart/assert.git",
                "reference": "bb2d123231c095735130cc8f6d31385a44c7b308"
            },
            "dist": {
                "type": "zip",
                "url": "https://api.github.com/repos/webmozart/assert/zipball/bb2d123231c095735130cc8f6d31385a44c7b308",
                "reference": "bb2d123231c095735130cc8f6d31385a44c7b308",
                "shasum": ""
            },
            "require": {
                "php": "^5.3.3|^7.0"
            },
            "require-dev": {
                "phpunit/phpunit": "^4.6",
                "sebastian/version": "^1.0.1"
>>>>>>> 7148d39b
            },
            "type": "library",
            "extra": {
                "branch-alias": {
<<<<<<< HEAD
                    "dev-master": "1.0-dev"
=======
                    "dev-master": "1.2-dev"
>>>>>>> 7148d39b
                }
            },
            "autoload": {
                "psr-4": {
                    "Webmozart\\Assert\\": "src/"
                }
            },
            "notification-url": "https://packagist.org/downloads/",
            "license": [
                "MIT"
            ],
            "authors": [
                {
                    "name": "Bernhard Schussek",
                    "email": "bschussek@gmail.com"
                }
            ],
            "description": "Assertions to validate method input/output with nice error messages.",
            "keywords": [
                "assert",
                "check",
                "validate"
            ],
<<<<<<< HEAD
            "time": "2015-08-24 13:29:44"
=======
            "time": "2016-08-09 15:02:57"
>>>>>>> 7148d39b
        }
    ],
    "aliases": [],
    "minimum-stability": "stable",
    "stability-flags": [],
    "prefer-stable": false,
    "prefer-lowest": false,
    "platform": {
        "php": "~5.5|~7.0",
        "ext-ctype": "*",
        "ext-fileinfo": "*",
        "ext-intl": "*",
        "ext-json": "*",
        "ext-mbstring": "*",
        "ext-pdo": "*",
        "ext-spl": "*",
        "ext-xsl": "*"
    },
    "platform-dev": []
}<|MERGE_RESOLUTION|>--- conflicted
+++ resolved
@@ -4,13 +4,8 @@
         "Read more about it at https://getcomposer.org/doc/01-basic-usage.md#composer-lock-the-lock-file",
         "This file is @generated automatically"
     ],
-<<<<<<< HEAD
-    "hash": "a128bba6c9e1716cd67887c5532ea132",
-    "content-hash": "ef00f4642ded0e37eb231dc9bae760a3",
-=======
-    "hash": "2bde54fcf9594add0ef6216824043078",
-    "content-hash": "16b8d3c566e73999d58b6b19030ac034",
->>>>>>> 7148d39b
+    "hash": "10482b1c413d3236fbddbff4f3b2dc39",
+    "content-hash": "ed2d836327dcbe95ff1d968128123b6f",
     "packages": [
         {
             "name": "doctrine/annotations",
@@ -362,18 +357,6 @@
         },
         {
             "name": "doctrine/doctrine-bundle",
-<<<<<<< HEAD
-            "version": "1.6.3",
-            "source": {
-                "type": "git",
-                "url": "https://github.com/doctrine/DoctrineBundle.git",
-                "reference": "fd51907c6c76acaa8a5234822a4f901c1500afc1"
-            },
-            "dist": {
-                "type": "zip",
-                "url": "https://api.github.com/repos/doctrine/DoctrineBundle/zipball/fd51907c6c76acaa8a5234822a4f901c1500afc1",
-                "reference": "fd51907c6c76acaa8a5234822a4f901c1500afc1",
-=======
             "version": "1.6.4",
             "source": {
                 "type": "git",
@@ -384,7 +367,6 @@
                 "type": "zip",
                 "url": "https://api.github.com/repos/doctrine/DoctrineBundle/zipball/dd40b0a7fb16658cda9def9786992b8df8a49be7",
                 "reference": "dd40b0a7fb16658cda9def9786992b8df8a49be7",
->>>>>>> 7148d39b
                 "shasum": ""
             },
             "require": {
@@ -452,11 +434,7 @@
                 "orm",
                 "persistence"
             ],
-<<<<<<< HEAD
-            "time": "2016-04-21 19:55:56"
-=======
             "time": "2016-08-10 15:35:22"
->>>>>>> 7148d39b
         },
         {
             "name": "doctrine/doctrine-cache-bundle",
@@ -1309,18 +1287,6 @@
         },
         {
             "name": "liip/imagine-bundle",
-<<<<<<< HEAD
-            "version": "1.5.3",
-            "source": {
-                "type": "git",
-                "url": "https://github.com/liip/LiipImagineBundle.git",
-                "reference": "b657b6601a24da525645fb5358ce77fdf57889f1"
-            },
-            "dist": {
-                "type": "zip",
-                "url": "https://api.github.com/repos/liip/LiipImagineBundle/zipball/b657b6601a24da525645fb5358ce77fdf57889f1",
-                "reference": "b657b6601a24da525645fb5358ce77fdf57889f1",
-=======
             "version": "1.6.0",
             "source": {
                 "type": "git",
@@ -1331,7 +1297,6 @@
                 "type": "zip",
                 "url": "https://api.github.com/repos/liip/LiipImagineBundle/zipball/cc881beb2daea75068ad75329e6d71963fa95028",
                 "reference": "cc881beb2daea75068ad75329e6d71963fa95028",
->>>>>>> 7148d39b
                 "shasum": ""
             },
             "require": {
@@ -1393,11 +1358,7 @@
                 "image",
                 "imagine"
             ],
-<<<<<<< HEAD
-            "time": "2016-05-06 06:27:38"
-=======
             "time": "2016-07-22 14:52:30"
->>>>>>> 7148d39b
         },
         {
             "name": "nelmio/cors-bundle",
@@ -1749,30 +1710,17 @@
         },
         {
             "name": "sensio/distribution-bundle",
-<<<<<<< HEAD
-            "version": "v4.0.6",
-=======
             "version": "v4.0.8",
->>>>>>> 7148d39b
             "target-dir": "Sensio/Bundle/DistributionBundle",
             "source": {
                 "type": "git",
                 "url": "https://github.com/sensiolabs/SensioDistributionBundle.git",
-<<<<<<< HEAD
-                "reference": "181a47c527a04d2d03986a0b3e9c1b86eaacab40"
-            },
-            "dist": {
-                "type": "zip",
-                "url": "https://api.github.com/repos/sensiolabs/SensioDistributionBundle/zipball/181a47c527a04d2d03986a0b3e9c1b86eaacab40",
-                "reference": "181a47c527a04d2d03986a0b3e9c1b86eaacab40",
-=======
                 "reference": "5ab8eac0af97f2c0abed337500a4a59286969e66"
             },
             "dist": {
                 "type": "zip",
                 "url": "https://api.github.com/repos/sensiolabs/SensioDistributionBundle/zipball/5ab8eac0af97f2c0abed337500a4a59286969e66",
                 "reference": "5ab8eac0af97f2c0abed337500a4a59286969e66",
->>>>>>> 7148d39b
                 "shasum": ""
             },
             "require": {
@@ -1818,11 +1766,7 @@
                 "configuration",
                 "distribution"
             ],
-<<<<<<< HEAD
-            "time": "2016-04-25 20:49:44"
-=======
             "time": "2016-09-06 00:58:51"
->>>>>>> 7148d39b
         },
         {
             "name": "sensio/framework-extra-bundle",
@@ -2503,18 +2447,6 @@
         },
         {
             "name": "symfony/symfony",
-<<<<<<< HEAD
-            "version": "v2.8.7",
-            "source": {
-                "type": "git",
-                "url": "https://github.com/symfony/symfony.git",
-                "reference": "663b2d6202c3149515b39cfe50a174a130acb8e2"
-            },
-            "dist": {
-                "type": "zip",
-                "url": "https://api.github.com/repos/symfony/symfony/zipball/663b2d6202c3149515b39cfe50a174a130acb8e2",
-                "reference": "663b2d6202c3149515b39cfe50a174a130acb8e2",
-=======
             "version": "v2.8.11",
             "source": {
                 "type": "git",
@@ -2525,7 +2457,6 @@
                 "type": "zip",
                 "url": "https://api.github.com/repos/symfony/symfony/zipball/f588c92c3e263b2eaa2f96a7b1359199eb209b3d",
                 "reference": "f588c92c3e263b2eaa2f96a7b1359199eb209b3d",
->>>>>>> 7148d39b
                 "shasum": ""
             },
             "require": {
@@ -2646,11 +2577,7 @@
             "keywords": [
                 "framework"
             ],
-<<<<<<< HEAD
-            "time": "2016-06-06 16:05:37"
-=======
             "time": "2016-09-07 02:04:25"
->>>>>>> 7148d39b
         },
         {
             "name": "tedivm/stash",
@@ -2769,18 +2696,6 @@
         },
         {
             "name": "twig/twig",
-<<<<<<< HEAD
-            "version": "v1.24.1",
-            "source": {
-                "type": "git",
-                "url": "https://github.com/twigphp/Twig.git",
-                "reference": "3566d311a92aae4deec6e48682dc5a4528c4a512"
-            },
-            "dist": {
-                "type": "zip",
-                "url": "https://api.github.com/repos/twigphp/Twig/zipball/3566d311a92aae4deec6e48682dc5a4528c4a512",
-                "reference": "3566d311a92aae4deec6e48682dc5a4528c4a512",
-=======
             "version": "v1.24.2",
             "source": {
                 "type": "git",
@@ -2791,7 +2706,6 @@
                 "type": "zip",
                 "url": "https://api.github.com/repos/twigphp/Twig/zipball/33093f6e310e6976baeac7b14f3a6ec02f2d79b7",
                 "reference": "33093f6e310e6976baeac7b14f3a6ec02f2d79b7",
->>>>>>> 7148d39b
                 "shasum": ""
             },
             "require": {
@@ -2839,11 +2753,7 @@
             "keywords": [
                 "templating"
             ],
-<<<<<<< HEAD
-            "time": "2016-05-30 09:11:59"
-=======
             "time": "2016-09-01 17:50:53"
->>>>>>> 7148d39b
         },
         {
             "name": "zendframework/zend-code",
@@ -3956,18 +3866,6 @@
         },
         {
             "name": "phpunit/phpunit",
-<<<<<<< HEAD
-            "version": "4.8.26",
-            "source": {
-                "type": "git",
-                "url": "https://github.com/sebastianbergmann/phpunit.git",
-                "reference": "fc1d8cd5b5de11625979125c5639347896ac2c74"
-            },
-            "dist": {
-                "type": "zip",
-                "url": "https://api.github.com/repos/sebastianbergmann/phpunit/zipball/fc1d8cd5b5de11625979125c5639347896ac2c74",
-                "reference": "fc1d8cd5b5de11625979125c5639347896ac2c74",
-=======
             "version": "4.8.27",
             "source": {
                 "type": "git",
@@ -3978,7 +3876,6 @@
                 "type": "zip",
                 "url": "https://api.github.com/repos/sebastianbergmann/phpunit/zipball/c062dddcb68e44b563f66ee319ddae2b5a322a90",
                 "reference": "c062dddcb68e44b563f66ee319ddae2b5a322a90",
->>>>>>> 7148d39b
                 "shasum": ""
             },
             "require": {
@@ -4037,11 +3934,7 @@
                 "testing",
                 "xunit"
             ],
-<<<<<<< HEAD
-            "time": "2016-05-17 03:09:28"
-=======
             "time": "2016-07-21 06:48:14"
->>>>>>> 7148d39b
         },
         {
             "name": "phpunit/phpunit-mock-objects",
@@ -4217,18 +4110,6 @@
         },
         {
             "name": "sebastian/environment",
-<<<<<<< HEAD
-            "version": "1.3.7",
-            "source": {
-                "type": "git",
-                "url": "https://github.com/sebastianbergmann/environment.git",
-                "reference": "4e8f0da10ac5802913afc151413bc8c53b6c2716"
-            },
-            "dist": {
-                "type": "zip",
-                "url": "https://api.github.com/repos/sebastianbergmann/environment/zipball/4e8f0da10ac5802913afc151413bc8c53b6c2716",
-                "reference": "4e8f0da10ac5802913afc151413bc8c53b6c2716",
-=======
             "version": "1.3.8",
             "source": {
                 "type": "git",
@@ -4239,7 +4120,6 @@
                 "type": "zip",
                 "url": "https://api.github.com/repos/sebastianbergmann/environment/zipball/be2c607e43ce4c89ecd60e75c6a85c126e754aea",
                 "reference": "be2c607e43ce4c89ecd60e75c6a85c126e754aea",
->>>>>>> 7148d39b
                 "shasum": ""
             },
             "require": {
@@ -4276,11 +4156,7 @@
                 "environment",
                 "hhvm"
             ],
-<<<<<<< HEAD
-            "time": "2016-05-17 03:18:57"
-=======
             "time": "2016-08-18 05:49:44"
->>>>>>> 7148d39b
         },
         {
             "name": "sebastian/exporter",
@@ -4560,25 +4436,6 @@
         },
         {
             "name": "webmozart/assert",
-<<<<<<< HEAD
-            "version": "1.0.2",
-            "source": {
-                "type": "git",
-                "url": "https://github.com/webmozart/assert.git",
-                "reference": "30eed06dd6bc88410a4ff7f77b6d22f3ce13dbde"
-            },
-            "dist": {
-                "type": "zip",
-                "url": "https://api.github.com/repos/webmozart/assert/zipball/30eed06dd6bc88410a4ff7f77b6d22f3ce13dbde",
-                "reference": "30eed06dd6bc88410a4ff7f77b6d22f3ce13dbde",
-                "shasum": ""
-            },
-            "require": {
-                "php": ">=5.3.3"
-            },
-            "require-dev": {
-                "phpunit/phpunit": "^4.6"
-=======
             "version": "1.1.0",
             "source": {
                 "type": "git",
@@ -4597,16 +4454,11 @@
             "require-dev": {
                 "phpunit/phpunit": "^4.6",
                 "sebastian/version": "^1.0.1"
->>>>>>> 7148d39b
-            },
-            "type": "library",
-            "extra": {
-                "branch-alias": {
-<<<<<<< HEAD
-                    "dev-master": "1.0-dev"
-=======
+            },
+            "type": "library",
+            "extra": {
+                "branch-alias": {
                     "dev-master": "1.2-dev"
->>>>>>> 7148d39b
                 }
             },
             "autoload": {
@@ -4630,11 +4482,7 @@
                 "check",
                 "validate"
             ],
-<<<<<<< HEAD
-            "time": "2015-08-24 13:29:44"
-=======
             "time": "2016-08-09 15:02:57"
->>>>>>> 7148d39b
         }
     ],
     "aliases": [],
