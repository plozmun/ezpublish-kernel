--- conflicted
+++ resolved
@@ -35,19 +35,7 @@
      */
     protected $fieldTypeCollectionFactory;
 
-    /**
-<<<<<<< HEAD
-     * @var string
-     */
-=======
-     * Collection of fieldTypes, lazy loaded via a closure.
-     *
-     * @var \eZ\Publish\Core\Base\Container\ApiLoader\FieldTypeNameableCollectionFactory
-     */
-    protected $fieldTypeNameableCollectionFactory;
-
     /** @var string */
->>>>>>> 368f3cfb
     private $repositoryClass;
 
     /**
