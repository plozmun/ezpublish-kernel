<?php

/**
 * This file is part of the eZ Publish Kernel package.
 *
 * @copyright Copyright (C) eZ Systems AS. All rights reserved.
 * @license For full copyright and license information view LICENSE file distributed with this source code.
 */
namespace eZ\Bundle\EzPublishCoreBundle\Command;

use function count;
use const DIRECTORY_SEPARATOR;
use Doctrine\DBAL\Connection;
use eZ\Publish\Core\Base\Exceptions\InvalidArgumentException;
use eZ\Publish\SPI\Persistence\Content\ContentInfo;
use eZ\Publish\Core\Search\Common\Indexer;
use eZ\Publish\Core\Search\Common\IncrementalIndexer;
use Doctrine\DBAL\Driver\Statement;
use eZ\Publish\SPI\Persistence\Content\Location\Handler;
use Psr\Log\LoggerInterface;
use Symfony\Component\Console\Command\Command;
use Symfony\Component\Console\Helper\ProgressBar;
use Symfony\Component\Console\Input\InputInterface;
use Symfony\Component\Console\Input\InputOption;
use Symfony\Component\Console\Output\OutputInterface;
use Symfony\Component\Process\PhpExecutableFinder;
use Symfony\Component\Process\Process;
use RuntimeException;
use DateTime;
use PDO;

class ReindexCommand extends Command
{
<<<<<<< HEAD
    /**
     * @var string string
     */
    protected static $defaultName = 'ezplatform:reindex';

    /**
     * @var \eZ\Publish\Core\Search\Common\Indexer|\eZ\Publish\Core\Search\Common\IncrementalIndexer
     */
=======
    /** @var \eZ\Publish\Core\Search\Common\Indexer|\eZ\Publish\Core\Search\Common\IncrementalIndexer */
>>>>>>> 368f3cfb
    private $searchIndexer;

    /** @var \Doctrine\DBAL\Connection */
    private $connection;

<<<<<<< HEAD
    /**
     * @var \eZ\Publish\SPI\Persistence\Content\Location\Handler
     */
    private $locationHandler;

    /**
     * @var string
     */
=======
    /** @var string */
>>>>>>> 368f3cfb
    private $phpPath;

    /** @var \Psr\Log\LoggerInterface */
    private $logger;

    /** @var string */
    private $siteaccess;

    /** @var string */
    private $env;

    /** @var bool */
    private $isDebug;

    /**
     * @param \eZ\Publish\Core\Search\Common\IncrementalIndexer|\eZ\Publish\Core\Search\Common\Indexer $searchIndexer
     * @param \Doctrine\DBAL\Connection $connection
     * @param \eZ\Publish\SPI\Persistence\Content\Location\Handler $locationHandler
     * @param \Psr\Log\LoggerInterface $logger
     * @param string $siteaccess
     * @param string $env
     * @param bool $isDebug
     * @param string|null $phpPath
     */
    public function __construct(
        $searchIndexer,
        Connection $connection,
        Handler $locationHandler,
        LoggerInterface $logger,
        string $siteaccess,
        string $env,
        bool $isDebug,
        string $phpPath = null
    ) {
        $this->searchIndexer = $searchIndexer;
        $this->connection = $connection;
        $this->locationHandler = $locationHandler;
        $this->phpPath = $phpPath;
        $this->logger = $logger;
        $this->siteaccess = $siteaccess;
        $this->env = $env;
        $this->isDebug = $isDebug;
        $this->phpPath = $phpPath;

        parent::__construct();
    }

    /**
     * Initialize objects required by {@see execute()}.
     *
     * @param InputInterface $input
     * @param OutputInterface $output
     */
    public function initialize(InputInterface $input, OutputInterface $output)
    {
        parent::initialize($input, $output);
        if (!$this->searchIndexer instanceof Indexer) {
            throw new RuntimeException(
                sprintf(
                    'Expected to find Search Engine Indexer but found "%s" instead',
                    get_parent_class($this->searchIndexer)
                )
            );
        }
    }

    /**
     * {@inheritdoc}
     */
    protected function configure()
    {
        $this
            ->setName('ezplatform:reindex')
            ->setDescription('Recreate or Refresh search engine index')
            ->addOption(
                'iteration-count',
                'c',
                InputOption::VALUE_OPTIONAL,
                'Number of objects to be indexed in a single iteration, for avoiding using too much memory',
                50
            )->addOption(
                'no-commit',
                null,
                InputOption::VALUE_NONE,
                'Do not commit after each iteration'
            )->addOption(
                'no-purge',
                null,
                InputOption::VALUE_NONE,
                'Do not purge before indexing'
            )->addOption(
                'since',
                null,
                InputOption::VALUE_OPTIONAL,
                'Refresh changes since a given time, any format understood by DateTime. Implies "no-purge", can not be combined with "content-ids" or "subtree"'
            )->addOption(
                'content-ids',
                null,
                InputOption::VALUE_OPTIONAL,
                'Comma separated list of content id\'s to refresh (deleted/updated/added). Implies "no-purge", can not be combined with "since" or "subtree"'
            )->addOption(
                'subtree',
                null,
                InputOption::VALUE_OPTIONAL,
                'Location Id to index subtree of (incl self). Implies "no-purge", can not be combined with "since" or "content-ids"'
            )->addOption(
                'processes',
                null,
                InputOption::VALUE_OPTIONAL,
                'Number of child processes to run in parallel for iterations, if set to "auto" it will set to number of CPU cores -1, set to "1" or "0" to disable',
                'auto'
            )->setHelp(
                <<<EOT
The command <info>%command.name%</info> indexes current configured database in configured search engine index.


Example usage:
- Refresh (add/update) index changes since yesterday:
  <comment>ezplatform:reindex --since=yesterday</comment>
  See: http://php.net/manual/en/datetime.formats.php

- Refresh (add/update/remove) index on a set of content id's:
  <comment>ezplatform:reindex --content-ids=2,34,68</comment>

- Refresh (add/update) index of a subtree:
  <comment>ezplatform:reindex --subtree=45</comment>

- Refresh (add/update) index disabling use of child proccesses and initial purging,
  & let search engine handle commits using auto commit:
  <comment>ezplatform:reindex --no-purge --no-commit --processes=0</comment>

EOT
            );
    }

    /**
     * {@inheritdoc}
     */
    protected function execute(InputInterface $input, OutputInterface $output)
    {
        $commit = !$input->getOption('no-commit');
        $iterationCount = $input->getOption('iteration-count');
        $this->siteaccess = $input->getOption('siteaccess');
        if (!is_numeric($iterationCount) || (int) $iterationCount < 1) {
            throw new InvalidArgumentException('--iteration-count', "Option should be > 0, got '{$iterationCount}'");
        }

        if (!$this->searchIndexer instanceof IncrementalIndexer) {
            $output->writeln(<<<EOT
DEPRECATED:
Running indexing against an Indexer that has not been updated to use IncrementalIndexer abstract.

Options that won't be taken into account:
- since
- content-ids
- subtree
- processes
- no-purge
EOT
            );
            $this->searchIndexer->createSearchIndex($output, (int) $iterationCount, !$commit);
        } else {
            $output->writeln('Re-indexing started for search engine: ' . $this->searchIndexer->getName());
            $output->writeln('');

            $return = $this->indexIncrementally($input, $output, $iterationCount, $commit);

            $output->writeln('');
            $output->writeln('Finished re-indexing');

            return $return;
        }
    }

    protected function indexIncrementally(InputInterface $input, OutputInterface $output, $iterationCount, $commit)
    {
        if ($contentIds = $input->getOption('content-ids')) {
            $contentIds = explode(',', $contentIds);
            $output->writeln(sprintf(
                'Indexing list of content id\'s (%s)' . ($commit ? ', with commit' : ''),
                \count($contentIds)
            ));

            return $this->searchIndexer->updateSearchIndex($contentIds, $commit);
        }

        if ($since = $input->getOption('since')) {
            $stmt = $this->getStatementContentSince(new DateTime($since));
            $count = (int)$this->getStatementContentSince(new DateTime($since), true)->fetchColumn();
            $purge = false;
        } elseif ($locationId = (int) $input->getOption('subtree')) {
            $stmt = $this->getStatementSubtree($locationId);
            $count = (int) $this->getStatementSubtree($locationId, true)->fetchColumn();
            $purge = false;
        } else {
            $stmt = $this->getStatementContentAll();
            $count = (int) $this->getStatementContentAll(true)->fetchColumn();
            $purge = !$input->getOption('no-purge');
        }

        if (!$count) {
            $output->writeln('<error>Could not find any items to index, aborting.</error>');

            return 1;
        }

        $iterations = ceil($count / $iterationCount);
        $processes = $input->getOption('processes');
        $processCount = $processes === 'auto' ? $this->getNumberOfCPUCores() - 1 : (int) $processes;
        $processCount = min($iterations, $processCount);
        $processMessage = $processCount > 1 ? "using $processCount parallel child processes" : 'using single (current) process';

        if ($purge) {
            $output->writeln('Purging index...');
            $this->searchIndexer->purge();

            $output->writeln(
                "<info>Re-Creating index for {$count} items across $iterations iteration(s), $processMessage:</info>"
            );
        } else {
            $output->writeln(
                "<info>Refreshing index for {$count} items across $iterations iteration(s), $processMessage:</info>"
            );
        }

        $progress = new ProgressBar($output);
        $progress->start($iterations);

        if ($processCount > 1) {
            $this->runParallelProcess($progress, $stmt, (int) $processCount, (int) $iterationCount, $commit);
        } else {
            // if we only have one process, or less iterations to warrant running several, we index it all inline
            foreach ($this->fetchIteration($stmt, $iterationCount) as $contentIds) {
                $this->searchIndexer->updateSearchIndex($contentIds, $commit);
                $progress->advance(1);
            }
        }

        $progress->finish();
    }

    private function runParallelProcess(ProgressBar $progress, Statement $stmt, $processCount, $iterationCount, $commit)
    {
        /** @var \Symfony\Component\Process\Process[]|null[] */
        $processes = array_fill(0, $processCount, null);
        $generator = $this->fetchIteration($stmt, $iterationCount);
        do {
            foreach ($processes as $key => $process) {
                if ($process !== null && $process->isRunning()) {
                    continue;
                }

                if ($process !== null) {
                    // One of the processes just finished, so we increment progress bar
                    $progress->advance(1);

                    if (!$process->isSuccessful()) {
                        $this->logger->error('Child indexer process returned: ' . $process->getExitCodeText());
                    }
                }

                if (!$generator->valid()) {
                    unset($processes[$key]);
                    continue;
                }

                $processes[$key] = $this->getPhpProcess($generator->current(), $commit);
                $processes[$key]->start();
                $generator->next();
            }

            if (!empty($processes)) {
                sleep(1);
            }
        } while (!empty($processes));
    }

    /**
     * @param DateTime $since
     * @param bool $count
     *
     * @return \Doctrine\DBAL\Driver\Statement
     */
    private function getStatementContentSince(DateTime $since, $count = false)
    {
        $q = $this->connection->createQueryBuilder()
            ->select($count ? 'count(c.id)' : 'c.id')
            ->from('ezcontentobject', 'c')
            ->where('c.status = :status')->andWhere('c.modified >= :since')
            ->orderBy('c.modified')
            ->setParameter('status', ContentInfo::STATUS_PUBLISHED, PDO::PARAM_INT)
            ->setParameter('since', $since->getTimestamp(), PDO::PARAM_INT);

        return $q->execute();
    }

    /**
     * @param mixed $locationId
     * @param bool $count
     *
     * @return \Doctrine\DBAL\Driver\Statement
     */
    private function getStatementSubtree($locationId, $count = false)
    {
<<<<<<< HEAD
        $location = $this->locationHandler->load($locationId);
=======
        /** @var \eZ\Publish\SPI\Persistence\Content\Location\Handler */
        $locationHandler = $this->getContainer()->get('ezpublish.spi.persistence.location_handler');
        $location = $locationHandler->load($locationId);
>>>>>>> 368f3cfb
        $q = $this->connection->createQueryBuilder()
            ->select($count ? 'count(DISTINCT c.id)' : 'DISTINCT c.id')
            ->from('ezcontentobject', 'c')
            ->innerJoin('c', 'ezcontentobject_tree', 't', 't.contentobject_id = c.id')
            ->where('c.status = :status')
            ->andWhere('t.path_string LIKE :path')
            ->setParameter('status', ContentInfo::STATUS_PUBLISHED, PDO::PARAM_INT)
            ->setParameter('path', $location->pathString . '%', PDO::PARAM_STR);

        return $q->execute();
    }

    /**
     * @param bool $count
     *
     * @return \Doctrine\DBAL\Driver\Statement
     */
    private function getStatementContentAll($count = false)
    {
        $q = $this->connection->createQueryBuilder()
            ->select($count ? 'count(c.id)' : 'c.id')
            ->from('ezcontentobject', 'c')
            ->where('c.status = :status')
            ->setParameter('status', ContentInfo::STATUS_PUBLISHED, PDO::PARAM_INT);

        return $q->execute();
    }

    /**
     * @param \Doctrine\DBAL\Driver\Statement $stmt
     * @param int $iterationCount
     *
     * @return \Generator Return an array of arrays, each array contains content id's of $iterationCount.
     */
    private function fetchIteration(Statement $stmt, $iterationCount)
    {
        do {
            $contentIds = [];
            for ($i = 0; $i < $iterationCount; ++$i) {
                if ($contentId = $stmt->fetch(PDO::FETCH_COLUMN)) {
                    $contentIds[] = $contentId;
                } elseif (empty($contentIds)) {
                    return;
                } else {
                    break;
                }
            }

            yield $contentIds;
        } while (!empty($contentId));
    }

    /**
     * @param array $contentIds
     * @param bool $commit
     *
     * @return \Symfony\Component\Process\Process
     */
    private function getPhpProcess(array $contentIds, $commit)
    {
        if (empty($contentIds)) {
            throw new InvalidArgumentException('--content-ids', '$contentIds can not be empty');
        }

        $consolePath = file_exists('bin/console') ? 'bin/console' : 'app/console';
        $subProcessArgs = [
            $this->getPhpPath(),
            $consolePath,
            'ezplatform:reindex',
            '--content-ids=' . implode(',', $contentIds),
            '--env=' . $this->env,
        ];
        if ($this->siteaccess) {
            $subProcessArgs[] = '--siteaccess=' . $this->siteaccess;
        }
        if (!$this->isDebug) {
            $subProcessArgs[] = '--no-debug';
        }
        if (!$commit) {
            $subProcessArgs[] = '--no-commit';
        }

        $process = new Process($subProcessArgs);
        $process->setTimeout(null);

        return $process;
    }

    /**
     * @return string
     */
    private function getPhpPath()
    {
        if ($this->phpPath) {
            return $this->phpPath;
        }

        $phpFinder = new PhpExecutableFinder();
        $this->phpPath = $phpFinder->find();
        if (!$this->phpPath) {
            throw new RuntimeException(
                'The php executable could not be found, it\'s needed for executing parable sub processes, so add it to your PATH environment variable and try again'
            );
        }

        return $this->phpPath;
    }

    /**
     * @return int
     */
    private function getNumberOfCPUCores()
    {
        $cores = 1;
        if (is_file('/proc/cpuinfo')) {
            // Linux (and potentially Windows with linux sub systems)
            $cpuinfo = file_get_contents('/proc/cpuinfo');
            preg_match_all('/^processor/m', $cpuinfo, $matches);
            $cores = \count($matches[0]);
        } elseif (DIRECTORY_SEPARATOR === '\\') {
            // Windows
            if (($process = @popen('wmic cpu get NumberOfCores', 'rb')) !== false) {
                fgets($process);
                $cores = (int) fgets($process);
                pclose($process);
            }
        } elseif (($process = @popen('sysctl -a', 'rb')) !== false) {
            // *nix (Linux, BSD and Mac)
            $output = stream_get_contents($process);
            if (preg_match('/hw.ncpu: (\d+)/', $output, $matches)) {
                $cores = (int) $matches[1][0];
            }
            pclose($process);
        }

        return $cores;
    }
}<|MERGE_RESOLUTION|>--- conflicted
+++ resolved
@@ -31,35 +31,19 @@
 
 class ReindexCommand extends Command
 {
-<<<<<<< HEAD
-    /**
-     * @var string string
-     */
+    /** @var string string */
     protected static $defaultName = 'ezplatform:reindex';
 
-    /**
-     * @var \eZ\Publish\Core\Search\Common\Indexer|\eZ\Publish\Core\Search\Common\IncrementalIndexer
-     */
-=======
     /** @var \eZ\Publish\Core\Search\Common\Indexer|\eZ\Publish\Core\Search\Common\IncrementalIndexer */
->>>>>>> 368f3cfb
     private $searchIndexer;
 
     /** @var \Doctrine\DBAL\Connection */
     private $connection;
 
-<<<<<<< HEAD
-    /**
-     * @var \eZ\Publish\SPI\Persistence\Content\Location\Handler
-     */
+    /** @var \eZ\Publish\SPI\Persistence\Content\Location\Handler */
     private $locationHandler;
 
-    /**
-     * @var string
-     */
-=======
     /** @var string */
->>>>>>> 368f3cfb
     private $phpPath;
 
     /** @var \Psr\Log\LoggerInterface */
@@ -364,13 +348,7 @@
      */
     private function getStatementSubtree($locationId, $count = false)
     {
-<<<<<<< HEAD
         $location = $this->locationHandler->load($locationId);
-=======
-        /** @var \eZ\Publish\SPI\Persistence\Content\Location\Handler */
-        $locationHandler = $this->getContainer()->get('ezpublish.spi.persistence.location_handler');
-        $location = $locationHandler->load($locationId);
->>>>>>> 368f3cfb
         $q = $this->connection->createQueryBuilder()
             ->select($count ? 'count(DISTINCT c.id)' : 'DISTINCT c.id')
             ->from('ezcontentobject', 'c')
