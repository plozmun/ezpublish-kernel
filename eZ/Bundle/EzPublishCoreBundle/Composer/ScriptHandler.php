--- conflicted
+++ resolved
@@ -60,12 +60,8 @@
      * Typically to use this instead on composer update as dump command uses prod environment where cache is not cleared,
      * causing it to sometimes crash when cache needs to be cleared.
      *
-<<<<<<< HEAD
      * @deprecated Will be made private in the future for use by dumpAssets.
-     * @param $event CommandEvent A instance
-=======
      * @param $event Event A instance
->>>>>>> 749a9cfe
      */
     public static function dumpAssetsHelpText(Event $event)
     {
