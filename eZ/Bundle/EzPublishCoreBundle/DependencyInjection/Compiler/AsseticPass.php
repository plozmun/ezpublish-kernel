--- conflicted
+++ resolved
@@ -26,12 +26,8 @@
 
         $assetFactoryDef = $container->findDefinition('assetic.asset_factory');
         $assetFactoryDef
-<<<<<<< HEAD
             ->setClass(AssetFactory::class)
-            ->addMethodCall('setConfigResolver', array(new Reference('ezpublish.config.resolver')))
-=======
             ->addMethodCall('setConfigResolver', [new Reference('ezpublish.config.resolver')])
->>>>>>> 0f2ea829
             ->addMethodCall(
                 'setDynamicSettingParser',
                 [new Reference('ezpublish.config.dynamic_setting.parser')]
