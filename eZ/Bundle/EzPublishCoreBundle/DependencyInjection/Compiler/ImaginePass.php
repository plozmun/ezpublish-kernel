<?php

/**
 * File containing the ImaginePass class.
 *
 * @copyright Copyright (C) eZ Systems AS. All rights reserved.
 * @license For full copyright and license information view LICENSE file distributed with this source code.
 */
namespace eZ\Bundle\EzPublishCoreBundle\DependencyInjection\Compiler;

use eZ\Bundle\EzPublishCoreBundle\Imagine\Filter\FilterConfiguration;
use Symfony\Component\DependencyInjection\Alias;
use Symfony\Component\DependencyInjection\Compiler\CompilerPassInterface;
use Symfony\Component\DependencyInjection\ContainerBuilder;
use Symfony\Component\DependencyInjection\Reference;

class ImaginePass implements CompilerPassInterface
{
    public function process(ContainerBuilder $container)
    {
        if (!$container->hasDefinition('liip_imagine.filter.configuration')) {
            return;
        }

        $filterConfigDef = $container->findDefinition('liip_imagine.filter.configuration');
<<<<<<< HEAD
        $filterConfigDef->setClass(FilterConfiguration::class);
        $filterConfigDef->addMethodCall('setConfigResolver', array(new Reference('ezpublish.config.resolver')));
=======
        $filterConfigDef->addMethodCall('setConfigResolver', [new Reference('ezpublish.config.resolver')]);
>>>>>>> d1cf9be5

        if ($container->hasAlias('liip_imagine')) {
            $imagineAlias = (string)$container->getAlias('liip_imagine');
            $driver = substr($imagineAlias, strrpos($imagineAlias, '.') + 1);

            $this->processReduceNoiseFilter($container, $driver);
            $this->processSwirlFilter($container, $driver);
        }
    }

    private function processReduceNoiseFilter(ContainerBuilder $container, $driver)
    {
        if ($driver !== 'imagick' && $driver !== 'gmagick') {
            return;
        }

        $container->setAlias(
            'ezpublish.image_alias.imagine.filter.reduce_noise',
            new Alias("ezpublish.image_alias.imagine.filter.reduce_noise.$driver")
        );
    }

    private function processSwirlFilter(ContainerBuilder $container, $driver)
    {
        if ($driver !== 'imagick' && $driver !== 'gmagick') {
            return;
        }

        $container->setAlias(
            'ezpublish.image_alias.imagine.filter.swirl',
            new Alias("ezpublish.image_alias.imagine.filter.swirl.$driver")
        );
    }
}<|MERGE_RESOLUTION|>--- conflicted
+++ resolved
@@ -23,12 +23,8 @@
         }
 
         $filterConfigDef = $container->findDefinition('liip_imagine.filter.configuration');
-<<<<<<< HEAD
         $filterConfigDef->setClass(FilterConfiguration::class);
-        $filterConfigDef->addMethodCall('setConfigResolver', array(new Reference('ezpublish.config.resolver')));
-=======
         $filterConfigDef->addMethodCall('setConfigResolver', [new Reference('ezpublish.config.resolver')]);
->>>>>>> d1cf9be5
 
         if ($container->hasAlias('liip_imagine')) {
             $imagineAlias = (string)$container->getAlias('liip_imagine');
