--- conflicted
+++ resolved
@@ -35,17 +35,13 @@
         }
     }
 
-<<<<<<< HEAD
     /**
      * @param array $taggedServiceIds
      * @param Definition $converterDefinition
      */
     protected function setConverterDefinitions(array $taggedServiceIds, Definition $converterDefinition)
     {
-        $convertersByPriority = array();
-=======
         $convertersByPriority = [];
->>>>>>> 0f2ea829
         foreach ($taggedServiceIds as $id => $tags) {
             foreach ($tags as $tag) {
                 $priority = isset($tag['priority']) ? (int)$tag['priority'] : 0;
@@ -54,13 +50,8 @@
         }
 
         if (count($convertersByPriority) > 0) {
-<<<<<<< HEAD
             $converterDefinition->setArguments(
-                array($this->sortConverters($convertersByPriority))
-=======
-            $html5ConverterDefinition->setArguments(
                 [$this->sortConverters($convertersByPriority)]
->>>>>>> 0f2ea829
             );
         }
     }
