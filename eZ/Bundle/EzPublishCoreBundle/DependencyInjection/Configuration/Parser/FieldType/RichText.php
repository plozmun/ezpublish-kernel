<?php

/**
 * File containing the RichText class.
 *
 * @copyright Copyright (C) eZ Systems AS. All rights reserved.
 * @license For full copyright and license information view LICENSE file distributed with this source code.
 */
namespace eZ\Bundle\EzPublishCoreBundle\DependencyInjection\Configuration\Parser\FieldType;

use eZ\Bundle\EzPublishCoreBundle\DependencyInjection\Configuration\Parser\AbstractFieldTypeParser;
use eZ\Bundle\EzPublishCoreBundle\DependencyInjection\Configuration\SiteAccessAware\ContextualizerInterface;
use eZ\Bundle\EzPublishCoreBundle\DependencyInjection\EzPublishCoreExtension;
use Symfony\Component\Config\Definition\Builder\NodeBuilder;
use Symfony\Component\Config\Definition\Builder\ScalarNodeDefinition;
use Symfony\Component\Config\Definition\Exception\InvalidConfigurationException;
use Symfony\Component\DependencyInjection\ContainerInterface;

/**
 * Configuration parser handling RichText field type related config.
 */
class RichText extends AbstractFieldTypeParser
{
    /**
     * Returns the fieldType identifier the config parser works for.
     * This is to create the right configuration node under system.<siteaccess_name>.fieldtypes.
     *
     * @return string
     */
    public function getFieldTypeIdentifier()
    {
        return 'ezrichtext';
    }

    /**
     * Adds semantic configuration definition.
     *
     * @param \Symfony\Component\Config\Definition\Builder\NodeBuilder $nodeBuilder Node just under ezpublish.system.<siteaccess>
     */
    public function addFieldTypeSemanticConfig(NodeBuilder $nodeBuilder)
    {
        // for BC setup deprecated configuration
        $this->setupDeprecatedConfiguration($nodeBuilder);

        $nodeBuilder
<<<<<<< HEAD
=======
            ->arrayNode('output_custom_tags')
                ->info('Custom XSL stylesheets to use for RichText transformation to HTML5. Useful for "custom tags".')
                ->example(
                    [
                        'path' => '%kernel.root_dir%/../src/Acme/TestBundle/Resources/myTag.xsl',
                        'priority' => 10,
                    ]
                )
                ->prototype('array')
                    ->children()
                        ->scalarNode('path')
                            ->info('Path of the XSL stylesheet to load.')
                            ->isRequired()
                        ->end()
                        ->integerNode('priority')
                            ->info('Priority in the loading order. A high value will have higher precedence in overriding XSL templates.')
                            ->defaultValue(0)
                        ->end()
                    ->end()
                ->end()
            ->end()
            ->arrayNode('edit_custom_tags')
                ->info('Custom XSL stylesheets to use for RichText transformation to HTML5. Useful for "custom tags".')
                ->example(
                    [
                        'path' => '%kernel.root_dir%/../src/Acme/TestBundle/Resources/myTag.xsl',
                        'priority' => 10,
                    ]
                )
                ->prototype('array')
                    ->children()
                        ->scalarNode('path')
                            ->info('Path of the XSL stylesheet to load.')
                            ->isRequired()
                        ->end()
                        ->integerNode('priority')
                            ->info('Priority in the loading order. A high value will have higher precedence in overriding XSL templates.')
                            ->defaultValue(0)
                        ->end()
                    ->end()
                ->end()
            ->end()
            ->arrayNode('input_custom_tags')
                ->info('Custom XSL stylesheets to use for RichText transformation to HTML5. Useful for "custom tags".')
                ->example(
                    [
                        'path' => '%kernel.root_dir%/../src/Acme/TestBundle/Resources/myTag.xsl',
                        'priority' => 10,
                    ]
                )
                ->prototype('array')
                    ->children()
                        ->scalarNode('path')
                            ->info('Path of the XSL stylesheet to load.')
                            ->isRequired()
                        ->end()
                        ->integerNode('priority')
                            ->info('Priority in the loading order. A high value will have higher precedence in overriding XSL templates.')
                            ->defaultValue(0)
                        ->end()
                    ->end()
                ->end()
            ->end()
            ->arrayNode('tags')
                ->info('RichText template tags configuration.')
                ->useAttributeAsKey('key')
                ->normalizeKeys(false)
                ->prototype('array')
                    ->info(
                        "Name of RichText template tag.\n" .
                        "'default' and 'default_inline' tag names are reserved for fallback."
                    )
                    ->example('math_equation')
                    ->children()
                        ->append(
                            $this->getTemplateNodeDefinition(
                                'Template used for rendering RichText template tag.',
                                'MyBundle:FieldType/RichText/tag:math_equation.html.twig'
                            )
                        )
                        ->variableNode('config')
                            ->info('Tag configuration, arbitrary configuration is allowed here.')
                        ->end()
                    ->end()
                ->end()
            ->end()
>>>>>>> d1cf9be5
            ->arrayNode('embed')
                ->info('RichText embed tags configuration.')
                ->children()
                    ->arrayNode('content')
                        ->info('Configuration for RichText block-level Content embed tags.')
                        ->children()
                            ->append(
                                $this->getTemplateNodeDefinition(
                                    'Template used for rendering RichText block-level Content embed tags.',
                                    'MyBundle:FieldType/RichText/embed:content.html.twig'
                                )
                            )
                            ->variableNode('config')
                                ->info('Embed configuration, arbitrary configuration is allowed here.')
                            ->end()
                        ->end()
                    ->end()
                    ->arrayNode('content_denied')
                        ->info('Configuration for RichText block-level Content embed tags when embed is not permitted.')
                        ->children()
                            ->append(
                                $this->getTemplateNodeDefinition(
                                    'Template used for rendering RichText block-level Content embed tags when embed is not permitted.',
                                    'MyBundle:FieldType/RichText/embed:content_denied.html.twig'
                                )
                            )
                            ->variableNode('config')
                                ->info('Embed configuration, arbitrary configuration is allowed here.')
                            ->end()
                        ->end()
                    ->end()
                    ->arrayNode('content_inline')
                        ->info('Configuration for RichText inline-level Content embed tags.')
                        ->children()
                            ->append(
                                $this->getTemplateNodeDefinition(
                                    'Template used for rendering RichText inline-level Content embed tags.',
                                    'MyBundle:FieldType/RichText/embed:content_inline.html.twig'
                                )
                            )
                            ->variableNode('config')
                                ->info('Embed configuration, arbitrary configuration is allowed here.')
                            ->end()
                        ->end()
                    ->end()
                    ->arrayNode('content_inline_denied')
                        ->info('Configuration for RichText inline-level Content embed tags when embed is not permitted.')
                        ->children()
                            ->append(
                                $this->getTemplateNodeDefinition(
                                    'Template used for rendering RichText inline-level Content embed tags when embed is not permitted.',
                                    'MyBundle:FieldType/RichText/embed:content_inline_denied.html.twig'
                                )
                            )
                            ->variableNode('config')
                                ->info('Embed configuration, arbitrary configuration is allowed here.')
                            ->end()
                        ->end()
                    ->end()
                    ->arrayNode('location')
                        ->info('Configuration for RichText block-level Location embed tags.')
                        ->children()
                            ->append(
                                $this->getTemplateNodeDefinition(
                                    'Template used for rendering RichText block-level Location embed tags.',
                                    'MyBundle:FieldType/RichText/embed:location.html.twig'
                                )
                            )
                            ->variableNode('config')
                                ->info('Embed configuration, arbitrary configuration is allowed here.')
                            ->end()
                        ->end()
                    ->end()
                    ->arrayNode('location_denied')
                        ->info('Configuration for RichText block-level Location embed tags when embed is not permitted.')
                        ->children()
                            ->append(
                                $this->getTemplateNodeDefinition(
                                    'Template used for rendering RichText block-level Location embed tags when embed is not permitted.',
                                    'MyBundle:FieldType/RichText/embed:location_denied.html.twig'
                                )
                            )
                            ->variableNode('config')
                                ->info('Embed configuration, arbitrary configuration is allowed here.')
                            ->end()
                        ->end()
                    ->end()
                    ->arrayNode('location_inline')
                        ->info('Configuration for RichText inline-level Location embed tags.')
                        ->children()
                            ->append(
                                $this->getTemplateNodeDefinition(
                                    'Template used for rendering RichText inline-level Location embed tags.',
                                    'MyBundle:FieldType/RichText/embed:location_inline.html.twig'
                                )
                            )
                            ->variableNode('config')
                                ->info('Embed configuration, arbitrary configuration is allowed here.')
                            ->end()
                        ->end()
                    ->end()
                    ->arrayNode('location_inline_denied')
                        ->info('Configuration for RichText inline-level Location embed tags when embed is not permitted.')
                        ->children()
                            ->append(
                                $this->getTemplateNodeDefinition(
                                    'Template used for rendering RichText inline-level Location embed tags when embed is not permitted.',
                                    'MyBundle:FieldType/RichText/embed:location_inline_denied.html.twig'
                                )
                            )
                            ->variableNode('config')
                                ->info('Embed configuration, arbitrary configuration is allowed here.')
                            ->end()
                        ->end()
                    ->end()
                ->end()
            ->end();

        // RichText Custom Tags configuration (list of Custom Tags enabled for current SiteAccess scope)
        $nodeBuilder
            ->arrayNode('custom_tags')
                ->info('List of RichText Custom Tags enabled for the current scope. The Custom Tags must be defined in ezpublish.ezrichtext.custom_tags Node.')
                ->scalarPrototype()->end()
            ->end();

        // RichText Custom Styles configuration (list of Custom Styles enabled for current SiteAccess scope)
        $nodeBuilder
            ->arrayNode('custom_styles')
                ->info('List of RichText Custom Styles enabled for the current scope. The Custom Styles must be defined in ezpublish.ezrichtext.custom_styles Node.')
                ->scalarPrototype()->end()
            ->end();
    }

    /**
     * @param string $info
     * @param string $example
     *
     * @return \Symfony\Component\Config\Definition\Builder\ScalarNodeDefinition
     */
    protected function getTemplateNodeDefinition($info, $example)
    {
        $templateNodeDefinition = new ScalarNodeDefinition('template');
        $templateNodeDefinition
            ->info($info)
            ->example($example)
            ->isRequired()
            ->cannotBeEmpty();

        return $templateNodeDefinition;
    }

    public function mapConfig(array &$scopeSettings, $currentScope, ContextualizerInterface $contextualizer)
    {
        if (!empty($scopeSettings['fieldtypes'])) {
            // Workaround to be able to use Contextualizer::mapConfigArray() which only supports first level entries.
            if (isset($scopeSettings['fieldtypes']['ezrichtext']['output_custom_tags'])) {
                $scopeSettings['fieldtypes.ezrichtext.output_custom_xsl'] = $scopeSettings['fieldtypes']['ezrichtext']['output_custom_tags'];
                unset($scopeSettings['fieldtypes']['ezrichtext']['output_custom_tags']);
            }

            if (isset($scopeSettings['fieldtypes']['ezrichtext']['edit_custom_tags'])) {
                $scopeSettings['fieldtypes.ezrichtext.edit_custom_xsl'] = $scopeSettings['fieldtypes']['ezrichtext']['edit_custom_tags'];
                unset($scopeSettings['fieldtypes']['ezrichtext']['edit_custom_tags']);
            }

            if (isset($scopeSettings['fieldtypes']['ezrichtext']['input_custom_tags'])) {
                $scopeSettings['fieldtypes.ezrichtext.input_custom_xsl'] = $scopeSettings['fieldtypes']['ezrichtext']['input_custom_tags'];
                unset($scopeSettings['fieldtypes']['ezrichtext']['input_custom_tags']);
            }

            if (isset($scopeSettings['fieldtypes']['ezrichtext']['custom_tags'])) {
                $this->validateCustomTagsConfiguration(
                    $contextualizer->getContainer(),
                    $scopeSettings['fieldtypes']['ezrichtext']['custom_tags']
                );
                $contextualizer->setContextualParameter(
                    'fieldtypes.ezrichtext.custom_tags',
                    $currentScope,
                    $scopeSettings['fieldtypes']['ezrichtext']['custom_tags']
                );
            }
            if (isset($scopeSettings['fieldtypes']['ezrichtext']['custom_styles'])) {
                $this->validateCustomStylesConfiguration(
                    $contextualizer->getContainer(),
                    $scopeSettings['fieldtypes']['ezrichtext']['custom_styles']
                );
                $contextualizer->setContextualParameter(
                    'fieldtypes.ezrichtext.custom_styles',
                    $currentScope,
                    $scopeSettings['fieldtypes']['ezrichtext']['custom_styles']
                );
            }

            if (isset($scopeSettings['fieldtypes']['ezrichtext']['tags'])) {
                foreach ($scopeSettings['fieldtypes']['ezrichtext']['tags'] as $name => $tagSettings) {
                    $contextualizer->setContextualParameter(
                        "fieldtypes.ezrichtext.tags.{$name}",
                        $currentScope,
                        $scopeSettings['fieldtypes']['ezrichtext']['tags'][$name]
                    );
                }
            }

            if (isset($scopeSettings['fieldtypes']['ezrichtext']['embed'])) {
                foreach ($scopeSettings['fieldtypes']['ezrichtext']['embed'] as $type => $embedSettings) {
                    $contextualizer->setContextualParameter(
                        "fieldtypes.ezrichtext.embed.{$type}",
                        $currentScope,
                        $scopeSettings['fieldtypes']['ezrichtext']['embed'][$type]
                    );
                }
            }
        }
    }

    public function postMap(array $config, ContextualizerInterface $contextualizer)
    {
        $contextualizer->mapConfigArray('fieldtypes.ezrichtext.output_custom_xsl', $config);
        $contextualizer->mapConfigArray('fieldtypes.ezrichtext.edit_custom_xsl', $config);
        $contextualizer->mapConfigArray('fieldtypes.ezrichtext.input_custom_xsl', $config);
    }

    /**
     * Validate SiteAccess-defined Custom Tags configuration against global one.
     *
     * @param \Symfony\Component\DependencyInjection\ContainerInterface $container
     * @param array $enabledCustomTags List of Custom Tags enabled for the current scope/SiteAccess
     */
    private function validateCustomTagsConfiguration(
        ContainerInterface $container,
        array $enabledCustomTags
    ) {
        $definedCustomTags = array_keys(
            $container->getParameter(EzPublishCoreExtension::RICHTEXT_CUSTOM_TAGS_PARAMETER)
        );
        foreach ($enabledCustomTags as $customTagName) {
            if (!in_array($customTagName, $definedCustomTags)) {
                throw new InvalidConfigurationException(
                    "Unknown RichText Custom Tag '{$customTagName}'"
                );
            }
        }
    }

    /**
     * Validate SiteAccess-defined Custom Styles configuration against global one.
     *
     * @param \Symfony\Component\DependencyInjection\ContainerInterface $container
     * @param array $enabledCustomStyles List of Custom Styles enabled for the current scope/SiteAccess
     */
    private function validateCustomStylesConfiguration(
        ContainerInterface $container,
        array $enabledCustomStyles
    ) {
        $definedCustomStyles = array_keys(
            $container->getParameter(EzPublishCoreExtension::RICHTEXT_CUSTOM_STYLES_PARAMETER)
        );
        foreach ($enabledCustomStyles as $customStyleName) {
            if (!in_array($customStyleName, $definedCustomStyles)) {
                throw new InvalidConfigurationException(
                    "Unknown RichText Custom Style '{$customStyleName}'"
                );
            }
        }
    }

    /**
     * Add BC setup for deprecated configuration.
     *
     * Note: kept in separate method for readability.
     *
     * @param \Symfony\Component\Config\Definition\Builder\NodeBuilder $nodeBuilder
     */
    private function setupDeprecatedConfiguration(NodeBuilder $nodeBuilder)
    {
        $nodeBuilder
            ->arrayNode('output_custom_tags')
                ->setDeprecated('DEPRECATED. Configure custom tags using custom_tags node')
                ->info('Custom XSL stylesheets to use for RichText transformation to HTML5. Useful for "custom tags".')
                ->example(
                    array(
                        'path' => '%kernel.root_dir%/../src/Acme/TestBundle/Resources/myTag.xsl',
                        'priority' => 10,
                    )
                )
                ->prototype('array')
                    ->children()
                        ->scalarNode('path')
                            ->info('Path of the XSL stylesheet to load.')
                            ->isRequired()
                        ->end()
                        ->integerNode('priority')
                            ->info('Priority in the loading order. A high value will have higher precedence in overriding XSL templates.')
                            ->defaultValue(0)
                        ->end()
                    ->end()
                ->end()
            ->end()
            ->arrayNode('edit_custom_tags')
                ->setDeprecated('DEPRECATED. Configure custom tags using custom_tags node')
                ->info('Custom XSL stylesheets to use for RichText transformation to HTML5. Useful for "custom tags".')
                ->example(
                    array(
                        'path' => '%kernel.root_dir%/../src/Acme/TestBundle/Resources/myTag.xsl',
                        'priority' => 10,
                    )
                )
                ->prototype('array')
                    ->children()
                        ->scalarNode('path')
                            ->info('Path of the XSL stylesheet to load.')
                            ->isRequired()
                        ->end()
                        ->integerNode('priority')
                            ->info('Priority in the loading order. A high value will have higher precedence in overriding XSL templates.')
                            ->defaultValue(0)
                        ->end()
                    ->end()
                ->end()
            ->end()
            ->arrayNode('input_custom_tags')
                ->setDeprecated('DEPRECATED. Configure custom tags using custom_tags node')
                ->info('Custom XSL stylesheets to use for RichText transformation to HTML5. Useful for "custom tags".')
                ->example(
                    array(
                        'path' => '%kernel.root_dir%/../src/Acme/TestBundle/Resources/myTag.xsl',
                        'priority' => 10,
                    )
                )
                ->prototype('array')
                    ->children()
                        ->scalarNode('path')
                            ->info('Path of the XSL stylesheet to load.')
                            ->isRequired()
                        ->end()
                        ->integerNode('priority')
                            ->info('Priority in the loading order. A high value will have higher precedence in overriding XSL templates.')
                            ->defaultValue(0)
                        ->end()
                    ->end()
                ->end()
            ->end()
            ->arrayNode('tags')
                ->setDeprecated('DEPRECATED. Configure custom tags using custom_tags node')
                ->info('RichText template tags configuration.')
                ->useAttributeAsKey('key')
                ->normalizeKeys(false)
                ->prototype('array')
                    ->info(
                        "Name of RichText template tag.\n" .
                        "'default' and 'default_inline' tag names are reserved for fallback."
                    )
                    ->example('math_equation')
                    ->children()
                        ->append(
                            $this->getTemplateNodeDefinition(
                                'Template used for rendering RichText template tag.',
                                'MyBundle:FieldType/RichText/tag:math_equation.html.twig'
                            )
                        )
                        ->variableNode('config')
                            ->info('Tag configuration, arbitrary configuration is allowed here.')
                        ->end()
                    ->end()
                ->end()
            ->end()
        ;
    }
}<|MERGE_RESOLUTION|>--- conflicted
+++ resolved
@@ -43,9 +43,284 @@
         $this->setupDeprecatedConfiguration($nodeBuilder);
 
         $nodeBuilder
-<<<<<<< HEAD
-=======
+            ->arrayNode('embed')
+                ->info('RichText embed tags configuration.')
+                ->children()
+                    ->arrayNode('content')
+                        ->info('Configuration for RichText block-level Content embed tags.')
+                        ->children()
+                            ->append(
+                                $this->getTemplateNodeDefinition(
+                                    'Template used for rendering RichText block-level Content embed tags.',
+                                    'MyBundle:FieldType/RichText/embed:content.html.twig'
+                                )
+                            )
+                            ->variableNode('config')
+                                ->info('Embed configuration, arbitrary configuration is allowed here.')
+                            ->end()
+                        ->end()
+                    ->end()
+                    ->arrayNode('content_denied')
+                        ->info('Configuration for RichText block-level Content embed tags when embed is not permitted.')
+                        ->children()
+                            ->append(
+                                $this->getTemplateNodeDefinition(
+                                    'Template used for rendering RichText block-level Content embed tags when embed is not permitted.',
+                                    'MyBundle:FieldType/RichText/embed:content_denied.html.twig'
+                                )
+                            )
+                            ->variableNode('config')
+                                ->info('Embed configuration, arbitrary configuration is allowed here.')
+                            ->end()
+                        ->end()
+                    ->end()
+                    ->arrayNode('content_inline')
+                        ->info('Configuration for RichText inline-level Content embed tags.')
+                        ->children()
+                            ->append(
+                                $this->getTemplateNodeDefinition(
+                                    'Template used for rendering RichText inline-level Content embed tags.',
+                                    'MyBundle:FieldType/RichText/embed:content_inline.html.twig'
+                                )
+                            )
+                            ->variableNode('config')
+                                ->info('Embed configuration, arbitrary configuration is allowed here.')
+                            ->end()
+                        ->end()
+                    ->end()
+                    ->arrayNode('content_inline_denied')
+                        ->info('Configuration for RichText inline-level Content embed tags when embed is not permitted.')
+                        ->children()
+                            ->append(
+                                $this->getTemplateNodeDefinition(
+                                    'Template used for rendering RichText inline-level Content embed tags when embed is not permitted.',
+                                    'MyBundle:FieldType/RichText/embed:content_inline_denied.html.twig'
+                                )
+                            )
+                            ->variableNode('config')
+                                ->info('Embed configuration, arbitrary configuration is allowed here.')
+                            ->end()
+                        ->end()
+                    ->end()
+                    ->arrayNode('location')
+                        ->info('Configuration for RichText block-level Location embed tags.')
+                        ->children()
+                            ->append(
+                                $this->getTemplateNodeDefinition(
+                                    'Template used for rendering RichText block-level Location embed tags.',
+                                    'MyBundle:FieldType/RichText/embed:location.html.twig'
+                                )
+                            )
+                            ->variableNode('config')
+                                ->info('Embed configuration, arbitrary configuration is allowed here.')
+                            ->end()
+                        ->end()
+                    ->end()
+                    ->arrayNode('location_denied')
+                        ->info('Configuration for RichText block-level Location embed tags when embed is not permitted.')
+                        ->children()
+                            ->append(
+                                $this->getTemplateNodeDefinition(
+                                    'Template used for rendering RichText block-level Location embed tags when embed is not permitted.',
+                                    'MyBundle:FieldType/RichText/embed:location_denied.html.twig'
+                                )
+                            )
+                            ->variableNode('config')
+                                ->info('Embed configuration, arbitrary configuration is allowed here.')
+                            ->end()
+                        ->end()
+                    ->end()
+                    ->arrayNode('location_inline')
+                        ->info('Configuration for RichText inline-level Location embed tags.')
+                        ->children()
+                            ->append(
+                                $this->getTemplateNodeDefinition(
+                                    'Template used for rendering RichText inline-level Location embed tags.',
+                                    'MyBundle:FieldType/RichText/embed:location_inline.html.twig'
+                                )
+                            )
+                            ->variableNode('config')
+                                ->info('Embed configuration, arbitrary configuration is allowed here.')
+                            ->end()
+                        ->end()
+                    ->end()
+                    ->arrayNode('location_inline_denied')
+                        ->info('Configuration for RichText inline-level Location embed tags when embed is not permitted.')
+                        ->children()
+                            ->append(
+                                $this->getTemplateNodeDefinition(
+                                    'Template used for rendering RichText inline-level Location embed tags when embed is not permitted.',
+                                    'MyBundle:FieldType/RichText/embed:location_inline_denied.html.twig'
+                                )
+                            )
+                            ->variableNode('config')
+                                ->info('Embed configuration, arbitrary configuration is allowed here.')
+                            ->end()
+                        ->end()
+                    ->end()
+                ->end()
+            ->end();
+
+        // RichText Custom Tags configuration (list of Custom Tags enabled for current SiteAccess scope)
+        $nodeBuilder
+            ->arrayNode('custom_tags')
+                ->info('List of RichText Custom Tags enabled for the current scope. The Custom Tags must be defined in ezpublish.ezrichtext.custom_tags Node.')
+                ->scalarPrototype()->end()
+            ->end();
+
+        // RichText Custom Styles configuration (list of Custom Styles enabled for current SiteAccess scope)
+        $nodeBuilder
+            ->arrayNode('custom_styles')
+                ->info('List of RichText Custom Styles enabled for the current scope. The Custom Styles must be defined in ezpublish.ezrichtext.custom_styles Node.')
+                ->scalarPrototype()->end()
+            ->end();
+    }
+
+    /**
+     * @param string $info
+     * @param string $example
+     *
+     * @return \Symfony\Component\Config\Definition\Builder\ScalarNodeDefinition
+     */
+    protected function getTemplateNodeDefinition($info, $example)
+    {
+        $templateNodeDefinition = new ScalarNodeDefinition('template');
+        $templateNodeDefinition
+            ->info($info)
+            ->example($example)
+            ->isRequired()
+            ->cannotBeEmpty();
+
+        return $templateNodeDefinition;
+    }
+
+    public function mapConfig(array &$scopeSettings, $currentScope, ContextualizerInterface $contextualizer)
+    {
+        if (!empty($scopeSettings['fieldtypes'])) {
+            // Workaround to be able to use Contextualizer::mapConfigArray() which only supports first level entries.
+            if (isset($scopeSettings['fieldtypes']['ezrichtext']['output_custom_tags'])) {
+                $scopeSettings['fieldtypes.ezrichtext.output_custom_xsl'] = $scopeSettings['fieldtypes']['ezrichtext']['output_custom_tags'];
+                unset($scopeSettings['fieldtypes']['ezrichtext']['output_custom_tags']);
+            }
+
+            if (isset($scopeSettings['fieldtypes']['ezrichtext']['edit_custom_tags'])) {
+                $scopeSettings['fieldtypes.ezrichtext.edit_custom_xsl'] = $scopeSettings['fieldtypes']['ezrichtext']['edit_custom_tags'];
+                unset($scopeSettings['fieldtypes']['ezrichtext']['edit_custom_tags']);
+            }
+
+            if (isset($scopeSettings['fieldtypes']['ezrichtext']['input_custom_tags'])) {
+                $scopeSettings['fieldtypes.ezrichtext.input_custom_xsl'] = $scopeSettings['fieldtypes']['ezrichtext']['input_custom_tags'];
+                unset($scopeSettings['fieldtypes']['ezrichtext']['input_custom_tags']);
+            }
+
+            if (isset($scopeSettings['fieldtypes']['ezrichtext']['custom_tags'])) {
+                $this->validateCustomTagsConfiguration(
+                    $contextualizer->getContainer(),
+                    $scopeSettings['fieldtypes']['ezrichtext']['custom_tags']
+                );
+                $contextualizer->setContextualParameter(
+                    'fieldtypes.ezrichtext.custom_tags',
+                    $currentScope,
+                    $scopeSettings['fieldtypes']['ezrichtext']['custom_tags']
+                );
+            }
+            if (isset($scopeSettings['fieldtypes']['ezrichtext']['custom_styles'])) {
+                $this->validateCustomStylesConfiguration(
+                    $contextualizer->getContainer(),
+                    $scopeSettings['fieldtypes']['ezrichtext']['custom_styles']
+                );
+                $contextualizer->setContextualParameter(
+                    'fieldtypes.ezrichtext.custom_styles',
+                    $currentScope,
+                    $scopeSettings['fieldtypes']['ezrichtext']['custom_styles']
+                );
+            }
+
+            if (isset($scopeSettings['fieldtypes']['ezrichtext']['tags'])) {
+                foreach ($scopeSettings['fieldtypes']['ezrichtext']['tags'] as $name => $tagSettings) {
+                    $contextualizer->setContextualParameter(
+                        "fieldtypes.ezrichtext.tags.{$name}",
+                        $currentScope,
+                        $scopeSettings['fieldtypes']['ezrichtext']['tags'][$name]
+                    );
+                }
+            }
+
+            if (isset($scopeSettings['fieldtypes']['ezrichtext']['embed'])) {
+                foreach ($scopeSettings['fieldtypes']['ezrichtext']['embed'] as $type => $embedSettings) {
+                    $contextualizer->setContextualParameter(
+                        "fieldtypes.ezrichtext.embed.{$type}",
+                        $currentScope,
+                        $scopeSettings['fieldtypes']['ezrichtext']['embed'][$type]
+                    );
+                }
+            }
+        }
+    }
+
+    public function postMap(array $config, ContextualizerInterface $contextualizer)
+    {
+        $contextualizer->mapConfigArray('fieldtypes.ezrichtext.output_custom_xsl', $config);
+        $contextualizer->mapConfigArray('fieldtypes.ezrichtext.edit_custom_xsl', $config);
+        $contextualizer->mapConfigArray('fieldtypes.ezrichtext.input_custom_xsl', $config);
+    }
+
+    /**
+     * Validate SiteAccess-defined Custom Tags configuration against global one.
+     *
+     * @param \Symfony\Component\DependencyInjection\ContainerInterface $container
+     * @param array $enabledCustomTags List of Custom Tags enabled for the current scope/SiteAccess
+     */
+    private function validateCustomTagsConfiguration(
+        ContainerInterface $container,
+        array $enabledCustomTags
+    ) {
+        $definedCustomTags = array_keys(
+            $container->getParameter(EzPublishCoreExtension::RICHTEXT_CUSTOM_TAGS_PARAMETER)
+        );
+        foreach ($enabledCustomTags as $customTagName) {
+            if (!in_array($customTagName, $definedCustomTags)) {
+                throw new InvalidConfigurationException(
+                    "Unknown RichText Custom Tag '{$customTagName}'"
+                );
+            }
+        }
+    }
+
+    /**
+     * Validate SiteAccess-defined Custom Styles configuration against global one.
+     *
+     * @param \Symfony\Component\DependencyInjection\ContainerInterface $container
+     * @param array $enabledCustomStyles List of Custom Styles enabled for the current scope/SiteAccess
+     */
+    private function validateCustomStylesConfiguration(
+        ContainerInterface $container,
+        array $enabledCustomStyles
+    ) {
+        $definedCustomStyles = array_keys(
+            $container->getParameter(EzPublishCoreExtension::RICHTEXT_CUSTOM_STYLES_PARAMETER)
+        );
+        foreach ($enabledCustomStyles as $customStyleName) {
+            if (!in_array($customStyleName, $definedCustomStyles)) {
+                throw new InvalidConfigurationException(
+                    "Unknown RichText Custom Style '{$customStyleName}'"
+                );
+            }
+        }
+    }
+
+    /**
+     * Add BC setup for deprecated configuration.
+     *
+     * Note: kept in separate method for readability.
+     *
+     * @param \Symfony\Component\Config\Definition\Builder\NodeBuilder $nodeBuilder
+     */
+    private function setupDeprecatedConfiguration(NodeBuilder $nodeBuilder)
+    {
+        $nodeBuilder
             ->arrayNode('output_custom_tags')
+                ->setDeprecated('DEPRECATED. Configure custom tags using custom_tags node')
                 ->info('Custom XSL stylesheets to use for RichText transformation to HTML5. Useful for "custom tags".')
                 ->example(
                     [
@@ -67,6 +342,7 @@
                 ->end()
             ->end()
             ->arrayNode('edit_custom_tags')
+                ->setDeprecated('DEPRECATED. Configure custom tags using custom_tags node')
                 ->info('Custom XSL stylesheets to use for RichText transformation to HTML5. Useful for "custom tags".')
                 ->example(
                     [
@@ -88,378 +364,13 @@
                 ->end()
             ->end()
             ->arrayNode('input_custom_tags')
+                ->setDeprecated('DEPRECATED. Configure custom tags using custom_tags node')
                 ->info('Custom XSL stylesheets to use for RichText transformation to HTML5. Useful for "custom tags".')
                 ->example(
                     [
                         'path' => '%kernel.root_dir%/../src/Acme/TestBundle/Resources/myTag.xsl',
                         'priority' => 10,
                     ]
-                )
-                ->prototype('array')
-                    ->children()
-                        ->scalarNode('path')
-                            ->info('Path of the XSL stylesheet to load.')
-                            ->isRequired()
-                        ->end()
-                        ->integerNode('priority')
-                            ->info('Priority in the loading order. A high value will have higher precedence in overriding XSL templates.')
-                            ->defaultValue(0)
-                        ->end()
-                    ->end()
-                ->end()
-            ->end()
-            ->arrayNode('tags')
-                ->info('RichText template tags configuration.')
-                ->useAttributeAsKey('key')
-                ->normalizeKeys(false)
-                ->prototype('array')
-                    ->info(
-                        "Name of RichText template tag.\n" .
-                        "'default' and 'default_inline' tag names are reserved for fallback."
-                    )
-                    ->example('math_equation')
-                    ->children()
-                        ->append(
-                            $this->getTemplateNodeDefinition(
-                                'Template used for rendering RichText template tag.',
-                                'MyBundle:FieldType/RichText/tag:math_equation.html.twig'
-                            )
-                        )
-                        ->variableNode('config')
-                            ->info('Tag configuration, arbitrary configuration is allowed here.')
-                        ->end()
-                    ->end()
-                ->end()
-            ->end()
->>>>>>> d1cf9be5
-            ->arrayNode('embed')
-                ->info('RichText embed tags configuration.')
-                ->children()
-                    ->arrayNode('content')
-                        ->info('Configuration for RichText block-level Content embed tags.')
-                        ->children()
-                            ->append(
-                                $this->getTemplateNodeDefinition(
-                                    'Template used for rendering RichText block-level Content embed tags.',
-                                    'MyBundle:FieldType/RichText/embed:content.html.twig'
-                                )
-                            )
-                            ->variableNode('config')
-                                ->info('Embed configuration, arbitrary configuration is allowed here.')
-                            ->end()
-                        ->end()
-                    ->end()
-                    ->arrayNode('content_denied')
-                        ->info('Configuration for RichText block-level Content embed tags when embed is not permitted.')
-                        ->children()
-                            ->append(
-                                $this->getTemplateNodeDefinition(
-                                    'Template used for rendering RichText block-level Content embed tags when embed is not permitted.',
-                                    'MyBundle:FieldType/RichText/embed:content_denied.html.twig'
-                                )
-                            )
-                            ->variableNode('config')
-                                ->info('Embed configuration, arbitrary configuration is allowed here.')
-                            ->end()
-                        ->end()
-                    ->end()
-                    ->arrayNode('content_inline')
-                        ->info('Configuration for RichText inline-level Content embed tags.')
-                        ->children()
-                            ->append(
-                                $this->getTemplateNodeDefinition(
-                                    'Template used for rendering RichText inline-level Content embed tags.',
-                                    'MyBundle:FieldType/RichText/embed:content_inline.html.twig'
-                                )
-                            )
-                            ->variableNode('config')
-                                ->info('Embed configuration, arbitrary configuration is allowed here.')
-                            ->end()
-                        ->end()
-                    ->end()
-                    ->arrayNode('content_inline_denied')
-                        ->info('Configuration for RichText inline-level Content embed tags when embed is not permitted.')
-                        ->children()
-                            ->append(
-                                $this->getTemplateNodeDefinition(
-                                    'Template used for rendering RichText inline-level Content embed tags when embed is not permitted.',
-                                    'MyBundle:FieldType/RichText/embed:content_inline_denied.html.twig'
-                                )
-                            )
-                            ->variableNode('config')
-                                ->info('Embed configuration, arbitrary configuration is allowed here.')
-                            ->end()
-                        ->end()
-                    ->end()
-                    ->arrayNode('location')
-                        ->info('Configuration for RichText block-level Location embed tags.')
-                        ->children()
-                            ->append(
-                                $this->getTemplateNodeDefinition(
-                                    'Template used for rendering RichText block-level Location embed tags.',
-                                    'MyBundle:FieldType/RichText/embed:location.html.twig'
-                                )
-                            )
-                            ->variableNode('config')
-                                ->info('Embed configuration, arbitrary configuration is allowed here.')
-                            ->end()
-                        ->end()
-                    ->end()
-                    ->arrayNode('location_denied')
-                        ->info('Configuration for RichText block-level Location embed tags when embed is not permitted.')
-                        ->children()
-                            ->append(
-                                $this->getTemplateNodeDefinition(
-                                    'Template used for rendering RichText block-level Location embed tags when embed is not permitted.',
-                                    'MyBundle:FieldType/RichText/embed:location_denied.html.twig'
-                                )
-                            )
-                            ->variableNode('config')
-                                ->info('Embed configuration, arbitrary configuration is allowed here.')
-                            ->end()
-                        ->end()
-                    ->end()
-                    ->arrayNode('location_inline')
-                        ->info('Configuration for RichText inline-level Location embed tags.')
-                        ->children()
-                            ->append(
-                                $this->getTemplateNodeDefinition(
-                                    'Template used for rendering RichText inline-level Location embed tags.',
-                                    'MyBundle:FieldType/RichText/embed:location_inline.html.twig'
-                                )
-                            )
-                            ->variableNode('config')
-                                ->info('Embed configuration, arbitrary configuration is allowed here.')
-                            ->end()
-                        ->end()
-                    ->end()
-                    ->arrayNode('location_inline_denied')
-                        ->info('Configuration for RichText inline-level Location embed tags when embed is not permitted.')
-                        ->children()
-                            ->append(
-                                $this->getTemplateNodeDefinition(
-                                    'Template used for rendering RichText inline-level Location embed tags when embed is not permitted.',
-                                    'MyBundle:FieldType/RichText/embed:location_inline_denied.html.twig'
-                                )
-                            )
-                            ->variableNode('config')
-                                ->info('Embed configuration, arbitrary configuration is allowed here.')
-                            ->end()
-                        ->end()
-                    ->end()
-                ->end()
-            ->end();
-
-        // RichText Custom Tags configuration (list of Custom Tags enabled for current SiteAccess scope)
-        $nodeBuilder
-            ->arrayNode('custom_tags')
-                ->info('List of RichText Custom Tags enabled for the current scope. The Custom Tags must be defined in ezpublish.ezrichtext.custom_tags Node.')
-                ->scalarPrototype()->end()
-            ->end();
-
-        // RichText Custom Styles configuration (list of Custom Styles enabled for current SiteAccess scope)
-        $nodeBuilder
-            ->arrayNode('custom_styles')
-                ->info('List of RichText Custom Styles enabled for the current scope. The Custom Styles must be defined in ezpublish.ezrichtext.custom_styles Node.')
-                ->scalarPrototype()->end()
-            ->end();
-    }
-
-    /**
-     * @param string $info
-     * @param string $example
-     *
-     * @return \Symfony\Component\Config\Definition\Builder\ScalarNodeDefinition
-     */
-    protected function getTemplateNodeDefinition($info, $example)
-    {
-        $templateNodeDefinition = new ScalarNodeDefinition('template');
-        $templateNodeDefinition
-            ->info($info)
-            ->example($example)
-            ->isRequired()
-            ->cannotBeEmpty();
-
-        return $templateNodeDefinition;
-    }
-
-    public function mapConfig(array &$scopeSettings, $currentScope, ContextualizerInterface $contextualizer)
-    {
-        if (!empty($scopeSettings['fieldtypes'])) {
-            // Workaround to be able to use Contextualizer::mapConfigArray() which only supports first level entries.
-            if (isset($scopeSettings['fieldtypes']['ezrichtext']['output_custom_tags'])) {
-                $scopeSettings['fieldtypes.ezrichtext.output_custom_xsl'] = $scopeSettings['fieldtypes']['ezrichtext']['output_custom_tags'];
-                unset($scopeSettings['fieldtypes']['ezrichtext']['output_custom_tags']);
-            }
-
-            if (isset($scopeSettings['fieldtypes']['ezrichtext']['edit_custom_tags'])) {
-                $scopeSettings['fieldtypes.ezrichtext.edit_custom_xsl'] = $scopeSettings['fieldtypes']['ezrichtext']['edit_custom_tags'];
-                unset($scopeSettings['fieldtypes']['ezrichtext']['edit_custom_tags']);
-            }
-
-            if (isset($scopeSettings['fieldtypes']['ezrichtext']['input_custom_tags'])) {
-                $scopeSettings['fieldtypes.ezrichtext.input_custom_xsl'] = $scopeSettings['fieldtypes']['ezrichtext']['input_custom_tags'];
-                unset($scopeSettings['fieldtypes']['ezrichtext']['input_custom_tags']);
-            }
-
-            if (isset($scopeSettings['fieldtypes']['ezrichtext']['custom_tags'])) {
-                $this->validateCustomTagsConfiguration(
-                    $contextualizer->getContainer(),
-                    $scopeSettings['fieldtypes']['ezrichtext']['custom_tags']
-                );
-                $contextualizer->setContextualParameter(
-                    'fieldtypes.ezrichtext.custom_tags',
-                    $currentScope,
-                    $scopeSettings['fieldtypes']['ezrichtext']['custom_tags']
-                );
-            }
-            if (isset($scopeSettings['fieldtypes']['ezrichtext']['custom_styles'])) {
-                $this->validateCustomStylesConfiguration(
-                    $contextualizer->getContainer(),
-                    $scopeSettings['fieldtypes']['ezrichtext']['custom_styles']
-                );
-                $contextualizer->setContextualParameter(
-                    'fieldtypes.ezrichtext.custom_styles',
-                    $currentScope,
-                    $scopeSettings['fieldtypes']['ezrichtext']['custom_styles']
-                );
-            }
-
-            if (isset($scopeSettings['fieldtypes']['ezrichtext']['tags'])) {
-                foreach ($scopeSettings['fieldtypes']['ezrichtext']['tags'] as $name => $tagSettings) {
-                    $contextualizer->setContextualParameter(
-                        "fieldtypes.ezrichtext.tags.{$name}",
-                        $currentScope,
-                        $scopeSettings['fieldtypes']['ezrichtext']['tags'][$name]
-                    );
-                }
-            }
-
-            if (isset($scopeSettings['fieldtypes']['ezrichtext']['embed'])) {
-                foreach ($scopeSettings['fieldtypes']['ezrichtext']['embed'] as $type => $embedSettings) {
-                    $contextualizer->setContextualParameter(
-                        "fieldtypes.ezrichtext.embed.{$type}",
-                        $currentScope,
-                        $scopeSettings['fieldtypes']['ezrichtext']['embed'][$type]
-                    );
-                }
-            }
-        }
-    }
-
-    public function postMap(array $config, ContextualizerInterface $contextualizer)
-    {
-        $contextualizer->mapConfigArray('fieldtypes.ezrichtext.output_custom_xsl', $config);
-        $contextualizer->mapConfigArray('fieldtypes.ezrichtext.edit_custom_xsl', $config);
-        $contextualizer->mapConfigArray('fieldtypes.ezrichtext.input_custom_xsl', $config);
-    }
-
-    /**
-     * Validate SiteAccess-defined Custom Tags configuration against global one.
-     *
-     * @param \Symfony\Component\DependencyInjection\ContainerInterface $container
-     * @param array $enabledCustomTags List of Custom Tags enabled for the current scope/SiteAccess
-     */
-    private function validateCustomTagsConfiguration(
-        ContainerInterface $container,
-        array $enabledCustomTags
-    ) {
-        $definedCustomTags = array_keys(
-            $container->getParameter(EzPublishCoreExtension::RICHTEXT_CUSTOM_TAGS_PARAMETER)
-        );
-        foreach ($enabledCustomTags as $customTagName) {
-            if (!in_array($customTagName, $definedCustomTags)) {
-                throw new InvalidConfigurationException(
-                    "Unknown RichText Custom Tag '{$customTagName}'"
-                );
-            }
-        }
-    }
-
-    /**
-     * Validate SiteAccess-defined Custom Styles configuration against global one.
-     *
-     * @param \Symfony\Component\DependencyInjection\ContainerInterface $container
-     * @param array $enabledCustomStyles List of Custom Styles enabled for the current scope/SiteAccess
-     */
-    private function validateCustomStylesConfiguration(
-        ContainerInterface $container,
-        array $enabledCustomStyles
-    ) {
-        $definedCustomStyles = array_keys(
-            $container->getParameter(EzPublishCoreExtension::RICHTEXT_CUSTOM_STYLES_PARAMETER)
-        );
-        foreach ($enabledCustomStyles as $customStyleName) {
-            if (!in_array($customStyleName, $definedCustomStyles)) {
-                throw new InvalidConfigurationException(
-                    "Unknown RichText Custom Style '{$customStyleName}'"
-                );
-            }
-        }
-    }
-
-    /**
-     * Add BC setup for deprecated configuration.
-     *
-     * Note: kept in separate method for readability.
-     *
-     * @param \Symfony\Component\Config\Definition\Builder\NodeBuilder $nodeBuilder
-     */
-    private function setupDeprecatedConfiguration(NodeBuilder $nodeBuilder)
-    {
-        $nodeBuilder
-            ->arrayNode('output_custom_tags')
-                ->setDeprecated('DEPRECATED. Configure custom tags using custom_tags node')
-                ->info('Custom XSL stylesheets to use for RichText transformation to HTML5. Useful for "custom tags".')
-                ->example(
-                    array(
-                        'path' => '%kernel.root_dir%/../src/Acme/TestBundle/Resources/myTag.xsl',
-                        'priority' => 10,
-                    )
-                )
-                ->prototype('array')
-                    ->children()
-                        ->scalarNode('path')
-                            ->info('Path of the XSL stylesheet to load.')
-                            ->isRequired()
-                        ->end()
-                        ->integerNode('priority')
-                            ->info('Priority in the loading order. A high value will have higher precedence in overriding XSL templates.')
-                            ->defaultValue(0)
-                        ->end()
-                    ->end()
-                ->end()
-            ->end()
-            ->arrayNode('edit_custom_tags')
-                ->setDeprecated('DEPRECATED. Configure custom tags using custom_tags node')
-                ->info('Custom XSL stylesheets to use for RichText transformation to HTML5. Useful for "custom tags".')
-                ->example(
-                    array(
-                        'path' => '%kernel.root_dir%/../src/Acme/TestBundle/Resources/myTag.xsl',
-                        'priority' => 10,
-                    )
-                )
-                ->prototype('array')
-                    ->children()
-                        ->scalarNode('path')
-                            ->info('Path of the XSL stylesheet to load.')
-                            ->isRequired()
-                        ->end()
-                        ->integerNode('priority')
-                            ->info('Priority in the loading order. A high value will have higher precedence in overriding XSL templates.')
-                            ->defaultValue(0)
-                        ->end()
-                    ->end()
-                ->end()
-            ->end()
-            ->arrayNode('input_custom_tags')
-                ->setDeprecated('DEPRECATED. Configure custom tags using custom_tags node')
-                ->info('Custom XSL stylesheets to use for RichText transformation to HTML5. Useful for "custom tags".')
-                ->example(
-                    array(
-                        'path' => '%kernel.root_dir%/../src/Acme/TestBundle/Resources/myTag.xsl',
-                        'priority' => 10,
-                    )
                 )
                 ->prototype('array')
                     ->children()
