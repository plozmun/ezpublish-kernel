<?php

/**
 * File containing the Image class.
 *
 * @copyright Copyright (C) eZ Systems AS. All rights reserved.
 * @license For full copyright and license information view LICENSE file distributed with this source code.
 */
namespace eZ\Bundle\EzPublishCoreBundle\DependencyInjection\Configuration\Parser;

use eZ\Bundle\EzPublishCoreBundle\DependencyInjection\Configuration\AbstractParser;
use eZ\Bundle\EzPublishCoreBundle\DependencyInjection\Configuration\SiteAccessAware\ContextualizerInterface;
use eZ\Publish\Core\MVC\Symfony\SiteAccess;
use Symfony\Component\Config\Definition\Builder\NodeBuilder;
use eZ\Bundle\EzPublishCoreBundle\DependencyInjection\Configuration\ConfigResolver;

class Page extends AbstractParser
{
    /**
     * Adds semantic configuration definition.
     *
     * @param \Symfony\Component\Config\Definition\Builder\NodeBuilder $nodeBuilder Node just under ezpublish.system.<siteaccess>
     */
    public function addSemanticConfig(NodeBuilder $nodeBuilder)
    {
        $nodeBuilder
            ->arrayNode('ezpage')
                ->children()
                    ->arrayNode('enabledLayouts')
                        ->prototype('scalar')
                        ->end()
                        ->info('List of enabled layout identifiers')
                    ->end()
                    ->arrayNode('enabledBlocks')
                        ->prototype('scalar')
                        ->end()
                        ->info('List of enabled block identifiers')
                    ->end()
                    ->arrayNode('layouts')
                        ->info('List of registered layouts, the key is the identifier of the layout')
                        ->useAttributeAsKey('key')
                        ->normalizeKeys(false)
                        ->prototype('array')
                            ->children()
                                ->scalarNode('name')->isRequired()->info('Name of the zone type')->end()
                                ->scalarNode('template')->isRequired()->info('Template to use to render this layout')->end()
                            ->end()
                        ->end()
                    ->end()
                    ->arrayNode('blocks')
                        ->info('List of available blocks, the key is the identifier of the block')
                        ->useAttributeAsKey('key')
                        ->normalizeKeys(false)
                        ->prototype('array')
                            ->children()
                                ->scalarNode('name')->isRequired()->info('Name of the block')->end()
                            ->end()
                        ->end()
                    ->end()
                ->end()
            ->end();
    }

    public function preMap(array $config, ContextualizerInterface $contextualizer)
    {
        $container = $contextualizer->getContainer();
        $defaultConfig = [
            'layouts' => $container->getParameter('ezpublish.ezpage.layouts'),
            'blocks' => $container->getParameter('ezpublish.ezpage.blocks'),
            'enabledLayouts' => $container->getParameter('ezpublish.ezpage.enabledLayouts'),
            'enabledBlocks' => $container->getParameter('ezpublish.ezpage.enabledBlocks'),
        ];
        $container->setParameter(
            'ezsettings.' . ConfigResolver::SCOPE_DEFAULT . '.ezpage',
            $defaultConfig
        );

        $contextualizer->mapConfigArray('ezpage', $config, ContextualizerInterface::MERGE_FROM_SECOND_LEVEL);

        // filters blocks and layouts for each siteaccess to keep only
        // the enabled ones for this sa
        $configResolver = new ConfigResolver(
            $container->getParameter('ezpublish.siteaccess.groups_by_siteaccess'),
            $container->getParameter('ezpublish.config.default_scope')
        );
        $configResolver->setContainer($container);

        foreach ($config['siteaccess']['list'] as $sa) {
<<<<<<< HEAD
            $siteAccess = new SiteAccess($sa);
            $configResolver->setSiteAccess($siteAccess);
            $ezpageSettings = $configResolver->getParameter('ezpage');
            foreach (array('layouts', 'blocks') as $type) {
=======
            $ezpageSettings = $container->getParameter("ezsettings.$sa.ezpage");
            foreach (['layouts', 'blocks'] as $type) {
>>>>>>> 0f2ea829
                $enabledKey = 'enabled' . ucfirst($type);
                if (empty($ezpageSettings[$enabledKey])) {
                    $ezpageSettings[$type] = [];
                    continue;
                }
                $ezpageSettings[$type] = array_intersect_key(
                    $ezpageSettings[$type],
                    array_flip($ezpageSettings[$enabledKey])
                );
                $ezpageSettings[$enabledKey] = array_unique($ezpageSettings[$enabledKey]);
            }
            $container->setParameter("ezsettings.$sa.ezpage", $ezpageSettings);
        }
    }

    public function mapConfig(array &$scopeSettings, $currentScope, ContextualizerInterface $contextualizer)
    {
        // Nothing to do here.
    }
}<|MERGE_RESOLUTION|>--- conflicted
+++ resolved
@@ -86,15 +86,10 @@
         $configResolver->setContainer($container);
 
         foreach ($config['siteaccess']['list'] as $sa) {
-<<<<<<< HEAD
             $siteAccess = new SiteAccess($sa);
             $configResolver->setSiteAccess($siteAccess);
             $ezpageSettings = $configResolver->getParameter('ezpage');
-            foreach (array('layouts', 'blocks') as $type) {
-=======
-            $ezpageSettings = $container->getParameter("ezsettings.$sa.ezpage");
             foreach (['layouts', 'blocks'] as $type) {
->>>>>>> 0f2ea829
                 $enabledKey = 'enabled' . ucfirst($type);
                 if (empty($ezpageSettings[$enabledKey])) {
                     $ezpageSettings[$type] = [];
