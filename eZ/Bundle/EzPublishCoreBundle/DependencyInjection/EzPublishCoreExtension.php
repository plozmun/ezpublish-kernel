<?php

/**
 * File containing the EzPublishCoreExtension class.
 *
 * @copyright Copyright (C) eZ Systems AS. All rights reserved.
 * @license For full copyright and license information view LICENSE file distributed with this source code.
 */
namespace eZ\Bundle\EzPublishCoreBundle\DependencyInjection;

use eZ\Bundle\EzPublishCoreBundle\DependencyInjection\Configuration\ConfigParser;
use eZ\Bundle\EzPublishCoreBundle\DependencyInjection\Configuration\SiteAccessAware\ConfigurationProcessor;
use eZ\Bundle\EzPublishCoreBundle\DependencyInjection\Configuration\Suggestion\Collector\SuggestionCollector;
use eZ\Bundle\EzPublishCoreBundle\DependencyInjection\Configuration\Suggestion\Collector\SuggestionCollectorAwareInterface;
use eZ\Bundle\EzPublishCoreBundle\DependencyInjection\Configuration\Suggestion\Formatter\YamlSuggestionFormatter;
use eZ\Bundle\EzPublishCoreBundle\DependencyInjection\Security\PolicyProvider\PoliciesConfigBuilder;
use eZ\Bundle\EzPublishCoreBundle\DependencyInjection\Security\PolicyProvider\PolicyProviderInterface;
use eZ\Bundle\EzPublishCoreBundle\SiteAccess\SiteAccessConfigurationFilter;
use Symfony\Component\Config\Resource\FileResource;
use Symfony\Component\DependencyInjection\Extension\PrependExtensionInterface;
use Symfony\Component\HttpKernel\DependencyInjection\Extension;
use Symfony\Component\DependencyInjection\ContainerBuilder;
use Symfony\Component\DependencyInjection\Loader;
use Symfony\Component\DependencyInjection\Loader\FileLoader;
use Symfony\Component\Config\FileLocator;
use InvalidArgumentException;
use Symfony\Component\Yaml\Yaml;
use eZ\Bundle\EzPublishCoreBundle\DependencyInjection\Configuration\ParserInterface;

class EzPublishCoreExtension extends Extension implements PrependExtensionInterface
{
    /**
     * @var \eZ\Bundle\EzPublishCoreBundle\DependencyInjection\Configuration\Suggestion\Collector\SuggestionCollector
     */
    private $suggestionCollector;

    /**
     * @var \eZ\Bundle\EzPublishCoreBundle\DependencyInjection\Configuration\ParserInterface
     */
    private $mainConfigParser;

    /**
     * @var \eZ\Bundle\EzPublishCoreBundle\DependencyInjection\Configuration\ParserInterface[]
     */
    private $configParsers;

    /**
     * @var PolicyProviderInterface[]
     */
    private $policyProviders = [];

    /**
     * Holds a collection of YAML files, as an array with directory path as a
     * key to the array of contained file names.
     *
     * @var array
     */
    private $defaultSettingsCollection = [];

<<<<<<< HEAD
    /**
     * @var \eZ\Bundle\EzPublishCoreBundle\SiteAccess\SiteAccessConfigurationFilter[]
     */
    private $siteaccessConfigurationFilters = [];

    public function __construct(array $configParsers = array())
=======
    public function __construct(array $configParsers = [])
>>>>>>> 0f2ea829
    {
        $this->configParsers = $configParsers;
        $this->suggestionCollector = new SuggestionCollector();
    }

    public function getAlias()
    {
        return 'ezpublish';
    }

    /**
     * Loads a specific configuration.
     *
     * @param mixed[] $configs An array of configuration values
     * @param \Symfony\Component\DependencyInjection\ContainerBuilder $container A ContainerBuilder instance
     *
     * @throws \InvalidArgumentException When provided tag is not defined in this extension
     *
     * @api
     */
    public function load(array $configs, ContainerBuilder $container)
    {
        $loader = new Loader\YamlFileLoader(
            $container,
            new FileLocator(__DIR__ . '/../Resources/config')
        );

        $configuration = $this->getConfiguration($configs, $container);

        // Note: this is where the transformation occurs
        $config = $this->processConfiguration($configuration, $configs);

        // Base services and services overrides
        $loader->load('services.yml');
        // Security services
        $loader->load('security.yml');
        // Slots
        $loader->load('slot.yml');

        // Default settings
        $this->handleDefaultSettingsLoading($container, $loader);

        $this->registerRepositoriesConfiguration($config, $container);
        $this->registerSiteAccessConfiguration($config, $container);
        $this->registerImageMagickConfiguration($config, $container);
        $this->registerPageConfiguration($config, $container);

        // Routing
        $this->handleRouting($config, $container, $loader);
        // Public API loading
        $this->handleApiLoading($container, $loader);
        $this->handleTemplating($container, $loader);
        $this->handleSessionLoading($container, $loader);
        $this->handleCache($config, $container, $loader);
        $this->handleLocale($config, $container, $loader);
        $this->handleHelpers($config, $container, $loader);
        $this->handleImage($config, $container, $loader);
        $this->handleUrlChecker($config, $container, $loader);
        // Stash Cache
        $this->handleStashCache($config, $container, $loader);

        // Map settings
        $processor = new ConfigurationProcessor($container, 'ezsettings');
        $processor->mapConfig($config, $this->getMainConfigParser());

        if ($this->suggestionCollector->hasSuggestions()) {
            $message = '';
            $suggestionFormatter = new YamlSuggestionFormatter();
            foreach ($this->suggestionCollector->getSuggestions() as $suggestion) {
                $message .= $suggestionFormatter->format($suggestion) . "\n\n";
            }

            throw new InvalidArgumentException($message);
        }

        $this->handleSiteAccessesRelation($container);
        $this->buildPolicyMap($container);
    }

    /**
     * @param array $config
     * @param \Symfony\Component\DependencyInjection\ContainerBuilder $container
     *
     * @return \eZ\Bundle\EzPublishCoreBundle\DependencyInjection\Configuration
     */
    public function getConfiguration(array $config, ContainerBuilder $container)
    {
        $configuration = new Configuration($this->getMainConfigParser(), $this->suggestionCollector);
        $configuration->setSiteAccessConfigurationFilters($this->siteaccessConfigurationFilters);

        return $configuration;
    }

    /**
     * @return \eZ\Bundle\EzPublishCoreBundle\DependencyInjection\Configuration\ParserInterface
     */
    private function getMainConfigParser()
    {
        if ($this->mainConfigParser === null) {
            foreach ($this->configParsers as $parser) {
                if ($parser instanceof SuggestionCollectorAwareInterface) {
                    $parser->setSuggestionCollector($this->suggestionCollector);
                }
            }

            $this->mainConfigParser = new ConfigParser($this->configParsers);
        }

        return $this->mainConfigParser;
    }

    /**
     * Handle default settings.
     *
     * @param \Symfony\Component\DependencyInjection\ContainerBuilder $container
     * @param \Symfony\Component\DependencyInjection\Loader\FileLoader $loader
     */
    private function handleDefaultSettingsLoading(ContainerBuilder $container, FileLoader $loader)
    {
        $loader->load('default_settings.yml');

        foreach ($this->defaultSettingsCollection as $fileLocation => $files) {
            $externalLoader = new Loader\YamlFileLoader($container, new FileLocator($fileLocation));
            foreach ($files as $file) {
                $externalLoader->load($file);
            }
        }
    }

    private function registerRepositoriesConfiguration(array $config, ContainerBuilder $container)
    {
        if (!isset($config['repositories'])) {
            $config['repositories'] = [];
        }

        foreach ($config['repositories'] as $name => &$repository) {
            if (empty($repository['fields_groups']['list'])) {
                $repository['fields_groups']['list'] = $container->getParameter('ezsettings.default.content.field_groups.list');
            }
        }

        $container->setParameter('ezpublish.repositories', $config['repositories']);
    }

    private function registerSiteAccessConfiguration(array $config, ContainerBuilder $container)
    {
        if (!isset($config['siteaccess'])) {
            $config['siteaccess'] = [];
            $config['siteaccess']['list'] = ['setup'];
            $config['siteaccess']['default_siteaccess'] = 'setup';
            $config['siteaccess']['groups'] = [];
            $config['siteaccess']['match'] = null;
        }

        $container->setParameter('ezpublish.siteaccess.list', $config['siteaccess']['list']);
        ConfigurationProcessor::setAvailableSiteAccesses($config['siteaccess']['list']);
        $container->setParameter('ezpublish.siteaccess.default', $config['siteaccess']['default_siteaccess']);
        $container->setParameter('ezpublish.siteaccess.match_config', $config['siteaccess']['match']);

        // Register siteaccess groups + reverse
        $container->setParameter('ezpublish.siteaccess.groups', $config['siteaccess']['groups']);
        $groupsBySiteaccess = [];
        foreach ($config['siteaccess']['groups'] as $groupName => $groupMembers) {
            foreach ($groupMembers as $member) {
                if (!isset($groupsBySiteaccess[$member])) {
                    $groupsBySiteaccess[$member] = [];
                }

                $groupsBySiteaccess[$member][] = $groupName;
            }
        }
        $container->setParameter('ezpublish.siteaccess.groups_by_siteaccess', $groupsBySiteaccess);
        ConfigurationProcessor::setGroupsBySiteAccess($groupsBySiteaccess);
    }

    private function registerImageMagickConfiguration(array $config, ContainerBuilder $container)
    {
        if (isset($config['imagemagick'])) {
            $container->setParameter('ezpublish.image.imagemagick.enabled', $config['imagemagick']['enabled']);
            if ($config['imagemagick']['enabled']) {
                $container->setParameter('ezpublish.image.imagemagick.executable_path', dirname($config['imagemagick']['path']));
                $container->setParameter('ezpublish.image.imagemagick.executable', basename($config['imagemagick']['path']));
            }
        }

        $filters = isset($config['imagemagick']['filters']) ? $config['imagemagick']['filters'] : [];
        $filters = $filters + $container->getParameter('ezpublish.image.imagemagick.filters');
        $container->setParameter('ezpublish.image.imagemagick.filters', $filters);
    }

    private function registerPageConfiguration(array $config, ContainerBuilder $container)
    {
        if (isset($config['ezpage']['layouts'])) {
            $container->setParameter(
                'ezpublish.ezpage.layouts',
                $config['ezpage']['layouts'] + $container->getParameter('ezpublish.ezpage.layouts')
            );
        }
        if (isset($config['ezpage']['blocks'])) {
            $container->setParameter(
                'ezpublish.ezpage.blocks',
                $config['ezpage']['blocks'] + $container->getParameter('ezpublish.ezpage.blocks')
            );
        }
        if (isset($config['ezpage']['enabledLayouts'])) {
            $container->setParameter(
                'ezpublish.ezpage.enabledLayouts',
                $config['ezpage']['enabledLayouts'] + $container->getParameter('ezpublish.ezpage.enabledLayouts')
            );
        }
        if (isset($config['ezpage']['enabledBlocks'])) {
            $container->setParameter(
                'ezpublish.ezpage.enabledBlocks',
                $config['ezpage']['enabledBlocks'] + $container->getParameter('ezpublish.ezpage.enabledBlocks')
            );
        }
    }

    /**
     * Handle routing parameters.
     *
     * @param array $config
     * @param \Symfony\Component\DependencyInjection\ContainerBuilder $container
     * @param \Symfony\Component\DependencyInjection\Loader\FileLoader $loader
     */
    private function handleRouting(array $config, ContainerBuilder $container, FileLoader $loader)
    {
        $loader->load('routing.yml');
        $container->setAlias('router', 'ezpublish.chain_router');

        if (isset($config['router']['default_router']['non_siteaccess_aware_routes'])) {
            $container->setParameter(
                'ezpublish.default_router.non_siteaccess_aware_routes',
                array_merge(
                    $container->getParameter('ezpublish.default_router.non_siteaccess_aware_routes'),
                    $config['router']['default_router']['non_siteaccess_aware_routes']
                )
            );
        }
    }

    /**
     * Handle public API loading.
     *
     * @param \Symfony\Component\DependencyInjection\ContainerBuilder $container
     * @param \Symfony\Component\DependencyInjection\Loader\FileLoader $loader
     */
    private function handleApiLoading(ContainerBuilder $container, FileLoader $loader)
    {
        // Loading configuration from Core/settings
        $coreLoader = new Loader\YamlFileLoader(
            $container,
            new FileLocator(__DIR__ . '/../../../Publish/Core/settings')
        );
        $coreLoader->load('repository.yml');
        $coreLoader->load('repository/inner.yml');
        $coreLoader->load('repository/signalslot.yml');
        $coreLoader->load('fieldtype_external_storages.yml');
        $coreLoader->load('fieldtypes.yml');
        $coreLoader->load('indexable_fieldtypes.yml');
        $coreLoader->load('roles.yml');
        $coreLoader->load('storage_engines/common.yml');
        $coreLoader->load('storage_engines/cache.yml');
        $coreLoader->load('storage_engines/legacy.yml');
        $coreLoader->load('storage_engines/shortcuts.yml');
        $coreLoader->load('search_engines/common.yml');
        $coreLoader->load('utils.yml');
        $coreLoader->load('io.yml');

        // Public API services
        $loader->load('papi.yml');

        // Built-in field types
        $loader->load('fieldtype_services.yml');

        // Storage engine
        $loader->load('storage_engines.yml');
    }

    /**
     * Handle templating parameters.
     *
     * @param \Symfony\Component\DependencyInjection\ContainerBuilder $container
     * @param \Symfony\Component\DependencyInjection\Loader\FileLoader $loader
     */
    private function handleTemplating(ContainerBuilder $container, FileLoader $loader)
    {
        $loader->load('templating.yml');
    }

    /**
     * Handle session parameters.
     *
     * @param \Symfony\Component\DependencyInjection\ContainerBuilder $container
     * @param \Symfony\Component\DependencyInjection\Loader\FileLoader $loader
     */
    private function handleSessionLoading(ContainerBuilder $container, FileLoader $loader)
    {
        $loader->load('session.yml');
    }

    /**
     * Handle cache parameters.
     *
     * @param array $config
     * @param \Symfony\Component\DependencyInjection\ContainerBuilder $container
     * @param \Symfony\Component\DependencyInjection\Loader\FileLoader $loader
     *
     * @throws \InvalidArgumentException
     */
    private function handleCache(array $config, ContainerBuilder $container, FileLoader $loader)
    {
        $loader->load('cache.yml');

        $purgeService = null;
        if (isset($config['http_cache']['purge_type'])) {
            $container->setParameter('ezpublish.http_cache.purge_type', $config['http_cache']['purge_type']);
        }
    }

    /**
     * Handle locale parameters.
     *
     * @param array $config
     * @param \Symfony\Component\DependencyInjection\ContainerBuilder $container
     * @param \Symfony\Component\DependencyInjection\Loader\FileLoader $loader
     */
    private function handleLocale(array $config, ContainerBuilder $container, FileLoader $loader)
    {
        $loader->load('locale.yml');
        $container->setParameter(
            'ezpublish.locale.conversion_map',
            $config['locale_conversion'] + $container->getParameter('ezpublish.locale.conversion_map')
        );
    }

    /**
     * Handle helpers.
     *
     * @param array $config
     * @param \Symfony\Component\DependencyInjection\ContainerBuilder $container
     * @param \Symfony\Component\DependencyInjection\Loader\FileLoader $loader
     */
    private function handleHelpers(array $config, ContainerBuilder $container, FileLoader $loader)
    {
        $loader->load('helpers.yml');
    }

    /**
     * Handles relation between SiteAccesses.
     * Related SiteAccesses share the same repository and root location id.
     *
     * @param \Symfony\Component\DependencyInjection\ContainerBuilder $container
     */
    private function handleSiteAccessesRelation(ContainerBuilder $container)
    {
        $configResolver = $container->get('ezpublish.config.resolver.core');
        $configResolver->setContainer($container);

        $saRelationMap = [];
        $saList = $container->getParameter('ezpublish.siteaccess.list');
        // First build the SiteAccess relation map, indexed by repository and rootLocationId.
        foreach ($saList as $sa) {
            $repository = $configResolver->getParameter('repository', 'ezsettings', $sa);
            if (!isset($saRelationMap[$repository])) {
                $saRelationMap[$repository] = [];
            }

            $rootLocationId = $configResolver->getParameter('content.tree_root.location_id', 'ezsettings', $sa);
            if (!isset($saRelationMap[$repository][$rootLocationId])) {
                $saRelationMap[$repository][$rootLocationId] = [];
            }
            $saRelationMap[$repository][$rootLocationId][] = $sa;
        }
        $container->setParameter('ezpublish.siteaccess.relation_map', $saRelationMap);

        // Now build the related SiteAccesses list, based on the relation map.
        foreach ($saList as $sa) {
            $repository = $configResolver->getParameter('repository', 'ezsettings', $sa);
            $rootLocationId = $configResolver->getParameter('content.tree_root.location_id', 'ezsettings', $sa);
            $container->setParameter(
                "ezsettings.$sa.related_siteaccesses",
                $saRelationMap[$repository][$rootLocationId]
            );
        }
    }

    /**
     * @param array $config
     * @param \Symfony\Component\DependencyInjection\ContainerBuilder $container
     * @param \Symfony\Component\DependencyInjection\Loader\FileLoader $loader
     */
    private function handleImage(array $config, ContainerBuilder $container, FileLoader $loader)
    {
        $loader->load('image.yml');
    }

    private function handleUrlChecker($config, ContainerBuilder $container, FileLoader $loader)
    {
        $loader->load('url_checker.yml');
    }

    /**
     * @param array $config
     * @param \Symfony\Component\DependencyInjection\ContainerBuilder $container
     * @param \Symfony\Component\DependencyInjection\Loader\FileLoader $loader
     */
    private function handleStashCache(array $config, ContainerBuilder $container, FileLoader $loader)
    {
        if (isset($config['stash_cache']['igbinary'])) {
            $container->setParameter('ezpublish.stash_cache.igbinary', $config['stash_cache']['igbinary']);
        }

        if (isset($config['stash_cache']['lzf'])) {
            $container->setParameter('ezpublish.stash_cache.lzf', $config['stash_cache']['lzf']);
        }
    }

    private function buildPolicyMap(ContainerBuilder $container)
    {
        $policiesBuilder = new PoliciesConfigBuilder($container);
        foreach ($this->policyProviders as $provider) {
            $provider->addPolicies($policiesBuilder);
        }
    }

    public function prepend(ContainerBuilder $container)
    {
        // Default settings for FOSHttpCacheBundle
        $configFile = __DIR__ . '/../Resources/config/fos_http_cache.yml';
        $config = Yaml::parse(file_get_contents($configFile));
        $container->prependExtensionConfig('fos_http_cache', $config);
        $container->addResource(new FileResource($configFile));
    }

    /**
     * Adds a new policy provider to the internal collection.
     * One can call this method from a bundle `build()` method.
     *
     * ```php
     * public function build(ContainerBuilder $container)
     * {
     *     $ezExtension = $container->getExtension('ezpublish');
     *     $ezExtension->addPolicyProvider($myPolicyProvider);
     * }
     * ```
     *
     * @since 6.0
     *
     * @param PolicyProviderInterface $policyProvider
     */
    public function addPolicyProvider(PolicyProviderInterface $policyProvider)
    {
        $this->policyProviders[] = $policyProvider;
    }

    /**
     * Adds a new config parser to the internal collection.
     * One can call this method from a bundle `build()` method.
     *
     * ```php
     * public function build(ContainerBuilder $container)
     * {
     *     $ezExtension = $container->getExtension('ezpublish');
     *     $ezExtension->addConfigParser($myConfigParser);
     * }
     * ```
     *
     * @since 6.0
     *
     * @param \eZ\Bundle\EzPublishCoreBundle\DependencyInjection\Configuration\ParserInterface $configParser
     */
    public function addConfigParser(ParserInterface $configParser)
    {
        $this->configParsers[] = $configParser;
    }

    /**
     * Adds new default settings to the internal collection.
     * One can call this method from a bundle `build()` method.
     *
     * ```php
     * public function build(ContainerBuilder $container)
     * {
     *     $ezExtension = $container->getExtension('ezpublish');
     *     $ezExtension->addDefaultSettings(
     *         __DIR__ . '/Resources/config',
     *         ['default_settings.yml']
     *     );
     * }
     * ```
     *
     * @since 6.0
     *
     * @param string $fileLocation
     * @param array $files
     */
    public function addDefaultSettings($fileLocation, array $files)
    {
        $this->defaultSettingsCollection[$fileLocation] = $files;
    }

    public function addSiteAccessConfigurationFilter(SiteAccessConfigurationFilter $filter)
    {
        $this->siteaccessConfigurationFilters[] = $filter;
    }
}<|MERGE_RESOLUTION|>--- conflicted
+++ resolved
@@ -57,16 +57,12 @@
      */
     private $defaultSettingsCollection = [];
 
-<<<<<<< HEAD
     /**
      * @var \eZ\Bundle\EzPublishCoreBundle\SiteAccess\SiteAccessConfigurationFilter[]
      */
     private $siteaccessConfigurationFilters = [];
 
-    public function __construct(array $configParsers = array())
-=======
     public function __construct(array $configParsers = [])
->>>>>>> 0f2ea829
     {
         $this->configParsers = $configParsers;
         $this->suggestionCollector = new SuggestionCollector();
