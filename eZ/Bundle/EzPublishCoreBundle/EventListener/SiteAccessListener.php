--- conflicted
+++ resolved
@@ -19,34 +19,13 @@
  */
 class SiteAccessListener implements EventSubscriberInterface
 {
-<<<<<<< HEAD
-    /**
-     * @var \eZ\Publish\Core\MVC\Symfony\SiteAccess
-     */
+    /** @var \eZ\Publish\Core\MVC\Symfony\SiteAccess */
     private $siteaccess;
 
     public function __construct(
         SiteAccess $siteaccess
     ) {
         $this->siteaccess = $siteaccess;
-=======
-    use ContainerAwareTrait;
-
-    /** @var \Symfony\Component\Routing\RouterInterface */
-    private $defaultRouter;
-
-    /** @var \eZ\Publish\Core\MVC\Symfony\Routing\Generator\UrlAliasGenerator */
-    private $urlAliasGenerator;
-
-    /** @var \Symfony\Component\Security\Http\HttpUtils */
-    private $httpUtils;
-
-    public function __construct(RouterInterface $defaultRouter, UrlAliasGenerator $urlAliasGenerator, HttpUtils $httpUtils)
-    {
-        $this->defaultRouter = $defaultRouter;
-        $this->urlAliasGenerator = $urlAliasGenerator;
-        $this->httpUtils = $httpUtils;
->>>>>>> 368f3cfb
     }
 
     public static function getSubscribedEvents(): array
