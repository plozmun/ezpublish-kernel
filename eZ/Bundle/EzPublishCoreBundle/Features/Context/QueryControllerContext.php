--- conflicted
+++ resolved
@@ -18,15 +18,7 @@
 
 class QueryControllerContext extends RawMinkContext implements Context
 {
-<<<<<<< HEAD
-    /**
-     * @var YamlConfigurationContext
-     */
-=======
-    use RepositoryContext;
-
     /** @var YamlConfigurationContext */
->>>>>>> 368f3cfb
     private $configurationContext;
 
     /**
