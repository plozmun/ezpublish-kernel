parameters:
    ezpublish.cache_pool.factory.class: eZ\Bundle\EzPublishCoreBundle\ApiLoader\CacheFactory
    ezpublish.http_cache.purger.instant.class: eZ\Bundle\EzPublishCoreBundle\Cache\Http\InstantCachePurger
    ezpublish.http_cache.purge_client.local.class: eZ\Publish\Core\MVC\Symfony\Cache\Http\LocalPurgeClient
    ezpublish.http_cache.store.class: eZ\Publish\Core\MVC\Symfony\Cache\Http\LocationAwareStore
    ezpublish.http_cache.store.root: %kernel.cache_dir%/http_cache
    ezpublish.http_cache.cache_manager.class: FOS\HttpCacheBundle\CacheManager
    ezpublish.http_cache.proxy_client.varnish.factory.class: eZ\Bundle\EzPublishCoreBundle\Cache\Http\VarnishProxyClientFactory
    ezpublish.http_cache.purge_client.fos.class: eZ\Publish\Core\MVC\Symfony\Cache\Http\FOSPurgeClient
<<<<<<< HEAD
    ezpublish.http_cache.content.base_locations_listener.class: eZ\Publish\Core\MVC\Symfony\EventListener\CacheClear\BaseLocationsListener
=======
    ezpublish.http_cache.event_dispatcher.class: Symfony\Component\EventDispatcher\ContainerAwareEventDispatcher
    ezpublish.http_cache.content.base_locations_listener.class: eZ\Publish\Core\MVC\Symfony\Cache\Http\EventListener\BaseLocationsListener
    ezpublish.http_cache.content.parent_locations_listener.class: eZ\Publish\Core\MVC\Symfony\Cache\Http\EventListener\ParentLocationsListener
    ezpublish.cache_clear.content.related_locations_listener.class: eZ\Publish\Core\MVC\Symfony\Cache\Http\EventListener\RelatedLocationsListener
>>>>>>> b57e3faa

services:
    # Parameter %ezpublish.cache_pool.class% and cache decorator service are defined
    # in Core configuration, see eZ/Publish/Core/settings/storage_engines/cache.yml for details
    ezpublish.cache_pool:
        class: %ezpublish.cache_pool.class%
        factory_service: ezpublish.cache_pool.factory
        factory_method: getCachePool
        arguments: [@ezpublish.config.resolver]

    ezpublish.cache_pool.factory:
        class: %ezpublish.cache_pool.factory.class%
        calls:
            - [setContainer, [@service_container]]

    ezpublish.http_cache.purger.instant:
        class: %ezpublish.http_cache.purger.instant.class%
<<<<<<< HEAD
        arguments: [@ezpublish.http_cache.purge_client, @ezpublish.api.service.content, @event_dispatcher]
=======
        arguments: [@ezpublish.http_cache.purge_client, @ezpublish.api.service.content, @ezpublish.http_cache.event_dispatcher]
>>>>>>> b57e3faa
        tags:
            - { name: kernel.cache_clearer }

    ezpublish.http_cache.purger:
        alias: ezpublish.http_cache.purger.instant

    ezpublish.http_cache.purge_client.local:
        class: %ezpublish.http_cache.purge_client.local.class%
        arguments: [@ezpublish.http_cache.store]

    ezpublish.http_cache.store:
        class: %ezpublish.http_cache.store.class%
        arguments: [%ezpublish.http_cache.store.root%]

    # Duplicate fos_http_cache.cache_manager not to interfere with it.
    # Service will be modified at compile time, to enforce injection of Varnish proxy client.
    ezpublish.http_cache.cache_manager:
        parent: fos_http_cache.cache_manager
        class: %ezpublish.http_cache.cache_manager.class%

    ezpublish.http_cache.proxy_client.varnish.factory:
        class: %ezpublish.http_cache.proxy_client.varnish.factory.class%
        arguments: [@ezpublish.config.resolver, @ezpublish.config.dynamic_setting.parser, %fos_http_cache.proxy_client.varnish.class%]

    ezpublish.http_cache.purge_client.fos:
        class: %ezpublish.http_cache.purge_client.fos.class%
        arguments: [@ezpublish.http_cache.cache_manager]

    ezpublish.http_cache.purge_client:
        alias: ezpublish.http_cache.purge_client.local

<<<<<<< HEAD
=======
    ezpublish.http_cache.event_dispatcher:
        class: %ezpublish.http_cache.event_dispatcher.class%
        arguments: [@service_container]

>>>>>>> b57e3faa
    ezpublish.cache_clear.content.base_locations_listener:
        class: %ezpublish.http_cache.content.base_locations_listener.class%
        arguments: [@ezpublish.api.service.location]
        tags:
<<<<<<< HEAD
            - { name: kernel.event_subscriber }
=======
            - { name: ezpublish.http_cache.event_subscriber }

    ezpublish.cache_clear.content.parent_locations_listener:
        class: %ezpublish.http_cache.content.parent_locations_listener.class%
        arguments: [@ezpublish.api.service.location]
        tags:
            - { name: ezpublish.http_cache.event_subscriber }

    ezpublish.cache_clear.content.related_locations_listener:
        class: %ezpublish.cache_clear.content.related_locations_listener.class%
        arguments: [@ezpublish.api.service.content, @ezpublish.api.service.location]
        tags:
            - { name: ezpublish.http_cache.event_subscriber }
>>>>>>> b57e3faa
<|MERGE_RESOLUTION|>--- conflicted
+++ resolved
@@ -7,14 +7,10 @@
     ezpublish.http_cache.cache_manager.class: FOS\HttpCacheBundle\CacheManager
     ezpublish.http_cache.proxy_client.varnish.factory.class: eZ\Bundle\EzPublishCoreBundle\Cache\Http\VarnishProxyClientFactory
     ezpublish.http_cache.purge_client.fos.class: eZ\Publish\Core\MVC\Symfony\Cache\Http\FOSPurgeClient
-<<<<<<< HEAD
-    ezpublish.http_cache.content.base_locations_listener.class: eZ\Publish\Core\MVC\Symfony\EventListener\CacheClear\BaseLocationsListener
-=======
     ezpublish.http_cache.event_dispatcher.class: Symfony\Component\EventDispatcher\ContainerAwareEventDispatcher
     ezpublish.http_cache.content.base_locations_listener.class: eZ\Publish\Core\MVC\Symfony\Cache\Http\EventListener\BaseLocationsListener
     ezpublish.http_cache.content.parent_locations_listener.class: eZ\Publish\Core\MVC\Symfony\Cache\Http\EventListener\ParentLocationsListener
     ezpublish.cache_clear.content.related_locations_listener.class: eZ\Publish\Core\MVC\Symfony\Cache\Http\EventListener\RelatedLocationsListener
->>>>>>> b57e3faa
 
 services:
     # Parameter %ezpublish.cache_pool.class% and cache decorator service are defined
@@ -32,11 +28,7 @@
 
     ezpublish.http_cache.purger.instant:
         class: %ezpublish.http_cache.purger.instant.class%
-<<<<<<< HEAD
-        arguments: [@ezpublish.http_cache.purge_client, @ezpublish.api.service.content, @event_dispatcher]
-=======
         arguments: [@ezpublish.http_cache.purge_client, @ezpublish.api.service.content, @ezpublish.http_cache.event_dispatcher]
->>>>>>> b57e3faa
         tags:
             - { name: kernel.cache_clearer }
 
@@ -68,20 +60,14 @@
     ezpublish.http_cache.purge_client:
         alias: ezpublish.http_cache.purge_client.local
 
-<<<<<<< HEAD
-=======
     ezpublish.http_cache.event_dispatcher:
         class: %ezpublish.http_cache.event_dispatcher.class%
         arguments: [@service_container]
 
->>>>>>> b57e3faa
     ezpublish.cache_clear.content.base_locations_listener:
         class: %ezpublish.http_cache.content.base_locations_listener.class%
         arguments: [@ezpublish.api.service.location]
         tags:
-<<<<<<< HEAD
-            - { name: kernel.event_subscriber }
-=======
             - { name: ezpublish.http_cache.event_subscriber }
 
     ezpublish.cache_clear.content.parent_locations_listener:
@@ -94,5 +80,4 @@
         class: %ezpublish.cache_clear.content.related_locations_listener.class%
         arguments: [@ezpublish.api.service.content, @ezpublish.api.service.location]
         tags:
-            - { name: ezpublish.http_cache.event_subscriber }
->>>>>>> b57e3faa
+            - { name: ezpublish.http_cache.event_subscriber }