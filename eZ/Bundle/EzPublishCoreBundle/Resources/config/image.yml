--- conflicted
+++ resolved
@@ -1,9 +1,4 @@
 parameters:
-<<<<<<< HEAD
-=======
-    liip_imagine.filter.configuration.class: eZ\Bundle\EzPublishCoreBundle\Imagine\Filter\FilterConfiguration
-
->>>>>>> bbf43326
     ezpublish.image_alias.imagine.binary_loader.class: eZ\Bundle\EzPublishCoreBundle\Imagine\BinaryLoader
     ezpublish.image_alias.imagine.cache_resolver_decorator_factory.class: eZ\Bundle\EzPublishCoreBundle\Imagine\Cache\ResolverFactory
     ezpublish.image_alias.imagine.cache_resolver_decorator_relative.class: eZ\Bundle\EzPublishCoreBundle\Imagine\Cache\Resolver\RelativeResolver
@@ -95,18 +90,11 @@
         arguments:
             - '@ezpublish.config.resolver'
             - '@ezpublish.image_alias.imagine.cache_resolver_decorator.inner'
-<<<<<<< HEAD
-            - '%ezpublish.image_alias.imagine.cache_resolver_decorator.class%'
-
-    ezpublish.image_alias.imagine.cache_resolver_decorator:
-        class: '%ezpublish.image_alias.imagine.cache_resolver_decorator.class%'
-=======
             - '%ezpublish.image_alias.imagine.cache_resolver_decorator_proxy.class%'
             - '%ezpublish.image_alias.imagine.cache_resolver_decorator_relative.class%'
 
     ezpublish.image_alias.imagine.cache_resolver_decorator:
         class: Liip\ImagineBundle\Imagine\Cache\Resolver\ResolverInterface
->>>>>>> bbf43326
         factory: 'ezpublish.image_alias.imagine.cache_resolver_decorator_factory:createCacheResolver'
         decorates: ezpublish.image_alias.imagine.cache_resolver
 
