parameters:
    liip_imagine.filter.configuration.class: eZ\Bundle\EzPublishCoreBundle\Imagine\Filter\FilterConfiguration

    ezpublish.image_alias.imagine.binary_loader.class: eZ\Bundle\EzPublishCoreBundle\Imagine\BinaryLoader
    ezpublish.image_alias.imagine.cache_resolver.class: eZ\Bundle\EzPublishCoreBundle\Imagine\IORepositoryResolver
    ezpublish.image_alias.imagine.alias_generator.class: eZ\Bundle\EzPublishCoreBundle\Imagine\AliasGenerator
    ezpublish.image_alias.imagine.alias_cleaner.class: eZ\Bundle\EzPublishCoreBundle\Imagine\AliasCleaner

    ezpublish.image_alias.imagine.filter.loader.scaledownonly.width_height.class: eZ\Bundle\EzPublishCoreBundle\Imagine\Filter\Loader\ScaleDownOnlyFilterLoader
    ezpublish.image_alias.imagine.filter.loader.scaledownonly.width.class: eZ\Bundle\EzPublishCoreBundle\Imagine\Filter\Loader\ScaleWidthDownOnlyFilterLoader
    ezpublish.image_alias.imagine.filter.loader.scaledownonly.height.class: eZ\Bundle\EzPublishCoreBundle\Imagine\Filter\Loader\ScaleHeightDownOnlyFilterLoader
    ezpublish.image_alias.imagine.filter.loader.scalewidth.class: eZ\Bundle\EzPublishCoreBundle\Imagine\Filter\Loader\ScaleWidthFilterLoader
    ezpublish.image_alias.imagine.filter.loader.scaleheight.class: eZ\Bundle\EzPublishCoreBundle\Imagine\Filter\Loader\ScaleHeightFilterLoader
    ezpublish.image_alias.imagine.filter.loader.scale.class: eZ\Bundle\EzPublishCoreBundle\Imagine\Filter\Loader\ScaleFilterLoader
    ezpublish.image_alias.imagine.filter.loader.scale_exact.class: eZ\Bundle\EzPublishCoreBundle\Imagine\Filter\Loader\ScaleExactFilterLoader
    ezpublish.image_alias.imagine.filter.loader.scale_percent.class: eZ\Bundle\EzPublishCoreBundle\Imagine\Filter\Loader\ScalePercentFilterLoader
    ezpublish.image_alias.imagine.filter.loader.crop.class: eZ\Bundle\EzPublishCoreBundle\Imagine\Filter\Loader\CropFilterLoader
    ezpublish.image_alias.imagine.filter.loader.border.class: eZ\Bundle\EzPublishCoreBundle\Imagine\Filter\Loader\BorderFilterLoader
    ezpublish.image_alias.imagine.filter.loader.reduce_noise.class: eZ\Bundle\EzPublishCoreBundle\Imagine\Filter\Loader\ReduceNoiseFilterLoader
    ezpublish.image_alias.imagine.filter.loader.grayscale.class: eZ\Bundle\EzPublishCoreBundle\Imagine\Filter\Loader\GrayscaleFilterLoader
    ezpublish.image_alias.imagine.filter.loader.swirl.class: eZ\Bundle\EzPublishCoreBundle\Imagine\Filter\Loader\SwirlFilterLoader

    ezpublish.image_alias.imagine.filter.unsupported.class: eZ\Bundle\EzPublishCoreBundle\Imagine\Filter\UnsupportedFilter
    ezpublish.image_alias.imagine.filter.reduce_noise.imagick.class: eZ\Bundle\EzPublishCoreBundle\Imagine\Filter\Imagick\ReduceNoiseFilter
    ezpublish.image_alias.imagine.filter.reduce_noise.gmagick.class: eZ\Bundle\EzPublishCoreBundle\Imagine\Filter\Gmagick\ReduceNoiseFilter
    ezpublish.image_alias.imagine.filter.swirl.imagick.class: eZ\Bundle\EzPublishCoreBundle\Imagine\Filter\Imagick\SwirlFilter
    ezpublish.image_alias.imagine.filter.swirl.gmagick.class: eZ\Bundle\EzPublishCoreBundle\Imagine\Filter\Gmagick\SwirlFilter

services:
    # Filters
    ezpublish.image_alias.imagine.filter.unsupported:
        class: %ezpublish.image_alias.imagine.filter.unsupported.class%
        public: false

    ezpublish.image_alias.imagine.filter.reduce_noise.imagick:
        class: %ezpublish.image_alias.imagine.filter.reduce_noise.imagick.class%
        public: false

    ezpublish.image_alias.imagine.filter.reduce_noise.gmagick:
        class: %ezpublish.image_alias.imagine.filter.reduce_noise.gmagick.class%
        public: false

    # Aliasing by default to unsupported filter as it's not supported by GD.
    # Alias is changed by Imagine compiler pass to use current driver.
    ezpublish.image_alias.imagine.filter.reduce_noise:
        alias: ezpublish.image_alias.imagine.filter.unsupported

    ezpublish.image_alias.imagine.filter.swirl.imagick:
        class: %ezpublish.image_alias.imagine.filter.swirl.imagick.class%
        public: false

    ezpublish.image_alias.imagine.filter.swirl.gmagick:
        class: %ezpublish.image_alias.imagine.filter.swirl.gmagick.class%
        public: false

    ezpublish.image_alias.imagine.filter.swirl:
        alias: ezpublish.image_alias.imagine.filter.unsupported

    # Filter loaders
    ezpublish.image_alias.imagine.binary_loader:
        class: %ezpublish.image_alias.imagine.binary_loader.class%
        arguments: [@ezpublish.fieldType.ezimage.io_service, @liip_imagine.extension_guesser]
        tags:
            - { name: liip_imagine.binary.loader, loader: ezpublish }

    ezpublish.image_alias.imagine.cache_resolver:
        class: %ezpublish.image_alias.imagine.cache_resolver.class%
<<<<<<< HEAD
        arguments: [@ezpublish.fieldType.ezimage.io_service, @router.request_context, @ezpublish.config.resolver, @liip_imagine.filter.configuration]
=======
        arguments: [@ezpublish.fieldType.ezimage.io, @router.request_context, @liip_imagine.filter.configuration]
>>>>>>> cf9459e5
        tags:
            - { name: liip_imagine.cache.resolver, resolver: ezpublish }

    ezpublish.image_alias.imagine.alias_generator:
        class: %ezpublish.image_alias.imagine.alias_generator.class%
        arguments:
            - @ezpublish.image_alias.imagine.binary_loader
            - @liip_imagine.filter.manager
            - @ezpublish.image_alias.imagine.cache_resolver
            - @liip_imagine.filter.configuration
            - @?logger

    ezpublish.image_alias.imagine.alias_cleaner:
        class: %ezpublish.image_alias.imagine.alias_cleaner.class%
        arguments: [@ezpublish.image_alias.imagine.cache_resolver]
        lazy: true

    ezpublish.image_alias.imagine.filter.loader.scaledown.base:
        abstract: true
        public: false
        calls:
            - [setInnerLoader, [@liip_imagine.filter.loader.thumbnail]]

    ezpublish.image_alias.imagine.filter.loader.scaledownonly.width_height:
        parent: ezpublish.image_alias.imagine.filter.loader.scaledown.base
        class: %ezpublish.image_alias.imagine.filter.loader.scaledownonly.width_height.class%
        tags:
            - { name: liip_imagine.filter.loader, loader: "geometry/scaledownonly" }

    ezpublish.image_alias.imagine.filter.loader.scaledownonly.width:
        parent: ezpublish.image_alias.imagine.filter.loader.scaledown.base
        class: %ezpublish.image_alias.imagine.filter.loader.scaledownonly.width.class%
        tags:
            - { name: liip_imagine.filter.loader, loader: "geometry/scalewidthdownonly" }

    ezpublish.image_alias.imagine.filter.loader.scaledownonly.height:
        parent: ezpublish.image_alias.imagine.filter.loader.scaledown.base
        class: %ezpublish.image_alias.imagine.filter.loader.scaledownonly.height.class%
        tags:
            - { name: liip_imagine.filter.loader, loader: "geometry/scaleheightdownonly" }

    ezpublish.image_alias.imagine.filter.loader.relative_scale:
        abstract: true
        public: false
        calls:
            - [setInnerLoader, [@liip_imagine.filter.loader.relative_resize]]

    ezpublish.image_alias.imagine.filter.loader.scalewidth:
        parent: ezpublish.image_alias.imagine.filter.loader.relative_scale
        class: %ezpublish.image_alias.imagine.filter.loader.scalewidth.class%
        tags:
            - { name: liip_imagine.filter.loader, loader: "geometry/scalewidth" }

    ezpublish.image_alias.imagine.filter.loader.scaleheight:
        parent: ezpublish.image_alias.imagine.filter.loader.relative_scale
        class: %ezpublish.image_alias.imagine.filter.loader.scaleheight.class%
        tags:
            - { name: liip_imagine.filter.loader, loader: "geometry/scaleheight" }
            
    ezpublish.image_alias.imagine.filter.loader.scale:
        parent: ezpublish.image_alias.imagine.filter.loader.relative_scale
        class: %ezpublish.image_alias.imagine.filter.loader.scale.class%
        tags:
            - { name: liip_imagine.filter.loader, loader: "geometry/scale" }

    ezpublish.image_alias.imagine.filter.loader.scale_exact.base:
        abstract: true
        public: false
        calls:
            - [setInnerLoader, [@liip_imagine.filter.loader.resize]]

    ezpublish.image_alias.imagine.filter.loader.scale_exact:
        parent: ezpublish.image_alias.imagine.filter.loader.scale_exact.base
        class: %ezpublish.image_alias.imagine.filter.loader.scale_exact.class%
        tags:
            - { name: liip_imagine.filter.loader, loader: "geometry/scaleexact" }

    ezpublish.image_alias.imagine.filter.loader.scale_percent:
        parent: ezpublish.image_alias.imagine.filter.loader.scale_exact.base
        class: %ezpublish.image_alias.imagine.filter.loader.scale_percent.class%
        tags:
            - { name: liip_imagine.filter.loader, loader: "geometry/scalepercent" }

    ezpublish.image_alias.imagine.filter.loader.crop:
        class: %ezpublish.image_alias.imagine.filter.loader.crop.class%
        public: false
        calls:
            - [setInnerLoader, [@liip_imagine.filter.loader.crop]]
        tags:
            - { name: liip_imagine.filter.loader, loader: "geometry/crop" }

    ezpublish.image_alias.imagine.filter.loader.border:
        class: %ezpublish.image_alias.imagine.filter.loader.border.class%
        public: false
        tags:
            - { name: liip_imagine.filter.loader, loader: "border" }

    ezpublish.image_alias.imagine.filter.loader.reduce_noise:
        class: %ezpublish.image_alias.imagine.filter.loader.reduce_noise.class%
        arguments: [@ezpublish.image_alias.imagine.filter.reduce_noise]
        public: false
        tags:
            - { name: liip_imagine.filter.loader, loader: "filter/noise" }

    ezpublish.image_alias.imagine.filter.loader.swirl:
        class: %ezpublish.image_alias.imagine.filter.loader.swirl.class%
        arguments: [@ezpublish.image_alias.imagine.filter.swirl]
        public: false
        tags:
            - { name: liip_imagine.filter.loader, loader: "filter/swirl" }

    ezpublish.image_alias.imagine.filter.loader.grayscale:
        class: %ezpublish.image_alias.imagine.filter.loader.grayscale.class%
        public: false
        tags:
            - { name: liip_imagine.filter.loader, loader: "colorspace/gray" }<|MERGE_RESOLUTION|>--- conflicted
+++ resolved
@@ -65,11 +65,7 @@
 
     ezpublish.image_alias.imagine.cache_resolver:
         class: %ezpublish.image_alias.imagine.cache_resolver.class%
-<<<<<<< HEAD
-        arguments: [@ezpublish.fieldType.ezimage.io_service, @router.request_context, @ezpublish.config.resolver, @liip_imagine.filter.configuration]
-=======
-        arguments: [@ezpublish.fieldType.ezimage.io, @router.request_context, @liip_imagine.filter.configuration]
->>>>>>> cf9459e5
+        arguments: [@ezpublish.fieldType.ezimage.io_service, @router.request_context, @liip_imagine.filter.configuration]
         tags:
             - { name: liip_imagine.cache.resolver, resolver: ezpublish }
 
