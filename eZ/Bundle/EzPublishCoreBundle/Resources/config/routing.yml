parameters:
<<<<<<< HEAD
    ezpublish.default_router.non_siteaccess_aware_routes: ['_assetic_', '_wdt', '_profiler', '_configurator_']
=======
    # Redefining the default router class to implement the RequestMatcherInterface
    router.class: eZ\Bundle\EzPublishCoreBundle\Routing\DefaultRouter
    ezpublish.default_router.non_siteaccess_aware_routes: ['_assetic_', '_wdt', '_profiler', '_configurator_', '_ez_user_hash']
>>>>>>> 16b4edae
    # characters that may require encoding in the urlalias generator
    ezpublish.urlalias_generator.charmap:
        "\"" : "%22"
        "'" : "%27"
        "<" : "%3C"
        ">" : "%3E"

    ezpublish.chain_router.class: eZ\Publish\Core\MVC\Symfony\Routing\ChainRouter
    ezpublish.url_generator.base.class: eZ\Publish\Core\MVC\Symfony\Routing\Generator
    ezpublish.urlalias_router.class: eZ\Bundle\EzPublishCoreBundle\Routing\UrlAliasRouter
    ezpublish.urlalias_generator.class: eZ\Publish\Core\MVC\Symfony\Routing\Generator\UrlAliasGenerator
    ezpublish.siteaccess.matcher_builder.class: eZ\Bundle\EzPublishCoreBundle\SiteAccess\MatcherBuilder
    ezpublish.siteaccess_router.class: eZ\Publish\Core\MVC\Symfony\SiteAccess\Router
    ezpublish.siteaccess_listener.class: eZ\Bundle\EzPublishCoreBundle\EventListener\SiteAccessListener
    ezpublish.siteaccess_listener.routing.class: eZ\Bundle\EzPublishCoreBundle\EventListener\RoutingListener
    ezpublish.request_redirect_listener.class: eZ\Bundle\EzPublishCoreBundle\EventListener\RequestEventListener
    ezpublish.request_index_listener.class: eZ\Bundle\EzPublishCoreBundle\EventListener\IndexRequestListener
    ezpublish.siteaccess_match_listener.class: eZ\Publish\Core\MVC\Symfony\EventListener\SiteAccessMatchListener
    ezpublish.route_reference.generator.class: eZ\Publish\Core\MVC\Symfony\Routing\Generator\RouteReferenceGenerator
    ezpublish.route_reference.listener.language_switch.class: eZ\Publish\Core\MVC\Symfony\EventListener\LanguageSwitchListener
    ezpublish.original_request_listener.class: eZ\Bundle\EzPublishCoreBundle\EventListener\OriginalRequestListener
    ezpublish.route_reference.listener.content_download.class: eZ\Bundle\EzPublishCoreBundle\EventListener\ContentDownloadRouteReferenceListener

services:
    ezpublish.chain_router:
        class: "%ezpublish.chain_router.class%"
        arguments: ["@?logger"]
        calls:
            - [setContext, ["@router.request_context"]]

    ezpublish.siteaccess_match_listener:
        class: "%ezpublish.siteaccess_match_listener.class%"
        arguments: ["@ezpublish.siteaccess_router", "@event_dispatcher", "@fos_http_cache.user_context.request_matcher"]
        tags:
            - { name: kernel.event_subscriber }

    ezpublish.url_generator.base:
        class: "%ezpublish.url_generator.base.class%"
        abstract: true
        calls:
            - [setRequestContext, ["@router.request_context"]]
            - [setSiteAccess, ["@?ezpublish.siteaccess"]]
            - [setSiteAccessRouter, ["@ezpublish.siteaccess_router"]]
            - [setLogger, ["@?logger"]]

    ezpublish.urlalias_router:
        class: "%ezpublish.urlalias_router.class%"
        arguments:
            - "@ezpublish.api.service.location"
            - "@ezpublish.api.service.url_alias"
            - "@ezpublish.api.service.content"
            - "@ezpublish.urlalias_generator"
            - "@?router.request_context"
            - "@?logger"
        calls:
            - [setConfigResolver, ["@ezpublish.config.resolver"]]
        tags:
            - {name: router, priority: 200}

    ezpublish.urlalias_generator:
        class: "%ezpublish.urlalias_generator.class%"
        arguments:
            - "@ezpublish.api.repository"
            - "@router.default"
            - "@ezpublish.config.resolver"
            - "%ezpublish.urlalias_generator.charmap%"
        parent: ezpublish.url_generator.base

    ezpublish.siteaccess.matcher_builder:
        class: "%ezpublish.siteaccess.matcher_builder.class%"
        arguments: ["@service_container"]

    ezpublish.siteaccess_router:
        class: "%ezpublish.siteaccess_router.class%"
        arguments:
            - "@ezpublish.siteaccess.matcher_builder"
            - "@logger"
            - "%ezpublish.siteaccess.default%"
            - "%ezpublish.siteaccess.match_config%"
            - "%ezpublish.siteaccess.list%"
            - "%ezpublish.siteaccess.class%"

    ezpublish.siteaccess_listener:
        class: "%ezpublish.siteaccess_listener.class%"
        arguments: ["@router.default", "@ezpublish.urlalias_generator", "@security.http_utils"]
        calls:
            - [setContainer, ["@service_container"]]
        tags:
            - { name: kernel.event_subscriber }

    ezpublish.siteaccess_listener.routing:
        class: "%ezpublish.siteaccess_listener.routing.class%"
        arguments: ["@ezpublish.config.resolver", "@ezpublish.urlalias_router", "@ezpublish.urlalias_generator"]
        tags:
            - { name: kernel.event_subscriber }

    ezpublish.request_redirect_listener:
        class: "%ezpublish.request_redirect_listener.class%"
        arguments:
            - "@ezpublish.config.resolver"
            - "@router"
            - "%ezpublish.siteaccess.default%"
            - "@?logger"
        tags:
            - { name: kernel.event_subscriber }

    ezpublish.request_index_listener:
        class: "%ezpublish.request_index_listener.class%"
        arguments:
            - "@ezpublish.config.resolver"
        tags:
            - { name: kernel.event_subscriber }

    ezpublish.route_reference.generator:
      class: "%ezpublish.route_reference.generator.class%"
      arguments: ["@event_dispatcher"]
      calls:
        - [setRequestStack, ["@request_stack"]]

    ezpublish.route_reference.listener.language_switch:
        class: "%ezpublish.route_reference.listener.language_switch.class%"
        arguments: ["@ezpublish.translation_helper"]
        tags:
            - { name: kernel.event_subscriber }

    ezpublish.original_request_listener:
        class: "%ezpublish.original_request_listener.class%"
        tags:
            - { name: kernel.event_subscriber }

    ezpublish.route_reference.listener.content_download:
        class: eZ\Bundle\EzPublishCoreBundle\EventListener\ContentDownloadRouteReferenceListener
        tags:
            - { name: kernel.event_subscriber }
        arguments: ["@ezpublish.translation_helper"]<|MERGE_RESOLUTION|>--- conflicted
+++ resolved
@@ -1,11 +1,5 @@
 parameters:
-<<<<<<< HEAD
-    ezpublish.default_router.non_siteaccess_aware_routes: ['_assetic_', '_wdt', '_profiler', '_configurator_']
-=======
-    # Redefining the default router class to implement the RequestMatcherInterface
-    router.class: eZ\Bundle\EzPublishCoreBundle\Routing\DefaultRouter
     ezpublish.default_router.non_siteaccess_aware_routes: ['_assetic_', '_wdt', '_profiler', '_configurator_', '_ez_user_hash']
->>>>>>> 16b4edae
     # characters that may require encoding in the urlalias generator
     ezpublish.urlalias_generator.charmap:
         "\"" : "%22"
