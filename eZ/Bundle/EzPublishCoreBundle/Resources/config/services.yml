imports:
    - { resource: commands.yml }

parameters:
    ezpublish.siteaccess.class: eZ\Publish\Core\MVC\Symfony\SiteAccess
    ezpublish.siteaccess.default.name: default
    ezpublish.config.resolver.dynamic.class: eZ\Bundle\EzPublishCoreBundle\DependencyInjection\Configuration\ConfigResolver
    ezpublish.config.resolver.chain.class: eZ\Bundle\EzPublishCoreBundle\DependencyInjection\Configuration\ChainConfigResolver
    ezpublish.config.default_scope: ezsettings
    ezpublish.config.dynamic_setting.parser.class: eZ\Bundle\EzPublishCoreBundle\DependencyInjection\Configuration\SiteAccessAware\DynamicSettingParser
    ezpublish.config.complex_setting_value.resolver.class: eZ\Bundle\EzPublishCoreBundle\DependencyInjection\Configuration\ComplexSettings\ComplexSettingValueResolver
    ezpublish.console_event_listener.class: eZ\Bundle\EzPublishCoreBundle\EventListener\ConsoleCommandListener
    ezpublish.controller.base.class: eZ\Publish\Core\MVC\Symfony\Controller\Controller
    ezpublish.controller.content.view.class: eZ\Publish\Core\MVC\Symfony\Controller\Content\ViewController
    ezpublish.controller.content.preview.class: eZ\Publish\Core\MVC\Symfony\Controller\Content\PreviewController
    ezpublish.controller.content.download.class: eZ\Publish\Core\MVC\Symfony\Controller\Content\DownloadController
    ezpublish.controller.content.download_redirection.class: eZ\Publish\Core\MVC\Symfony\Controller\Content\DownloadRedirectionController
    ezpublish.controller.page.view.class: eZ\Bundle\EzPublishCoreBundle\Controller\PageController

    # Param converters
    ezpublish.param_converter.content.class: eZ\Bundle\EzPublishCoreBundle\Converter\ContentParamConverter
    ezpublish.param_converter.content.priority: -2
    ezpublish.param_converter.location.class: eZ\Bundle\EzPublishCoreBundle\Converter\LocationParamConverter
    ezpublish.param_converter.location.priority: -2

    # FragmentRenderer overrides
    ezpublish.decorated_fragment_renderer.inline.class: eZ\Bundle\EzPublishCoreBundle\Fragment\InlineFragmentRenderer
    ezpublish.decorated_fragment_renderer.class: eZ\Bundle\EzPublishCoreBundle\Fragment\DecoratedFragmentRenderer
    ezpublish.fragment_listener.factory.class: eZ\Bundle\EzPublishCoreBundle\Fragment\FragmentListenerFactory

    ezpublish.view_controller_listener.class: eZ\Bundle\EzPublishCoreBundle\EventListener\ViewControllerListener
    ezpublish.exception_listener.class: eZ\Bundle\EzPublishCoreBundle\EventListener\ExceptionListener

    ezpublish.fields_groups.list.class: eZ\Publish\Core\Helper\FieldsGroups\ArrayTranslatorFieldsGroupsList

services:
    # Siteaccess is injected in the container at runtime
    ezpublish.siteaccess:
        class: "%ezpublish.siteaccess.class%"
        arguments: ["%ezpublish.siteaccess.default.name%", 'uninitialized']

    ezpublish.config.resolver.core:
        class: "%ezpublish.config.resolver.dynamic.class%"
        arguments: ["%ezpublish.siteaccess.groups_by_siteaccess%", "%ezpublish.config.default_scope%"]
        calls:
            - [setSiteAccess, ["@ezpublish.siteaccess"]]
            - [setContainer, ["@service_container"]]
        lazy: true
        tags:
            - { name: ezpublish.config.resolver, priority: 200 }

    ezpublish.config.resolver.chain:
        class: "%ezpublish.config.resolver.chain.class%"

    ezpublish.config.resolver:
        alias: ezpublish.config.resolver.chain

    ezpublish.config.dynamic_setting.parser:
        class: "%ezpublish.config.dynamic_setting.parser.class%"

    ezpublish.config.complex_setting_value.resolver:
        class: "%ezpublish.config.complex_setting_value.resolver.class%"

    ezpublish.console_event_listener:
        class: "%ezpublish.console_event_listener.class%"
        arguments:
            - "%ezpublish.siteaccess.default%"
            - "%ezpublish.siteaccess.list%"
            - "@event_dispatcher"
            - "%kernel.debug%"
        calls:
            - [setSiteAccess, ["@ezpublish.siteaccess"]]
        tags:
            - { name: kernel.event_subscriber }

    ezpublish.controller.base:
        class: "%ezpublish.controller.base.class%"
        abstract: true
        calls:
            - [ setContainer, ["@service_container"] ]

    ezpublish.controller.content.view:
        class: "%ezpublish.controller.content.view.class%"
        arguments:
            - "@ezpublish.view_manager"
            - "@security.authorization_checker"
        parent: ezpublish.controller.base

    ezpublish.controller.content.preview.core:
        class: "%ezpublish.controller.content.preview.class%"
        arguments:
            - "@ezpublish.api.service.content"
            - "@http_kernel"
            - "@ezpublish.content_preview_helper"
            - "@security.authorization_checker"
            - "@ezpublish.content_preview.location_provider"
            - "@ezpublish.view.custom_location_controller_checker"

    ezpublish.controller.content.preview:
        alias: ezpublish.controller.content.preview.core

    ezpublish.controller.content.download:
        class: "%ezpublish.controller.content.download.class%"
        arguments:
            - "@ezpublish.api.service.content"
            - "@ezpublish.fieldType.ezbinaryfile.io_service"
            - "@ezpublish.translation_helper"
            - "@router"
            - "@ezpublish.route_reference.generator"
        parent: ezpublish.controller.base

    ezpublish.controller.content.download_redirection:
        class: "%ezpublish.controller.content.download_redirection.class%"
        arguments:
            - "@ezpublish.api.service.content"
            - "@router"
            - "@ezpublish.route_reference.generator"
        parent: ezpublish.controller.base

    ezpublish.controller.page.view:
        class: "%ezpublish.controller.page.view.class%"
        arguments: ["@ezpublish.view_manager", "@ezpublish.fieldType.ezpage.pageService"]
        parent: ezpublish.controller.base

    # This alias allows easier management for subrequests
    # {{ render( controller( "ez_content:viewLocation", {"locationId": 123, "viewType": "line"} ) ) }
    ez_content:
        alias: ezpublish.controller.content.view

    # Same as above for the page controller
    # {{ render( controller( "ez_page:viewAction", {'block': myBlock} ) ) }}
    ez_page:
        alias: ezpublish.controller.page.view

    ezpublish.view_controller_listener:
        class: "%ezpublish.view_controller_listener.class%"
        arguments:
            - "@controller_resolver"
            - "@ezpublish.view_builder.registry"
            - "@event_dispatcher"
            - "@logger"
        tags:
            - { name: kernel.event_subscriber }

    ezpublish.fragment_listener.factory:
        class: "%ezpublish.fragment_listener.factory.class%"
        arguments: ["%fragment.path%"]
        calls:
            - [setRequestStack, ["@request_stack"]]

    ezpublish.decorated_fragment_renderer:
        class: "%ezpublish.decorated_fragment_renderer.class%"
        # Arguments replaced at compile time
        arguments: []
        calls:
            - [setFragmentPath, ["%fragment.path%"]]
            - [setSiteAccess, ["@ezpublish.siteaccess"]]
        abstract: true

    ezpublish.param_converter.content:
        class: "%ezpublish.param_converter.content.class%"
        arguments:
            - "@ezpublish.siteaccessaware.service.content"
        tags:
            - { name: request.param_converter, priority: "%ezpublish.param_converter.content.priority%", converter: ez_content_converter }

    ezpublish.param_converter.location:
        class: "%ezpublish.param_converter.location.class%"
        arguments:
            - "@ezpublish.siteaccessaware.service.location"
        tags:
            - { name: request.param_converter, priority: "%ezpublish.param_converter.location.priority%", converter: ez_location_converter }

    ezpublish.exception_listener:
        class: "%ezpublish.exception_listener.class%"
        arguments: ["@translator"]
        tags:
            - { name: kernel.event_subscriber }

    ezpublish.query_type.registry:
        class: eZ\Publish\Core\QueryType\ArrayQueryTypeRegistry

    ezpublish.fields_groups.list:
        class: "%ezpublish.fields_groups.list.class%"
        factory: ["@ezpublish.fields_groups.list.repository_settings_factory", "build"]
        arguments:
            - "@translator"

    ezpublish.fields_groups.list.repository_settings_factory:
        class: eZ\Publish\Core\Helper\FieldsGroups\RepositoryConfigFieldsGroupsListFactory
        arguments:
            - "@ezpublish.api.repository_configuration_provider"

    ezpublish.query_type_content_view_mapper:
        class: eZ\Publish\Core\QueryType\QueryParameterContentViewQueryTypeMapper
        arguments:
            - "@ezpublish.query_type.registry"

    ezpublish.controller.query:
        class: eZ\Publish\Core\MVC\Symfony\Controller\Content\QueryController
        arguments:
            - "@ezpublish.query_type_content_view_mapper"
            - "@ezpublish.api.service.search"

    ez_query:
        alias: ezpublish.controller.query

    ezplatform.core.jms_translation.catalog_mapper_file_writer:
        class: eZ\Publish\Core\MVC\Symfony\Translation\CatalogueMapperFileWriter
        decorates: jms_translation.file_writer
        arguments:
            - "@ezplatform.core.jms_translation.catalog_mapper_file_writer.inner"
            - "@jms_translation.loader_manager"
        public: false

    ezplatform.core.translation.extractor.fieldtypes:
        class: eZ\Publish\Core\MVC\Symfony\Translation\FieldTypesTranslationExtractor
        arguments:
            - "@ezpublish.field_type_collection.factory"
        tags:
            - { name: jms_translation.extractor, alias: ez_fieldtypes }

    ezplatform.core.translation.file_visitor.exception_message_template:
        parent: jms_translation.extractor.file.default_php_extractor
        class: eZ\Publish\Core\MVC\Symfony\Translation\ExceptionMessageTemplateFileVisitor
        tags:
            - { name: jms_translation.file_visitor, alias: ez_exception_message_template }

    ezplatform.core.translation.file_visitor.translatable_exceptions:
        parent: jms_translation.extractor.file.default_php_extractor
        class: eZ\Publish\Core\MVC\Symfony\Translation\TranslatableExceptionsFileVisitor
        tags:
            - { name: jms_translation.file_visitor, alias: ez_translatable_exception }

    ezplatform.core.translation.file_visitor.validation_errors:
        parent: jms_translation.extractor.file.default_php_extractor
        class: eZ\Publish\Core\MVC\Symfony\Translation\ValidationErrorFileVisitor
        tags:
            - { name: jms_translation.file_visitor, alias: ez_validation_error }

    ezplatform.core.translation.event_subscriber.crowdin_request_locale:
        class: eZ\Bundle\EzPublishCoreBundle\EventSubscriber\CrowdinRequestLocaleSubscriber
        tags:
            - {name: kernel.event_subscriber}

    ezplatform.core.command.delete_content_translation:
        class: eZ\Bundle\EzPublishCoreBundle\Command\DeleteContentTranslationCommand
        arguments:
            - '@ezpublish.api.repository'
        tags:
            - { name: console.command }

    ezplatform.core.command.cleanup_versions:
        class: eZ\Bundle\EzPublishCoreBundle\Command\CleanupVersionsCommand
        arguments:
            - "@ezpublish.signalslot.repository"
            - "@ezpublish.api.repository_configuration_provider"
            - "@ezpublish.persistence.connection"
        tags:
            - { name: console.command }

    ezplatform.core.session.handler.native_redis:
        class: eZ\Bundle\EzPublishCoreBundle\Session\Handler\NativeSessionHandler
        arguments:
         - '%session.save_path%'
         - 'redis'
<<<<<<< HEAD

    ezplatform.core.command.copy_subtree:
        class: eZ\Bundle\EzPublishCoreBundle\Command\CopySubtreeCommand
        autowire: true
        autoconfigure: true

    ezplatform.core.command.resize_original_images:
        class: eZ\Bundle\EzPublishCoreBundle\Command\ResizeOriginalImagesCommand
        autowire: true
        autoconfigure: true
        arguments:
            $ioService: '@ezpublish.fieldType.ezimage.io_service.published'
            $imagine: '@liip_imagine'
=======
>>>>>>> 6438a879
<|MERGE_RESOLUTION|>--- conflicted
+++ resolved
@@ -264,7 +264,6 @@
         arguments:
          - '%session.save_path%'
          - 'redis'
-<<<<<<< HEAD
 
     ezplatform.core.command.copy_subtree:
         class: eZ\Bundle\EzPublishCoreBundle\Command\CopySubtreeCommand
@@ -277,6 +276,4 @@
         autoconfigure: true
         arguments:
             $ioService: '@ezpublish.fieldType.ezimage.io_service.published'
-            $imagine: '@liip_imagine'
-=======
->>>>>>> 6438a879
+            $imagine: '@liip_imagine'