--- conflicted
+++ resolved
@@ -6,14 +6,9 @@
     ezpublish.config.default_scope: ezsettings
     ezpublish.controller.base.class: eZ\Publish\Core\MVC\Symfony\Controller\Controller
     ezpublish.controller.content.view.class: eZ\Publish\Core\MVC\Symfony\Controller\Content\ViewController
-<<<<<<< HEAD
     ezpublish.controller.content.preview.class: eZ\Publish\Core\MVC\Symfony\Controller\Content\PreviewController
     ezpublish.controller.page.view.class: eZ\Bundle\EzPublishCoreBundle\Controller\PageController
-    ezpublish.data_collector.spi.persistence.class: eZ\Bundle\EzPublishCoreBundle\Collector\SPIPersistenceDataCollector
-=======
-    ezpublish.controller.page.view.class: eZ\Publish\Core\MVC\Symfony\Controller\PageController
     ezpublish.debug.data_collector.class: eZ\Bundle\EzPublishCoreBundle\Collector\EzPublishDataCollector
->>>>>>> 48899957
 
     # FragmentRenderer overrides
     fragment.renderer.esi.class: eZ\Bundle\EzPublishCoreBundle\Fragment\EsiFragmentRenderer
@@ -81,18 +76,7 @@
     ez_page:
         alias: ezpublish.controller.page.view
 
-    # EzPublish profiling
-    ezpublish.debug.data_collector:
-        class: %ezpublish.debug.data_collector.class%
-        arguments: [ @ezpublish.spi.persistence.cache.persistenceLogger, @service_container ]
-        tags:
-            -
-                name: data_collector
-                template: "EzPublishCoreBundle:Profiler:layout"
-<<<<<<< HEAD
-                id: "ezpublish.spi.persistence"
-
-    ezpublish.controller_manager:
+   ezpublish.controller_manager:
         class: %ezpublish.controller_manager.class%
         arguments: [@ezpublish.location_view.matcher_factory, @ezpublish.content_view.matcher_factory, @logger]
 
@@ -101,7 +85,15 @@
         arguments: [@controller_resolver, @ezpublish.controller_manager, @ezpublish.api.repository, @logger]
         tags:
             - { name: kernel.event_subscriber }
-=======
+
+     # EzPublish profiling
+    ezpublish.debug.data_collector:
+        class: %ezpublish.debug.data_collector.class%
+        arguments: [ @ezpublish.spi.persistence.cache.persistenceLogger, @service_container ]
+        tags:
+            -
+                name: data_collector
+                template: "EzPublishCoreBundle:Profiler:layout"
                 id: "ezpublish.debug.toolbar"
-                priority: 300
->>>>>>> 48899957
+                priority: 300    # EzPublish profiling
+ 