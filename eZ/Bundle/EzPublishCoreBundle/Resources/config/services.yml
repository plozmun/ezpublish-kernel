--- conflicted
+++ resolved
@@ -238,7 +238,6 @@
         tags:
             - { name: jms_translation.file_visitor, alias: ez_validation_error }
 
-<<<<<<< HEAD
     ezplatform.core.translation.event_subscriber.crowdin_request_locale:
         class: eZ\Bundle\EzPublishCoreBundle\EventSubscriber\CrowdinRequestLocaleSubscriber
         tags:
@@ -251,12 +250,6 @@
         tags:
             - { name: console.command }
 
-    ezplatform.core.session.handler.native_redis:
-        class: eZ\Bundle\EzPublishCoreBundle\Session\Handler\NativeSessionHandler
-        arguments:
-         - '%session.save_path%'
-         - 'redis'
-=======
     ezplatform.core.command.cleanup_versions:
         class: eZ\Bundle\EzPublishCoreBundle\Command\CleanupVersionsCommand
         arguments:
@@ -265,4 +258,9 @@
             - "@ezpublish.persistence.connection"
         tags:
             - { name: console.command }
->>>>>>> 9d44b532
+
+    ezplatform.core.session.handler.native_redis:
+        class: eZ\Bundle\EzPublishCoreBundle\Session\Handler\NativeSessionHandler
+        arguments:
+         - '%session.save_path%'
+         - 'redis'
