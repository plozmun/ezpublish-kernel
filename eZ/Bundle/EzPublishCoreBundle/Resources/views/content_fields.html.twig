--- conflicted
+++ resolved
@@ -264,12 +264,8 @@
 {% spaceless %}
     {% if not ez_is_field_empty( content, field ) %}
     <ul {{ block( 'field_attributes' ) }}>
-<<<<<<< HEAD
-        {% for contentId in field.value.destinationContentIds %}
+        {% for contentId in field.value.destinationContentIds if parameters.available[contentId] %}
         {{ fos_httpcache_tag('relation-' ~ contentId) }}
-=======
-        {% for contentId in field.value.destinationContentIds if parameters.available[contentId] %}
->>>>>>> 060f9d82
         <li>
             {{ render( controller( "ez_content:viewAction", {'contentId': contentId, 'viewType': 'embed', 'noLayout': 1} ) ) }}
         </li>
@@ -439,12 +435,8 @@
 
 {% block ezobjectrelation_field %}
 {% spaceless %}
-<<<<<<< HEAD
-{% if not ez_is_field_empty( content, field ) %}
+{% if not ez_is_field_empty( content, field ) and parameters.available %}
     {{ fos_httpcache_tag('relation-' ~ field.value.destinationContentId) }}
-=======
-{% if not ez_is_field_empty( content, field ) and parameters.available %}
->>>>>>> 060f9d82
     <div {{ block( 'field_attributes' ) }}>
         {{ render( controller( "ez_content:viewAction", {'contentId': field.value.destinationContentId, 'viewType': 'text_linked', 'noLayout': 1} ) ) }}
     </div>
