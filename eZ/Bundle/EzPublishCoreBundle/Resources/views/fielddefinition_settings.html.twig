--- conflicted
+++ resolved
@@ -83,7 +83,6 @@
         {% set defaultValue = 'fielddefinition.default-value.current_datetime'|trans|desc("Current datetime") %}
     {% else %}
         {% set interval = settings.dateInterval %}
-<<<<<<< HEAD
         {% set defaultValue = 'fielddefinition.default-value.current_datetime_adjust_by'|trans|desc("Current datetime adjusted by") %}
         {% set defaultValue = interval.y ? 'fielddefinition.interval.year'|trans({'%default%': defaultValue, '%year%': interval.y})|desc("%default% %year% year(s)") : defaultValue %}
         {% set defaultValue = interval.m ? 'fielddefinition.interval.month'|trans({'%default%': defaultValue, '%month%': interval.m})|desc("%default% %month% month(s)") : defaultValue %}
@@ -91,15 +90,6 @@
         {% set defaultValue = interval.h ? 'fielddefinition.interval.hour'|trans({'%default%': defaultValue, '%hour%': interval.h})|desc("%default% %hour% hour(s)") : defaultValue %}
         {% set defaultValue = interval.i ? 'fielddefinition.interval.minute'|trans({'%default%': defaultValue, '%minute%': interval.i})|desc("%default% %minute% minute(s)") : defaultValue %}
         {% set defaultValue = interval.s and settings.useSeconds ? 'fielddefinition.interval.second'|trans({'%default%': defaultValue, '%second%': interval.s})|desc("%default% %second% second(s)") : defaultValue %}
-=======
-        {% set defaultValue = 'Current datetime adjusted by ' %}
-        {% set defaultValue = interval.y ? defaultValue ~ ' ' ~ interval.y ~ ' year(s)' : defaultValue %}
-        {% set defaultValue = interval.m ? defaultValue ~ ' ' ~  interval.m ~ ' month(s)' : defaultValue %}
-        {% set defaultValue = interval.d ? defaultValue ~ ' ' ~ interval.d ~ ' day(s)' : defaultValue %}
-        {% set defaultValue = interval.h ? defaultValue ~ ' ' ~ interval.h ~ ' hour(s)' : defaultValue %}
-        {% set defaultValue = interval.i ? defaultValue ~ ' ' ~ interval.i ~ ' minute(s)' : defaultValue %}
-        {% set defaultValue = interval.s and settings.useSeconds ? defaultValue ~ ' ' ~ interval.s ~ ' second(s)' : defaultValue %}
->>>>>>> 5b482ba4
     {% endif %}
     {{ block( 'settings_defaultvalue' ) }}
     <li class="ez-fielddefinition-setting use-seconds">
