<?php

/**
 * @license For full copyright and license information view LICENSE file distributed with this source code.
 */
namespace eZ\Bundle\EzPublishCoreBundle\Routing\JsRouting;

use eZ\Publish\Core\MVC\Symfony\SiteAccess;
use FOS\JsRoutingBundle\Extractor\ExposedRoutesExtractorInterface;
use Symfony\Component\HttpFoundation\RequestStack;
use Symfony\Component\Routing\Route;
use Symfony\Component\Routing\RouteCollection;

/**
 * Decorator of FOSJsRouting routes extractor.
 * Ensures that base URL contains the SiteAccess part when applicable.
 */
class ExposedRoutesExtractor implements ExposedRoutesExtractorInterface
{
<<<<<<< HEAD
    /**
     * @var \FOS\JsRoutingBundle\Extractor\ExposedRoutesExtractorInterface
     */
    private $innerExtractor;

    /**
     * @var \Symfony\Component\HttpFoundation\RequestStack
     */
    private $requestStack;
=======
    /** @var ExposedRoutesExtractorInterface */
    private $innerExtractor;

    /** @var Request */
    private $masterRequest;
>>>>>>> 368f3cfb

    public function __construct(ExposedRoutesExtractorInterface $innerExtractor, RequestStack $requestStack)
    {
        $this->innerExtractor = $innerExtractor;
        $this->requestStack = $requestStack;
    }

    public function getRoutes(): RouteCollection
    {
        return $this->innerExtractor->getRoutes();
    }

    /**
     * {@inheritdoc}
     *
     * Will add the SiteAccess if configured in the URI.
     *
     * @return string
     */
    public function getBaseUrl(): string
    {
        $masterRequest = $this->requestStack->getMasterRequest();
        $baseUrl = $this->innerExtractor->getBaseUrl();
        $siteAccess = $masterRequest->attributes->get('siteaccess');
        if ($siteAccess instanceof SiteAccess && $siteAccess->matcher instanceof SiteAccess\URILexer) {
            $baseUrl .= $siteAccess->matcher->analyseLink('');
        }

        return $baseUrl;
    }

    public function getPrefix($locale): string
    {
        return $this->innerExtractor->getPrefix($locale);
    }

    public function getHost(): string
    {
        return $this->innerExtractor->getHost();
    }

    public function getScheme(): string
    {
        return $this->innerExtractor->getScheme();
    }

    public function getCachePath($locale): string
    {
        return $this->innerExtractor->getCachePath($locale);
    }

    public function getResources(): array
    {
        return $this->innerExtractor->getResources();
    }

    public function getPort(): string
    {
        return $this->innerExtractor->getPort();
    }

    public function isRouteExposed(Route $route, $name): bool
    {
        return $this->innerExtractor->isRouteExposed($route, $name);
    }
}<|MERGE_RESOLUTION|>--- conflicted
+++ resolved
@@ -17,23 +17,11 @@
  */
 class ExposedRoutesExtractor implements ExposedRoutesExtractorInterface
 {
-<<<<<<< HEAD
-    /**
-     * @var \FOS\JsRoutingBundle\Extractor\ExposedRoutesExtractorInterface
-     */
+    /** @var \FOS\JsRoutingBundle\Extractor\ExposedRoutesExtractorInterface */
     private $innerExtractor;
 
-    /**
-     * @var \Symfony\Component\HttpFoundation\RequestStack
-     */
+    /** @var \Symfony\Component\HttpFoundation\RequestStack */
     private $requestStack;
-=======
-    /** @var ExposedRoutesExtractorInterface */
-    private $innerExtractor;
-
-    /** @var Request */
-    private $masterRequest;
->>>>>>> 368f3cfb
 
     public function __construct(ExposedRoutesExtractorInterface $innerExtractor, RequestStack $requestStack)
     {
