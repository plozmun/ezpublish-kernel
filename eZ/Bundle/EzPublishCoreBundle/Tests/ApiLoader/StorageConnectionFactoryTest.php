--- conflicted
+++ resolved
@@ -70,17 +70,11 @@
 
     public function testGetConnectionInvalidRepository()
     {
-<<<<<<< HEAD
         $this->expectException(\eZ\Bundle\EzPublishCoreBundle\ApiLoader\Exception\InvalidRepositoryException::class);
 
-        $repositories = array(
-            'foo' => array(
-                'storage' => array(
-=======
         $repositories = [
             'foo' => [
                 'storage' => [
->>>>>>> 5ece8afb
                     'engine' => 'legacy',
                     'connection' => 'my_doctrine_connection',
                 ],
