--- conflicted
+++ resolved
@@ -100,15 +100,8 @@
      */
     public function testGetConnectionInvalidConnection()
     {
-<<<<<<< HEAD
         $repositoryConfigurationProviderMock = $this->createMock(RepositoryConfigurationProvider::class);
-        $repositoryConfig = array(
-=======
-        $repositoryConfigurationProviderMock = $this->getMockBuilder('eZ\Bundle\EzPublishCoreBundle\ApiLoader\RepositoryConfigurationProvider')
-            ->disableOriginalConstructor()
-            ->getMock();
         $repositoryConfig = [
->>>>>>> d1cf9be5
             'alias' => 'foo',
             'storage' => [
                 'engine' => 'legacy',
