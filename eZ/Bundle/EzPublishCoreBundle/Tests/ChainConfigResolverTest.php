<?php

namespace eZ\Bundle\EzPublishCoreBundle\Tests;

use eZ\Bundle\EzPublishCoreBundle\DependencyInjection\Configuration\ChainConfigResolver;
use eZ\Publish\Core\MVC\Exception\ParameterNotFoundException;
use PHPUnit\Framework\TestCase;

class ChainConfigResolverTest extends TestCase
{
    /**
     * @var \eZ\Bundle\EzPublishCoreBundle\DependencyInjection\Configuration\ChainConfigResolver
     */
    private $chainResolver;

    public function setUp()
    {
        $this->chainResolver = new ChainConfigResolver();
    }

    /**
     * @covers \eZ\Bundle\EzPublishCoreBundle\DependencyInjection\Configuration\ChainConfigResolver::addResolver
     * @covers \eZ\Bundle\EzPublishCoreBundle\DependencyInjection\Configuration\ChainConfigResolver::sortResolvers
     * @covers \eZ\Bundle\EzPublishCoreBundle\DependencyInjection\Configuration\ChainConfigResolver::getAllResolvers
     */
    public function testPriority()
    {
        $this->assertEquals([], $this->chainResolver->getAllResolvers());

        list($low, $high) = $this->createResolverMocks();

        $this->chainResolver->addResolver($low, 10);
        $this->chainResolver->addResolver($high, 100);

        $this->assertEquals(
            [
                $high,
                $low,
            ],
            $this->chainResolver->getAllResolvers()
        );
    }

    /**
     * Resolvers are supposed to be sorted only once.
     * This test will check that by trying to get all resolvers several times.
     *
     * @covers \eZ\Bundle\EzPublishCoreBundle\DependencyInjection\Configuration\ChainConfigResolver::addResolver
     * @covers \eZ\Bundle\EzPublishCoreBundle\DependencyInjection\Configuration\ChainConfigResolver::sortResolvers
     * @covers \eZ\Bundle\EzPublishCoreBundle\DependencyInjection\Configuration\ChainConfigResolver::getAllResolvers
     */
    public function testSortResolvers()
    {
        list($low, $medium, $high) = $this->createResolverMocks();
        // We're using a mock here and not $this->chainResolver because we need to ensure that the sorting operation is done only once.
        $resolver = $this->buildMock(
            'eZ\\Bundle\\EzPublishCoreBundle\\DependencyInjection\\Configuration\\ChainConfigResolver',
            ['sortResolvers']
        );
        $resolver
            ->expects($this->once())
            ->method('sortResolvers')
            ->will(
                $this->returnValue(
                    [$high, $medium, $low]
                )
            );

        $resolver->addResolver($low, 10);
        $resolver->addResolver($medium, 50);
        $resolver->addResolver($high, 100);
        $expectedSortedRouters = [$high, $medium, $low];
        // Let's get all routers 5 times, we should only sort once.
        for ($i = 0; $i < 5; ++$i) {
            $this->assertSame($expectedSortedRouters, $resolver->getAllResolvers());
        }
    }

    /**
     * This test ensures that if a resolver is being added on the fly, the sorting is reset.
     *
     * @covers \eZ\Bundle\EzPublishCoreBundle\DependencyInjection\Configuration\ChainConfigResolver::sortResolvers
     * @covers \eZ\Bundle\EzPublishCoreBundle\DependencyInjection\Configuration\ChainConfigResolver::getAllResolvers
     * @covers \eZ\Bundle\EzPublishCoreBundle\DependencyInjection\Configuration\ChainConfigResolver::addResolver
     */
    public function testReSortResolvers()
    {
        list($low, $medium, $high) = $this->createResolverMocks();
        $highest = clone $high;
        // We're using a mock here and not $this->chainResolver because we need to ensure that the sorting operation is done only once.
        $resolver = $this->buildMock(
            'eZ\\Bundle\\EzPublishCoreBundle\\DependencyInjection\\Configuration\\ChainConfigResolver',
            ['sortResolvers']
        );
        $resolver
            ->expects($this->at(0))
            ->method('sortResolvers')
            ->will(
                $this->returnValue(
                    [$high, $medium, $low]
                )
            );
        // The second time sortResolvers() is called, we're supposed to get the newly added router ($highest)
        $resolver
            ->expects($this->at(1))
            ->method('sortResolvers')
            ->will(
                $this->returnValue(
                    [$highest, $high, $medium, $low]
                )
            );

        $resolver->addResolver($low, 10);
        $resolver->addResolver($medium, 50);
        $resolver->addResolver($high, 100);
        $this->assertSame(
            [$high, $medium, $low],
            $resolver->getAllResolvers()
        );

        // Now adding another resolver on the fly, sorting must have been reset
        $resolver->addResolver($highest, 101);
        $this->assertSame(
            [$highest, $high, $medium, $low],
            $resolver->getAllResolvers()
        );
    }

    /**
     * @expectedException \LogicException
     * @covers \eZ\Bundle\EzPublishCoreBundle\DependencyInjection\Configuration\ChainConfigResolver::getDefaultNamespace
     */
    public function testGetDefaultNamespace()
    {
        $this->chainResolver->getDefaultNamespace();
    }

    /**
     * @covers \eZ\Bundle\EzPublishCoreBundle\DependencyInjection\Configuration\ChainConfigResolver::setDefaultNamespace
     */
    public function testSetDefaultNamespace()
    {
        $namespace = 'foo';
        foreach ($this->createResolverMocks() as $i => $resolver) {
            $resolver
                ->expects($this->once())
                ->method('setDefaultNamespace')
                ->with($namespace);
            $this->chainResolver->addResolver($resolver, $i);
        }

        $this->chainResolver->setDefaultNamespace($namespace);
    }

    /**
     * @expectedException \eZ\Publish\Core\MVC\Exception\ParameterNotFoundException
     * @covers \eZ\Bundle\EzPublishCoreBundle\DependencyInjection\Configuration\ChainConfigResolver::getParameter
     */
    public function testGetParameterInvalid()
    {
        $paramName = 'foo';
        $namespace = 'namespace';
        $scope = 'scope';
        foreach ($this->createResolverMocks() as $resolver) {
            $resolver
                ->expects($this->once())
                ->method('getParameter')
                ->with($paramName, $namespace, $scope)
                ->will($this->throwException(new ParameterNotFoundException($paramName, $namespace)));
            $this->chainResolver->addResolver($resolver);
        }

        $this->chainResolver->getParameter($paramName, $namespace, $scope);
    }

    /**
     * @dataProvider getParameterProvider
     * @covers \eZ\Bundle\EzPublishCoreBundle\DependencyInjection\Configuration\ChainConfigResolver::addResolver
     * @covers \eZ\Bundle\EzPublishCoreBundle\DependencyInjection\Configuration\ChainConfigResolver::getParameter
     *
     * @param string $paramName
     * @param string $namespace
     * @param string $scope
     * @param mixed $expectedValue
     */
    public function testGetParameter($paramName, $namespace, $scope, $expectedValue)
    {
        $resolver = $this->createMock('eZ\\Publish\\Core\\MVC\\ConfigResolverInterface');
        $resolver
            ->expects($this->once())
            ->method('getParameter')
            ->with($paramName, $namespace, $scope)
            ->will($this->returnValue($expectedValue));

        $this->chainResolver->addResolver($resolver);
        $this->assertSame($expectedValue, $this->chainResolver->getParameter($paramName, $namespace, $scope));
    }

    public function getParameterProvider()
    {
        return [
            ['foo', 'namespace', 'scope', 'someValue'],
            ['some.parameter', 'wowNamespace', 'mySiteaccess', ['foo', 'bar']],
            ['another.parameter.but.longer.name', 'yetAnotherNamespace', 'anotherSiteaccess', ['foo', ['fruit' => 'apple']]],
            ['boolean.parameter', 'yetAnotherNamespace', 'admin', false],
        ];
    }

    /**
     * @covers \eZ\Bundle\EzPublishCoreBundle\DependencyInjection\Configuration\ChainConfigResolver::addResolver
     * @covers \eZ\Bundle\EzPublishCoreBundle\DependencyInjection\Configuration\ChainConfigResolver::hasParameter
     */
    public function testHasParameterTrue()
    {
        $paramName = 'foo';
        $namespace = 'yetAnotherNamespace';
        $scope = 'mySiteaccess';

        $resolver1 = $this->createMock('eZ\\Publish\\Core\\MVC\\ConfigResolverInterface');
        $resolver1
            ->expects($this->once())
            ->method('hasParameter')
            ->with($paramName, $namespace, $scope)
            ->will($this->returnValue(false));
        $this->chainResolver->addResolver($resolver1);

        $resolver2 = $this->createMock('eZ\\Publish\\Core\\MVC\\ConfigResolverInterface');
        $resolver2
            ->expects($this->once())
            ->method('hasParameter')
            ->with($paramName, $namespace, $scope)
            ->will($this->returnValue(true));
        $this->chainResolver->addResolver($resolver2);

        $resolver3 = $this->createMock('eZ\\Publish\\Core\\MVC\\ConfigResolverInterface');
        $resolver3
            ->expects($this->never())
            ->method('hasParameter');
        $this->chainResolver->addResolver($resolver3);

        $this->assertTrue($this->chainResolver->hasParameter($paramName, $namespace, $scope));
    }

    public function testHasParameterFalse()
    {
        $paramName = 'foo';
        $namespace = 'yetAnotherNamespace';
        $scope = 'mySiteaccess';

        $resolver = $this->createMock('eZ\\Publish\\Core\\MVC\\ConfigResolverInterface');
        $resolver
            ->expects($this->once())
            ->method('hasParameter')
            ->with($paramName, $namespace, $scope)
            ->will($this->returnValue(false));
        $this->chainResolver->addResolver($resolver);

        $this->assertFalse($this->chainResolver->hasParameter($paramName, $namespace, $scope));
    }

    /**
     * @return \PHPUnit_Framework_MockObject_MockObject[]
     */
    private function createResolverMocks()
    {
<<<<<<< HEAD
        return array(
            $this->createMock('eZ\\Publish\\Core\\MVC\\ConfigResolverInterface'),
            $this->createMock('eZ\\Publish\\Core\\MVC\\ConfigResolverInterface'),
            $this->createMock('eZ\\Publish\\Core\\MVC\\ConfigResolverInterface'),
        );
=======
        return [
            $this->getMock('eZ\\Publish\\Core\\MVC\\ConfigResolverInterface'),
            $this->getMock('eZ\\Publish\\Core\\MVC\\ConfigResolverInterface'),
            $this->getMock('eZ\\Publish\\Core\\MVC\\ConfigResolverInterface'),
        ];
>>>>>>> 0f2ea829
    }

    private function buildMock($class, array $methods = [])
    {
        return $this
            ->getMockBuilder($class)
            ->disableOriginalConstructor()
            ->setMethods($methods)
            ->getMock();
    }
}<|MERGE_RESOLUTION|>--- conflicted
+++ resolved
@@ -263,19 +263,11 @@
      */
     private function createResolverMocks()
     {
-<<<<<<< HEAD
-        return array(
+        return [
             $this->createMock('eZ\\Publish\\Core\\MVC\\ConfigResolverInterface'),
             $this->createMock('eZ\\Publish\\Core\\MVC\\ConfigResolverInterface'),
             $this->createMock('eZ\\Publish\\Core\\MVC\\ConfigResolverInterface'),
-        );
-=======
-        return [
-            $this->getMock('eZ\\Publish\\Core\\MVC\\ConfigResolverInterface'),
-            $this->getMock('eZ\\Publish\\Core\\MVC\\ConfigResolverInterface'),
-            $this->getMock('eZ\\Publish\\Core\\MVC\\ConfigResolverInterface'),
         ];
->>>>>>> 0f2ea829
     }
 
     private function buildMock($class, array $methods = [])
