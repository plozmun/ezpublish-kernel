<?php

/**
 * File containing the ViewTest class.
 *
 * @copyright Copyright (C) eZ Systems AS. All rights reserved.
 * @license For full copyright and license information view LICENSE file distributed with this source code.
 */
namespace eZ\Bundle\EzPublishCoreBundle\Tests\DependencyInjection\Configuration\Parser;

use eZ\Bundle\EzPublishCoreBundle\DependencyInjection\Configuration\Parser\ContentView;
use eZ\Bundle\EzPublishCoreBundle\DependencyInjection\Configuration\Parser\LocationView;
use eZ\Bundle\EzPublishCoreBundle\DependencyInjection\EzPublishCoreExtension;
use Symfony\Component\Yaml\Yaml;

class ViewTest extends AbstractParserTestCase
{
    private $config;

    protected function getContainerExtensions(): array
    {
<<<<<<< HEAD
        return array(
            new EzPublishCoreExtension(array(new LocationView(), new ContentView())),
        );
=======
        return [
            new EzPublishCoreExtension([new LocationView(), new ContentView(), new BlockView()]),
        ];
>>>>>>> 5ece8afb
    }

    protected function getMinimalConfiguration(): array
    {
        return $this->config = Yaml::parse(file_get_contents(__DIR__ . '/../../Fixtures/ezpublish_view.yml'));
    }

    public function testLocationView()
    {
        $this->load();
        $expectedLocationView = $this->config['system']['ezdemo_frontend_group']['location_view'];

        // Items that don't use a custom controller got converted to content view (location view depreciation)
        unset($expectedLocationView['full']['frontpage']);
        unset($expectedLocationView['line']['article']);

        foreach ($expectedLocationView as &$rulesets) {
            foreach ($rulesets as &$config) {
                if (!isset($config['params'])) {
                    $config['params'] = [];
                }
            }
        }

        $this->assertConfigResolverParameterValue('location_view', $expectedLocationView, 'ezdemo_site', false);
        $this->assertConfigResolverParameterValue('location_view', $expectedLocationView, 'fre', false);
        $this->assertConfigResolverParameterValue('location_view', [], 'ezdemo_site_admin', false);
    }

    public function testContentView()
    {
        $this->load();
        $expectedContentView = $this->config['system']['ezdemo_frontend_group']['content_view'];
        foreach ($expectedContentView as &$rulesets) {
            foreach ($rulesets as &$config) {
                if (!isset($config['params'])) {
                    $config['params'] = [];
                }
            }
        }

        $this->assertConfigResolverParameterValue('content_view', $expectedContentView, 'ezdemo_site', false);
        $this->assertConfigResolverParameterValue('content_view', $expectedContentView, 'fre', false);
        $this->assertConfigResolverParameterValue('content_view', [], 'ezdemo_site_admin', false);
    }
<<<<<<< HEAD
=======

    public function testBlockView()
    {
        $this->load();
        $this->assertConfigResolverParameterValue(
            'block_view',
            ['block' => $this->config['system']['ezdemo_frontend_group']['block_view']],
            'ezdemo_site',
            false
        );
        $this->assertConfigResolverParameterValue(
            'block_view',
            ['block' => $this->config['system']['ezdemo_frontend_group']['block_view']],
            'fre',
            false
        );
        $this->assertConfigResolverParameterValue(
            'block_view',
            [],
            'ezdemo_site_admin',
            false
        );
    }
>>>>>>> 5ece8afb
}<|MERGE_RESOLUTION|>--- conflicted
+++ resolved
@@ -19,15 +19,9 @@
 
     protected function getContainerExtensions(): array
     {
-<<<<<<< HEAD
-        return array(
-            new EzPublishCoreExtension(array(new LocationView(), new ContentView())),
-        );
-=======
         return [
-            new EzPublishCoreExtension([new LocationView(), new ContentView(), new BlockView()]),
+            new EzPublishCoreExtension([new LocationView(), new ContentView()]),
         ];
->>>>>>> 5ece8afb
     }
 
     protected function getMinimalConfiguration(): array
@@ -73,30 +67,4 @@
         $this->assertConfigResolverParameterValue('content_view', $expectedContentView, 'fre', false);
         $this->assertConfigResolverParameterValue('content_view', [], 'ezdemo_site_admin', false);
     }
-<<<<<<< HEAD
-=======
-
-    public function testBlockView()
-    {
-        $this->load();
-        $this->assertConfigResolverParameterValue(
-            'block_view',
-            ['block' => $this->config['system']['ezdemo_frontend_group']['block_view']],
-            'ezdemo_site',
-            false
-        );
-        $this->assertConfigResolverParameterValue(
-            'block_view',
-            ['block' => $this->config['system']['ezdemo_frontend_group']['block_view']],
-            'fre',
-            false
-        );
-        $this->assertConfigResolverParameterValue(
-            'block_view',
-            [],
-            'ezdemo_site_admin',
-            false
-        );
-    }
->>>>>>> 5ece8afb
 }