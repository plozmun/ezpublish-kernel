<?php

/**
 * File containing the ConfigurationProcessorTest class.
 *
 * @copyright Copyright (C) eZ Systems AS. All rights reserved.
 * @license For full copyright and license information view LICENSE file distributed with this source code.
 */
namespace eZ\Bundle\EzPublishCoreBundle\Tests\DependencyInjection\Configuration\SiteAccessAware;

use eZ\Bundle\EzPublishCoreBundle\DependencyInjection\Configuration\SiteAccessAware\ConfigurationProcessor;
use eZ\Bundle\EzPublishCoreBundle\DependencyInjection\Configuration\SiteAccessAware\ContextualizerInterface;
use PHPUnit\Framework\TestCase;
use stdClass;

class ConfigurationProcessorTest extends TestCase
{
    public function testConstruct()
    {
        $namespace = 'ez_test';
        $siteAccessNodeName = 'foo';
<<<<<<< HEAD
        $container = $this->createMock('Symfony\Component\DependencyInjection\ContainerInterface');
        $siteAccessList = array('test', 'bar');
        $groupsBySa = array('test' => array('group1', 'group2'), 'bar' => array('group1', 'group3'));
=======
        $container = $this->getMock('Symfony\Component\DependencyInjection\ContainerInterface');
        $siteAccessList = ['test', 'bar'];
        $groupsBySa = ['test' => ['group1', 'group2'], 'bar' => ['group1', 'group3']];
>>>>>>> 0f2ea829
        ConfigurationProcessor::setAvailableSiteAccesses($siteAccessList);
        ConfigurationProcessor::setGroupsBySiteAccess($groupsBySa);
        $processor = new ConfigurationProcessor($container, $namespace, $siteAccessNodeName);

        $contextualizer = $processor->getContextualizer();
        $this->assertInstanceOf(
            'eZ\Bundle\EzPublishCoreBundle\DependencyInjection\Configuration\SiteAccessAware\ContextualizerInterface',
            $contextualizer
        );
        $this->assertSame($container, $contextualizer->getContainer());
        $this->assertSame($namespace, $contextualizer->getNamespace());
        $this->assertSame($siteAccessNodeName, $contextualizer->getSiteAccessNodeName());
        $this->assertSame($siteAccessList, $contextualizer->getAvailableSiteAccesses());
        $this->assertSame($groupsBySa, $contextualizer->getGroupsBySiteAccess());
    }

    public function testGetSetContextualizer()
    {
        $namespace = 'ez_test';
        $siteAccessNodeName = 'foo';
        $container = $this->createMock('Symfony\Component\DependencyInjection\ContainerInterface');
        $processor = new ConfigurationProcessor($container, $namespace, $siteAccessNodeName);

        $this->assertInstanceOf(
            'eZ\Bundle\EzPublishCoreBundle\DependencyInjection\Configuration\SiteAccessAware\ContextualizerInterface',
            $processor->getContextualizer()
        );

        $newContextualizer = $this->createMock('eZ\Bundle\EzPublishCoreBundle\DependencyInjection\Configuration\SiteAccessAware\ContextualizerInterface');
        $processor->setContextualizer($newContextualizer);
        $this->assertSame($newContextualizer, $processor->getContextualizer());
    }

    /**
     * @expectedException \InvalidArgumentException
     */
    public function testMapConfigWrongMapper()
    {
        $namespace = 'ez_test';
        $siteAccessNodeName = 'foo';
        $container = $this->createMock('Symfony\Component\DependencyInjection\ContainerInterface');
        $processor = new ConfigurationProcessor($container, $namespace, $siteAccessNodeName);

        $processor->mapConfig([], new stdClass());
    }

    public function testMapConfigClosure()
    {
        $namespace = 'ez_test';
        $saNodeName = 'foo';
        $container = $this->createMock('Symfony\Component\DependencyInjection\ContainerInterface');
        $processor = new ConfigurationProcessor($container, $namespace, $saNodeName);
        $expectedContextualizer = $processor->getContextualizer();

        $sa1Name = 'sa1';
        $sa2Name = 'sa2';
        $availableSAs = [$sa1Name => true, $sa2Name => true];
        $sa1Config = [
            'foo' => 'bar',
            'hello' => 'world',
            'an_integer' => 123,
            'a_bool' => true,
        ];
        $sa2Config = [
            'foo' => 'bar2',
            'hello' => 'universe',
            'an_integer' => 456,
            'a_bool' => false,
        ];
        $config = [
            'not_sa_aware' => 'blabla',
            $saNodeName => [
                'sa1' => $sa1Config,
                'sa2' => $sa2Config,
            ],
        ];

        $mapperClosure = function (array &$scopeSettings, $currentScope, ContextualizerInterface $contextualizer) use ($config, $availableSAs, $saNodeName, $expectedContextualizer) {
            self::assertTrue(isset($availableSAs[$currentScope]));
            self::assertTrue(isset($config[$saNodeName][$currentScope]));
            self::assertSame($config[$saNodeName][$currentScope], $scopeSettings);
            self::assertSame($expectedContextualizer, $contextualizer);
        };
        $processor->mapConfig($config, $mapperClosure);
    }

    public function testMapConfigMapperObject()
    {
        $namespace = 'ez_test';
        $saNodeName = 'foo';
        $container = $this->createMock('Symfony\Component\DependencyInjection\ContainerInterface');
        $processor = new ConfigurationProcessor($container, $namespace, $saNodeName);
        $contextualizer = $processor->getContextualizer();

        $sa1Name = 'sa1';
        $sa2Name = 'sa2';
        $sa1Config = [
            'foo' => 'bar',
            'hello' => 'world',
            'an_integer' => 123,
            'a_bool' => true,
        ];
        $sa2Config = [
            'foo' => 'bar2',
            'hello' => 'universe',
            'an_integer' => 456,
            'a_bool' => false,
        ];
        $config = [
            'not_sa_aware' => 'blabla',
            $saNodeName => [
                'sa1' => $sa1Config,
                'sa2' => $sa2Config,
            ],
        ];

        $mapper = $this->createMock('eZ\Bundle\EzPublishCoreBundle\DependencyInjection\Configuration\SiteAccessAware\ConfigurationMapperInterface');
        $mapper
            ->expects($this->exactly(count($config[$saNodeName])))
            ->method('mapConfig')
            ->will(
                $this->returnValueMap(
                    [
                        [$sa1Config, $sa1Name, $contextualizer, null],
                        [$sa2Config, $sa2Name, $contextualizer, null],
                    ]
                )
            );

        $processor->mapConfig($config, $mapper);
    }

    public function testMapConfigHookableMapperObject()
    {
        $namespace = 'ez_test';
        $saNodeName = 'foo';
        $container = $this->createMock('Symfony\Component\DependencyInjection\ContainerInterface');
        $processor = new ConfigurationProcessor($container, $namespace, $saNodeName);
        $contextualizer = $processor->getContextualizer();

        $sa1Name = 'sa1';
        $sa2Name = 'sa2';
        $sa1Config = [
            'foo' => 'bar',
            'hello' => 'world',
            'an_integer' => 123,
            'a_bool' => true,
        ];
        $sa2Config = [
            'foo' => 'bar2',
            'hello' => 'universe',
            'an_integer' => 456,
            'a_bool' => false,
        ];
        $config = [
            'not_sa_aware' => 'blabla',
            $saNodeName => [
                'sa1' => $sa1Config,
                'sa2' => $sa2Config,
            ],
        ];

        $mapper = $this->createMock('eZ\Bundle\EzPublishCoreBundle\DependencyInjection\Configuration\SiteAccessAware\HookableConfigurationMapperInterface');
        $mapper
            ->expects($this->once())
            ->method('preMap')
            ->with($config, $contextualizer);
        $mapper
            ->expects($this->once())
            ->method('postMap')
            ->with($config, $contextualizer);
        $mapper
            ->expects($this->exactly(count($config[$saNodeName])))
            ->method('mapConfig')
            ->will(
                $this->returnValueMap(
                    [
                        [$sa1Config, $sa1Name, $contextualizer, null],
                        [$sa2Config, $sa2Name, $contextualizer, null],
                    ]
                )
            );

        $processor->mapConfig($config, $mapper);
    }

    public function testMapSetting()
    {
        $namespace = 'ez_test';
        $saNodeName = 'foo';
        $container = $this->createMock('Symfony\Component\DependencyInjection\ContainerInterface');
        $processor = new ConfigurationProcessor($container, $namespace, $saNodeName);
        $contextualizer = $this->createMock('eZ\Bundle\EzPublishCoreBundle\DependencyInjection\Configuration\SiteAccessAware\ContextualizerInterface');
        $processor->setContextualizer($contextualizer);

        $sa1Config = [
            'foo' => 'bar',
            'hello' => 'world',
            'an_integer' => 123,
            'a_bool' => true,
        ];
        $sa2Config = [
            'foo' => 'bar2',
            'hello' => 'universe',
            'an_integer' => 456,
            'a_bool' => false,
        ];
        $config = [
            'not_sa_aware' => 'blabla',
            $saNodeName => [
                'sa1' => $sa1Config,
                'sa2' => $sa2Config,
            ],
        ];

        $contextualizer
            ->expects($this->once())
            ->method('mapSetting')
            ->with('foo', $config);
        $processor->mapSetting('foo', $config);
    }

    public function testMapConfigArray()
    {
        $namespace = 'ez_test';
        $saNodeName = 'foo';
        $container = $this->createMock('Symfony\Component\DependencyInjection\ContainerInterface');
        $processor = new ConfigurationProcessor($container, $namespace, $saNodeName);
        $contextualizer = $this->createMock('eZ\Bundle\EzPublishCoreBundle\DependencyInjection\Configuration\SiteAccessAware\ContextualizerInterface');
        $processor->setContextualizer($contextualizer);

        $sa1Config = [
            'foo' => 'bar',
            'hello' => ['world'],
            'an_integer' => 123,
            'a_bool' => true,
        ];
        $sa2Config = [
            'foo' => 'bar2',
            'hello' => ['universe'],
            'an_integer' => 456,
            'a_bool' => false,
        ];
        $config = [
            'not_sa_aware' => 'blabla',
            $saNodeName => [
                'sa1' => $sa1Config,
                'sa2' => $sa2Config,
            ],
        ];

        $contextualizer
            ->expects($this->once())
            ->method('mapConfigArray')
            ->with('hello', $config, ContextualizerInterface::MERGE_FROM_SECOND_LEVEL);
        $processor->mapConfigArray('hello', $config, ContextualizerInterface::MERGE_FROM_SECOND_LEVEL);
    }
}<|MERGE_RESOLUTION|>--- conflicted
+++ resolved
@@ -19,15 +19,9 @@
     {
         $namespace = 'ez_test';
         $siteAccessNodeName = 'foo';
-<<<<<<< HEAD
-        $container = $this->createMock('Symfony\Component\DependencyInjection\ContainerInterface');
-        $siteAccessList = array('test', 'bar');
-        $groupsBySa = array('test' => array('group1', 'group2'), 'bar' => array('group1', 'group3'));
-=======
-        $container = $this->getMock('Symfony\Component\DependencyInjection\ContainerInterface');
+        $container = $this->createMock('Symfony\Component\DependencyInjection\ContainerInterface');
         $siteAccessList = ['test', 'bar'];
         $groupsBySa = ['test' => ['group1', 'group2'], 'bar' => ['group1', 'group3']];
->>>>>>> 0f2ea829
         ConfigurationProcessor::setAvailableSiteAccesses($siteAccessList);
         ConfigurationProcessor::setGroupsBySiteAccess($groupsBySa);
         $processor = new ConfigurationProcessor($container, $namespace, $siteAccessNodeName);
