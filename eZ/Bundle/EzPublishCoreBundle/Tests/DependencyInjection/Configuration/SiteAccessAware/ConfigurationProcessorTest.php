--- conflicted
+++ resolved
@@ -22,15 +22,9 @@
     {
         $namespace = 'ez_test';
         $siteAccessNodeName = 'foo';
-<<<<<<< HEAD
-        $container = $this->getContainerMock();
-        $siteAccessList = array('test', 'bar');
-        $groupsBySa = array('test' => array('group1', 'group2'), 'bar' => array('group1', 'group3'));
-=======
-        $container = $this->createMock('Symfony\Component\DependencyInjection\ContainerInterface');
+        $container = $this->getContainerMock();
         $siteAccessList = ['test', 'bar'];
         $groupsBySa = ['test' => ['group1', 'group2'], 'bar' => ['group1', 'group3']];
->>>>>>> d1cf9be5
         ConfigurationProcessor::setAvailableSiteAccesses($siteAccessList);
         ConfigurationProcessor::setGroupsBySiteAccess($groupsBySa);
         $processor = new ConfigurationProcessor($container, $namespace, $siteAccessNodeName);
