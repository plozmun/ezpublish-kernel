<?php

/**
 * File containing the EzPublishCoreExtensionTest class.
 *
 * @copyright Copyright (C) eZ Systems AS. All rights reserved.
 * @license For full copyright and license information view LICENSE file distributed with this source code.
 */
namespace eZ\Bundle\EzPublishCoreBundle\Tests\DependencyInjection;

use eZ\Bundle\EzPublishCoreBundle\DependencyInjection\Configuration\Parser\Common;
use eZ\Bundle\EzPublishCoreBundle\DependencyInjection\Configuration\Parser\Content;
use eZ\Bundle\EzPublishCoreBundle\DependencyInjection\EzPublishCoreExtension;
use eZ\Bundle\EzPublishCoreBundle\Tests\DependencyInjection\Stub\StubPolicyProvider;
use eZ\Publish\Core\Base\Container\Compiler\FieldTypeCollectionPass;
use Matthias\SymfonyDependencyInjectionTest\PhpUnit\AbstractExtensionTestCase;
use Symfony\Component\DependencyInjection\Definition;
use Symfony\Component\Yaml\Yaml;
use ReflectionObject;

class EzPublishCoreExtensionTest extends AbstractExtensionTestCase
{
    private $minimalConfig = [];

    private $siteaccessConfig = [];

    /**
     * @var \eZ\Bundle\EzPublishCoreBundle\DependencyInjection\EzPublishCoreExtension
     */
    private $extension;

    /**
     * Cached RichText default settings.
     *
     * @var array
     */
    private static $richTextDefaultSettings;

    protected function setUp(): void
    {
        $this->extension = new EzPublishCoreExtension();
        $this->siteaccessConfig = [
            'siteaccess' => [
                'default_siteaccess' => 'ezdemo_site',
                'list' => ['ezdemo_site', 'eng', 'fre', 'ezdemo_site_admin'],
                'groups' => [
                    'ezdemo_group' => ['ezdemo_site', 'eng', 'fre', 'ezdemo_site_admin'],
                    'ezdemo_frontend_group' => ['ezdemo_site', 'eng', 'fre'],
                ],
                'match' => [
                    'URILElement' => 1,
                    'Map\URI' => ['the_front' => 'ezdemo_site', 'the_back' => 'ezdemo_site_admin'],
                ],
            ],
            'system' => [
                'ezdemo_site' => [],
                'eng' => [],
                'fre' => [],
                'ezdemo_site_admin' => [],
            ],
        ];

        parent::setUp();
    }

    protected function getContainerExtensions(): array
    {
        return [$this->extension];
    }

    protected function getMinimalConfiguration(): array
    {
        return $this->minimalConfig = Yaml::parse(file_get_contents(__DIR__ . '/Fixtures/ezpublish_minimal_no_siteaccess.yml'));
    }

    public function testSiteAccessConfiguration()
    {
        // Injecting needed config parsers.
        $refExtension = new ReflectionObject($this->extension);
        $refMethod = $refExtension->getMethod('getMainConfigParser');
        $refMethod->setAccessible(true);
        $refMethod->invoke($this->extension);
        $refParser = $refExtension->getProperty('mainConfigParser');
        $refParser->setAccessible(true);
        /** @var \eZ\Bundle\EzPublishCoreBundle\DependencyInjection\Configuration\ConfigParser $parser */
        $parser = $refParser->getValue($this->extension);
        $parser->setConfigParsers([new Common(), new Content()]);

        $this->load($this->siteaccessConfig);
        $this->assertContainerBuilderHasParameter(
            'ezpublish.siteaccess.list',
            $this->siteaccessConfig['siteaccess']['list']
        );
        $this->assertContainerBuilderHasParameter(
            'ezpublish.siteaccess.default',
            $this->siteaccessConfig['siteaccess']['default_siteaccess']
        );
        $this->assertContainerBuilderHasParameter('ezpublish.siteaccess.groups', $this->siteaccessConfig['siteaccess']['groups']);

        $expectedMatchingConfig = [];
        foreach ($this->siteaccessConfig['siteaccess']['match'] as $key => $val) {
            // Value is expected to always be an array (transformed by semantic configuration parser).
            $expectedMatchingConfig[$key] = is_array($val) ? $val : ['value' => $val];
        }
        $this->assertContainerBuilderHasParameter('ezpublish.siteaccess.match_config', $expectedMatchingConfig);

        $groupsBySiteaccess = [];
        foreach ($this->siteaccessConfig['siteaccess']['groups'] as $groupName => $groupMembers) {
            foreach ($groupMembers as $member) {
                if (!isset($groupsBySiteaccess[$member])) {
                    $groupsBySiteaccess[$member] = [];
                }

                $groupsBySiteaccess[$member][] = $groupName;
            }
        }
        $this->assertContainerBuilderHasParameter('ezpublish.siteaccess.groups_by_siteaccess', $groupsBySiteaccess);

        $relatedSiteAccesses = ['ezdemo_site', 'eng', 'fre', 'ezdemo_site_admin'];
        $this->assertContainerBuilderHasParameter(
            'ezpublish.siteaccess.relation_map',
            [
                // Empty string is the default repository name
                '' => [
                    // 2 is the default rootLocationId
                    2 => $relatedSiteAccesses,
                ],
            ]
        );

        $this->assertContainerBuilderHasParameter('ezsettings.ezdemo_site.related_siteaccesses', $relatedSiteAccesses);
        $this->assertContainerBuilderHasParameter('ezsettings.eng.related_siteaccesses', $relatedSiteAccesses);
        $this->assertContainerBuilderHasParameter('ezsettings.fre.related_siteaccesses', $relatedSiteAccesses);
    }

    public function testSiteAccessNoConfiguration()
    {
        $this->load();
        $this->assertContainerBuilderHasParameter('ezpublish.siteaccess.list', ['setup']);
        $this->assertContainerBuilderHasParameter('ezpublish.siteaccess.default', 'setup');
        $this->assertContainerBuilderHasParameter('ezpublish.siteaccess.groups', []);
        $this->assertContainerBuilderHasParameter('ezpublish.siteaccess.groups_by_siteaccess', []);
        $this->assertContainerBuilderHasParameter('ezpublish.siteaccess.match_config', null);
    }

    public function testLoadWithoutRichTextPackage()
    {
        $this->load();

        $expectedParameters = $this->loadRichTextDefaultSettings()['parameters'];
        foreach ($expectedParameters as $parameterName => $parameterValue) {
            $this->assertContainerBuilderHasParameter($parameterName, $parameterValue);
        }

        $this->assertContainerBuilderHasServiceDefinitionWithTag(
            'ezpublish.fieldType.ezrichtext',
            FieldTypeCollectionPass::FIELD_TYPE_SERVICE_TAG,
            ['alias' => 'ezrichtext']
        );

        $this->testRichTextConfiguration();
    }

    public function testLoadWithRichTextPackage()
    {
        // mock existence of RichText package
        $this->container->setParameter('kernel.bundles', ['EzPlatformRichTextBundle' => null]);

        $this->load();

        $unexpectedParameters = $this->loadRichTextDefaultSettings()['parameters'];
        foreach ($unexpectedParameters as $parameterName => $parameterValue) {
            self::assertFalse(
                $this->container->hasParameter($parameterName),
                "Container has '{$parameterName}' parameter"
            );
        }

        $this->assertContainerBuilderNotHasService('ezpublish.fieldType.ezrichtext');

        $this->testRichTextConfiguration();
    }

    public function testImageMagickConfigurationBasic()
    {
        if (!isset($_ENV['imagemagickConvertPath']) || !is_executable($_ENV['imagemagickConvertPath'])) {
            $this->markTestSkipped('Missing or mis-configured Imagemagick convert path.');
        }

        $this->load(
            [
                'imagemagick' => [
                    'enabled' => true,
                    'path' => $_ENV['imagemagickConvertPath'],
                ],
            ]
        );
        $this->assertContainerBuilderHasParameter('ezpublish.image.imagemagick.enabled', true);
        $this->assertContainerBuilderHasParameter('ezpublish.image.imagemagick.executable_path', dirname($_ENV['imagemagickConvertPath']));
        $this->assertContainerBuilderHasParameter('ezpublish.image.imagemagick.executable', basename($_ENV['imagemagickConvertPath']));
    }

    public function testImageMagickConfigurationFilters()
    {
        if (!isset($_ENV['imagemagickConvertPath']) || !is_executable($_ENV['imagemagickConvertPath'])) {
            $this->markTestSkipped('Missing or mis-configured Imagemagick convert path.');
        }

        $customFilters = [
            'foobar' => '-foobar',
            'wow' => '-amazing',
        ];
        $this->load(
            [
                'imagemagick' => [
                    'enabled' => true,
                    'path' => $_ENV['imagemagickConvertPath'],
                    'filters' => $customFilters,
                ],
            ]
        );
        $this->assertTrue($this->container->hasParameter('ezpublish.image.imagemagick.filters'));
        $filters = $this->container->getParameter('ezpublish.image.imagemagick.filters');
        $this->assertArrayHasKey('foobar', $filters);
        $this->assertSame($customFilters['foobar'], $filters['foobar']);
        $this->assertArrayHasKey('wow', $filters);
        $this->assertSame($customFilters['wow'], $filters['wow']);
    }

    public function testImagePlaceholderConfiguration()
    {
        $this->load([
            'image_placeholder' => [
                'default' => [
                    'provider' => 'generic',
                    'options' => [
                        'foo' => 'Foo',
                        'bar' => 'Bar',
                    ],
                ],
                'fancy' => [
                    'provider' => 'remote',
                ],
            ],
        ]);

        $this->assertEquals([
            'default' => [
                'provider' => 'generic',
                'options' => [
                    'foo' => 'Foo',
                    'bar' => 'Bar',
                ],
            ],
            'fancy' => [
                'provider' => 'remote',
                'options' => [],
            ],
        ], $this->container->getParameter('image_alias.placeholder_providers'));
    }

<<<<<<< HEAD
=======
    public function testEzPageConfiguration()
    {
        $customLayouts = [
            'FoobarLayout' => ['name' => 'Foo layout', 'template' => 'foolayout.html.twig'],
        ];
        $enabledLayouts = ['FoobarLayout', 'GlobalZoneLayout'];
        $customBlocks = [
            'FoobarBlock' => ['name' => 'Foo block'],
        ];
        $enabledBlocks = ['FoobarBlock', 'DemoBlock'];
        $this->load(
            [
                'ezpage' => [
                    'layouts' => $customLayouts,
                    'blocks' => $customBlocks,
                    'enabledLayouts' => $enabledLayouts,
                    'enabledBlocks' => $enabledBlocks,
                ],
            ]
        );

        $this->assertTrue($this->container->hasParameter('ezpublish.ezpage.layouts'));
        $layouts = $this->container->getParameter('ezpublish.ezpage.layouts');
        $this->assertArrayHasKey('FoobarLayout', $layouts);
        $this->assertSame($customLayouts['FoobarLayout'], $layouts['FoobarLayout']);
        $this->assertContainerBuilderHasParameter('ezpublish.ezpage.enabledLayouts', $enabledLayouts);

        $this->assertTrue($this->container->hasParameter('ezpublish.ezpage.blocks'));
        $blocks = $this->container->getParameter('ezpublish.ezpage.blocks');
        $this->assertArrayHasKey('FoobarBlock', $blocks);
        $this->assertSame($customBlocks['FoobarBlock'], $blocks['FoobarBlock']);
        $this->assertContainerBuilderHasParameter('ezpublish.ezpage.enabledBlocks', $enabledBlocks);
    }

>>>>>>> 5ece8afb
    public function testRoutingConfiguration()
    {
        $this->load();
        $this->assertContainerBuilderHasAlias('router', 'ezpublish.chain_router');

        $this->assertTrue($this->container->hasParameter('ezpublish.default_router.non_siteaccess_aware_routes'));
        $nonSiteaccessAwareRoutes = $this->container->getParameter('ezpublish.default_router.non_siteaccess_aware_routes');
        // See ezpublish_minimal_no_siteaccess.yml fixture
        $this->assertContains('foo_route', $nonSiteaccessAwareRoutes);
        $this->assertContains('my_prefix_', $nonSiteaccessAwareRoutes);
    }

    /**
     * @dataProvider cacheConfigurationProvider
     *
     * @param array $customCacheConfig
     * @param string $expectedPurgeType
     */
    public function testCacheConfiguration(array $customCacheConfig, $expectedPurgeType)
    {
        $this->load($customCacheConfig);

        $this->assertContainerBuilderHasParameter('ezpublish.http_cache.purge_type', $expectedPurgeType);
    }

    public function cacheConfigurationProvider()
    {
        return [
            [[], 'local'],
            [
                [
                    'http_cache' => ['purge_type' => 'local'],
                ],
                'local',
            ],
            [
                [
                    'http_cache' => ['purge_type' => 'multiple_http'],
                ],
                'http',
            ],
            [
                [
                    'http_cache' => ['purge_type' => 'single_http'],
                ],
                'http',
            ],
            [
                [
                    'http_cache' => ['purge_type' => 'http'],
                ],
                'http',
            ],
        ];
    }

    public function testCacheConfigurationCustomPurgeService()
    {
        $serviceId = 'foobar';
        $this->setDefinition($serviceId, new Definition());
        $this->load(
            [
                'http_cache' => ['purge_type' => 'foobar', 'timeout' => 12],
            ]
        );

        $this->assertContainerBuilderHasParameter('ezpublish.http_cache.purge_type', 'foobar');
    }

    public function testLocaleConfiguration()
    {
        $this->load(['locale_conversion' => ['foo' => 'bar']]);
        $conversionMap = $this->container->getParameter('ezpublish.locale.conversion_map');
        $this->assertArrayHasKey('foo', $conversionMap);
        $this->assertSame('bar', $conversionMap['foo']);
    }

    public function testRepositoriesConfiguration()
    {
        $repositories = [
            'main' => [
                'storage' => [
                    'engine' => 'legacy',
                    'connection' => 'default',
<<<<<<< HEAD
                ),
                'search' => array(
                    'engine' => 'legacy',
=======
                ],
                'search' => [
                    'engine' => 'elasticsearch',
>>>>>>> 5ece8afb
                    'connection' => 'blabla',
                ],
                'fields_groups' => [
                    'list' => ['content', 'metadata'],
                    'default' => '%ezsettings.default.content.field_groups.default%',
                ],
                'options' => [
                    'default_version_archive_limit' => 5,
                ],
            ],
            'foo' => [
                'storage' => [
                    'engine' => 'sqlng',
                    'connection' => 'default',
                ],
                'search' => [
                    'engine' => 'solr',
                    'connection' => 'lalala',
                ],
                'fields_groups' => [
                    'list' => ['content', 'metadata'],
                    'default' => '%ezsettings.default.content.field_groups.default%',
                ],
                'options' => [
                    'default_version_archive_limit' => 5,
                ],
            ],
        ];
        $this->load(['repositories' => $repositories]);
        $this->assertTrue($this->container->hasParameter('ezpublish.repositories'));

        foreach ($repositories as &$repositoryConfig) {
            $repositoryConfig['storage']['config'] = [];
            $repositoryConfig['search']['config'] = [];
        }
        $this->assertSame($repositories, $this->container->getParameter('ezpublish.repositories'));
    }

    /**
     * @dataProvider repositoriesConfigurationFieldGroupsProvider
     */
    public function testRepositoriesConfigurationFieldGroups($repositories, $expectedRepositories)
    {
        $this->load(['repositories' => $repositories]);
        $this->assertTrue($this->container->hasParameter('ezpublish.repositories'));

        $repositoriesPar = $this->container->getParameter('ezpublish.repositories');
        $this->assertEquals(count($repositories), count($repositoriesPar));

        foreach ($repositoriesPar as $key => $repo) {
            $this->assertArrayHasKey($key, $expectedRepositories);
            $this->assertArrayHasKey('fields_groups', $repo);
            $this->assertEqualsCanonicalizing($expectedRepositories[$key]['fields_groups'], $repo['fields_groups'], 'Invalid fields groups element');
        }
    }

    public function repositoriesConfigurationFieldGroupsProvider()
    {
        return [
            //empty config
            [
                ['main' => null],
                ['main' => [
                        'fields_groups' => [
                            'list' => ['content', 'metadata'],
                            'default' => '%ezsettings.default.content.field_groups.default%',
                        ],
                    ],
                ],
            ],
            //single item with custom fields
            [
                ['foo' => [
                        'fields_groups' => [
                            'list' => ['bar', 'baz', 'john'],
                            'default' => 'bar',
                        ],
                    ],
                ],
                ['foo' => [
                        'fields_groups' => [
                            'list' => ['bar', 'baz', 'john'],
                            'default' => 'bar',
                        ],
                    ],
                ],
            ],
            //mixed item with custom config and empty item
            [
                [
                    'foo' => [
                        'fields_groups' => [
                            'list' => ['bar', 'baz', 'john', 'doe'],
                            'default' => 'bar',
                        ],
                    ],
                    'anotherone' => null,
                ],
                [
                    'foo' => [
                        'fields_groups' => [
                            'list' => ['bar', 'baz', 'john', 'doe'],
                            'default' => 'bar',
                        ],
                    ],
                    'anotherone' => [
                        'fields_groups' => [
                            'list' => ['content', 'metadata'],
                            'default' => '%ezsettings.default.content.field_groups.default%',
                        ],
                    ],
                ],
            ],
            //items with only one field configured
            [
                [
                    'foo' => [
                        'fields_groups' => [
                            'list' => ['bar', 'baz', 'john'],
                        ],
                    ],
                    'bar' => [
                        'fields_groups' => [
                            'default' => 'metadata',
                        ],
                    ],
                ],
                [
                    'foo' => [
                        'fields_groups' => [
                            'list' => ['bar', 'baz', 'john'],
                            'default' => '%ezsettings.default.content.field_groups.default%',
                        ],
                    ],
                    'bar' => [
                        'fields_groups' => [
                            'list' => ['content', 'metadata'],
                            'default' => 'metadata',
                        ],
                    ],
                ],
            ],
            //two different repositories
            [
                [
                    'foo' => [
                        'fields_groups' => [
                            'list' => ['bar', 'baz', 'john', 'doe'],
                            'default' => 'bar',
                        ],
                    ],
                    'bar' => [
                        'fields_groups' => [
                            'list' => ['lorem', 'ipsum'],
                            'default' => 'lorem',
                        ],
                    ],
                ],
                [
                    'foo' => [
                        'fields_groups' => [
                            'list' => ['bar', 'baz', 'john', 'doe'],
                            'default' => 'bar',
                        ],
                    ],
                    'bar' => [
                        'fields_groups' => [
                            'list' => ['lorem', 'ipsum'],
                            'default' => 'lorem',
                        ],
                    ],
                ],
            ],
        ];
    }

    public function testRepositoriesConfigurationEmpty()
    {
        $repositories = [
            'main' => null,
        ];
        $expectedRepositories = [
            'main' => [
                'storage' => [
                    'engine' => '%ezpublish.api.storage_engine.default%',
                    'connection' => null,
                    'config' => [],
                ],
                'search' => [
                    'engine' => '%ezpublish.api.search_engine.default%',
                    'connection' => null,
                    'config' => [],
                ],
                'fields_groups' => [
                    'list' => ['content', 'metadata'],
                    'default' => '%ezsettings.default.content.field_groups.default%',
                ],
                'options' => [
                    'default_version_archive_limit' => 5,
                ],
            ],
        ];
        $this->load(['repositories' => $repositories]);
        $this->assertTrue($this->container->hasParameter('ezpublish.repositories'));

        $this->assertSame(
            $expectedRepositories,
            $this->container->getParameter('ezpublish.repositories')
        );
    }

    public function testRepositoriesConfigurationStorageEmpty()
    {
        $repositories = [
            'main' => [
                'search' => [
                    'engine' => 'fantasticfind',
                    'connection' => 'french',
                ],
            ],
        ];
        $expectedRepositories = [
            'main' => [
                'search' => [
                    'engine' => 'fantasticfind',
                    'connection' => 'french',
                    'config' => [],
                ],
                'storage' => [
                    'engine' => '%ezpublish.api.storage_engine.default%',
                    'connection' => null,
                    'config' => [],
                ],
                'fields_groups' => [
                    'list' => ['content', 'metadata'],
                    'default' => '%ezsettings.default.content.field_groups.default%',
                ],
                'options' => [
                    'default_version_archive_limit' => 5,
                ],
            ],
        ];
        $this->load(['repositories' => $repositories]);
        $this->assertTrue($this->container->hasParameter('ezpublish.repositories'));

        $this->assertSame(
            $expectedRepositories,
            $this->container->getParameter('ezpublish.repositories')
        );
    }

    public function testRepositoriesConfigurationSearchEmpty()
    {
        $repositories = [
            'main' => [
                'storage' => [
                    'engine' => 'persistentprudence',
                    'connection' => 'yes',
                ],
            ],
        ];
        $expectedRepositories = [
            'main' => [
                'storage' => [
                    'engine' => 'persistentprudence',
                    'connection' => 'yes',
                    'config' => [],
                ],
                'search' => [
                    'engine' => '%ezpublish.api.search_engine.default%',
                    'connection' => null,
                    'config' => [],
                ],
                'fields_groups' => [
                    'list' => ['content', 'metadata'],
                    'default' => '%ezsettings.default.content.field_groups.default%',
                ],
                'options' => [
                    'default_version_archive_limit' => 5,
                ],
            ],
        ];
        $this->load(['repositories' => $repositories]);
        $this->assertTrue($this->container->hasParameter('ezpublish.repositories'));

        $this->assertSame(
            $expectedRepositories,
            $this->container->getParameter('ezpublish.repositories')
        );
    }

    public function testRepositoriesConfigurationCompatibility()
    {
        $repositories = [
            'main' => [
                'engine' => 'legacy',
                'connection' => 'default',
<<<<<<< HEAD
                'search' => array(
                    'engine' => 'legacy',
=======
                'search' => [
                    'engine' => 'elasticsearch',
>>>>>>> 5ece8afb
                    'connection' => 'blabla',
                ],
            ],
            'foo' => [
                'engine' => 'sqlng',
                'connection' => 'default',
                'search' => [
                    'engine' => 'solr',
                    'connection' => 'lalala',
<<<<<<< HEAD
                ),
            ),
        );
        $expectedRepositories = array(
            'main' => array(
                'search' => array(
                    'engine' => 'legacy',
=======
                ],
            ],
        ];
        $expectedRepositories = [
            'main' => [
                'search' => [
                    'engine' => 'elasticsearch',
>>>>>>> 5ece8afb
                    'connection' => 'blabla',
                    'config' => [],
                ],
                'storage' => [
                    'engine' => 'legacy',
                    'connection' => 'default',
                    'config' => [],
                ],
                'fields_groups' => [
                    'list' => ['content', 'metadata'],
                    'default' => '%ezsettings.default.content.field_groups.default%',
                ],
                'options' => [
                    'default_version_archive_limit' => 5,
                ],
            ],
            'foo' => [
                'search' => [
                    'engine' => 'solr',
                    'connection' => 'lalala',
                    'config' => [],
                ],
                'storage' => [
                    'engine' => 'sqlng',
                    'connection' => 'default',
                    'config' => [],
                ],
                'fields_groups' => [
                    'list' => ['content', 'metadata'],
                    'default' => '%ezsettings.default.content.field_groups.default%',
                ],
                'options' => [
                    'default_version_archive_limit' => 5,
                ],
            ],
        ];
        $this->load(['repositories' => $repositories]);
        $this->assertTrue($this->container->hasParameter('ezpublish.repositories'));

        $this->assertSame(
            $expectedRepositories,
            $this->container->getParameter('ezpublish.repositories')
        );
    }

    public function testRepositoriesConfigurationCompatibility2()
    {
        $repositories = [
            'main' => [
                'engine' => 'legacy',
                'connection' => 'default',
            ],
        ];
        $expectedRepositories = [
            'main' => [
                'storage' => [
                    'engine' => 'legacy',
                    'connection' => 'default',
                    'config' => [],
                ],
                'search' => [
                    'engine' => '%ezpublish.api.search_engine.default%',
                    'connection' => null,
                    'config' => [],
                ],
                'fields_groups' => [
                    'list' => ['content', 'metadata'],
                    'default' => '%ezsettings.default.content.field_groups.default%',
                ],
                'options' => [
                    'default_version_archive_limit' => 5,
                ],
            ],
        ];
        $this->load(['repositories' => $repositories]);
        $this->assertTrue($this->container->hasParameter('ezpublish.repositories'));

        $this->assertSame(
            $expectedRepositories,
            $this->container->getParameter('ezpublish.repositories')
        );
    }

    public function testRelatedSiteAccesses()
    {
        $mainRepo = 'main';
        $fooRepo = 'foo';
        $rootLocationId1 = 123;
        $rootLocationId2 = 456;
        $rootLocationId3 = 2;
        $config = [
            'siteaccess' => [
                'default_siteaccess' => 'ezdemo_site',
                'list' => ['ezdemo_site', 'eng', 'fre', 'ezdemo_site2', 'eng2', 'ezdemo_site3', 'fre3'],
                'groups' => [
                    'ezdemo_group' => ['ezdemo_site', 'eng', 'fre'],
                    'ezdemo_group2' => ['ezdemo_site2', 'eng2'],
                    'ezdemo_group3' => ['ezdemo_site3', 'fre3'],
                ],
                'match' => [],
            ],
            'repositories' => [
                $mainRepo => ['engine' => 'legacy', 'connection' => 'default'],
                $fooRepo => ['engine' => 'bar', 'connection' => 'blabla'],
            ],
            'system' => [
                'ezdemo_group' => [
                    'repository' => $mainRepo,
                    'content' => [
                        'tree_root' => ['location_id' => $rootLocationId1],
                    ],
                ],
                'ezdemo_group2' => [
                    'repository' => $mainRepo,
                    'content' => [
                        'tree_root' => ['location_id' => $rootLocationId2],
                    ],
                ],
                'ezdemo_group3' => [
                    'repository' => $fooRepo,
                ],
            ],
        ] + $this->siteaccessConfig;

        // Injecting needed config parsers.
        $refExtension = new ReflectionObject($this->extension);
        $refMethod = $refExtension->getMethod('getMainConfigParser');
        $refMethod->setAccessible(true);
        $refMethod->invoke($this->extension);
        $refParser = $refExtension->getProperty('mainConfigParser');
        $refParser->setAccessible(true);
        /** @var \eZ\Bundle\EzPublishCoreBundle\DependencyInjection\Configuration\ConfigParser $parser */
        $parser = $refParser->getValue($this->extension);
        $parser->setConfigParsers([new Common(), new Content()]);

        $this->load($config);

        $relatedSiteAccesses1 = ['ezdemo_site', 'eng', 'fre'];
        $relatedSiteAccesses2 = ['ezdemo_site2', 'eng2'];
        $relatedSiteAccesses3 = ['ezdemo_site3', 'fre3'];
        $expectedRelationMap = [
            $mainRepo => [
                $rootLocationId1 => $relatedSiteAccesses1,
                $rootLocationId2 => $relatedSiteAccesses2,
            ],
            $fooRepo => [
                $rootLocationId3 => $relatedSiteAccesses3,
            ],
        ];
        $this->assertContainerBuilderHasParameter('ezpublish.siteaccess.relation_map', $expectedRelationMap);

        $this->assertContainerBuilderHasParameter('ezsettings.ezdemo_site.related_siteaccesses', $relatedSiteAccesses1);
        $this->assertContainerBuilderHasParameter('ezsettings.eng.related_siteaccesses', $relatedSiteAccesses1);
        $this->assertContainerBuilderHasParameter('ezsettings.fre.related_siteaccesses', $relatedSiteAccesses1);

        $this->assertContainerBuilderHasParameter('ezsettings.ezdemo_site2.related_siteaccesses', $relatedSiteAccesses2);
        $this->assertContainerBuilderHasParameter('ezsettings.eng2.related_siteaccesses', $relatedSiteAccesses2);

        $this->assertContainerBuilderHasParameter('ezsettings.ezdemo_site3.related_siteaccesses', $relatedSiteAccesses3);
        $this->assertContainerBuilderHasParameter('ezsettings.fre3.related_siteaccesses', $relatedSiteAccesses3);
    }

    public function testRegisteredPolicies()
    {
        $this->load();
        self::assertContainerBuilderHasParameter('ezpublish.api.role.policy_map');
        $previousPolicyMap = $this->container->getParameter('ezpublish.api.role.policy_map');

        $policies1 = [
            'custom_module' => [
                'custom_function_1' => null,
                'custom_function_2' => ['CustomLimitation'],
            ],
            'helloworld' => [
                'foo' => ['bar'],
                'baz' => null,
            ],
        ];
        $this->extension->addPolicyProvider(new StubPolicyProvider($policies1));

        $policies2 = [
            'custom_module2' => [
                'custom_function_3' => null,
                'custom_function_4' => ['CustomLimitation2', 'CustomLimitation3'],
            ],
            'helloworld' => [
                'foo' => ['additional_limitation'],
                'some' => ['thingy', 'thing', 'but', 'wait'],
            ],
        ];
        $this->extension->addPolicyProvider(new StubPolicyProvider($policies2));

        $expectedPolicies = [
            'custom_module' => [
                'custom_function_1' => [],
                'custom_function_2' => ['CustomLimitation' => true],
            ],
            'helloworld' => [
                'foo' => ['bar' => true, 'additional_limitation' => true],
                'baz' => [],
                'some' => ['thingy' => true, 'thing' => true, 'but' => true, 'wait' => true],
            ],
            'custom_module2' => [
                'custom_function_3' => [],
                'custom_function_4' => ['CustomLimitation2' => true, 'CustomLimitation3' => true],
            ],
        ];

        $this->load();
        self::assertContainerBuilderHasParameter('ezpublish.api.role.policy_map');
        $expectedPolicies = array_merge_recursive($expectedPolicies, $previousPolicyMap);
        self::assertEquals($expectedPolicies, $this->container->getParameter('ezpublish.api.role.policy_map'));
    }

    /**
     * Test RichText Semantic Configuration.
     */
    public function testRichTextConfiguration()
    {
        $config = Yaml::parseFile(__DIR__ . '/Fixtures/FieldType/RichText/ezrichtext.yml');
        $this->load($config);

        // Validate Custom Tags
        $this->assertTrue(
            $this->container->hasParameter($this->extension::RICHTEXT_CUSTOM_TAGS_PARAMETER)
        );
        $expectedCustomTagsConfig = [
            'video' => [
                'template' => 'MyBundle:FieldType/RichText/tag:video.html.twig',
                'icon' => '/bundles/mybundle/fieldtype/richtext/video.svg#video',
                'attributes' => [
                    'title' => [
                        'type' => 'string',
                        'required' => true,
                        'default_value' => 'abc',
                    ],
                    'width' => [
                        'type' => 'number',
                        'required' => true,
                        'default_value' => 360,
                    ],
                    'autoplay' => [
                        'type' => 'boolean',
                        'required' => false,
                        'default_value' => null,
                    ],
                ],
            ],
            'equation' => [
                'template' => 'MyBundle:FieldType/RichText/tag:equation.html.twig',
                'icon' => '/bundles/mybundle/fieldtype/richtext/equation.svg#equation',
                'attributes' => [
                    'name' => [
                        'type' => 'string',
                        'required' => true,
                        'default_value' => 'Equation',
                    ],
                    'processor' => [
                        'type' => 'choice',
                        'required' => true,
                        'default_value' => 'latex',
                        'choices' => ['latex', 'tex'],
                    ],
                ],
            ],
        ];

        $this->assertSame(
            $expectedCustomTagsConfig,
            $this->container->getParameter($this->extension::RICHTEXT_CUSTOM_TAGS_PARAMETER)
        );
    }

    public function testUrlAliasConfiguration()
    {
        $configuration = [
            'transformation' => 'urlalias_lowercase',
            'separator' => 'dash',
            'transformation_groups' => [
                'urlalias' => [
                    'commands' => [
                        'ascii_lowercase',
                        'cyrillic_lowercase',
                    ],
                    'cleanup_method' => 'url_cleanup',
                ],
                'urlalias_compact' => [
                    'commands' => [
                        'greek_normalize',
                        'exta_lowercase',
                    ],
                    'cleanup_method' => 'compact_cleanup',
                ],
            ],
        ];
        $this->load([
            'url_alias' => [
                'slug_converter' => $configuration,
            ],
        ]);
        $parsedConfig = $this->container->getParameter('ezpublish.url_alias.slug_converter');
        $this->assertSame(
            $configuration,
            $parsedConfig
        );
    }

    /**
     * Load & cache RichText default settings.
     *
     * @return array
     */
    private function loadRichTextDefaultSettings(): array
    {
        if (null === static::$richTextDefaultSettings) {
            static::$richTextDefaultSettings = Yaml::parseFile(
                __DIR__ . '/../../Resources/config/ezrichtext_default_settings.yml'
            );
        }

        return static::$richTextDefaultSettings;
    }
}<|MERGE_RESOLUTION|>--- conflicted
+++ resolved
@@ -259,43 +259,6 @@
         ], $this->container->getParameter('image_alias.placeholder_providers'));
     }
 
-<<<<<<< HEAD
-=======
-    public function testEzPageConfiguration()
-    {
-        $customLayouts = [
-            'FoobarLayout' => ['name' => 'Foo layout', 'template' => 'foolayout.html.twig'],
-        ];
-        $enabledLayouts = ['FoobarLayout', 'GlobalZoneLayout'];
-        $customBlocks = [
-            'FoobarBlock' => ['name' => 'Foo block'],
-        ];
-        $enabledBlocks = ['FoobarBlock', 'DemoBlock'];
-        $this->load(
-            [
-                'ezpage' => [
-                    'layouts' => $customLayouts,
-                    'blocks' => $customBlocks,
-                    'enabledLayouts' => $enabledLayouts,
-                    'enabledBlocks' => $enabledBlocks,
-                ],
-            ]
-        );
-
-        $this->assertTrue($this->container->hasParameter('ezpublish.ezpage.layouts'));
-        $layouts = $this->container->getParameter('ezpublish.ezpage.layouts');
-        $this->assertArrayHasKey('FoobarLayout', $layouts);
-        $this->assertSame($customLayouts['FoobarLayout'], $layouts['FoobarLayout']);
-        $this->assertContainerBuilderHasParameter('ezpublish.ezpage.enabledLayouts', $enabledLayouts);
-
-        $this->assertTrue($this->container->hasParameter('ezpublish.ezpage.blocks'));
-        $blocks = $this->container->getParameter('ezpublish.ezpage.blocks');
-        $this->assertArrayHasKey('FoobarBlock', $blocks);
-        $this->assertSame($customBlocks['FoobarBlock'], $blocks['FoobarBlock']);
-        $this->assertContainerBuilderHasParameter('ezpublish.ezpage.enabledBlocks', $enabledBlocks);
-    }
-
->>>>>>> 5ece8afb
     public function testRoutingConfiguration()
     {
         $this->load();
@@ -380,15 +343,9 @@
                 'storage' => [
                     'engine' => 'legacy',
                     'connection' => 'default',
-<<<<<<< HEAD
-                ),
-                'search' => array(
+                ],
+                'search' => [
                     'engine' => 'legacy',
-=======
-                ],
-                'search' => [
-                    'engine' => 'elasticsearch',
->>>>>>> 5ece8afb
                     'connection' => 'blabla',
                 ],
                 'fields_groups' => [
@@ -686,13 +643,8 @@
             'main' => [
                 'engine' => 'legacy',
                 'connection' => 'default',
-<<<<<<< HEAD
-                'search' => array(
+                'search' => [
                     'engine' => 'legacy',
-=======
-                'search' => [
-                    'engine' => 'elasticsearch',
->>>>>>> 5ece8afb
                     'connection' => 'blabla',
                 ],
             ],
@@ -702,23 +654,13 @@
                 'search' => [
                     'engine' => 'solr',
                     'connection' => 'lalala',
-<<<<<<< HEAD
-                ),
-            ),
-        );
-        $expectedRepositories = array(
-            'main' => array(
-                'search' => array(
-                    'engine' => 'legacy',
-=======
                 ],
             ],
         ];
         $expectedRepositories = [
             'main' => [
                 'search' => [
-                    'engine' => 'elasticsearch',
->>>>>>> 5ece8afb
+                    'engine' => 'legacy',
                     'connection' => 'blabla',
                     'config' => [],
                 ],
