--- conflicted
+++ resolved
@@ -38,16 +38,7 @@
     /** @var InputDefinition; */
     private $inputDefinition;
 
-<<<<<<< HEAD
-    /** @var Command */
-    private $command;
-
     /** @var TestOutput */
-=======
-    /**
-     * @var TestOutput
-     */
->>>>>>> 06e30de4
     private $testOutput;
 
     public function setUp()
