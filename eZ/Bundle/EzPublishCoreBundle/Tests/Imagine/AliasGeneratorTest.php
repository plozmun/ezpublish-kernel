<?php

/**
 * File containing the AliasGeneratorTest class.
 *
 * @copyright Copyright (C) eZ Systems AS. All rights reserved.
 * @license For full copyright and license information view LICENSE file distributed with this source code.
 */
namespace eZ\Bundle\EzPublishCoreBundle\Tests\Imagine;

use eZ\Bundle\EzPublishCoreBundle\Imagine\AliasGenerator;
use eZ\Bundle\EzPublishCoreBundle\Imagine\Variation\ImagineAwareAliasGenerator;
use eZ\Bundle\EzPublishCoreBundle\Imagine\VariationPathGenerator;
use eZ\Publish\API\Repository\Values\Content\Field;
use eZ\Publish\Core\FieldType\Image\Value as ImageValue;
use eZ\Publish\Core\FieldType\TextLine\Value as TextLineValue;
use eZ\Publish\SPI\FieldType\Value as FieldTypeValue;
use eZ\Publish\Core\IO\IOServiceInterface;
use eZ\Publish\Core\Repository\Values\Content\VersionInfo;
use eZ\Publish\SPI\Variation\Values\ImageVariation;
use Imagine\Image\BoxInterface;
use Imagine\Image\ImageInterface;
use Imagine\Image\ImagineInterface;
use Liip\ImagineBundle\Binary\Loader\LoaderInterface;
use Liip\ImagineBundle\Exception\Binary\Loader\NotLoadableException;
use Liip\ImagineBundle\Exception\Imagine\Cache\Resolver\NotResolvableException;
use Liip\ImagineBundle\Imagine\Cache\Resolver\ResolverInterface;
use Liip\ImagineBundle\Imagine\Filter\FilterConfiguration;
use Liip\ImagineBundle\Imagine\Filter\FilterManager;
use PHPUnit\Framework\TestCase;
use Psr\Log\LoggerInterface;

class AliasGeneratorTest extends TestCase
{
    /**
     * @var \PHPUnit_Framework_MockObject_MockObject|\Liip\ImagineBundle\Binary\Loader\LoaderInterface
     */
    private $dataLoader;

    /**
     * @var \PHPUnit_Framework_MockObject_MockObject|\Liip\ImagineBundle\Imagine\Filter\FilterManager
     */
    private $filterManager;

    /**
     * @var \PHPUnit_Framework_MockObject_MockObject|\Liip\ImagineBundle\Imagine\Cache\Resolver\ResolverInterface
     */
    private $ioResolver;

    /**
     * @var \Liip\ImagineBundle\Imagine\Filter\FilterConfiguration
     */
    private $filterConfiguration;

    /**
     * @var \PHPUnit_Framework_MockObject_MockObject|\Psr\Log\LoggerInterface
     */
    private $logger;

    /**
     * @var \PHPUnit_Framework_MockObject_MockObject|\Imagine\Image\ImagineInterface
     */
    private $imagine;

    /**
     * @var \eZ\Bundle\EzPublishCoreBundle\Imagine\AliasGenerator
     */
    private $aliasGenerator;

    /**
     * @var \eZ\Publish\SPI\Variation\VariationHandler
     */
    private $decoratedAliasGenerator;

    /**
     * @var \PHPUnit_Framework_MockObject_MockObject|\Imagine\Image\BoxInterface
     */
    private $box;

    /**
     * @var \PHPUnit_Framework_MockObject_MockObject|\Imagine\Image\ImageInterface
     */
    private $image;

    /**
     * @var \PHPUnit_Framework_MockObject_MockObject|\eZ\Publish\Core\IO\IOServiceInterface
     */
    private $ioService;

    /**
     * @var \PHPUnit_Framework_MockObject_MockObject|\eZ\Bundle\EzPublishCoreBundle\Imagine\VariationPathGenerator
     */
    private $variationPathGenerator;

    protected function setUp()
    {
        parent::setUp();
        $this->dataLoader = $this->createMock(LoaderInterface::class);
        $this->filterManager = $this
            ->getMockBuilder(FilterManager::class)
            ->disableOriginalConstructor()
            ->getMock();
        $this->ioResolver = $this->createMock(ResolverInterface::class);
        $this->filterConfiguration = new FilterConfiguration();
        $this->logger = $this->createMock(LoggerInterface::class);
        $this->imagine = $this->createMock(ImagineInterface::class);
        $this->box = $this->createMock(BoxInterface::class);
        $this->image = $this->createMock(ImageInterface::class);
        $this->ioService = $this->createMock(IOServiceInterface::class);
        $this->variationPathGenerator = $this->createMock(VariationPathGenerator::class);
        $this->aliasGenerator = new AliasGenerator(
            $this->dataLoader,
            $this->filterManager,
            $this->ioResolver,
            $this->filterConfiguration,
            $this->logger
        );
        $this->decoratedAliasGenerator = new ImagineAwareAliasGenerator(
            $this->aliasGenerator,
            $this->variationPathGenerator,
            $this->ioService,
            $this->imagine
        );
    }

    /**
     * @dataProvider supportsValueProvider
     * @param \eZ\Publish\SPI\FieldType\Value $value
     * @param bool $isSupported
     */
    public function testSupportsValue($value, $isSupported)
    {
        $this->assertSame($isSupported, $this->aliasGenerator->supportsValue($value));
    }

    /**
     * Data provider for testSupportsValue.
     *
     * @see testSupportsValue
     *
     * @return array
     *
     * @throws \eZ\Publish\API\Repository\Exceptions\InvalidArgumentException
     */
    public function supportsValueProvider()
    {
        return [
            [$this->createMock(FieldTypeValue::class), false],
            [new TextLineValue(), false],
            [new ImageValue(), true],
            [$this->createMock(ImageValue::class), true],
        ];
    }

    /**
     * @expectedException \InvalidArgumentException
     */
    public function testGetVariationWrongValue()
    {
<<<<<<< HEAD
        $field = new Field(array('value' => $this->createMock('eZ\Publish\Core\FieldType\Value')));
=======
        $field = new Field(['value' => $this->getMock('eZ\Publish\Core\FieldType\Value')]);
>>>>>>> 0f2ea829
        $this->aliasGenerator->getVariation($field, new VersionInfo(), 'foo');
    }

    /**
     * Test obtaining Image Variation that hasn't been stored yet.
     *
     * @throws \eZ\Publish\Core\Base\Exceptions\InvalidArgumentType
     */
    public function testGetVariationNotStored()
    {
        $originalPath = 'foo/bar/image.jpg';
        $variationName = 'my_variation';
        $this->filterConfiguration->set($variationName, []);
        $imageId = '123-45';
        $imageWidth = 300;
        $imageHeight = 300;
        $expectedUrl = "http://localhost/foo/bar/image_$variationName.jpg";

        $this->ioResolver
            ->expects($this->once())
            ->method('isStored')
            ->with($originalPath, $variationName)
            ->will($this->returnValue(false));

        $this->logger
            ->expects($this->once())
            ->method('debug');

        $binary = $this->createMock('\Liip\ImagineBundle\Binary\BinaryInterface');
        $this->dataLoader
            ->expects($this->once())
            ->method('find')
            ->with($originalPath)
            ->will($this->returnValue($binary));
        $this->filterManager
            ->expects($this->once())
            ->method('applyFilter')
            ->with($binary, $variationName)
            ->will($this->returnValue($binary));
        $this->ioResolver
            ->expects($this->once())
            ->method('store')
            ->with($binary, $originalPath, $variationName);

        $this->assertImageVariationIsCorrect(
            $expectedUrl,
            $variationName,
            $imageId,
            $originalPath,
            $imageWidth,
            $imageHeight
        );
    }

    public function testGetVariationOriginal()
    {
        $originalPath = 'foo/bar/image.jpg';
        $variationName = 'original';
        $imageId = '123-45';
        $imageWidth = 300;
        $imageHeight = 300;
        // original images already contain proper width and height
        $imageValue = new ImageValue(
            [
                'id' => $originalPath,
                'imageId' => $imageId,
                'width' => $imageWidth,
                'height' => $imageHeight,
            ]
        );
        $field = new Field(['value' => $imageValue]);
        $expectedUrl = 'http://localhost/foo/bar/image.jpg';

        $this->ioResolver
            ->expects($this->never())
            ->method('isStored')
            ->with($originalPath, $variationName)
            ->will($this->returnValue(false));

        $this->logger
            ->expects($this->once())
            ->method('debug');

        $this->ioResolver
            ->expects($this->once())
            ->method('resolve')
            ->with($originalPath, $variationName)
            ->will($this->returnValue($expectedUrl));

        $expected = new ImageVariation(
            [
                'name' => $variationName,
                'fileName' => 'image.jpg',
                'dirPath' => 'http://localhost/foo/bar',
                'uri' => $expectedUrl,
                'imageId' => $imageId,
                'height' => $imageHeight,
                'width' => $imageWidth,
            ]
        );
        $this->assertEquals($expected, $this->decoratedAliasGenerator->getVariation($field, new VersionInfo(), $variationName));
    }

    /**
     * Test obtaining Image Variation that hasn't been stored yet and has multiple references.
     *
     * @throws \eZ\Publish\Core\Base\Exceptions\InvalidArgumentType
     */
    public function testGetVariationNotStoredHavingReferences()
    {
        $originalPath = 'foo/bar/image.jpg';
        $variationName = 'my_variation';
        $reference1 = 'reference1';
        $reference2 = 'reference2';
        $configVariation = ['reference' => $reference1];
        $configReference1 = ['reference' => $reference2];
        $configReference2 = [];
        $this->filterConfiguration->set($variationName, $configVariation);
        $this->filterConfiguration->set($reference1, $configReference1);
        $this->filterConfiguration->set($reference2, $configReference2);
        $imageId = '123-45';
        $imageWidth = 300;
        $imageHeight = 300;
        $expectedUrl = "http://localhost/foo/bar/image_$variationName.jpg";

        $this->ioResolver
            ->expects($this->once())
            ->method('isStored')
            ->with($originalPath, $variationName)
            ->will($this->returnValue(false));

        $this->logger
            ->expects($this->once())
            ->method('debug');

        $binary = $this->createMock('\Liip\ImagineBundle\Binary\BinaryInterface');
        $this->dataLoader
            ->expects($this->once())
            ->method('find')
            ->with($originalPath)
            ->will($this->returnValue($binary));

        // Filter manager is supposed to be called 3 times to generate references, and then passed variation.
        $this->filterManager
            ->expects($this->at(0))
            ->method('applyFilter')
            ->with($binary, $reference2)
            ->will($this->returnValue($binary));
        $this->filterManager
            ->expects($this->at(1))
            ->method('applyFilter')
            ->with($binary, $reference1)
            ->will($this->returnValue($binary));
        $this->filterManager
            ->expects($this->at(2))
            ->method('applyFilter')
            ->with($binary, $variationName)
            ->will($this->returnValue($binary));

        $this->ioResolver
            ->expects($this->once())
            ->method('store')
            ->with($binary, $originalPath, $variationName);

        $this->assertImageVariationIsCorrect(
            $expectedUrl,
            $variationName,
            $imageId,
            $originalPath,
            $imageWidth,
            $imageHeight
        );
    }

    /**
     * Test obtaining Image Variation that has been stored already.
     *
     * @throws \eZ\Publish\Core\Base\Exceptions\InvalidArgumentType
     */
    public function testGetVariationAlreadyStored()
    {
        $originalPath = 'foo/bar/image.jpg';
        $variationName = 'my_variation';
        $imageId = '123-45';
        $imageWidth = 300;
        $imageHeight = 300;
        $expectedUrl = "http://localhost/foo/bar/image_$variationName.jpg";

        $this->ioResolver
            ->expects($this->once())
            ->method('isStored')
            ->with($originalPath, $variationName)
            ->will($this->returnValue(true));

        $this->logger
            ->expects($this->once())
            ->method('debug');

        $this->dataLoader
            ->expects($this->never())
            ->method('find');
        $this->filterManager
            ->expects($this->never())
            ->method('applyFilter');
        $this->ioResolver
            ->expects($this->never())
            ->method('store');

        $this->assertImageVariationIsCorrect(
            $expectedUrl,
            $variationName,
            $imageId,
            $originalPath,
            $imageWidth,
            $imageHeight
        );
    }

    /**
     * @expectedException \eZ\Publish\Core\MVC\Exception\SourceImageNotFoundException
     */
    public function testGetVariationOriginalNotFound()
    {
        $this->dataLoader
            ->expects($this->once())
            ->method('find')
            ->will($this->throwException(new NotLoadableException()));

        $field = new Field(['value' => new ImageValue()]);
        $this->aliasGenerator->getVariation($field, new VersionInfo(), 'foo');
    }

    /**
     * @expectedException \eZ\Publish\API\Repository\Exceptions\InvalidVariationException
     */
    public function testGetVariationInvalidVariation()
    {
        $originalPath = 'foo/bar/image.jpg';
        $variationName = 'my_variation';
        $imageId = '123-45';
        $imageValue = new ImageValue(['id' => $originalPath, 'imageId' => $imageId]);
        $field = new Field(['value' => $imageValue]);

        $this->ioResolver
            ->expects($this->once())
            ->method('isStored')
            ->with($originalPath, $variationName)
            ->will($this->returnValue(true));

        $this->logger
            ->expects($this->once())
            ->method('debug');

        $this->dataLoader
            ->expects($this->never())
            ->method('find');
        $this->filterManager
            ->expects($this->never())
            ->method('applyFilter');
        $this->ioResolver
            ->expects($this->never())
            ->method('store');

        $this->ioResolver
            ->expects($this->once())
            ->method('resolve')
            ->with($originalPath, $variationName)
            ->will($this->throwException(new NotResolvableException()));

        $this->aliasGenerator->getVariation($field, new VersionInfo(), $variationName);
    }

    /**
     * Prepare required Imagine-related mocks and assert that the Image Variation is as expected.
     *
     * @param string $expectedUrl
     * @param string $variationName
     * @param string $imageId
     * @param string $originalPath
     * @param int $imageWidth
     * @param int $imageHeight
     *
     * @throws \eZ\Publish\Core\Base\Exceptions\InvalidArgumentType
     */
    protected function assertImageVariationIsCorrect(
        $expectedUrl,
        $variationName,
        $imageId,
        $originalPath,
        $imageWidth,
        $imageHeight
    ) {
        $imageValue = new ImageValue(['id' => $originalPath, 'imageId' => $imageId]);
        $field = new Field(['value' => $imageValue]);

        $binaryFile = new \eZ\Publish\Core\IO\Values\BinaryFile(
            [
                'uri' => "_aliases/{$variationName}/foo/bar/image.jpg",
            ]
        );

        $this->ioResolver
            ->expects($this->once())
            ->method('resolve')
            ->with($originalPath, $variationName)
            ->will($this->returnValue($expectedUrl));

        $this->variationPathGenerator
            ->expects($this->once())
            ->method('getVariationPath')
            ->with($originalPath, $variationName)
            ->willReturn($binaryFile->uri);

        $this->ioService
            ->expects($this->once())
            ->method('loadBinaryFile')
            ->withAnyParameters()
            ->willReturn($binaryFile);

        $this->ioService
            ->expects($this->once())
            ->method('getFileContents')
            ->with($binaryFile)
            ->willReturn('file contents mock');

        $this->imagine
            ->expects($this->once())
            ->method('load')
            ->with('file contents mock')
            ->will($this->returnValue($this->image));
        $this->image
            ->expects($this->once())
            ->method('getSize')
            ->will($this->returnValue($this->box));

        $this->box
            ->expects($this->once())
            ->method('getWidth')
            ->will($this->returnValue($imageWidth));
        $this->box
            ->expects($this->once())
            ->method('getHeight')
            ->will($this->returnValue($imageHeight));

        $expected = new ImageVariation(
            [
                'name' => $variationName,
                'fileName' => "image_$variationName.jpg",
                'dirPath' => 'http://localhost/foo/bar',
                'uri' => $expectedUrl,
                'imageId' => $imageId,
                'height' => $imageHeight,
                'width' => $imageWidth,
            ]
        );
        $this->assertEquals(
            $expected,
            $this->decoratedAliasGenerator->getVariation($field, new VersionInfo(), $variationName)
        );
    }
}<|MERGE_RESOLUTION|>--- conflicted
+++ resolved
@@ -157,11 +157,7 @@
      */
     public function testGetVariationWrongValue()
     {
-<<<<<<< HEAD
-        $field = new Field(array('value' => $this->createMock('eZ\Publish\Core\FieldType\Value')));
-=======
-        $field = new Field(['value' => $this->getMock('eZ\Publish\Core\FieldType\Value')]);
->>>>>>> 0f2ea829
+        $field = new Field(['value' => $this->createMock('eZ\Publish\Core\FieldType\Value')]);
         $this->aliasGenerator->getVariation($field, new VersionInfo(), 'foo');
     }
 
