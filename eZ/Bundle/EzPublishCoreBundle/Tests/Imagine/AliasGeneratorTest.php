--- conflicted
+++ resolved
@@ -98,29 +98,19 @@
     protected function setUp()
     {
         parent::setUp();
-<<<<<<< HEAD
-        $this->dataLoader = $this->createMock('\Liip\ImagineBundle\Binary\Loader\LoaderInterface');
-=======
         $this->dataLoader = $this->createMock(LoaderInterface::class);
->>>>>>> 1fb9e92e
         $this->filterManager = $this
             ->getMockBuilder(FilterManager::class)
             ->disableOriginalConstructor()
             ->getMock();
-<<<<<<< HEAD
-        $this->ioResolver = $this->createMock('\Liip\ImagineBundle\Imagine\Cache\Resolver\ResolverInterface');
-        $this->filterConfiguration = new FilterConfiguration();
-        $this->logger = $this->createMock('\Psr\Log\LoggerInterface');
-=======
         $this->ioResolver = $this->createMock(ResolverInterface::class);
         $this->filterConfiguration = new FilterConfiguration();
+        $this->logger = $this->createMock(LoggerInterface::class);
         $this->imagine = $this->createMock(ImagineInterface::class);
-        $this->logger = $this->createMock(LoggerInterface::class);
         $this->box = $this->createMock(BoxInterface::class);
         $this->image = $this->createMock(ImageInterface::class);
         $this->ioService = $this->createMock(IOServiceInterface::class);
         $this->variationPathGenerator = $this->createMock(VariationPathGenerator::class);
->>>>>>> 1fb9e92e
         $this->aliasGenerator = new AliasGenerator(
             $this->dataLoader,
             $this->filterManager,
@@ -157,21 +147,12 @@
      */
     public function supportsValueProvider()
     {
-<<<<<<< HEAD
-        return array(
-            array($this->createMock('\eZ\Publish\Core\FieldType\Value'), false),
-            array(new TextLineValue(), false),
-            array(new ImageValue(), true),
-            array($this->createMock('\eZ\Publish\Core\FieldType\Image\Value'), true),
-        );
-=======
         return [
             [$this->createMock(FieldTypeValue::class), false],
             [new TextLineValue(), false],
             [new ImageValue(), true],
             [$this->createMock(ImageValue::class), true],
         ];
->>>>>>> 1fb9e92e
     }
 
     /**
