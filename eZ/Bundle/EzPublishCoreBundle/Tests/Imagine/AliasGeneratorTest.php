<?php

/**
 * File containing the AliasGeneratorTest class.
 *
 * @copyright Copyright (C) eZ Systems AS. All rights reserved.
 * @license For full copyright and license information view LICENSE file distributed with this source code.
 */
namespace eZ\Bundle\EzPublishCoreBundle\Tests\Imagine;

use eZ\Bundle\EzPublishCoreBundle\Imagine\AliasGenerator;
use eZ\Bundle\EzPublishCoreBundle\Imagine\Variation\ImagineAwareAliasGenerator;
use eZ\Bundle\EzPublishCoreBundle\Imagine\VariationPathGenerator;
use eZ\Publish\API\Repository\Values\Content\Field;
<<<<<<< HEAD
use eZ\Publish\Core\FieldType\Value as FieldTypeValue;
=======
use eZ\Publish\Core\Base\Tests\PHPUnit5CompatTrait;
>>>>>>> 229f45cf
use eZ\Publish\Core\FieldType\Image\Value as ImageValue;
use eZ\Publish\Core\FieldType\TextLine\Value as TextLineValue;
use eZ\Publish\SPI\FieldType\Value as FieldTypeValue;
use eZ\Publish\Core\IO\IOServiceInterface;
use eZ\Publish\Core\Repository\Values\Content\VersionInfo;
use eZ\Publish\SPI\Variation\Values\ImageVariation;
<<<<<<< HEAD
use Liip\ImagineBundle\Binary\BinaryInterface;
=======
use Imagine\Image\BoxInterface;
use Imagine\Image\ImageInterface;
use Imagine\Image\ImagineInterface;
use Liip\ImagineBundle\Binary\Loader\LoaderInterface;
>>>>>>> 229f45cf
use Liip\ImagineBundle\Exception\Binary\Loader\NotLoadableException;
use Liip\ImagineBundle\Binary\Loader\LoaderInterface;
use Liip\ImagineBundle\Exception\Imagine\Cache\Resolver\NotResolvableException;
use Liip\ImagineBundle\Imagine\Cache\Resolver\ResolverInterface;
use Liip\ImagineBundle\Imagine\Filter\FilterConfiguration;
use Liip\ImagineBundle\Imagine\Filter\FilterManager;
use PHPUnit\Framework\TestCase;
use Psr\Log\LoggerInterface;

class AliasGeneratorTest extends TestCase
{
    use PHPUnit5CompatTrait;

    /**
<<<<<<< HEAD
     * @var \PHPUnit\Framework\MockObject\MockObject
=======
     * @var \PHPUnit_Framework_MockObject_MockObject|\Liip\ImagineBundle\Binary\Loader\LoaderInterface
>>>>>>> 229f45cf
     */
    private $dataLoader;

    /**
<<<<<<< HEAD
     * @var \PHPUnit\Framework\MockObject\MockObject
=======
     * @var \PHPUnit_Framework_MockObject_MockObject|\Liip\ImagineBundle\Imagine\Filter\FilterManager
>>>>>>> 229f45cf
     */
    private $filterManager;

    /**
<<<<<<< HEAD
     * @var \PHPUnit\Framework\MockObject\MockObject
=======
     * @var \PHPUnit_Framework_MockObject_MockObject|\Liip\ImagineBundle\Imagine\Cache\Resolver\ResolverInterface
>>>>>>> 229f45cf
     */
    private $ioResolver;

    /**
     * @var \Liip\ImagineBundle\Imagine\Filter\FilterConfiguration
     */
    private $filterConfiguration;

    /**
<<<<<<< HEAD
     * @var \PHPUnit\Framework\MockObject\MockObject
=======
     * @var \PHPUnit_Framework_MockObject_MockObject|\Psr\Log\LoggerInterface
>>>>>>> 229f45cf
     */
    private $logger;

    /**
     * @var \PHPUnit_Framework_MockObject_MockObject|\Imagine\Image\ImagineInterface
     */
    private $imagine;

    /**
     * @var \eZ\Bundle\EzPublishCoreBundle\Imagine\AliasGenerator
     */
    private $aliasGenerator;

    /**
     * @var \eZ\Publish\SPI\Variation\VariationHandler
     */
    private $decoratedAliasGenerator;

    /**
     * @var \PHPUnit_Framework_MockObject_MockObject|\Imagine\Image\BoxInterface
     */
    private $box;

    /**
     * @var \PHPUnit_Framework_MockObject_MockObject|\Imagine\Image\ImageInterface
     */
    private $image;

    /**
     * @var \PHPUnit_Framework_MockObject_MockObject|\eZ\Publish\Core\IO\IOServiceInterface
     */
    private $ioService;

    /**
     * @var \PHPUnit_Framework_MockObject_MockObject|\eZ\Bundle\EzPublishCoreBundle\Imagine\VariationPathGenerator
     */
    private $variationPathGenerator;

    protected function setUp()
    {
        parent::setUp();
        $this->dataLoader = $this->createMock(LoaderInterface::class);
<<<<<<< HEAD
        $this->filterManager = $this->createMock(FilterManager::class);
        $this->ioResolver = $this->createMock(ResolverInterface::class);
        $this->filterConfiguration = new FilterConfiguration();
        $this->logger = $this->createMock(LoggerInterface::class);
=======
        $this->filterManager = $this
            ->getMockBuilder(FilterManager::class)
            ->disableOriginalConstructor()
            ->getMock();
        $this->ioResolver = $this->createMock(ResolverInterface::class);
        $this->filterConfiguration = new FilterConfiguration();
        $this->logger = $this->createMock(LoggerInterface::class);
        $this->imagine = $this->createMock(ImagineInterface::class);
        $this->box = $this->createMock(BoxInterface::class);
        $this->image = $this->createMock(ImageInterface::class);
        $this->ioService = $this->createMock(IOServiceInterface::class);
        $this->variationPathGenerator = $this->createMock(VariationPathGenerator::class);
>>>>>>> 229f45cf
        $this->aliasGenerator = new AliasGenerator(
            $this->dataLoader,
            $this->filterManager,
            $this->ioResolver,
            $this->filterConfiguration,
            $this->logger
        );
        $this->decoratedAliasGenerator = new ImagineAwareAliasGenerator(
            $this->aliasGenerator,
            $this->variationPathGenerator,
            $this->ioService,
            $this->imagine
        );
    }

    /**
     * @dataProvider supportsValueProvider
     * @param \eZ\Publish\SPI\FieldType\Value $value
     * @param bool $isSupported
     */
    public function testSupportsValue($value, $isSupported)
    {
        $this->assertSame($isSupported, $this->aliasGenerator->supportsValue($value));
    }

    /**
     * Data provider for testSupportsValue.
     *
     * @see testSupportsValue
     *
     * @return array
     *
     * @throws \eZ\Publish\API\Repository\Exceptions\InvalidArgumentException
     */
    public function supportsValueProvider()
    {
<<<<<<< HEAD
        return array(
            array($this->createMock(FieldTypeValue::class), false),
            array(new TextLineValue(), false),
            array(new ImageValue(), true),
            array($this->createMock(ImageValue::class), true),
        );
=======
        return [
            [$this->createMock(FieldTypeValue::class), false],
            [new TextLineValue(), false],
            [new ImageValue(), true],
            [$this->createMock(ImageValue::class), true],
        ];
>>>>>>> 229f45cf
    }

    /**
     * @expectedException \InvalidArgumentException
     */
    public function testGetVariationWrongValue()
    {
        $field = new Field(array('value' => $this->createMock(FieldTypeValue::class)));
        $this->aliasGenerator->getVariation($field, new VersionInfo(), 'foo');
    }

    /**
     * Test obtaining Image Variation that hasn't been stored yet.
     *
     * @throws \eZ\Publish\Core\Base\Exceptions\InvalidArgumentType
     */
    public function testGetVariationNotStored()
    {
        $originalPath = 'foo/bar/image.jpg';
        $variationName = 'my_variation';
        $this->filterConfiguration->set($variationName, array());
        $imageId = '123-45';
        $imageWidth = 300;
        $imageHeight = 300;
        $expectedUrl = "http://localhost/foo/bar/image_$variationName.jpg";

        $this->ioResolver
            ->expects($this->once())
            ->method('isStored')
            ->with($originalPath, $variationName)
            ->will($this->returnValue(false));

        $this->logger
            ->expects($this->once())
            ->method('debug');

        $binary = $this->createMock(BinaryInterface::class);
        $this->dataLoader
            ->expects($this->once())
            ->method('find')
            ->with($originalPath)
            ->will($this->returnValue($binary));
        $this->filterManager
            ->expects($this->once())
            ->method('applyFilter')
            ->with($binary, $variationName)
            ->will($this->returnValue($binary));
        $this->ioResolver
            ->expects($this->once())
            ->method('store')
            ->with($binary, $originalPath, $variationName);

        $this->assertImageVariationIsCorrect(
            $expectedUrl,
            $variationName,
            $imageId,
            $originalPath,
            $imageWidth,
            $imageHeight
        );
    }

    public function testGetVariationOriginal()
    {
        $originalPath = 'foo/bar/image.jpg';
        $variationName = 'original';
        $imageId = '123-45';
        $imageWidth = 300;
        $imageHeight = 300;
        // original images already contain proper width and height
        $imageValue = new ImageValue(
            [
                'id' => $originalPath,
                'imageId' => $imageId,
                'width' => $imageWidth,
                'height' => $imageHeight,
            ]
        );
        $field = new Field(['value' => $imageValue]);
        $expectedUrl = 'http://localhost/foo/bar/image.jpg';

        $this->ioResolver
            ->expects($this->never())
            ->method('isStored')
            ->with($originalPath, $variationName)
            ->will($this->returnValue(false));

        $this->logger
            ->expects($this->once())
            ->method('debug');

        $this->ioResolver
            ->expects($this->once())
            ->method('resolve')
            ->with($originalPath, $variationName)
            ->will($this->returnValue($expectedUrl));

        $expected = new ImageVariation(
            array(
                'name' => $variationName,
                'fileName' => 'image.jpg',
                'dirPath' => 'http://localhost/foo/bar',
                'uri' => $expectedUrl,
                'imageId' => $imageId,
                'height' => $imageHeight,
                'width' => $imageWidth,
            )
        );
        $this->assertEquals($expected, $this->decoratedAliasGenerator->getVariation($field, new VersionInfo(), $variationName));
    }

    /**
     * Test obtaining Image Variation that hasn't been stored yet and has multiple references.
     *
     * @throws \eZ\Publish\Core\Base\Exceptions\InvalidArgumentType
     */
    public function testGetVariationNotStoredHavingReferences()
    {
        $originalPath = 'foo/bar/image.jpg';
        $variationName = 'my_variation';
        $reference1 = 'reference1';
        $reference2 = 'reference2';
        $configVariation = array('reference' => $reference1);
        $configReference1 = array('reference' => $reference2);
        $configReference2 = array();
        $this->filterConfiguration->set($variationName, $configVariation);
        $this->filterConfiguration->set($reference1, $configReference1);
        $this->filterConfiguration->set($reference2, $configReference2);
        $imageId = '123-45';
        $imageWidth = 300;
        $imageHeight = 300;
        $expectedUrl = "http://localhost/foo/bar/image_$variationName.jpg";

        $this->ioResolver
            ->expects($this->once())
            ->method('isStored')
            ->with($originalPath, $variationName)
            ->will($this->returnValue(false));

        $this->logger
            ->expects($this->once())
            ->method('debug');

        $binary = $this->createMock(BinaryInterface::class);
        $this->dataLoader
            ->expects($this->once())
            ->method('find')
            ->with($originalPath)
            ->will($this->returnValue($binary));

        // Filter manager is supposed to be called 3 times to generate references, and then passed variation.
        $this->filterManager
            ->expects($this->at(0))
            ->method('applyFilter')
            ->with($binary, $reference2)
            ->will($this->returnValue($binary));
        $this->filterManager
            ->expects($this->at(1))
            ->method('applyFilter')
            ->with($binary, $reference1)
            ->will($this->returnValue($binary));
        $this->filterManager
            ->expects($this->at(2))
            ->method('applyFilter')
            ->with($binary, $variationName)
            ->will($this->returnValue($binary));

        $this->ioResolver
            ->expects($this->once())
            ->method('store')
            ->with($binary, $originalPath, $variationName);

        $this->assertImageVariationIsCorrect(
            $expectedUrl,
            $variationName,
            $imageId,
            $originalPath,
            $imageWidth,
            $imageHeight
        );
    }

    /**
     * Test obtaining Image Variation that has been stored already.
     *
     * @throws \eZ\Publish\Core\Base\Exceptions\InvalidArgumentType
     */
    public function testGetVariationAlreadyStored()
    {
        $originalPath = 'foo/bar/image.jpg';
        $variationName = 'my_variation';
        $imageId = '123-45';
        $imageWidth = 300;
        $imageHeight = 300;
        $expectedUrl = "http://localhost/foo/bar/image_$variationName.jpg";

        $this->ioResolver
            ->expects($this->once())
            ->method('isStored')
            ->with($originalPath, $variationName)
            ->will($this->returnValue(true));

        $this->logger
            ->expects($this->once())
            ->method('debug');

        $this->dataLoader
            ->expects($this->never())
            ->method('find');
        $this->filterManager
            ->expects($this->never())
            ->method('applyFilter');
        $this->ioResolver
            ->expects($this->never())
            ->method('store');

        $this->assertImageVariationIsCorrect(
            $expectedUrl,
            $variationName,
            $imageId,
            $originalPath,
            $imageWidth,
            $imageHeight
        );
    }

    /**
     * @expectedException \eZ\Publish\Core\MVC\Exception\SourceImageNotFoundException
     */
    public function testGetVariationOriginalNotFound()
    {
        $this->dataLoader
            ->expects($this->once())
            ->method('find')
            ->will($this->throwException(new NotLoadableException()));

        $field = new Field(array('value' => new ImageValue()));
        $this->aliasGenerator->getVariation($field, new VersionInfo(), 'foo');
    }

    /**
     * @expectedException \eZ\Publish\API\Repository\Exceptions\InvalidVariationException
     */
    public function testGetVariationInvalidVariation()
    {
        $originalPath = 'foo/bar/image.jpg';
        $variationName = 'my_variation';
        $imageId = '123-45';
        $imageValue = new ImageValue(array('id' => $originalPath, 'imageId' => $imageId));
        $field = new Field(array('value' => $imageValue));

        $this->ioResolver
            ->expects($this->once())
            ->method('isStored')
            ->with($originalPath, $variationName)
            ->will($this->returnValue(true));

        $this->logger
            ->expects($this->once())
            ->method('debug');

        $this->dataLoader
            ->expects($this->never())
            ->method('find');
        $this->filterManager
            ->expects($this->never())
            ->method('applyFilter');
        $this->ioResolver
            ->expects($this->never())
            ->method('store');

        $this->ioResolver
            ->expects($this->once())
            ->method('resolve')
            ->with($originalPath, $variationName)
            ->will($this->throwException(new NotResolvableException()));

        $this->aliasGenerator->getVariation($field, new VersionInfo(), $variationName);
    }

    /**
     * Prepare required Imagine-related mocks and assert that the Image Variation is as expected.
     *
     * @param string $expectedUrl
     * @param string $variationName
     * @param string $imageId
     * @param string $originalPath
     * @param int $imageWidth
     * @param int $imageHeight
     *
     * @throws \eZ\Publish\Core\Base\Exceptions\InvalidArgumentType
     */
    protected function assertImageVariationIsCorrect(
        $expectedUrl,
        $variationName,
        $imageId,
        $originalPath,
        $imageWidth,
        $imageHeight
    ) {
        $imageValue = new ImageValue(['id' => $originalPath, 'imageId' => $imageId]);
        $field = new Field(['value' => $imageValue]);

        $binaryFile = new \eZ\Publish\Core\IO\Values\BinaryFile(
            [
                'uri' => "_aliases/{$variationName}/foo/bar/image.jpg",
            ]
        );

        $this->ioResolver
            ->expects($this->once())
            ->method('resolve')
            ->with($originalPath, $variationName)
            ->will($this->returnValue($expectedUrl));

        $this->variationPathGenerator
            ->expects($this->once())
            ->method('getVariationPath')
            ->with($originalPath, $variationName)
            ->willReturn($binaryFile->uri);

        $this->ioService
            ->expects($this->once())
            ->method('loadBinaryFile')
            ->withAnyParameters()
            ->willReturn($binaryFile);

        $this->ioService
            ->expects($this->once())
            ->method('getFileContents')
            ->with($binaryFile)
            ->willReturn('file contents mock');

        $this->imagine
            ->expects($this->once())
            ->method('load')
            ->with('file contents mock')
            ->will($this->returnValue($this->image));
        $this->image
            ->expects($this->once())
            ->method('getSize')
            ->will($this->returnValue($this->box));

        $this->box
            ->expects($this->once())
            ->method('getWidth')
            ->will($this->returnValue($imageWidth));
        $this->box
            ->expects($this->once())
            ->method('getHeight')
            ->will($this->returnValue($imageHeight));

        $expected = new ImageVariation(
            [
                'name' => $variationName,
                'fileName' => "image_$variationName.jpg",
                'dirPath' => 'http://localhost/foo/bar',
                'uri' => $expectedUrl,
                'imageId' => $imageId,
                'height' => $imageHeight,
                'width' => $imageWidth,
            ]
        );
        $this->assertEquals(
            $expected,
            $this->decoratedAliasGenerator->getVariation($field, new VersionInfo(), $variationName)
        );
    }
}<|MERGE_RESOLUTION|>--- conflicted
+++ resolved
@@ -12,27 +12,18 @@
 use eZ\Bundle\EzPublishCoreBundle\Imagine\Variation\ImagineAwareAliasGenerator;
 use eZ\Bundle\EzPublishCoreBundle\Imagine\VariationPathGenerator;
 use eZ\Publish\API\Repository\Values\Content\Field;
-<<<<<<< HEAD
-use eZ\Publish\Core\FieldType\Value as FieldTypeValue;
-=======
-use eZ\Publish\Core\Base\Tests\PHPUnit5CompatTrait;
->>>>>>> 229f45cf
 use eZ\Publish\Core\FieldType\Image\Value as ImageValue;
 use eZ\Publish\Core\FieldType\TextLine\Value as TextLineValue;
 use eZ\Publish\SPI\FieldType\Value as FieldTypeValue;
 use eZ\Publish\Core\IO\IOServiceInterface;
 use eZ\Publish\Core\Repository\Values\Content\VersionInfo;
 use eZ\Publish\SPI\Variation\Values\ImageVariation;
-<<<<<<< HEAD
-use Liip\ImagineBundle\Binary\BinaryInterface;
-=======
 use Imagine\Image\BoxInterface;
 use Imagine\Image\ImageInterface;
 use Imagine\Image\ImagineInterface;
 use Liip\ImagineBundle\Binary\Loader\LoaderInterface;
->>>>>>> 229f45cf
+use Liip\ImagineBundle\Binary\BinaryInterface;
 use Liip\ImagineBundle\Exception\Binary\Loader\NotLoadableException;
-use Liip\ImagineBundle\Binary\Loader\LoaderInterface;
 use Liip\ImagineBundle\Exception\Imagine\Cache\Resolver\NotResolvableException;
 use Liip\ImagineBundle\Imagine\Cache\Resolver\ResolverInterface;
 use Liip\ImagineBundle\Imagine\Filter\FilterConfiguration;
@@ -42,32 +33,18 @@
 
 class AliasGeneratorTest extends TestCase
 {
-    use PHPUnit5CompatTrait;
-
-    /**
-<<<<<<< HEAD
-     * @var \PHPUnit\Framework\MockObject\MockObject
-=======
-     * @var \PHPUnit_Framework_MockObject_MockObject|\Liip\ImagineBundle\Binary\Loader\LoaderInterface
->>>>>>> 229f45cf
+    /**
+     * @var \PHPUnit\Framework\MockObject\MockObject|\Liip\ImagineBundle\Binary\Loader\LoaderInterface
      */
     private $dataLoader;
 
     /**
-<<<<<<< HEAD
-     * @var \PHPUnit\Framework\MockObject\MockObject
-=======
-     * @var \PHPUnit_Framework_MockObject_MockObject|\Liip\ImagineBundle\Imagine\Filter\FilterManager
->>>>>>> 229f45cf
+     * @var \PHPUnit\Framework\MockObject\MockObject|\Liip\ImagineBundle\Imagine\Filter\FilterManager
      */
     private $filterManager;
 
     /**
-<<<<<<< HEAD
-     * @var \PHPUnit\Framework\MockObject\MockObject
-=======
-     * @var \PHPUnit_Framework_MockObject_MockObject|\Liip\ImagineBundle\Imagine\Cache\Resolver\ResolverInterface
->>>>>>> 229f45cf
+     * @var \PHPUnit\Framework\MockObject\MockObject|\Liip\ImagineBundle\Imagine\Cache\Resolver\ResolverInterface
      */
     private $ioResolver;
 
@@ -77,16 +54,12 @@
     private $filterConfiguration;
 
     /**
-<<<<<<< HEAD
-     * @var \PHPUnit\Framework\MockObject\MockObject
-=======
-     * @var \PHPUnit_Framework_MockObject_MockObject|\Psr\Log\LoggerInterface
->>>>>>> 229f45cf
+     * @var \PHPUnit\Framework\MockObject\MockObject|\Psr\Log\LoggerInterface
      */
     private $logger;
 
     /**
-     * @var \PHPUnit_Framework_MockObject_MockObject|\Imagine\Image\ImagineInterface
+     * @var \PHPUnit\Framework\MockObject\MockObject|\Imagine\Image\ImagineInterface
      */
     private $imagine;
 
@@ -101,22 +74,22 @@
     private $decoratedAliasGenerator;
 
     /**
-     * @var \PHPUnit_Framework_MockObject_MockObject|\Imagine\Image\BoxInterface
+     * @var \PHPUnit\Framework\MockObject\MockObject|\Imagine\Image\BoxInterface
      */
     private $box;
 
     /**
-     * @var \PHPUnit_Framework_MockObject_MockObject|\Imagine\Image\ImageInterface
+     * @var \PHPUnit\Framework\MockObject\MockObject|\Imagine\Image\ImageInterface
      */
     private $image;
 
     /**
-     * @var \PHPUnit_Framework_MockObject_MockObject|\eZ\Publish\Core\IO\IOServiceInterface
+     * @var \PHPUnit\Framework\MockObject\MockObject|\eZ\Publish\Core\IO\IOServiceInterface
      */
     private $ioService;
 
     /**
-     * @var \PHPUnit_Framework_MockObject_MockObject|\eZ\Bundle\EzPublishCoreBundle\Imagine\VariationPathGenerator
+     * @var \PHPUnit\Framework\MockObject\MockObject|\eZ\Bundle\EzPublishCoreBundle\Imagine\VariationPathGenerator
      */
     private $variationPathGenerator;
 
@@ -124,12 +97,6 @@
     {
         parent::setUp();
         $this->dataLoader = $this->createMock(LoaderInterface::class);
-<<<<<<< HEAD
-        $this->filterManager = $this->createMock(FilterManager::class);
-        $this->ioResolver = $this->createMock(ResolverInterface::class);
-        $this->filterConfiguration = new FilterConfiguration();
-        $this->logger = $this->createMock(LoggerInterface::class);
-=======
         $this->filterManager = $this
             ->getMockBuilder(FilterManager::class)
             ->disableOriginalConstructor()
@@ -142,7 +109,6 @@
         $this->image = $this->createMock(ImageInterface::class);
         $this->ioService = $this->createMock(IOServiceInterface::class);
         $this->variationPathGenerator = $this->createMock(VariationPathGenerator::class);
->>>>>>> 229f45cf
         $this->aliasGenerator = new AliasGenerator(
             $this->dataLoader,
             $this->filterManager,
@@ -179,21 +145,12 @@
      */
     public function supportsValueProvider()
     {
-<<<<<<< HEAD
-        return array(
-            array($this->createMock(FieldTypeValue::class), false),
-            array(new TextLineValue(), false),
-            array(new ImageValue(), true),
-            array($this->createMock(ImageValue::class), true),
-        );
-=======
         return [
             [$this->createMock(FieldTypeValue::class), false],
             [new TextLineValue(), false],
             [new ImageValue(), true],
             [$this->createMock(ImageValue::class), true],
         ];
->>>>>>> 229f45cf
     }
 
     /**
