--- conflicted
+++ resolved
@@ -39,13 +39,8 @@
 
     public function testLoadDefaultColor()
     {
-<<<<<<< HEAD
         $image = $this->createMock(ImageInterface::class);
-        $options = array(10, 10);
-=======
-        $image = $this->createMock('\Imagine\Image\ImageInterface');
         $options = [10, 10];
->>>>>>> d1cf9be5
 
         $palette = $this->createMock(PaletteInterface::class);
         $image
@@ -91,13 +86,8 @@
      */
     public function testLoad($thickX, $thickY, $color)
     {
-<<<<<<< HEAD
         $image = $this->createMock(ImageInterface::class);
-        $options = array($thickX, $thickY, $color);
-=======
-        $image = $this->createMock('\Imagine\Image\ImageInterface');
         $options = [$thickX, $thickY, $color];
->>>>>>> d1cf9be5
 
         $palette = $this->createMock(PaletteInterface::class);
         $image
