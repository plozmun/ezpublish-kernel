<?php

/**
 * File containing the ScaleHeightDownOnlyFilterLoaderTest class.
 *
 * @copyright Copyright (C) eZ Systems AS. All rights reserved.
 * @license For full copyright and license information view LICENSE file distributed with this source code.
 */
namespace eZ\Bundle\EzPublishCoreBundle\Tests\Imagine\Filter\Loader;

use eZ\Bundle\EzPublishCoreBundle\Imagine\Filter\Loader\ScaleHeightDownOnlyFilterLoader;
use Liip\ImagineBundle\Imagine\Filter\Loader\LoaderInterface;
use Imagine\Image\ImageInterface;
use PHPUnit\Framework\TestCase;

class ScaleHeightDownOnlyFilterLoaderTest extends TestCase
{
    /**
     * @var \PHPUnit\Framework\MockObject\MockObject
     */
    private $innerLoader;

    /**
     * @var ScaleHeightDownOnlyFilterLoader
     */
    private $loader;

    protected function setUp()
    {
        parent::setUp();
        $this->innerLoader = $this->createMock(LoaderInterface::class);
        $this->loader = new ScaleHeightDownOnlyFilterLoader();
        $this->loader->setInnerLoader($this->innerLoader);
    }

    /**
     * @expectedException \Imagine\Exception\InvalidArgumentException
     */
    public function testLoadInvalid()
    {
<<<<<<< HEAD
        $this->loader->load($this->createMock(ImageInterface::class), array());
=======
        $this->loader->load($this->createMock('\Imagine\Image\ImageInterface'), []);
>>>>>>> d1cf9be5
    }

    public function testLoad()
    {
        $height = 123;
        $image = $this->createMock(ImageInterface::class);
        $this->innerLoader
            ->expects($this->once())
            ->method('load')
            ->with($image, $this->equalTo(['size' => [null, $height], 'mode' => ImageInterface::THUMBNAIL_INSET]))
            ->will($this->returnValue($image));

        $this->assertSame($image, $this->loader->load($image, [$height]));
    }
}<|MERGE_RESOLUTION|>--- conflicted
+++ resolved
@@ -38,11 +38,7 @@
      */
     public function testLoadInvalid()
     {
-<<<<<<< HEAD
-        $this->loader->load($this->createMock(ImageInterface::class), array());
-=======
-        $this->loader->load($this->createMock('\Imagine\Image\ImageInterface'), []);
->>>>>>> d1cf9be5
+        $this->loader->load($this->createMock(ImageInterface::class), []);
     }
 
     public function testLoad()
