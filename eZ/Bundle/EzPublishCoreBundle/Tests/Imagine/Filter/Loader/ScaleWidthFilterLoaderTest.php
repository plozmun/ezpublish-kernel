<?php

/**
 * File containing the ScaleWidthFilterLoaderTest class.
 *
 * @copyright Copyright (C) eZ Systems AS. All rights reserved.
 * @license For full copyright and license information view LICENSE file distributed with this source code.
 */
namespace eZ\Bundle\EzPublishCoreBundle\Tests\Imagine\Filter\Loader;

use eZ\Bundle\EzPublishCoreBundle\Imagine\Filter\Loader\ScaleWidthFilterLoader;
use PHPUnit\Framework\TestCase;

class ScaleWidthFilterLoaderTest extends TestCase
{
    /**
     * @var \PHPUnit_Framework_MockObject_MockObject
     */
    private $innerLoader;

    /**
     * @var ScaleWidthFilterLoader
     */
    private $loader;

    protected function setUp()
    {
        parent::setUp();
        $this->innerLoader = $this->createMock('\Liip\ImagineBundle\Imagine\Filter\Loader\LoaderInterface');
        $this->loader = new ScaleWidthFilterLoader();
        $this->loader->setInnerLoader($this->innerLoader);
    }

    /**
     * @expectedException \Imagine\Exception\InvalidArgumentException
     */
    public function testLoadFail()
    {
<<<<<<< HEAD
        $this->loader->load($this->createMock('\Imagine\Image\ImageInterface', array()));
=======
        $this->loader->load($this->getMock('\Imagine\Image\ImageInterface', []));
>>>>>>> 0f2ea829
    }

    public function testLoad()
    {
        $width = 123;
        $image = $this->createMock('\Imagine\Image\ImageInterface');
        $this->innerLoader
            ->expects($this->once())
            ->method('load')
            ->with($image, $this->equalTo(['widen' => $width]))
            ->will($this->returnValue($image));

        $this->assertSame($image, $this->loader->load($image, [$width]));
    }
}<|MERGE_RESOLUTION|>--- conflicted
+++ resolved
@@ -36,11 +36,7 @@
      */
     public function testLoadFail()
     {
-<<<<<<< HEAD
-        $this->loader->load($this->createMock('\Imagine\Image\ImageInterface', array()));
-=======
-        $this->loader->load($this->getMock('\Imagine\Image\ImageInterface', []));
->>>>>>> 0f2ea829
+        $this->loader->load($this->createMock('\Imagine\Image\ImageInterface', []));
     }
 
     public function testLoad()
