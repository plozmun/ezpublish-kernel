<?php

/**
 * File containing the BaseMatcherFactoryTest class.
 *
 * @copyright Copyright (C) eZ Systems AS. All rights reserved.
 * @license For full copyright and license information view LICENSE file distributed with this source code.
 */
namespace eZ\Bundle\EzPublishCoreBundle\Tests\Matcher;

use eZ\Publish\Core\MVC\ConfigResolverInterface;
use eZ\Publish\Core\Repository\Values\Content\Content;
use eZ\Publish\Core\Repository\Values\Content\Location;
use eZ\Publish\Core\MVC\Symfony\View\ContentView;
use PHPUnit\Framework\TestCase;

abstract class BaseMatcherFactoryTest extends TestCase
{
    /**
     * @param string $matcherServiceIdentifier
     *
     * @return \PHPUnit\Framework\MockObject\MockObject
     */
    protected function getResolverMock($matcherServiceIdentifier)
    {
        $resolverMock = $this->createMock(ConfigResolverInterface::class);
        $resolverMock
        ->expects($this->atLeastOnce())
        ->method('getParameter')
        ->with($this->logicalOr('location_view', 'content_view'))
        ->will(
            $this->returnValue(
                [
                    'full' => [
                        'matchRule' => [
                            'template' => 'my_template.html.twig',
                            'match' => [
                                $matcherServiceIdentifier => 'someValue',
<<<<<<< HEAD
                            ),
                        ),
                    ),
                )
=======
                            ],
                        ],
                    ],
                    'block' => [
                        'matchRule' => [
                            'template' => 'my_template.html.twig',
                            'match' => [
                                $matcherServiceIdentifier => 'someValue',
                            ],
                        ],
                    ],
                ]
>>>>>>> 5ece8afb
            )
        );

        return $resolverMock;
    }

    /**
     * @param array $properties
     *
     * @return \PHPUnit\Framework\MockObject\MockObject
     */
    protected function getLocationMock(array $properties = [])
    {
        $view = new ContentView();
        $view->setLocation(new Location($properties));

        return $view;
    }

    /**
     * @param array $properties
     *
     * @return \PHPUnit\Framework\MockObject\MockObject|\eZ\Publish\Core\MVC\Symfony\View\ContentView
     */
    protected function getContentInfoMock(array $properties = [])
    {
        $view = new ContentView();
        $view->setContent(new Content($properties));

        return $view;
    }
<<<<<<< HEAD
=======

    /**
     * @param array $properties
     *
     * @return \PHPUnit\Framework\MockObject\MockObject
     */
    protected function getBlockMock(array $properties = [])
    {
        $view = new BlockView();
        $view->setBlock(new Block($properties));

        return $view;
    }
>>>>>>> 5ece8afb
}<|MERGE_RESOLUTION|>--- conflicted
+++ resolved
@@ -36,25 +36,10 @@
                             'template' => 'my_template.html.twig',
                             'match' => [
                                 $matcherServiceIdentifier => 'someValue',
-<<<<<<< HEAD
-                            ),
-                        ),
-                    ),
-                )
-=======
-                            ],
-                        ],
-                    ],
-                    'block' => [
-                        'matchRule' => [
-                            'template' => 'my_template.html.twig',
-                            'match' => [
-                                $matcherServiceIdentifier => 'someValue',
                             ],
                         ],
                     ],
                 ]
->>>>>>> 5ece8afb
             )
         );
 
@@ -86,20 +71,4 @@
 
         return $view;
     }
-<<<<<<< HEAD
-=======
-
-    /**
-     * @param array $properties
-     *
-     * @return \PHPUnit\Framework\MockObject\MockObject
-     */
-    protected function getBlockMock(array $properties = [])
-    {
-        $view = new BlockView();
-        $view->setBlock(new Block($properties));
-
-        return $view;
-    }
->>>>>>> 5ece8afb
 }