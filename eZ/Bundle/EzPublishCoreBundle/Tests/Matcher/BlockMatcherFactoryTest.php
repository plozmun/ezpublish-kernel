--- conflicted
+++ resolved
@@ -34,15 +34,9 @@
             ->method('get')
             ->will(
                 $this->returnValueMap(
-<<<<<<< HEAD
-                    array(
-                        array($matcherServiceIdentifier, ContainerInterface::EXCEPTION_ON_INVALID_REFERENCE, $this->createMock('eZ\\Publish\\Core\\MVC\\Symfony\\Matcher\\Block\\MatcherInterface')),
-                    )
-=======
                     [
-                        [$matcherServiceIdentifier, ContainerInterface::EXCEPTION_ON_INVALID_REFERENCE, $this->getMock('eZ\\Publish\\Core\\MVC\\Symfony\\Matcher\\Block\\MatcherInterface')],
+                        [$matcherServiceIdentifier, ContainerInterface::EXCEPTION_ON_INVALID_REFERENCE, $this->createMock('eZ\\Publish\\Core\\MVC\\Symfony\\Matcher\\Block\\MatcherInterface')],
                     ]
->>>>>>> 0f2ea829
                 )
             );
 
