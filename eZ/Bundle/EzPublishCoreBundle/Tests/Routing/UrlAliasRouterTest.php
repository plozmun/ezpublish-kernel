<?php

/**
 * File containing the UrlAliasRouterTest class.
 *
 * @copyright Copyright (C) eZ Systems AS. All rights reserved.
 * @license For full copyright and license information view LICENSE file distributed with this source code.
 */
namespace eZ\Bundle\EzPublishCoreBundle\Tests\Routing;

use eZ\Publish\API\Repository\LocationService;
use eZ\Publish\API\Repository\URLAliasService;
use eZ\Publish\API\Repository\ContentService;
use eZ\Publish\API\Repository\Values\Content\ContentInfo;
use eZ\Publish\Core\Repository\Values\Content\Location;
use Symfony\Component\Routing\RequestContext;
use eZ\Bundle\EzPublishCoreBundle\Routing\UrlAliasRouter;
use eZ\Publish\API\Repository\Values\Content\URLAlias;
use eZ\Publish\Core\MVC\Symfony\Routing\Generator\UrlAliasGenerator;
use eZ\Publish\Core\MVC\Symfony\Routing\Tests\UrlAliasRouterTest as BaseUrlAliasRouterTest;
use eZ\Publish\Core\MVC\Symfony\View\Manager as ViewManager;

class UrlAliasRouterTest extends BaseUrlAliasRouterTest
{
    /**
     * @var \PHPUnit_Framework_MockObject_MockObject
     */
    private $configResolver;

    protected function setUp()
    {
        $this->configResolver = $this->createMock('eZ\\Publish\\Core\\MVC\\ConfigResolverInterface');
        $this->configResolver
            ->expects($this->any())
            ->method('getParameter')
            ->will(
                $this->returnValueMap(
                    [
                        ['url_alias_router', null, null, true],
                        ['content.tree_root.location_id', null, null, null],
                        ['content.tree_root.excluded_uri_prefixes', null, null, []],
                    ]
                )
            );
        parent::setUp();
    }

    protected function getRouter(LocationService $locationService, URLAliasService $urlAliasService, ContentService $contentService, UrlAliasGenerator $urlAliasGenerator, RequestContext $requestContext)
    {
        $router = new UrlAliasRouter($locationService, $urlAliasService, $contentService, $urlAliasGenerator, $requestContext);
        $router->setConfigResolver($this->configResolver);

        return $router;
    }

    /**
     * Resets container and configResolver mocks.
     */
    protected function resetConfigResolver()
    {
        $this->configResolver = $this->createMock('eZ\\Publish\\Core\\MVC\\ConfigResolverInterface');
        $this->container = $this->createMock('Symfony\\Component\\DependencyInjection\\ContainerInterface');
        $this->router->setConfigResolver($this->configResolver);
    }

    /**
     * @expectedException \Symfony\Component\Routing\Exception\ResourceNotFoundException
     */
    public function testMatchRequestDeactivatedUrlAlias()
    {
        $this->resetConfigResolver();
        $this->configResolver
            ->expects($this->any())
            ->method('getParameter')
            ->will(
                $this->returnValueMap(
                    [
                        ['url_alias_router', null, null, false],
                    ]
                )
            );
        $this->router->matchRequest($this->getRequestByPathInfo('/foo'));
    }

    public function testMatchRequestWithRootLocation()
    {
        $rootLocationId = 123;
        $this->resetConfigResolver();
        $this->configResolver
            ->expects($this->any())
            ->method('getParameter')
            ->will(
                $this->returnValueMap(
                    [
                        ['url_alias_router', null, null, true],
                    ]
                )
            );
        $this->router->setRootLocationId($rootLocationId);

        $prefix = '/root/prefix';
        $this->urlALiasGenerator
            ->expects($this->exactly(2))
            ->method('getPathPrefixByRootLocationId')
            ->with($rootLocationId)
            ->will($this->returnValue($prefix));

        $locationId = 789;
        $path = '/foo/bar';
        $urlAlias = new URLAlias(
            [
                'destination' => $locationId,
                'path' => $prefix . $path,
                'type' => URLAlias::LOCATION,
                'isHistory' => false,
            ]
        );
        $this->urlAliasService
            ->expects($this->once())
            ->method('lookup')
            ->with($prefix . $path)
            ->will($this->returnValue($urlAlias));

        $this->urlALiasGenerator
            ->expects($this->once())
            ->method('loadLocation')
            ->will($this->returnValue(new Location(['contentInfo' => new ContentInfo(['id' => 456])])));

        $expected = [
            '_route' => UrlAliasRouter::URL_ALIAS_ROUTE_NAME,
            '_controller' => UrlAliasRouter::VIEW_ACTION,
            'locationId' => $locationId,
            'contentId' => 456,
            'viewType' => ViewManager::VIEW_TYPE_FULL,
            'layout' => true,
        ];
        $request = $this->getRequestByPathInfo($path);
        $this->assertEquals($expected, $this->router->matchRequest($request));
    }

    public function testMatchRequestLocationCaseRedirectWithRootLocation()
    {
        $rootLocationId = 123;
        $this->resetConfigResolver();
        $this->configResolver
            ->expects($this->any())
            ->method('getParameter')
            ->will(
                $this->returnValueMap(
                    [
                        ['url_alias_router', null, null, true],
                    ]
                )
            );
        $this->router->setRootLocationId($rootLocationId);

        $prefix = '/root/prefix';
        $this->urlALiasGenerator
            ->expects($this->exactly(2))
            ->method('getPathPrefixByRootLocationId')
            ->with($rootLocationId)
            ->will($this->returnValue($prefix));
        $this->urlALiasGenerator
            ->expects($this->once())
            ->method('loadLocation')
            ->will($this->returnValue(new Location(['contentInfo' => new ContentInfo(['id' => 456])])));

        $locationId = 789;
        $path = '/foo/bar';
        $requestedPath = '/Foo/Bar';
        $urlAlias = new URLAlias(
            [
                'destination' => $locationId,
                'path' => $prefix . $path,
                'type' => URLAlias::LOCATION,
                'isHistory' => false,
            ]
        );
        $this->urlAliasService
            ->expects($this->once())
            ->method('lookup')
            ->with($prefix . $requestedPath)
            ->will($this->returnValue($urlAlias));

        $expected = [
            '_route' => UrlAliasRouter::URL_ALIAS_ROUTE_NAME,
            '_controller' => UrlAliasRouter::VIEW_ACTION,
            'locationId' => $locationId,
            'contentId' => 456,
            'viewType' => ViewManager::VIEW_TYPE_FULL,
            'layout' => true,
<<<<<<< HEAD
            'semanticPathinfo' => $path,
            'needsRedirect' => true,
        );
=======
        ];
>>>>>>> 0f2ea829
        $request = $this->getRequestByPathInfo($requestedPath);
        $this->assertEquals($expected, $this->router->matchRequest($request));
    }

    public function testMatchRequestLocationCaseRedirectWithRootRootLocation()
    {
        $rootLocationId = 123;
        $this->resetConfigResolver();
        $this->configResolver
            ->expects($this->any())
            ->method('getParameter')
            ->will(
                $this->returnValueMap(
                    [
                        ['url_alias_router', null, null, true],
                    ]
                )
            );
        $this->router->setRootLocationId($rootLocationId);

        $prefix = '/';
        $this->urlALiasGenerator
            ->expects($this->exactly(2))
            ->method('getPathPrefixByRootLocationId')
            ->with($rootLocationId)
            ->will($this->returnValue($prefix));

        $locationId = 789;
        $path = '/foo/bar';
        $requestedPath = '/Foo/Bar';
        $urlAlias = new URLAlias(
            [
                'destination' => $locationId,
                'path' => $path,
                'type' => URLAlias::LOCATION,
                'isHistory' => false,
            ]
        );
        $this->urlAliasService
            ->expects($this->once())
            ->method('lookup')
            ->with($requestedPath)
            ->will($this->returnValue($urlAlias));
        $this->urlALiasGenerator
            ->expects($this->once())
            ->method('loadLocation')
            ->will($this->returnValue(new Location(['contentInfo' => new ContentInfo(['id' => 456])])));

        $expected = [
            '_route' => UrlAliasRouter::URL_ALIAS_ROUTE_NAME,
            '_controller' => UrlAliasRouter::VIEW_ACTION,
            'locationId' => $locationId,
            'contentId' => 456,
            'viewType' => ViewManager::VIEW_TYPE_FULL,
            'layout' => true,
<<<<<<< HEAD
            'semanticPathinfo' => $path,
            'needsRedirect' => true,
        );
=======
        ];
>>>>>>> 0f2ea829
        $request = $this->getRequestByPathInfo($requestedPath);
        $this->assertEquals($expected, $this->router->matchRequest($request));
    }

    public function testMatchRequestResourceCaseRedirectWithRootLocation()
    {
        $rootLocationId = 123;
        $this->resetConfigResolver();
        $this->configResolver
            ->expects($this->any())
            ->method('getParameter')
            ->will(
                $this->returnValueMap(
                    [
                        ['url_alias_router', null, null, true],
                    ]
                )
            );
        $this->router->setRootLocationId($rootLocationId);

        $prefix = '/root/prefix';
        $this->urlALiasGenerator
            ->expects($this->exactly(2))
            ->method('getPathPrefixByRootLocationId')
            ->with($rootLocationId)
            ->will($this->returnValue($prefix));

        $path = '/foo/bar';
        $requestedPath = '/Foo/Bar';
        $urlAlias = new URLAlias(
            [
                'destination' => '/content/search',
                'path' => $prefix . $path,
                'type' => URLAlias::RESOURCE,
                'isHistory' => false,
            ]
        );
        $this->urlAliasService
            ->expects($this->once())
            ->method('lookup')
            ->with($prefix . $requestedPath)
            ->will($this->returnValue($urlAlias));

        $expected = [
            '_route' => UrlAliasRouter::URL_ALIAS_ROUTE_NAME,
<<<<<<< HEAD
            'semanticPathinfo' => $path,
            'needsRedirect' => true,
        );
=======
        ];
>>>>>>> 0f2ea829
        $request = $this->getRequestByPathInfo($requestedPath);
        $this->assertEquals($expected, $this->router->matchRequest($request));
    }

    public function testMatchRequestVirtualCaseRedirectWithRootLocation()
    {
        $rootLocationId = 123;
        $this->resetConfigResolver();
        $this->configResolver
            ->expects($this->any())
            ->method('getParameter')
            ->will(
                $this->returnValueMap(
                    [
                        ['url_alias_router', null, null, true],
                    ]
                )
            );
        $this->router->setRootLocationId($rootLocationId);

        $prefix = '/root/prefix';
        $this->urlALiasGenerator
            ->expects($this->exactly(2))
            ->method('getPathPrefixByRootLocationId')
            ->with($rootLocationId)
            ->will($this->returnValue($prefix));

        $path = '/foo/bar';
        $requestedPath = '/Foo/Bar';
        $urlAlias = new URLAlias(
            [
                'path' => $prefix . $path,
                'type' => URLAlias::VIRTUAL,
            ]
        );
        $this->urlAliasService
            ->expects($this->once())
            ->method('lookup')
            ->with($prefix . $requestedPath)
            ->will($this->returnValue($urlAlias));

        $expected = [
            '_route' => UrlAliasRouter::URL_ALIAS_ROUTE_NAME,
<<<<<<< HEAD
            'semanticPathinfo' => $path,
            'needsRedirect' => true,
        );
=======
        ];
>>>>>>> 0f2ea829
        $request = $this->getRequestByPathInfo($requestedPath);
        $this->assertEquals($expected, $this->router->matchRequest($request));
    }

    public function testMatchRequestWithRootLocationAndExclusion()
    {
        $this->resetConfigResolver();
        $this->configResolver
            ->expects($this->any())
            ->method('getParameter')
            ->will(
                $this->returnValueMap(
                    [
                        ['url_alias_router', null, null, true],
                        ['content.tree_root.location_id', null, null, 123],
                        ['content.tree_root.excluded_uri_prefixes', null, null, ['/shared/content']],
                    ]
                )
            );
        $this->router->setRootLocationId(123);

        $pathInfo = '/shared/content/foo-bar';
        $destinationId = 789;
        $this->urlALiasGenerator
            ->expects($this->any())
            ->method('isUriPrefixExcluded')
            ->with($pathInfo)
            ->will($this->returnValue(true));

        $urlAlias = new URLAlias(
            [
                'path' => $pathInfo,
                'type' => UrlAlias::LOCATION,
                'destination' => $destinationId,
                'isHistory' => false,
            ]
        );
        $request = $this->getRequestByPathInfo($pathInfo);
        $this->urlAliasService
            ->expects($this->once())
            ->method('lookup')
            ->with($pathInfo)
            ->will($this->returnValue($urlAlias));
        $this->urlALiasGenerator
            ->expects($this->once())
            ->method('loadLocation')
            ->will($this->returnValue(new Location(['contentInfo' => new ContentInfo(['id' => 456])])));

        $expected = [
            '_route' => UrlAliasRouter::URL_ALIAS_ROUTE_NAME,
            '_controller' => UrlAliasRouter::VIEW_ACTION,
            'locationId' => $destinationId,
            'contentId' => 456,
            'viewType' => ViewManager::VIEW_TYPE_FULL,
            'layout' => true,
        ];
        $this->assertEquals($expected, $this->router->matchRequest($request));
    }
}<|MERGE_RESOLUTION|>--- conflicted
+++ resolved
@@ -189,13 +189,9 @@
             'contentId' => 456,
             'viewType' => ViewManager::VIEW_TYPE_FULL,
             'layout' => true,
-<<<<<<< HEAD
             'semanticPathinfo' => $path,
             'needsRedirect' => true,
-        );
-=======
-        ];
->>>>>>> 0f2ea829
+        ];
         $request = $this->getRequestByPathInfo($requestedPath);
         $this->assertEquals($expected, $this->router->matchRequest($request));
     }
@@ -251,13 +247,9 @@
             'contentId' => 456,
             'viewType' => ViewManager::VIEW_TYPE_FULL,
             'layout' => true,
-<<<<<<< HEAD
             'semanticPathinfo' => $path,
             'needsRedirect' => true,
-        );
-=======
-        ];
->>>>>>> 0f2ea829
+        ];
         $request = $this->getRequestByPathInfo($requestedPath);
         $this->assertEquals($expected, $this->router->matchRequest($request));
     }
@@ -303,13 +295,9 @@
 
         $expected = [
             '_route' => UrlAliasRouter::URL_ALIAS_ROUTE_NAME,
-<<<<<<< HEAD
             'semanticPathinfo' => $path,
             'needsRedirect' => true,
-        );
-=======
-        ];
->>>>>>> 0f2ea829
+        ];
         $request = $this->getRequestByPathInfo($requestedPath);
         $this->assertEquals($expected, $this->router->matchRequest($request));
     }
@@ -353,13 +341,9 @@
 
         $expected = [
             '_route' => UrlAliasRouter::URL_ALIAS_ROUTE_NAME,
-<<<<<<< HEAD
             'semanticPathinfo' => $path,
             'needsRedirect' => true,
-        );
-=======
-        ];
->>>>>>> 0f2ea829
+        ];
         $request = $this->getRequestByPathInfo($requestedPath);
         $this->assertEquals($expected, $this->router->matchRequest($request));
     }
