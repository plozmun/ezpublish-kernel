--- conflicted
+++ resolved
@@ -36,13 +36,8 @@
             ->expects($this->never())
             ->method('get');
         $matcherBuilder = new MatcherBuilder($this->container);
-<<<<<<< HEAD
         $matcher = $this->createMock('eZ\\Publish\\Core\\MVC\\Symfony\\SiteAccess\\Matcher');
-        $builtMatcher = $matcherBuilder->buildMatcher('\\' . get_class($matcher), array(), new SimplifiedRequest());
-=======
-        $matcher = $this->getMock('eZ\\Publish\\Core\\MVC\\Symfony\\SiteAccess\\Matcher');
         $builtMatcher = $matcherBuilder->buildMatcher('\\' . get_class($matcher), [], new SimplifiedRequest());
->>>>>>> 0f2ea829
         $this->assertInstanceOf(get_class($matcher), $builtMatcher);
     }
 
