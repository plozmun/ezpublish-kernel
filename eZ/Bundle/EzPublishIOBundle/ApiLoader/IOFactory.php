--- conflicted
+++ resolved
@@ -100,35 +100,7 @@
      */
     public function buildFilesystemHandler()
     {
-<<<<<<< HEAD
-// @todo am I still required ?
-//        $storageDir = sprintf(
-//            '%s/%s/',
-//            trim( $this->configResolver->getParameter( 'var_dir' ), '/' ),
-//            trim( $this->configResolver->getParameter( 'storage_dir' ), '/' )
-//        );
-//
-//        return new Filesystem(
-//            array(
-//                'storage_dir' => $storageDir,
-//                'root_dir' => $this->container->getParameter( 'ezpublish_legacy.root_dir' )
-//            )
-//        );
-=======
-        $storageDir = sprintf(
-            '%s/%s',
-            trim( $this->configResolver->getParameter( 'var_dir' ), '/' ),
-            trim( $this->configResolver->getParameter( 'storage_dir' ), '/' )
-        );
-
-        return new Filesystem(
-            $this->mimeTypeDetector,
-            array(
-                'storage_dir' => $storageDir,
-                'root_dir' => $this->container->getParameter( 'ezpublish_legacy.root_dir' )
-            )
-        );
->>>>>>> 20b468d2
+        // @todo should be removed
     }
 
     /**
