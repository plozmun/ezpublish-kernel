--- conflicted
+++ resolved
@@ -50,13 +50,12 @@
             // View
             $loader->load( 'view.yml' );
 
-<<<<<<< HEAD
             // IO Services
             $loader->load( 'io.yml' );
-=======
+
             // Default settings
             $loader->load( 'default_settings.yml' );
->>>>>>> 5a24e816
+
         }
     }
 }