--- conflicted
+++ resolved
@@ -2,11 +2,7 @@
 
     Background:
         Given I have "administrator" permissions
-<<<<<<< HEAD
-	
-=======
 
->>>>>>> 2952f794
     @broken
     Scenario: Creating and publishing a user with the Content API works
          When I create a "POST" request to "/content/objects"
