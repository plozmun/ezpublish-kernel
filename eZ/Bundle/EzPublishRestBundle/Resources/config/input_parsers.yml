--- conflicted
+++ resolved
@@ -661,7 +661,12 @@
         tags:
             - { name: ezpublish_rest.input.parser, mediaType: application/vnd.ez.api.internal.sortclause.SectionName }
 
-<<<<<<< HEAD
+    ezpublish_rest.input.parser.internal.sortclause.Field:
+        parent: ezpublish_rest.input.parser
+        class: '%ezpublish_rest.input.parser.internal.sortclause.field.class%'
+        tags:
+            - { name: ezpublish_rest.input.parser, mediaType: application/vnd.ez.api.internal.sortclause.Field }
+
     ezpublish_rest.input.parser.internal.facetbuilder.content_type:
         parent: ezpublish_rest.input.parser
         class: '%ezpublish_rest.input.parser.internal.facetbuilder.content_type.class%'
@@ -715,13 +720,6 @@
         class: '%ezpublish_rest.input.parser.internal.facetbuilder.user.class%'
         tags:
             - { name: ezpublish_rest.input.parser, mediaType: application/vnd.ez.api.internal.facetbuilder.User }
-=======
-    ezpublish_rest.input.parser.internal.sortclause.Field:
-        parent: ezpublish_rest.input.parser
-        class: '%ezpublish_rest.input.parser.internal.sortclause.field.class%'
-        tags:
-            - { name: ezpublish_rest.input.parser, mediaType: application/vnd.ez.api.internal.sortclause.Field }
->>>>>>> 65da3768
 
     # role limitation parsers
 
