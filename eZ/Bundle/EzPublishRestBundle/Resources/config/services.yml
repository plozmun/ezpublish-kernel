parameters:
    ezpublish_rest.routing.options_loader.class: eZ\Bundle\EzPublishRestBundle\Routing\OptionsLoader
    ezpublish_rest.routing.options_loader.route_collection_mapper.class: eZ\Bundle\EzPublishRestBundle\Routing\OptionsLoader\RouteCollectionMapper
    ezpublish_rest.routing.options_loader.mapper.class: eZ\Bundle\EzPublishRestBundle\Routing\OptionsLoader\Mapper

    ezpublish_rest.cors_options_provider.class: eZ\Bundle\EzPublishRestBundle\CorsOptions\RestProvider

    ezpublish_rest.root_resource_builder.class: eZ\Publish\Core\REST\Server\Service\ExpressionRouterRootResourceBuilder

    ezpublish_rest.controller.base.class: eZ\Publish\Core\REST\Server\Controller
    ezpublish_rest.controller.binary_content.class: eZ\Publish\Core\REST\Server\Controller\BinaryContent
    ezpublish_rest.controller.content.class: eZ\Publish\Core\REST\Server\Controller\Content
    ezpublish_rest.controller.content_type.class: eZ\Publish\Core\REST\Server\Controller\ContentType
    ezpublish_rest.controller.location.class: eZ\Publish\Core\REST\Server\Controller\Location
    ezpublish_rest.controller.object_state.class: eZ\Publish\Core\REST\Server\Controller\ObjectState
    ezpublish_rest.controller.role.class: eZ\Publish\Core\REST\Server\Controller\Role
    ezpublish_rest.controller.root.class: eZ\Publish\Core\REST\Server\Controller\Root
    ezpublish_rest.controller.section.class: eZ\Publish\Core\REST\Server\Controller\Section
    ezpublish_rest.controller.trash.class: eZ\Publish\Core\REST\Server\Controller\Trash
    ezpublish_rest.controller.user.class: eZ\Publish\Core\REST\Server\Controller\User
    ezpublish_rest.controller.url_wildcard.class: eZ\Publish\Core\REST\Server\Controller\URLWildcard
    ezpublish_rest.controller.url_alias.class: eZ\Publish\Core\REST\Server\Controller\URLAlias
    ezpublish_rest.controller.options.class: eZ\Publish\Core\REST\Server\Controller\Options
    ezpublish_rest.controller.services.class: eZ\Publish\Core\REST\Server\Controller\Services
    ezpublish_rest.controller.views.class: eZ\Publish\Core\REST\Server\Controller\Views

    ezpublish_rest.factory.class: eZ\Bundle\EzPublishRestBundle\ApiLoader\Factory
    ezpublish_rest.request_parser.class: eZ\Bundle\EzPublishRestBundle\RequestParser\Router
    ezpublish_rest.parser_tools.class: eZ\Publish\Core\REST\Common\Input\ParserTools
    ezpublish_rest.field_type_parser.class: eZ\Publish\Core\REST\Common\Input\FieldTypeParser
    ezpublish_rest.field_type_serializer.class: eZ\Publish\Core\REST\Common\Output\FieldTypeSerializer

    ezpublish_rest.request_listener.class: eZ\Bundle\EzPublishRestBundle\EventListener\RequestListener
    ezpublish_rest.csrf_listener.class: eZ\Bundle\EzPublishRestBundle\EventListener\CsrfListener
    ezpublish_rest.response_listener.class: eZ\Bundle\EzPublishRestBundle\EventListener\ResponseListener

    ezpublish_rest.field_type_processor_registry.class: eZ\Publish\Core\REST\Common\FieldTypeProcessorRegistry
    ezpublish_rest.field_type_processor.ezimage.class: eZ\Publish\Core\REST\Common\FieldTypeProcessor\ImageProcessor
    ezpublish_rest.field_type_processor.ezdatetime.class: eZ\Publish\Core\REST\Common\FieldTypeProcessor\DateAndTimeProcessor
    ezpublish_rest.field_type_processor.ezdate.class: eZ\Publish\Core\REST\Common\FieldTypeProcessor\DateProcessor
    ezpublish_rest.field_type_processor.ezmedia.class: eZ\Publish\Core\REST\Common\FieldTypeProcessor\MediaProcessor
    ezpublish_rest.field_type_processor.ezobjectrelationlist.class: eZ\Publish\Core\REST\Common\FieldTypeProcessor\RelationListProcessor
    ezpublish_rest.field_type_processor.ezobjectrelation.class: eZ\Publish\Core\REST\Common\FieldTypeProcessor\RelationProcessor
    ezpublish_rest.field_type_processor.eztime.class: eZ\Publish\Core\REST\Common\FieldTypeProcessor\TimeProcessor
    ezpublish_rest.field_type_processor.ezrichtext.class: eZ\Publish\Core\REST\Common\FieldTypeProcessor\RichTextProcessor
    ezpublish_rest.field_type_processor.ezbinaryfile.class: eZ\Publish\Core\REST\Common\FieldTypeProcessor\BinaryProcessor
    ezpublish_rest.field_type_processor.ezpage.class: eZ\Publish\Core\REST\Common\FieldTypeProcessor\PageProcessor
    ezpublish_rest.field_type_processor.ezfloat.class: eZ\Publish\Core\REST\Common\FieldTypeProcessor\FloatProcessor

    ezpublish_rest.output.visitor.dispatcher.class: eZ\Publish\Core\REST\Server\View\AcceptHeaderVisitorDispatcher
    ezpublish_rest.output.visitor.class: eZ\Publish\Core\REST\Common\Output\Visitor
    ezpublish_rest.output.generator.json.class: eZ\Publish\Core\REST\Common\Output\Generator\Json
    ezpublish_rest.output.generator.json.field_type_hash_generator.class: eZ\Publish\Core\REST\Common\Output\Generator\Json\FieldTypeHashGenerator
    ezpublish_rest.output.generator.xml.class: eZ\Publish\Core\REST\Common\Output\Generator\Xml
    ezpublish_rest.output.generator.xml.field_type_hash_generator.class: eZ\Publish\Core\REST\Common\Output\Generator\Xml\FieldTypeHashGenerator
    ezpublish_rest.output.visitor.json.regexps:
        - '(^application/vnd\.ez\.api\.[A-Za-z]+\+json$)'
        - '(^application/json$)'
    ezpublish_rest.output.visitor.xml.regexps:
        - '(^application/vnd\.ez\.api\.[A-Za-z]+\+xml$)'
        - '(^application/xml$)'
        - '(^.*/.*$)'

    ezpublish_rest.output.value_object_visitor.dispatcher.class: eZ\Publish\Core\REST\Common\Output\ValueObjectVisitorDispatcher
    ezpublish_rest.output.value_object_visitor.Exception.InvalidArgumentException.class: eZ\Publish\Core\REST\Server\Output\ValueObjectVisitor\InvalidArgumentException

    ezpublish_rest.input.dispatcher.class: eZ\Publish\Core\REST\Common\Input\Dispatcher
    ezpublish_rest.input.parsing_dispatcher.class: eZ\Publish\Core\REST\Common\Input\ParsingDispatcher

    ezpublish_rest.input.handler.json.class: eZ\Publish\Core\REST\Common\Input\Handler\Json
    ezpublish_rest.input.handler.xml.class: eZ\Publish\Core\REST\Common\Input\Handler\Xml

    ezpublish_rest.templated_router.class: "%router.class%"

services:
    ezpublish_rest.routing.options_loader:
        class: "%ezpublish_rest.routing.options_loader.class%"
        arguments:
            - "@ezpublish_rest.routing.options_loader.route_collection_mapper"
            - "@ezpublish_rest.templated_router"
        tags:
            - { name: routing.loader }

    ezpublish_rest.routing.options_loader.route_collection_mapper:
        class: "%ezpublish_rest.routing.options_loader.route_collection_mapper.class%"
        arguments:
            - "@ezpublish_rest.routing.options_loader.mapper"

    ezpublish_rest.routing.options_loader.mapper:
        class: "%ezpublish_rest.routing.options_loader.mapper.class%"

    ezpublish_rest.cors_option_provider:
        class: "%ezpublish_rest.cors_options_provider.class%"
        arguments: ["@router.default"]
        tags:
            - { name: nelmio_cors.options_provider }

    ezpublish_rest.field_type_serializer:
        class: "%ezpublish_rest.field_type_serializer.class%"
        arguments:
            - "@ezpublish.api.service.field_type"
            - "@ezpublish_rest.field_type_processor_registry"

    ezpublish_rest.request_parser:
        class: "%ezpublish_rest.request_parser.class%"
        arguments:
            - "@router"

    ezpublish_rest.parser_tools:
        class: "%ezpublish_rest.parser_tools.class%"

    ezpublish_rest.field_type_parser:
        class: "%ezpublish_rest.field_type_parser.class%"
        arguments:
            - "@ezpublish.api.service.content"
            - "@ezpublish.api.service.content_type"
            - "@ezpublish.api.service.field_type"
            - "@ezpublish_rest.field_type_processor_registry"

    ezpublish_rest.factory:
        class: "%ezpublish_rest.factory.class%"
        arguments: ["@ezpublish.config.resolver", "@ezpublish.api.repository"]
        calls:
            - [setRequestStack, ["@request_stack"]]

    ezpublish_rest.root_resource_builder:
         class: "%ezpublish_rest.root_resource_builder.class%"
         arguments: ["@router", "@ezpublish_rest.templated_router", "$rest_root_resources$"]

    ezpublish_rest.controller.base:
        class: "%ezpublish_rest.controller.base.class%"
        calls:
            - [ setContainer, ["@service_container"] ]
            - [ setInputDispatcher, ["@ezpublish_rest.input.dispatcher"] ]
            - [ setRouter, ["@router"] ]
            - [ setRequestParser, ["@ezpublish_rest.request_parser"] ]
            - [ setRepository, ["@ezpublish.api.repository"] ]

    ezpublish_rest.controller.root:
        class: "%ezpublish_rest.controller.root.class%"
        parent: ezpublish_rest.controller.base
        arguments: ["@ezpublish_rest.root_resource_builder"]

    ezpublish_rest.controller.section:
        class: "%ezpublish_rest.controller.section.class%"
        parent: ezpublish_rest.controller.base
        arguments:
            - "@ezpublish.api.service.section"

    ezpublish_rest.controller.binary_content:
        class: "%ezpublish_rest.controller.binary_content.class%"
        parent: ezpublish_rest.controller.base
        arguments:
            - "@ezpublish.fieldType.ezimage.variation_service"

    ezpublish_rest.controller.content:
        class: "%ezpublish_rest.controller.content.class%"
        parent: ezpublish_rest.controller.base

    ezpublish_rest.controller.content_type:
        class: "%ezpublish_rest.controller.content_type.class%"
        parent: ezpublish_rest.controller.base
        arguments:
            - "@ezpublish.api.service.content_type"

    ezpublish_rest.controller.role:
        class: "%ezpublish_rest.controller.role.class%"
        parent: ezpublish_rest.controller.base
        arguments:
            - "@ezpublish.api.service.role"
            - "@ezpublish.api.service.user"
            - "@ezpublish.api.service.location"

    ezpublish_rest.controller.location:
        class: "%ezpublish_rest.controller.location.class%"
        parent: ezpublish_rest.controller.base
        arguments:
            - "@ezpublish.api.service.location"
            - "@ezpublish.api.service.content"
            - "@ezpublish.api.service.trash"

    ezpublish_rest.controller.object_state:
        class: "%ezpublish_rest.controller.object_state.class%"
        parent: ezpublish_rest.controller.base
        arguments:
            - "@ezpublish.api.service.object_state"
            - "@ezpublish.api.service.content"

    ezpublish_rest.controller.trash:
        class: "%ezpublish_rest.controller.trash.class%"
        parent: ezpublish_rest.controller.base
        arguments:
            - "@ezpublish.api.service.trash"
            - "@ezpublish.api.service.location"

    ezpublish_rest.controller.user:
        class: "%ezpublish_rest.controller.user.class%"
        parent: ezpublish_rest.controller.base
        arguments:
<<<<<<< HEAD
            - "@ezpublish.api.service.user"
            - "@ezpublish.api.service.role"
            - "@ezpublish.api.service.content"
            - "@ezpublish.api.service.content_type"
            - "@ezpublish.api.service.location"
            - "@ezpublish.api.service.section"
            - "@ezpublish.api.repository"
=======
            - @ezpublish.api.service.user
            - @ezpublish.api.service.role
            - @ezpublish.api.service.content
            - @ezpublish.api.service.content_type
            - @ezpublish.api.service.location
            - @ezpublish.api.service.section
            - @ezpublish.api.repository
        calls:
            - [setTokenStorage, ['@?security.csrf.token_storage']]
>>>>>>> 37e75da8

    ezpublish_rest.controller.url_wildcard:
        class: "%ezpublish_rest.controller.url_wildcard.class%"
        parent: ezpublish_rest.controller.base
        arguments:
            - "@ezpublish.api.service.url_wildcard"

    ezpublish_rest.controller.url_alias:
        class: "%ezpublish_rest.controller.url_alias.class%"
        parent: ezpublish_rest.controller.base
        arguments:
            - "@ezpublish.api.service.url_alias"
            - "@ezpublish.api.service.location"

    ezpublish_rest.controller.views:
        class: "%ezpublish_rest.controller.views.class%"
        parent: ezpublish_rest.controller.base
        arguments:
            - "@ezpublish.api.service.search"

    ezpublish_rest.request_listener:
        class: "%ezpublish_rest.request_listener.class%"
        tags:
            - { name: kernel.event_subscriber }

    ezpublish_rest.response_listener:
        class: "%ezpublish_rest.response_listener.class%"
        arguments:
            - "@ezpublish_rest.output.visitor.dispatcher"
        tags:
            - { name: kernel.event_subscriber }

    ezpublish_rest.csrf_listener:
        class: "%ezpublish_rest.csrf_listener.class%"
        arguments:
            - "@event_dispatcher"
            - "%form.type_extension.csrf.enabled%"
            - "%ezpublish_rest.csrf_token_intention%"
            - "@?security.csrf.token_manager"
        tags:
            - { name: kernel.event_subscriber }

    ezpublish_rest.controller.options:
        class: "%ezpublish_rest.controller.options.class%"
        parent: ezpublish_rest.controller.base

    ezpublish_rest.controller.services:
        class: "%ezpublish_rest.controller.services.class%"
        arguments: ["%ezpublish.fieldType.ezcountry.data%"]

    ezpublish_rest.field_type_processor_registry:
        class: "%ezpublish_rest.field_type_processor_registry.class%"
        lazy: true

    ezpublish_rest.field_type_processor.ezimage:
        class: "%ezpublish_rest.field_type_processor.ezimage.class%"
        factory: ["@ezpublish_rest.factory", getImageFieldTypeProcessor]
        arguments:
            - "@router"
        tags:
            - { name: ezpublish_rest.field_type_processor, alias: ezimage }

    ezpublish_rest.field_type_processor.ezdatetime:
        class: "%ezpublish_rest.field_type_processor.ezdatetime.class%"
        tags:
            - { name: ezpublish_rest.field_type_processor, alias: ezdatetime }

    ezpublish_rest.field_type_processor.ezdate:
        class: "%ezpublish_rest.field_type_processor.ezdate.class%"
        tags:
            - { name: ezpublish_rest.field_type_processor, alias: ezdate }

    ezpublish_rest.field_type_processor.ezmedia:
        class: "%ezpublish_rest.field_type_processor.ezmedia.class%"
        factory: ["@ezpublish_rest.factory", getMediaFieldTypeProcessor]
        tags:
            - { name: ezpublish_rest.field_type_processor, alias: ezmedia }

    ezpublish_rest.field_type_processor.ezobjectrelationlist:
        class: "%ezpublish_rest.field_type_processor.ezobjectrelationlist.class%"
        tags:
            - { name: ezpublish_rest.field_type_processor, alias: ezobjectrelationlist }

    ezpublish_rest.field_type_processor.ezobjectrelation:
        class: "%ezpublish_rest.field_type_processor.ezobjectrelation.class%"
        tags:
            - { name: ezpublish_rest.field_type_processor, alias: ezobjectrelation }

    ezpublish_rest.field_type_processor.eztime:
        class: "%ezpublish_rest.field_type_processor.eztime.class%"
        tags:
            - { name: ezpublish_rest.field_type_processor, alias: eztime }

    ezpublish_rest.field_type_processor.ezrichtext:
        class: "%ezpublish_rest.field_type_processor.ezrichtext.class%"
        arguments:
            - "@ezpublish.fieldType.ezrichtext.converter.edit.xhtml5"
        tags:
            - { name: ezpublish_rest.field_type_processor, alias: ezrichtext }

    ezpublish_rest.field_type_processor.ezbinaryfile:
        class: "%ezpublish_rest.field_type_processor.ezbinaryfile.class%"
        factory: ["@ezpublish_rest.factory", getBinaryFileFieldTypeProcessor]
        arguments:
            - "@ezpublish.core.io.default_url_decorator"
        tags:
            - { name: ezpublish_rest.field_type_processor, alias: ezbinaryfile }

    ezpublish_rest.field_type_processor.ezpage:
        class: "%ezpublish_rest.field_type_processor.ezpage.class%"
        tags:
            - { name: ezpublish_rest.field_type_processor, alias: ezpage }

    ezpublish_rest.field_type_processor.ezfloat:
        class: "%ezpublish_rest.field_type_processor.ezfloat.class%"
        tags:
            - { name: ezpublish_rest.field_type_processor, alias: ezfloat }

    ### OUTPUT

    # Main REST output dispatcher
    # Gets a <requestMatch> => output.visitor mapping with the ezpublish_rest.output.visitor tag.
    ezpublish_rest.output.visitor.dispatcher:
        class: "%ezpublish_rest.output.visitor.dispatcher.class%"

    # format output visitors
    ezpublish_rest.output.visitor.json:
        class: "%ezpublish_rest.output.visitor.class%"
        arguments:
            - "@ezpublish_rest.output.generator.json"
            - "@ezpublish_rest.output.value_object_visitor.dispatcher"
        tags:
            - { name: ezpublish_rest.output.visitor, regexps: ezpublish_rest.output.visitor.json.regexps }

    ezpublish_rest.output.visitor.xml:
        class: "%ezpublish_rest.output.visitor.class%"
        arguments:
            - "@ezpublish_rest.output.generator.xml"
            - "@ezpublish_rest.output.value_object_visitor.dispatcher"
        tags:
            - { name: ezpublish_rest.output.visitor, regexps: ezpublish_rest.output.visitor.xml.regexps }

    # format output generators
    ezpublish_rest.output.generator.xml:
        class: "%ezpublish_rest.output.generator.xml.class%"
        arguments:
            - "@ezpublish_rest.output.generator.xml.field_type_hash_generator"
        calls:
            - [ setFormatOutput, [ "%kernel.debug%" ] ]

    ezpublish_rest.output.generator.xml.field_type_hash_generator:
        class: "%ezpublish_rest.output.generator.xml.field_type_hash_generator.class%"

    ezpublish_rest.output.generator.json:
        class: "%ezpublish_rest.output.generator.json.class%"
        arguments:
            - "@ezpublish_rest.output.generator.json.field_type_hash_generator"
        calls:
            - [ setFormatOutput, [ "%kernel.debug%" ] ]

    ezpublish_rest.output.generator.json.field_type_hash_generator:
        class: "%ezpublish_rest.output.generator.json.field_type_hash_generator.class%"

    # value objects visitors
    ezpublish_rest.output.value_object_visitor.dispatcher:
        class: "%ezpublish_rest.output.value_object_visitor.dispatcher.class%"

    ezpublish_rest.output.value_object_visitor.Exception.InvalidArgumentException:
        class: "%ezpublish_rest.output.value_object_visitor.Exception.InvalidArgumentException.class%"
        tags:
            - { name: ezpublish_rest.output.value_object_visitor, type: \eZ\Publish\API\Repository\Exceptions\InvalidArgumentException }

    ezpublish_rest.input.dispatcher:
        class: "%ezpublish_rest.input.dispatcher.class%"
        arguments:
            - "@ezpublish_rest.input.parsing_dispatcher"
            - []
            - "@ezpublish_rest.request_parser"
            - "@ezpublish_rest.parser_tools"
            - "@ezpublish_rest.field_type_parser"

    ezpublish_rest.input.parsing_dispatcher:
        class: "%ezpublish_rest.input.parsing_dispatcher.class%"

    ezpublish_rest.input.handler.json:
        class: "%ezpublish_rest.input.handler.json.class%"
        tags:
            - { name: ezpublish_rest.input.handler, format: json }

    ezpublish_rest.input.handler.xml:
        class: "%ezpublish_rest.input.handler.xml.class%"
        tags:
            - { name: ezpublish_rest.input.handler, format: xml }

    ezpublish_rest.templated_router:
        class: "%ezpublish_rest.templated_router.class%"
        parent: hautelook.router.template
        calls:
            - [ setOption, [ strict_requirements, ~ ] ]<|MERGE_RESOLUTION|>--- conflicted
+++ resolved
@@ -197,7 +197,6 @@
         class: "%ezpublish_rest.controller.user.class%"
         parent: ezpublish_rest.controller.base
         arguments:
-<<<<<<< HEAD
             - "@ezpublish.api.service.user"
             - "@ezpublish.api.service.role"
             - "@ezpublish.api.service.content"
@@ -205,17 +204,8 @@
             - "@ezpublish.api.service.location"
             - "@ezpublish.api.service.section"
             - "@ezpublish.api.repository"
-=======
-            - @ezpublish.api.service.user
-            - @ezpublish.api.service.role
-            - @ezpublish.api.service.content
-            - @ezpublish.api.service.content_type
-            - @ezpublish.api.service.location
-            - @ezpublish.api.service.section
-            - @ezpublish.api.repository
         calls:
             - [setTokenStorage, ['@?security.csrf.token_storage']]
->>>>>>> 37e75da8
 
     ezpublish_rest.controller.url_wildcard:
         class: "%ezpublish_rest.controller.url_wildcard.class%"
