parameters:
    ezplatform.installer.db_based_installer.class: EzSystems\PlatformInstallerBundle\Installer\DbBasedInstaller
    ezplatform.installer.clean_installer.class: EzSystems\PlatformInstallerBundle\Installer\CleanInstaller
    ezplatform.installer.install_command.class: EzSystems\PlatformInstallerBundle\Command\InstallPlatformCommand

services:
    ezplatform.installer.db_based_installer:
        abstract: true
        class:  "%ezplatform.installer.db_based_installer.class%"
<<<<<<< HEAD
        arguments: ["@database_connection"]
=======
        arguments: ["@ezpublish.persistence.connection"]
        lazy: true
>>>>>>> 6bf5b6aa

    ezplatform.installer.clean_installer:
        class: "%ezplatform.installer.clean_installer.class%"
        parent: ezplatform.installer.db_based_installer
        tags:
            - {name: ezplatform.installer, type: clean}

    ezplatform.installer.install_command:
        class: "%ezplatform.installer.install_command.class%"
        arguments:
            - "@database_connection"
            - []
            - "@cache_clearer"
            - "@filesystem"
            - "%kernel.cache_dir%"
            - "%kernel.environment%"
            - "%search_engine%"
        tags:
            - { name: console.command }<|MERGE_RESOLUTION|>--- conflicted
+++ resolved
@@ -7,12 +7,8 @@
     ezplatform.installer.db_based_installer:
         abstract: true
         class:  "%ezplatform.installer.db_based_installer.class%"
-<<<<<<< HEAD
-        arguments: ["@database_connection"]
-=======
         arguments: ["@ezpublish.persistence.connection"]
         lazy: true
->>>>>>> 6bf5b6aa
 
     ezplatform.installer.clean_installer:
         class: "%ezplatform.installer.clean_installer.class%"
