--- conflicted
+++ resolved
@@ -388,40 +388,6 @@
     public function deleteRelation(VersionInfo $sourceVersion, ContentInfo $destinationContent);
 
     /**
-<<<<<<< HEAD
-=======
-     * Adds translation information to the content object.
-     *
-     * @example Examples/translation_5x.php
-     *
-     * @throws \eZ\Publish\API\Repository\Exceptions\UnauthorizedException if the user is not allowed add a translation info
-     *
-     * @param \eZ\Publish\API\Repository\Values\Content\TranslationInfo $translationInfo
-     *
-     * @since 5.0
-     * @deprecated Never implemented, and might be redesigned if it ever is.
-     */
-    public function addTranslationInfo(TranslationInfo $translationInfo);
-
-    /**
-     * lists the translations done on this content object.
-     *
-     * @throws \eZ\Publish\API\Repository\Exceptions\UnauthorizedException if the user is not allowed read translation infos
-     *
-     * @param \eZ\Publish\API\Repository\Values\Content\ContentInfo $contentInfo
-     * @param array $filter
-     *
-     * @todo TBD - filter by sourceversion destination version and languages
-     *
-     * @return \eZ\Publish\API\Repository\Values\Content\TranslationInfo[]
-     *
-     * @since 5.0
-     * @deprecated Never implemented, and might be redesigned if it ever is.
-     */
-    public function loadTranslationInfos(ContentInfo $contentInfo, array $filter = []);
-
-    /**
->>>>>>> d1cf9be5
      * Remove Content Object translation from all Versions (including archived ones) of a Content Object.
      *
      * NOTE: this operation is risky and permanent, so user interface (ideally CLI) should provide
