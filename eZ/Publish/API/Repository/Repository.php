<?php
/**
 * File containing the eZ\Publish\API\Repository\Repository class.
 *
 * @copyright Copyright (C) 1999-2012 eZ Systems AS. All rights reserved.
 * @license http://www.gnu.org/licenses/gpl-2.0.txt GNU General Public License v2
 * @version //autogentag//
 * @package eZ\Publish\API\Repository
 */

namespace eZ\Publish\API\Repository;

use eZ\Publish\API\Repository\Values\ValueObject;
use eZ\Publish\API\Repository\Values\User\User;

/**
 * Repository interface
 * @package eZ\Publish\API\Repository
 */
interface Repository
{
    /**
     * Get current user
     *
     * @return \eZ\Publish\API\Repository\Values\User\User
     */
    public function getCurrentUser();

    /**
     *
     * sets the current user to the user with the given user id
     * @param \eZ\Publish\API\Repository\Values\User\User $user
     */
    public function setCurrentUser( User $user );

    /**
     *
     *
     * @param string $module
     * @param string $function
     * @param \eZ\Publish\API\Repository\Values\User\User $user
     * @return boolean|array if limitations are on this function an array of limitations is returned
     */
    public function hasAccess( $module, $function, User $user = null );

    /**
     * Indicates if the current user is allowed to perform an action given by the function on the given
     * objects
     *
     * @param string $module
     * @param string $function
     * @param \eZ\Publish\API\Repository\Values\ValueObject $value
     * @param \eZ\Publish\API\Repository\Values\ValueObject $target
     */
    public function canUser( $module, $function, ValueObject $value, ValueObject $target = null );

    /**
     * Get Content Service
     *
     * Get service object to perform operations on Content objects and it's aggregate members.
     *
     *
     * @return \eZ\Publish\API\Repository\ContentService
     */
    public function getContentService();

    /**
     * Get Content Language Service
     *
     * Get service object to perform operations on Content language objects
     *
     * @return \eZ\Publish\API\Repository\LanguageService
     */
    public function getContentLanguageService();

    /**
     * Get Content Type Service
     *
     * Get service object to perform operations on Content Type objects and it's aggregate members.
     * ( Group, Field & FieldCategory )
     *
     * @return \eZ\Publish\API\Repository\ContentTypeService
     */
    public function getContentTypeService();

    /**
     * Get Content Location Service
     *
     * Get service object to perform operations on Location objects and subtrees
     *
     * @return \eZ\Publish\API\Repository\LocationService
     */
    public function getLocationService();

    /**
     * Get Content Trash service
     *
     * Trash service allows to perform operations related to location trash
     * (trash/untrash, load/list from trash...)
     *
     * @return \eZ\Publish\API\Repository\TrashService
     */
    public function getTrashService();

    /**
     * Get Content Section Service
     *
     * Get Section service that lets you manipulate section objects
     *
     * @return \eZ\Publish\API\Repository\SectionService
     */
    public function getSectionService();

    /**
     * Get Search Service
     *
     * Get search service that lets you find content objects
     *
     * @return \eZ\Publish\API\Repository\SearchService
     */
    public function getSearchService();

    /**
     * Get User Service
     *
     * Get service object to perform operations on Users and UserGroup
     *
     * @return \eZ\Publish\API\Repository\UserService
     */
    public function getUserService();

    /**
     * Get URLAliasService
     *
     * @return \eZ\Publish\API\Repository\URLAliasService
     */
    public function getURLAliasService();

    /**
     * Get URLWildcardService
     *
     * @return \eZ\Publish\API\Repository\URLWildcardService
     */
    public function getURLWildcardService();

    /**
     * Get ObjectStateService
     *
     * @return \eZ\Publish\API\Repository\ObjectStateService
     */
    public function getObjectStateService();

    /**
     * Get IO Service
     *
     * Get service object to perform operations on binary files
     *
     * @return \eZ\Publish\API\Repository\IOService
     */
    public function getIOService();

    /**
     * Get RoleService
     *
     * @return \eZ\Publish\API\Repository\RoleService
     */
    public function getRoleService();

    /**
<<<<<<< HEAD
     * Get SearchService
     *
     * @return \eZ\Publish\API\Repository\SearchService
     */
    public function getSearchService();
=======
     * Get FieldTypeService
     *
     * @return \eZ\Publish\API\Repository\FieldTypeService
     */
    public function getFieldTypeService();
>>>>>>> 5a3441ba

    /**
     * Begin transaction
     *
     * Begins an transaction, make sure you'll call commit or rollback when done,
     * otherwise work will be lost.
     */
    public function beginTransaction();

    /**
     * Commit transaction
     *
     * Commit transaction, or throw exceptions if no transactions has been started.
     *
     * @throws \RuntimeException If no transaction has been started
     */
    public function commit();

    /**
     * Rollback transaction
     *
     * Rollback transaction, or throw exceptions if no transactions has been started.
     *
     * @throws \RuntimeException If no transaction has been started
     */
    public function rollback();
}
<|MERGE_RESOLUTION|>--- conflicted
+++ resolved
@@ -167,19 +167,18 @@
     public function getRoleService();
 
     /**
-<<<<<<< HEAD
      * Get SearchService
      *
      * @return \eZ\Publish\API\Repository\SearchService
      */
     public function getSearchService();
-=======
+
+    /**
      * Get FieldTypeService
      *
      * @return \eZ\Publish\API\Repository\FieldTypeService
      */
     public function getFieldTypeService();
->>>>>>> 5a3441ba
 
     /**
      * Begin transaction
