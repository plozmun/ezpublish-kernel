<?php

/**
 * File containing the BaseTest class.
 *
 * @copyright Copyright (C) eZ Systems AS. All rights reserved.
 * @license For full copyright and license information view LICENSE file distributed with this source code.
 */
namespace eZ\Publish\API\Repository\Tests;

use Doctrine\DBAL\Connection;
use eZ\Publish\API\Repository\Exceptions\ContentFieldValidationException;
use eZ\Publish\API\Repository\Tests\PHPUnitConstraint\ValidationErrorOccurs as PHPUnitConstraintValidationErrorOccurs;
use EzSystems\EzPlatformSolrSearchEngine\Tests\SetupFactory\LegacySetupFactory as LegacySolrSetupFactory;
use PHPUnit\Framework\TestCase;
use eZ\Publish\API\Repository\Repository;
use eZ\Publish\API\Repository\Values\ValueObject;
use eZ\Publish\API\Repository\Values\User\Limitation\RoleLimitation;
use eZ\Publish\API\Repository\Values\User\Limitation\SubtreeLimitation;
use eZ\Publish\API\Repository\Values\User\UserGroup;
use eZ\Publish\Core\REST\Client\Sessionable;
use DateTime;
use ArrayObject;
use Exception;
use PDOException;

/**
 * Base class for api specific tests.
 */
abstract class BaseTest extends TestCase
{
    /**
     * Maximum integer number accepted by the different backends.
     */
    const DB_INT_MAX = 2147483647;

    /**
     * @var \eZ\Publish\API\Repository\Tests\SetupFactory
     */
    private $setupFactory;

    /**
     * @var \eZ\Publish\API\Repository\Repository
     */
    private $repository;

    protected function setUp()
    {
        parent::setUp();

        try {
            // Use setup factory instance here w/o clearing data in case test don't need to
            $repository = $this->getSetupFactory()->getRepository(false);

            // Set session if we are testing the REST backend to make it
            // possible to persist data in the memory backend during multiple
            // requests.
            if ($repository instanceof Sessionable) {
                $repository->setSession($id = md5(microtime()));
            }
        } catch (PDOException $e) {
            $this->fail(
                'The communication with the database cannot be established. ' .
                "This is required in order to perform the tests.\n\n" .
                'Exception: ' . $e
            );
        } catch (Exception $e) {
            $this->fail(
                'Cannot create a repository with predefined user. ' .
                'Check the UserService or RoleService implementation. ' .
                PHP_EOL . PHP_EOL .
                'Exception: ' . $e
            );
        }
    }

    /**
     * Resets the temporary used repository between each test run.
     */
    protected function tearDown()
    {
        $this->repository = null;
        parent::tearDown();
    }

    /**
     * Returns the ID generator, fitting to the repository implementation.
     *
     * @return \eZ\Publish\API\Repository\Tests\IdManager
     */
    protected function getIdManager()
    {
        return $this->getSetupFactory()->getIdManager();
    }

    /**
     * Generates a repository specific ID value.
     *
     * @param string $type
     * @param mixed $rawId
     *
     * @return mixed
     */
    protected function generateId($type, $rawId)
    {
        return $this->getIdManager()->generateId($type, $rawId);
    }

    /**
     * Parses a repository specific ID value.
     *
     * @param string $type
     * @param mixed $id
     *
     * @return mixed
     */
    protected function parseId($type, $id)
    {
        return $this->getIdManager()->parseId($type, $id);
    }

    /**
     * Returns a config setting provided by the setup factory.
     *
     * @param string $configKey
     *
     * @return mixed
     */
    protected function getConfigValue($configKey)
    {
        return $this->getSetupFactory()->getConfigValue($configKey);
    }

    /**
     * Tests if the currently tested api is based on a V4 implementation.
     *
     * @return bool
     */
    protected function isVersion4()
    {
        return isset($_ENV['backendVersion']) && '4' === $_ENV['backendVersion'];
    }

    /**
     * @param bool $initialInitializeFromScratch Only has an effect if set in first call within a test
     *
     * @return \eZ\Publish\API\Repository\Repository
     */
    protected function getRepository($initialInitializeFromScratch = true)
    {
        if (null === $this->repository) {
            $this->repository = $this->getSetupFactory()->getRepository($initialInitializeFromScratch);
        }

        return $this->repository;
    }

    /**
     * @return \eZ\Publish\API\Repository\Tests\SetupFactory
     */
    protected function getSetupFactory()
    {
        if (null === $this->setupFactory) {
            if (false === isset($_ENV['setupFactory'])) {
                throw new \ErrorException(
                    'Missing mandatory setting $_ENV["setupFactory"], this should normally be set in the relevant phpunit-integration-*.xml file and refer to a setupFactory for the given StorageEngine/SearchEngine in use'
                );
            }

            $setupClass = $_ENV['setupFactory'];
            if (false === class_exists($setupClass)) {
                throw new \ErrorException(
                    sprintf(
                        '$_ENV["setupFactory"] does not reference an existing class: %s. Did you forget to install an package dependency?',
                        $setupClass
                    )
                );
            }

            $this->setupFactory = new $setupClass();
        }

        return $this->setupFactory;
    }

    /**
     * Asserts that properties given in $expectedValues are correctly set in
     * $actualObject.
     *
     * @param mixed[] $expectedValues
     * @param \eZ\Publish\API\Repository\Values\ValueObject $actualObject
     */
    protected function assertPropertiesCorrect(array $expectedValues, ValueObject $actualObject)
    {
        foreach ($expectedValues as $propertyName => $propertyValue) {
            $this->assertPropertiesEqual($propertyName, $propertyValue, $actualObject->$propertyName);
        }
    }

    /**
     * Asserts that properties given in $expectedValues are correctly set in
     * $actualObject.
     *
     * If the property type is array, it will be sorted before comparison.
     *
     * @TODO: introduced because of randomly failing tests, ref: https://jira.ez.no/browse/EZP-21734
     *
     * @param mixed[] $expectedValues
     * @param \eZ\Publish\API\Repository\Values\ValueObject $actualObject
     */
    protected function assertPropertiesCorrectUnsorted(array $expectedValues, ValueObject $actualObject)
    {
        foreach ($expectedValues as $propertyName => $propertyValue) {
            $this->assertPropertiesEqual($propertyName, $propertyValue, $actualObject->$propertyName, true);
        }
    }

    /**
     * Asserts all properties from $expectedValues are correctly set in
     * $actualObject. Additional (virtual) properties can be asserted using
     * $additionalProperties.
     *
     * @param \eZ\Publish\API\Repository\Values\ValueObject $expectedValues
     * @param \eZ\Publish\API\Repository\Values\ValueObject $actualObject
     * @param array $propertyNames
     */
    protected function assertStructPropertiesCorrect(ValueObject $expectedValues, ValueObject $actualObject, array $additionalProperties = [])
    {
        foreach ($expectedValues as $propertyName => $propertyValue) {
            $this->assertPropertiesEqual($propertyName, $propertyValue, $actualObject->$propertyName);
        }

        foreach ($additionalProperties as $propertyName) {
            $this->assertPropertiesEqual($propertyName, $expectedValues->$propertyName, $actualObject->$propertyName);
        }
    }

    /**
     * @see \eZ\Publish\API\Repository\Tests\BaseTest::assertPropertiesCorrectUnsorted()
     *
     * @param array $items An array of scalar values
     */
    private function sortItems(array &$items)
    {
        $sorter = function ($a, $b) {
            if (!is_scalar($a) || !is_scalar($b)) {
                $this->fail('Wrong usage: method ' . __METHOD__ . ' accepts only an array of scalar values');
            }

            return strcmp($a, $b);
        };
        usort($items, $sorter);
    }

    private function assertPropertiesEqual($propertyName, $expectedValue, $actualValue, $sortArray = false)
    {
        if ($expectedValue instanceof ArrayObject) {
            $expectedValue = $expectedValue->getArrayCopy();
        } elseif ($expectedValue instanceof DateTime) {
            $expectedValue = $expectedValue->format(DateTime::RFC850);
        }
        if ($actualValue instanceof ArrayObject) {
            $actualValue = $actualValue->getArrayCopy();
        } elseif ($actualValue instanceof DateTime) {
            $actualValue = $actualValue->format(DateTime::RFC850);
        }

        if ($sortArray && is_array($actualValue) && is_array($expectedValue)) {
            $this->sortItems($actualValue);
            $this->sortItems($expectedValue);
        }

        $this->assertEquals(
            $expectedValue,
            $actualValue,
            sprintf('Object property "%s" incorrect.', $propertyName)
        );
    }

    /**
     * Create a user in editor user group.
     *
     * @param string $login
     *
     * @return \eZ\Publish\API\Repository\Values\User\User
     */
    protected function createUserVersion1($login = 'user')
    {
        $repository = $this->getRepository();

        /* BEGIN: Inline */
        // ID of the "Editors" user group in an eZ Publish demo installation
        $editorsGroupId = 13;

        $userService = $repository->getUserService();

        // Instantiate a create struct with mandatory properties
        $userCreate = $userService->newUserCreateStruct(
            $login,
            "{$login}@example.com",
            'secret',
            'eng-US'
        );
        $userCreate->enabled = true;

        // Set some fields required by the user ContentType
        $userCreate->setField('first_name', 'Example');
        $userCreate->setField('last_name', 'User');

        // Load parent group for the user
        $group = $userService->loadUserGroup($editorsGroupId);

        // Create a new user instance.
        $user = $userService->createUser($userCreate, [$group]);
        /* END: Inline */

        return $user;
    }

    /**
     * Create a user in new user group with editor rights limited to Media Library (/1/48/).
     *
     * @uses ::createCustomUserVersion1()
     *
     * @return \eZ\Publish\API\Repository\Values\User\User
     */
    protected function createMediaUserVersion1()
    {
        return $this->createCustomUserVersion1(
            'Media Editor',
            'Editor',
            new SubtreeLimitation(['limitationValues' => ['/1/43/']])
        );
    }

    /**
     * Create a user with new user group and assign a existing role (optionally with RoleLimitation).
     *
     * @param string $userGroupName Name of the new user group to create
     * @param string $roleIdentifier Role identifier to assign to the new group
     * @param RoleLimitation|null $roleLimitation
     *
     * @return \eZ\Publish\API\Repository\Values\User\User
     */
    protected function createCustomUserVersion1($userGroupName, $roleIdentifier, RoleLimitation $roleLimitation = null)
    {
        return $this->createCustomUserWithLogin(
            'user',
            'user@example.com',
            $userGroupName,
            $roleIdentifier,
            $roleLimitation
        );
    }

    /**
     * Create a user with new user group and assign a existing role (optionally with RoleLimitation).
     *
     * @param string $login User login
     * @param string $email User e-mail
     * @param string $userGroupName Name of the new user group to create
     * @param string $roleIdentifier Role identifier to assign to the new group
     * @param RoleLimitation|null $roleLimitation
     * @return \eZ\Publish\API\Repository\Values\User\User
     */
    protected function createCustomUserWithLogin(
        $login,
        $email,
        $userGroupName,
        $roleIdentifier,
        RoleLimitation $roleLimitation = null
    ) {
        $repository = $this->getRepository();

        /* BEGIN: Inline */
        // ID of the "Users" user group in an eZ Publish demo installation
        $rootUsersGroupId = $this->generateId('location', 4);

        $roleService = $repository->getRoleService();
        $userService = $repository->getUserService();

        // Get a group create struct
        $userGroupCreate = $userService->newUserGroupCreateStruct('eng-US');
        $userGroupCreate->setField('name', $userGroupName);

        // Create new group with media editor rights
        $userGroup = $userService->createUserGroup(
            $userGroupCreate,
            $userService->loadUserGroup($rootUsersGroupId)
        );
        $roleService->assignRoleToUserGroup(
            $roleService->loadRoleByIdentifier($roleIdentifier),
            $userGroup,
            $roleLimitation
        );

        // Instantiate a create struct with mandatory properties
        $userCreate = $userService->newUserCreateStruct(
            $login,
            $email,
            'secret',
            'eng-US'
        );
        $userCreate->enabled = true;

        // Set some fields required by the user ContentType
        $userCreate->setField('first_name', 'Example');
        $userCreate->setField('last_name', ucfirst($login));

        // Create a new user instance.
        $user = $userService->createUser($userCreate, [$userGroup]);
        /* END: Inline */

        return $user;
    }

    /**
     * Create a user using given data.
     *
     * @param string $login
     * @param string $firstName
     * @param string $lastName
     * @param \eZ\Publish\API\Repository\Values\User\UserGroup|null $userGroup optional user group, Editor by default
     *
     * @return \eZ\Publish\API\Repository\Values\User\User
     */
    protected function createUser($login, $firstName, $lastName, UserGroup $userGroup = null)
    {
        $repository = $this->getRepository();

        $userService = $repository->getUserService();
        if (null === $userGroup) {
            $userGroup = $userService->loadUserGroup(13);
        }

        // Instantiate a create struct with mandatory properties
        $userCreate = $userService->newUserCreateStruct(
            $login,
            "{$login}@example.com",
            'secret',
            'eng-US'
        );
        $userCreate->enabled = true;

        // Set some fields required by the user ContentType
        $userCreate->setField('first_name', $firstName);
        $userCreate->setField('last_name', $lastName);

        // Create a new user instance.
        $user = $userService->createUser($userCreate, [$userGroup]);

        return $user;
    }

    /**
     * Only for internal use.
     *
     * Creates a \DateTime object for $timestamp in the current time zone
     *
     * @param int $timestamp
     *
     * @return \DateTime
     */
    public function createDateTime($timestamp = null)
    {
        $dateTime = new \DateTime();
        if ($timestamp !== null) {
            $dateTime->setTimestamp($timestamp);
        }

        return $dateTime;
    }

    /**
     * Calls given Repository's aggregated SearchHandler::refresh().
     *
     * Currently implemented only in Solr search engine.
     *
     * @param \eZ\Publish\API\Repository\Repository $repository
     */
    protected function refreshSearch(Repository $repository)
    {
        $setupFactory = $this->getSetupFactory();

        if (!$setupFactory instanceof LegacySolrSetupFactory) {
            return;
        }

        while (true) {
            $repositoryReflection = new \ReflectionObject($repository);
            // If the repository is decorated, we need to recurse in the "repository" property
            if (!$repositoryReflection->hasProperty('repository')) {
                break;
            }

            $repositoryProperty = $repositoryReflection->getProperty('repository');
            $repositoryProperty->setAccessible(true);
            $repository = $repositoryProperty->getValue($repository);
        }

        $searchHandlerProperty = new \ReflectionProperty($repository, 'searchHandler');
        $searchHandlerProperty->setAccessible(true);

        /** @var \EzSystems\EzPlatformSolrSearchEngine\Handler $searchHandler */
        $searchHandler = $searchHandlerProperty->getValue($repository);

        $searchHandler->commit();
    }

    /**
     * Create role of a given name with the given policies described by an array.
     *
     * @param $roleName
     * @param array $policiesData [['module' => 'content', 'function' => 'read', 'limitations' => []]
     *
     * @return \eZ\Publish\API\Repository\Values\User\Role
     *
     * @throws \eZ\Publish\API\Repository\Exceptions\InvalidArgumentException
     * @throws \eZ\Publish\API\Repository\Exceptions\LimitationValidationException
     * @throws \eZ\Publish\API\Repository\Exceptions\NotFoundException
     * @throws \eZ\Publish\API\Repository\Exceptions\UnauthorizedException
     */
    public function createRoleWithPolicies($roleName, array $policiesData)
    {
        $repository = $this->getRepository(false);
        $roleService = $repository->getRoleService();

        $roleCreateStruct = $roleService->newRoleCreateStruct($roleName);
        foreach ($policiesData as $policyData) {
            $policyCreateStruct = $roleService->newPolicyCreateStruct(
                $policyData['module'],
                $policyData['function']
            );

            if (isset($policyData['limitations'])) {
                foreach ($policyData['limitations'] as $limitation) {
                    $policyCreateStruct->addLimitation($limitation);
                }
            }

            $roleCreateStruct->addPolicy($policyCreateStruct);
        }

        $roleDraft = $roleService->createRole($roleCreateStruct);

        $roleService->publishRoleDraft($roleDraft);

        return $roleService->loadRole($roleDraft->id);
    }

    /**
     * Create user and assign new role with the given policies.
     *
     * @param string $login
     * @param array $policiesData list of policies in the form of <code>[ [ 'module' => 'name', 'function' => 'name'] ]</code>
     *
     * @return \eZ\Publish\API\Repository\Values\User\User
     *
     * @throws \Exception
     */
    public function createUserWithPolicies($login, array $policiesData)
    {
        $repository = $this->getRepository(false);
        $roleService = $repository->getRoleService();
        $userService = $repository->getUserService();

        $repository->beginTransaction();
        try {
            $userCreateStruct = $userService->newUserCreateStruct(
                $login,
                "{$login}@test.local",
                $login,
                'eng-GB'
            );
            $userCreateStruct->setField('first_name', $login);
            $userCreateStruct->setField('last_name', $login);
            $user = $userService->createUser($userCreateStruct, [$userService->loadUserGroup(4)]);

            $role = $this->createRoleWithPolicies(uniqid('role_for_' . $login . '_', true), $policiesData);
            $roleService->assignRoleToUser($role, $user);

            $repository->commit();

            return $user;
        } catch (\Exception $ex) {
            $repository->rollback();
            throw $ex;
        }
    }

    /**
     * @return \Doctrine\DBAL\Connection
     *
     * @throws \ErrorException
     */
    protected function getRawDatabaseConnection()
    {
        $connection = $this
            ->getSetupFactory()
            ->getServiceContainer()->get('ezpublish.api.storage_engine.legacy.connection');

        if (!$connection instanceof Connection) {
            throw new \RuntimeException(
                sprintf('Expected %s got %s', Connection::class, get_class($connection))
            );
        }

        return $connection;
    }

    /**
     * Executes the given callback passing raw Database Connection (\Doctrine\DBAL\Connection).
     * Returns the result returned by the given callback.
     *
     * **Note**: The method clears the entire persistence cache pool.
     *
     * @throws \Exception
     *
     * @param callable $callback
     *
     * @return mixed the return result of the given callback
     */
    public function performRawDatabaseOperation(callable $callback)
    {
        $repository = $this->getRepository(false);
        $repository->beginTransaction();
        try {
            $callback(
                $this->getRawDatabaseConnection()
            );
            $repository->commit();
        } catch (Exception $e) {
            $repository->rollback();
            throw $e;
        }

        /** @var \Symfony\Component\Cache\Adapter\TagAwareAdapterInterface $cachePool */
        $cachePool = $this
            ->getSetupFactory()
            ->getServiceContainer()->get('ezpublish.cache_pool');

        $cachePool->clear();
    }

    /**
     * Traverse all errors for all fields in all Translations to find expected one.
     *
     * @param \eZ\Publish\API\Repository\Exceptions\ContentFieldValidationException $exception
     * @param string $expectedValidationErrorMessage
     */
    protected function assertValidationErrorOccurs(
        ContentFieldValidationException $exception,
        $expectedValidationErrorMessage
    ) {
        $constraint = new PHPUnitConstraintValidationErrorOccurs($expectedValidationErrorMessage);

        self::assertThat($exception, $constraint);
    }

    /**
     * Create 'folder' Content.
     *
     * @param array $names Folder names in the form of <code>['&lt;language_code&gt;' => '&lt;name&gt;']</code>
     * @param int $parentLocationId
     *
     * @return \eZ\Publish\API\Repository\Values\Content\Content published Content
     *
     * @throws \eZ\Publish\API\Repository\Exceptions\ForbiddenException
     * @throws \eZ\Publish\API\Repository\Exceptions\NotFoundException
     * @throws \eZ\Publish\API\Repository\Exceptions\UnauthorizedException
     */
    protected function createFolder(array $names, $parentLocationId)
    {
        $repository = $this->getRepository(false);
        $contentService = $repository->getContentService();
        $contentTypeService = $repository->getContentTypeService();
        $locationService = $repository->getLocationService();

        if (empty($names)) {
            throw new \RuntimeException(sprintf('%s expects non-empty names list', __METHOD__));
        }
        $mainLanguageCode = array_keys($names)[0];

        $struct = $contentService->newContentCreateStruct(
            $contentTypeService->loadContentTypeByIdentifier('folder'),
            $mainLanguageCode
        );
        foreach ($names as $languageCode => $translatedName) {
            $struct->setField('name', $translatedName, $languageCode);
        }
        $contentDraft = $contentService->createContent(
            $struct,
            [$locationService->newLocationCreateStruct($parentLocationId)]
        );

        return $contentService->publishVersion($contentDraft->versionInfo);
    }
<<<<<<< HEAD
=======

    /**
     * Create a user with new user group and assign a existing role (optionally with RoleLimitation).
     *
     * @param string $login User login
     * @param string $email User e-mail
     * @param string $userGroupName Name of the new user group to create
     * @param string $roleIdentifier Role identifier to assign to the new group
     * @param RoleLimitation|null $roleLimitation
     * @return \eZ\Publish\API\Repository\Values\User\User
     */
    protected function createCustomUserWithLogin(
        $login,
        $email,
        $userGroupName,
        $roleIdentifier,
        RoleLimitation $roleLimitation = null
    ) {
        $repository = $this->getRepository();
        /* BEGIN: Inline */
        // ID of the "Users" user group in an eZ Publish demo installation
        $rootUsersGroupId = $this->generateId('location', 4);
        $roleService = $repository->getRoleService();
        $userService = $repository->getUserService();
        // Get a group create struct
        $userGroupCreate = $userService->newUserGroupCreateStruct('eng-US');
        $userGroupCreate->setField('name', $userGroupName);
        // Create new group with media editor rights
        $userGroup = $userService->createUserGroup(
            $userGroupCreate,
            $userService->loadUserGroup($rootUsersGroupId)
        );
        $roleService->assignRoleToUserGroup(
            $roleService->loadRoleByIdentifier($roleIdentifier),
            $userGroup,
            $roleLimitation
        );
        // Instantiate a create struct with mandatory properties
        $userCreate = $userService->newUserCreateStruct(
            $login,
            $email,
            'secret',
            'eng-US'
        );
        $userCreate->enabled = true;
        // Set some fields required by the user ContentType
        $userCreate->setField('first_name', 'Example');
        $userCreate->setField('last_name', ucfirst($login));
        // Create a new user instance.
        $user = $userService->createUser($userCreate, [$userGroup]);
        /* END: Inline */
        return $user;
    }
>>>>>>> 0f2ea829
}<|MERGE_RESOLUTION|>--- conflicted
+++ resolved
@@ -695,60 +695,4 @@
 
         return $contentService->publishVersion($contentDraft->versionInfo);
     }
-<<<<<<< HEAD
-=======
-
-    /**
-     * Create a user with new user group and assign a existing role (optionally with RoleLimitation).
-     *
-     * @param string $login User login
-     * @param string $email User e-mail
-     * @param string $userGroupName Name of the new user group to create
-     * @param string $roleIdentifier Role identifier to assign to the new group
-     * @param RoleLimitation|null $roleLimitation
-     * @return \eZ\Publish\API\Repository\Values\User\User
-     */
-    protected function createCustomUserWithLogin(
-        $login,
-        $email,
-        $userGroupName,
-        $roleIdentifier,
-        RoleLimitation $roleLimitation = null
-    ) {
-        $repository = $this->getRepository();
-        /* BEGIN: Inline */
-        // ID of the "Users" user group in an eZ Publish demo installation
-        $rootUsersGroupId = $this->generateId('location', 4);
-        $roleService = $repository->getRoleService();
-        $userService = $repository->getUserService();
-        // Get a group create struct
-        $userGroupCreate = $userService->newUserGroupCreateStruct('eng-US');
-        $userGroupCreate->setField('name', $userGroupName);
-        // Create new group with media editor rights
-        $userGroup = $userService->createUserGroup(
-            $userGroupCreate,
-            $userService->loadUserGroup($rootUsersGroupId)
-        );
-        $roleService->assignRoleToUserGroup(
-            $roleService->loadRoleByIdentifier($roleIdentifier),
-            $userGroup,
-            $roleLimitation
-        );
-        // Instantiate a create struct with mandatory properties
-        $userCreate = $userService->newUserCreateStruct(
-            $login,
-            $email,
-            'secret',
-            'eng-US'
-        );
-        $userCreate->enabled = true;
-        // Set some fields required by the user ContentType
-        $userCreate->setField('first_name', 'Example');
-        $userCreate->setField('last_name', ucfirst($login));
-        // Create a new user instance.
-        $user = $userService->createUser($userCreate, [$userGroup]);
-        /* END: Inline */
-        return $user;
-    }
->>>>>>> 0f2ea829
 }