--- conflicted
+++ resolved
@@ -5618,7 +5618,6 @@
     }
 
     /**
-<<<<<<< HEAD
      * Simplify creating custom role with limited set of policies.
      *
      * @param $roleName
@@ -5637,27 +5636,6 @@
 
         $roleDraft = $roleService->createRole($roleCreateStruct);
         $roleService->publishRoleDraft($roleDraft);
-=======
-     * Test for the newTranslationInfo() method.
-     *
-     * @covers \eZ\Publish\Core\Repository\ContentService::newTranslationInfo
-     */
-    public function testNewTranslationInfo()
-    {
-        $repository = $this->getRepository();
-        $contentService = $repository->getContentService();
-
-        $translationInfo = $contentService->newTranslationInfo();
-
-        $this->assertInstanceOf(
-            TranslationInfo::class,
-            $translationInfo
-        );
-
-        foreach ($translationInfo as $propertyName => $propertyValue) {
-            $this->assertNull($propertyValue, "Property '{$propertyName}' initial value should be null'");
-        }
->>>>>>> d2d2318b
     }
 
     /**
