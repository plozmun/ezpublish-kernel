--- conflicted
+++ resolved
@@ -3033,12 +3033,8 @@
 
         $this->assertPropertiesCorrect($expectedVersions[0], $versions[0]);
         $this->assertPropertiesCorrect($expectedVersions[1], $versions[1]);
-<<<<<<< HEAD
-        $this->assertGreaterThanOrEqual(
-=======
         $this->assertEquals(
             $versions[0]->creationDate->getTimestamp(),
->>>>>>> 15972a9f
             $versions[1]->creationDate->getTimestamp(),
             'Creation time did not match within delta of 2 seconds',
             2
