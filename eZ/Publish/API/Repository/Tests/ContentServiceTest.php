--- conflicted
+++ resolved
@@ -130,24 +130,17 @@
         $role = $roleService->loadRoleByIdentifier('Anonymous');
         $roleDraft = $roleService->createRoleDraft($role);
         $policyCreateStruct = $roleService->newPolicyCreateStruct('content', 'create');
-<<<<<<< HEAD
-        $policyCreateStruct->addLimitation(new SectionLimitation(array('limitationValues' => array(1))));
-        $policyCreateStruct->addLimitation(new LocationLimitation(array('limitationValues' => array(2))));
-        $policyCreateStruct->addLimitation(new ContentTypeLimitation(array('limitationValues' => array(1))));
-        $roleDraft = $roleService->addPolicyByRoleDraft($roleDraft, $policyCreateStruct);
-
-        $policyCreateStruct = $roleService->newPolicyCreateStruct('content', 'publish');
-        $policyCreateStruct->addLimitation(new SectionLimitation(array('limitationValues' => array(1))));
-        $policyCreateStruct->addLimitation(new LocationLimitation(array('limitationValues' => array(2))));
-        $policyCreateStruct->addLimitation(new ContentTypeLimitation(array('limitationValues' => array(1))));
-        $roleDraft = $roleService->addPolicyByRoleDraft($roleDraft, $policyCreateStruct);
-        $roleService->publishRoleDraft($roleDraft);
-=======
         $policyCreateStruct->addLimitation(new SectionLimitation(['limitationValues' => [1]]));
         $policyCreateStruct->addLimitation(new LocationLimitation(['limitationValues' => [2]]));
         $policyCreateStruct->addLimitation(new ContentTypeLimitation(['limitationValues' => [1]]));
-        $roleService->addPolicy($role, $policyCreateStruct);
->>>>>>> 0f2ea829
+        $roleDraft = $roleService->addPolicyByRoleDraft($roleDraft, $policyCreateStruct);
+
+        $policyCreateStruct = $roleService->newPolicyCreateStruct('content', 'publish');
+        $policyCreateStruct->addLimitation(new SectionLimitation(['limitationValues' => [1]]));
+        $policyCreateStruct->addLimitation(new LocationLimitation(['limitationValues' => [2]]));
+        $policyCreateStruct->addLimitation(new ContentTypeLimitation(['limitationValues' => [1]]));
+        $roleDraft = $roleService->addPolicyByRoleDraft($roleDraft, $policyCreateStruct);
+        $roleService->publishRoleDraft($roleDraft);
 
         // Set Anonymous user as current
         $repository->getPermissionResolver()->setCurrentUserReference($repository->getUserService()->loadUser($anonymousUserId));
@@ -1504,12 +1497,8 @@
                     'value' => true,
                     'languageCode' => 'eng-GB',
                     'fieldDefIdentifier' => 'description',
-<<<<<<< HEAD
                     'fieldTypeIdentifier' => 'ezrichtext',
-                )
-=======
                 ]
->>>>>>> 0f2ea829
             ),
             new Field(
                 [
@@ -1517,12 +1506,8 @@
                     'value' => true,
                     'languageCode' => 'eng-US',
                     'fieldDefIdentifier' => 'description',
-<<<<<<< HEAD
                     'fieldTypeIdentifier' => 'ezrichtext',
-                )
-=======
                 ]
->>>>>>> 0f2ea829
             ),
             new Field(
                 [
@@ -1530,12 +1515,8 @@
                     'value' => true,
                     'languageCode' => 'eng-GB',
                     'fieldDefIdentifier' => 'name',
-<<<<<<< HEAD
                     'fieldTypeIdentifier' => 'ezstring',
-                )
-=======
                 ]
->>>>>>> 0f2ea829
             ),
             new Field(
                 [
@@ -1543,12 +1524,8 @@
                     'value' => true,
                     'languageCode' => 'eng-US',
                     'fieldDefIdentifier' => 'name',
-<<<<<<< HEAD
                     'fieldTypeIdentifier' => 'ezstring',
-                )
-=======
                 ]
->>>>>>> 0f2ea829
             ),
         ];
 
@@ -2673,12 +2650,8 @@
                     'value' => true,
                     'languageCode' => 'eng-US',
                     'fieldDefIdentifier' => 'description',
-<<<<<<< HEAD
                     'fieldTypeIdentifier' => 'ezrichtext',
-                )
-=======
                 ]
->>>>>>> 0f2ea829
             ),
             new Field(
                 [
@@ -2686,12 +2659,8 @@
                     'value' => true,
                     'languageCode' => 'eng-US',
                     'fieldDefIdentifier' => 'name',
-<<<<<<< HEAD
                     'fieldTypeIdentifier' => 'ezstring',
-                )
-=======
                 ]
->>>>>>> 0f2ea829
             ),
         ];
 
@@ -2716,12 +2685,8 @@
                     'value' => true,
                     'languageCode' => 'eng-GB',
                     'fieldDefIdentifier' => 'description',
-<<<<<<< HEAD
                     'fieldTypeIdentifier' => 'ezrichtext',
-                )
-=======
                 ]
->>>>>>> 0f2ea829
             ),
             new Field(
                 [
@@ -2729,12 +2694,8 @@
                     'value' => true,
                     'languageCode' => 'eng-GB',
                     'fieldDefIdentifier' => 'name',
-<<<<<<< HEAD
                     'fieldTypeIdentifier' => 'ezstring',
-                )
-=======
                 ]
->>>>>>> 0f2ea829
             ),
         ];
 
@@ -2759,12 +2720,8 @@
                     'value' => true,
                     'languageCode' => 'eng-US',
                     'fieldDefIdentifier' => 'description',
-<<<<<<< HEAD
                     'fieldTypeIdentifier' => 'ezrichtext',
-                )
-=======
                 ]
->>>>>>> 0f2ea829
             ),
             new Field(
                 [
@@ -2772,12 +2729,8 @@
                     'value' => true,
                     'languageCode' => 'eng-US',
                     'fieldDefIdentifier' => 'name',
-<<<<<<< HEAD
                     'fieldTypeIdentifier' => 'ezstring',
-                )
-=======
                 ]
->>>>>>> 0f2ea829
             ),
         ];
 
@@ -2881,7 +2834,7 @@
 
         $contentService = $repository->getContentService();
 
-        $contentService->loadContent($contentDraft->id, array('ger-DE'), null, false);
+        $contentService->loadContent($contentDraft->id, ['ger-DE'], null, false);
     }
 
     /**
@@ -5993,12 +5946,8 @@
                     'value' => ($field->value !== null ? true : null),
                     'languageCode' => $field->languageCode,
                     'fieldDefIdentifier' => $field->fieldDefIdentifier,
-<<<<<<< HEAD
                     'fieldTypeIdentifier' => $field->fieldTypeIdentifier,
-                )
-=======
                 ]
->>>>>>> 0f2ea829
             );
         }
         usort(
@@ -6102,12 +6051,8 @@
                     'value' => 'Foo',
                     'languageCode' => 'eng-US',
                     'fieldDefIdentifier' => 'description',
-<<<<<<< HEAD
                     'fieldTypeIdentifier' => 'ezrichtext',
-                )
-=======
                 ]
->>>>>>> 0f2ea829
             ),
             new Field(
                 [
@@ -6115,12 +6060,8 @@
                     'value' => 'Bar',
                     'languageCode' => 'eng-GB',
                     'fieldDefIdentifier' => 'description',
-<<<<<<< HEAD
                     'fieldTypeIdentifier' => 'ezrichtext',
-                )
-=======
                 ]
->>>>>>> 0f2ea829
             ),
             new Field(
                 [
@@ -6128,12 +6069,8 @@
                     'value' => 'An awesome multi-lang forum²',
                     'languageCode' => 'eng-US',
                     'fieldDefIdentifier' => 'name',
-<<<<<<< HEAD
                     'fieldTypeIdentifier' => 'ezstring',
-                )
-=======
                 ]
->>>>>>> 0f2ea829
             ),
             new Field(
                 [
@@ -6141,12 +6078,8 @@
                     'value' => 'An awesome multi-lang forum²³',
                     'languageCode' => 'eng-GB',
                     'fieldDefIdentifier' => 'name',
-<<<<<<< HEAD
                     'fieldTypeIdentifier' => 'ezstring',
-                )
-=======
                 ]
->>>>>>> 0f2ea829
             ),
         ];
     }
