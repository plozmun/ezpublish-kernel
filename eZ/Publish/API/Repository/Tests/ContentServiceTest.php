<?php

/**
 * File containing the ContentServiceTest class.
 *
 * @copyright Copyright (C) eZ Systems AS. All rights reserved.
 * @license For full copyright and license information view LICENSE file distributed with this source code.
 */
namespace eZ\Publish\API\Repository\Tests;

use eZ\Publish\API\Repository\Values\Content\Content;
use eZ\Publish\API\Repository\Exceptions\UnauthorizedException;
use eZ\Publish\API\Repository\Values\Content\ContentInfo;
use eZ\Publish\API\Repository\Values\Content\ContentMetadataUpdateStruct;
use eZ\Publish\API\Repository\Values\Content\ContentUpdateStruct;
use eZ\Publish\API\Repository\Values\Content\Field;
use eZ\Publish\API\Repository\Values\Content\Location;
use eZ\Publish\API\Repository\Values\Content\URLAlias;
use eZ\Publish\API\Repository\Values\Content\Relation;
use eZ\Publish\API\Repository\Values\Content\VersionInfo;
use eZ\Publish\API\Repository\Values\User\Limitation\SectionLimitation;
use eZ\Publish\API\Repository\Values\User\Limitation\LocationLimitation;
use eZ\Publish\API\Repository\Values\User\Limitation\ContentTypeLimitation;
use eZ\Publish\API\Repository\Exceptions\NotFoundException;
use DOMDocument;
use Exception;

/**
 * Test case for operations in the ContentService using in memory storage.
 *
 * @see eZ\Publish\API\Repository\ContentService
 * @group content
 */
class ContentServiceTest extends BaseContentServiceTest
{
    /**
     * Test for the newContentCreateStruct() method.
     *
     * @see \eZ\Publish\API\Repository\ContentService::newContentCreateStruct()
     * @depends eZ\Publish\API\Repository\Tests\ContentTypeServiceTest::testLoadContentTypeByIdentifier
     * @group user
     * @group field-type
     */
    public function testNewContentCreateStruct()
    {
        $repository = $this->getRepository();

        /* BEGIN: Use Case */
        // Create a content type
        $contentTypeService = $repository->getContentTypeService();

        $contentType = $contentTypeService->loadContentTypeByIdentifier('forum');

        $contentService = $repository->getContentService();

        $contentCreate = $contentService->newContentCreateStruct($contentType, 'eng-US');
        /* END: Use Case */

        $this->assertInstanceOf('\\eZ\\Publish\\API\\Repository\\Values\\Content\\ContentCreateStruct', $contentCreate);
    }

    /**
     * Test for the createContent() method.
     *
     * @return \eZ\Publish\API\Repository\Values\Content\Content
     *
     * @see \eZ\Publish\API\Repository\ContentService::createContent()
     * @depends eZ\Publish\API\Repository\Tests\ContentServiceTest::testNewContentCreateStruct
     * @group user
     * @group field-type
     */
    public function testCreateContent()
    {
        if ($this->isVersion4()) {
            $this->markTestSkipped('This test requires eZ Publish 5');
        }

        $repository = $this->getRepository();

        /* BEGIN: Use Case */
        $contentTypeService = $repository->getContentTypeService();

        $contentType = $contentTypeService->loadContentTypeByIdentifier('forum');

        $contentService = $repository->getContentService();

        $contentCreate = $contentService->newContentCreateStruct($contentType, 'eng-US');
        $contentCreate->setField('name', 'My awesome forum');

        $contentCreate->remoteId = 'abcdef0123456789abcdef0123456789';
        $contentCreate->alwaysAvailable = true;

        $content = $contentService->createContent($contentCreate);
        /* END: Use Case */

        $this->assertInstanceOf('\\eZ\\Publish\\API\\Repository\\Values\\Content\\Content', $content);

        return $content;
    }

    /**
     * Test for the createContent() method.
     *
     * Tests made for issue #EZP-20955 where Anonymous user is granted access to create content
     * and should have access to do that.
     *
     * @return \eZ\Publish\API\Repository\Values\Content\Content
     *
     * @see \eZ\Publish\API\Repository\ContentService::createContent()
     * @depends eZ\Publish\API\Repository\Tests\ContentServiceTest::testNewContentCreateStruct
     * @group user
     * @group field-type
     */
    public function testCreateContentAndPublishWithPrivilegedAnonymousUser()
    {
        if ($this->isVersion4()) {
            $this->markTestSkipped('This test requires eZ Publish 5');
        }

        $anonymousUserId = $this->generateId('user', 10);

        $repository = $this->getRepository();
        $contentService = $repository->getContentService();
        $contentTypeService = $repository->getContentTypeService();
        $locationService = $repository->getLocationService();
        $roleService = $repository->getRoleService();

        // Give Anonymous user role additional rights
        $role = $roleService->loadRoleByIdentifier('Anonymous');
        $roleDraft = $roleService->createRoleDraft($role);
        $policyCreateStruct = $roleService->newPolicyCreateStruct('content', 'create');
        $policyCreateStruct->addLimitation(new SectionLimitation(array('limitationValues' => array(1))));
        $policyCreateStruct->addLimitation(new LocationLimitation(array('limitationValues' => array(2))));
        $policyCreateStruct->addLimitation(new ContentTypeLimitation(array('limitationValues' => array(1))));
        $roleDraft = $roleService->addPolicyByRoleDraft($roleDraft, $policyCreateStruct);

        $policyCreateStruct = $roleService->newPolicyCreateStruct('content', 'publish');
        $policyCreateStruct->addLimitation(new SectionLimitation(array('limitationValues' => array(1))));
        $policyCreateStruct->addLimitation(new LocationLimitation(array('limitationValues' => array(2))));
        $policyCreateStruct->addLimitation(new ContentTypeLimitation(array('limitationValues' => array(1))));
        $roleDraft = $roleService->addPolicyByRoleDraft($roleDraft, $policyCreateStruct);
        $roleService->publishRoleDraft($roleDraft);

        // Set Anonymous user as current
        $repository->getPermissionResolver()->setCurrentUserReference($repository->getUserService()->loadUser($anonymousUserId));

        // Create a new content object:
        $contentCreate = $contentService->newContentCreateStruct(
            $contentTypeService->loadContentTypeByIdentifier('folder'),
            'eng-GB'
        );

        $contentCreate->setField('name', 'Folder 1');

        $content = $contentService->createContent(
            $contentCreate,
            array($locationService->newLocationCreateStruct(2))
        );

        $contentService->publishVersion(
            $content->getVersionInfo()
        );
    }

    /**
     * Test for the createContent() method.
     *
     * @param \eZ\Publish\API\Repository\Values\Content\Content $content
     *
     * @return \eZ\Publish\API\Repository\Values\Content\Content
     *
     * @see \eZ\Publish\API\Repository\ContentService::createContent()
     * @depends eZ\Publish\API\Repository\Tests\ContentServiceTest::testCreateContent
     */
    public function testCreateContentSetsContentInfo($content)
    {
        $this->assertInstanceOf('\\eZ\\Publish\\API\\Repository\\Values\\Content\\ContentInfo', $content->contentInfo);

        return $content;
    }

    /**
     * Test for the createContent() method.
     *
     * @param \eZ\Publish\API\Repository\Values\Content\Content $content
     *
     * @see \eZ\Publish\API\Repository\ContentService::createContent()
     * @depends eZ\Publish\API\Repository\Tests\ContentServiceTest::testCreateContentSetsContentInfo
     */
    public function testCreateContentSetsExpectedContentInfo($content)
    {
        $this->assertEquals(
            array(
                $content->id,
                28, // id of content type "forum"
                true,
                1,
                'abcdef0123456789abcdef0123456789',
                'eng-US',
                $this->getRepository()->getCurrentUser()->id,
                false,
                null,
                // Main Location id for unpublished Content should be null
                null,
            ),
            array(
                $content->contentInfo->id,
                $content->contentInfo->contentTypeId,
                $content->contentInfo->alwaysAvailable,
                $content->contentInfo->currentVersionNo,
                $content->contentInfo->remoteId,
                $content->contentInfo->mainLanguageCode,
                $content->contentInfo->ownerId,
                $content->contentInfo->published,
                $content->contentInfo->publishedDate,
                $content->contentInfo->mainLocationId,
            )
        );
    }

    /**
     * Test for the createContent() method.
     *
     * @param \eZ\Publish\API\Repository\Values\Content\Content $content
     *
     * @return \eZ\Publish\API\Repository\Values\Content\Content
     *
     * @see \eZ\Publish\API\Repository\ContentService::createContent()
     * @depends eZ\Publish\API\Repository\Tests\ContentServiceTest::testCreateContent
     */
    public function testCreateContentSetsVersionInfo($content)
    {
        $this->assertInstanceOf('\\eZ\\Publish\\API\\Repository\\Values\\Content\\VersionInfo', $content->getVersionInfo());

        return $content;
    }

    /**
     * Test for the createContent() method.
     *
     * @param \eZ\Publish\API\Repository\Values\Content\Content $content
     *
     * @see \eZ\Publish\API\Repository\ContentService::createContent()
     * @depends eZ\Publish\API\Repository\Tests\ContentServiceTest::testCreateContentSetsVersionInfo
     */
    public function testCreateContentSetsExpectedVersionInfo($content)
    {
        $this->assertEquals(
            array(
                'status' => VersionInfo::STATUS_DRAFT,
                'versionNo' => 1,
                'creatorId' => $this->getRepository()->getCurrentUser()->id,
                'initialLanguageCode' => 'eng-US',
            ),
            array(
                'status' => $content->getVersionInfo()->status,
                'versionNo' => $content->getVersionInfo()->versionNo,
                'creatorId' => $content->getVersionInfo()->creatorId,
                'initialLanguageCode' => $content->getVersionInfo()->initialLanguageCode,
            )
        );
        $this->assertTrue($content->getVersionInfo()->isDraft());
        $this->assertFalse($content->getVersionInfo()->isPublished());
        $this->assertFalse($content->getVersionInfo()->isArchived());
    }

    /**
     * Test for the createContent() method.
     *
     * @see \eZ\Publish\API\Repository\ContentService::createContent()
     * @expectedException \eZ\Publish\API\Repository\Exceptions\InvalidArgumentException
     * @depends eZ\Publish\API\Repository\Tests\ContentServiceTest::testCreateContent
     */
    public function testCreateContentThrowsInvalidArgumentException()
    {
        if ($this->isVersion4()) {
            $this->markTestSkipped('This test requires eZ Publish 5');
        }

        $repository = $this->getRepository();

        /* BEGIN: Use Case */
        $contentTypeService = $repository->getContentTypeService();
        $contentService = $repository->getContentService();

        $contentType = $contentTypeService->loadContentTypeByIdentifier('forum');

        $contentCreate1 = $contentService->newContentCreateStruct($contentType, 'eng-US');
        $contentCreate1->setField('name', 'An awesome Sidelfingen forum');

        $contentCreate1->remoteId = 'abcdef0123456789abcdef0123456789';
        $contentCreate1->alwaysAvailable = true;

        $draft = $contentService->createContent($contentCreate1);
        $contentService->publishVersion($draft->versionInfo);

        $contentCreate2 = $contentService->newContentCreateStruct($contentType, 'eng-GB');
        $contentCreate2->setField('name', 'An awesome Bielefeld forum');

        $contentCreate2->remoteId = 'abcdef0123456789abcdef0123456789';
        $contentCreate2->alwaysAvailable = false;

        // This call will fail with an "InvalidArgumentException", because the
        // remoteId is already in use.
        $contentService->createContent($contentCreate2);
        /* END: Use Case */
    }

    /**
     * Test for the createContent() method.
     *
     * @see \eZ\Publish\API\Repository\ContentService::createContent()
     * @expectedException \eZ\Publish\API\Repository\Exceptions\InvalidArgumentException
     * @depends eZ\Publish\API\Repository\Tests\ContentServiceTest::testCreateContent
     */
    public function testCreateContentThrowsInvalidArgumentExceptionOnFieldTypeNotAccept()
    {
        $repository = $this->getRepository();

        /* BEGIN: Use Case */
        $contentTypeService = $repository->getContentTypeService();
        $contentService = $repository->getContentService();

        $contentType = $contentTypeService->loadContentTypeByIdentifier('forum');

        $contentCreate = $contentService->newContentCreateStruct($contentType, 'eng-US');
        // The name field does only accept strings and null as its values
        $contentCreate->setField('name', new \stdClass());

        // Throws InvalidArgumentException since the name field is filled
        // improperly
        $draft = $contentService->createContent($contentCreate);
        /* END: Use Case */
    }

    /**
     * Test for the createContent() method.
     *
     * @see \eZ\Publish\API\Repository\ContentService::createContent()
     * @expectedException \eZ\Publish\API\Repository\Exceptions\ContentFieldValidationException
     * @depends eZ\Publish\API\Repository\Tests\ContentServiceTest::testCreateContent
     */
    public function testCreateContentThrowsContentFieldValidationException()
    {
        $repository = $this->getRepository();

        /* BEGIN: Use Case */
        $contentTypeService = $repository->getContentTypeService();
        $contentService = $repository->getContentService();

        $contentType = $contentTypeService->loadContentTypeByIdentifier('folder');

        $contentCreate1 = $contentService->newContentCreateStruct($contentType, 'eng-US');
        $contentCreate1->setField('name', 'An awesome Sidelfingen folder');
        // Violates string length constraint
        $contentCreate1->setField('short_name', str_repeat('a', 200));

        // Throws ContentFieldValidationException, since short_name does not pass
        // validation of the string length validator
        $draft = $contentService->createContent($contentCreate1);
        /* END: Use Case */
    }

    /**
     * Test for the createContent() method.
     *
     * @see \eZ\Publish\API\Repository\ContentService::createContent()
     * @expectedException \eZ\Publish\API\Repository\Exceptions\ContentFieldValidationException
     * @depends eZ\Publish\API\Repository\Tests\ContentServiceTest::testCreateContent
     */
    public function testCreateContentRequiredFieldMissing()
    {
        $repository = $this->getRepository();

        /* BEGIN: Use Case */
        $contentTypeService = $repository->getContentTypeService();
        $contentService = $repository->getContentService();

        $contentType = $contentTypeService->loadContentTypeByIdentifier('forum');

        $contentCreate1 = $contentService->newContentCreateStruct($contentType, 'eng-US');
        // Required field "name" is not set

        // Throws a ContentFieldValidationException, since a required field is
        // missing
        $draft = $contentService->createContent($contentCreate1);
        /* END: Use Case */
    }

    /**
     * Test for the createContent() method.
     *
     * NOTE: We have bidirectional dependencies between the ContentService and
     * the LocationService, so that we cannot use PHPUnit's test dependencies
     * here.
     *
     * @see \eZ\Publish\API\Repository\ContentService::createContent($contentCreateStruct, $locationCreateStructs)
     * @depend(s) eZ\Publish\API\Repository\Tests\LocationServiceTest::testCreateLocation
     * @depend(s) eZ\Publish\API\Repository\Tests\LocationServiceTest::testLoadLocationByRemoteId
     * @depends eZ\Publish\API\Repository\Tests\ContentServiceTest::testCreateContent
     * @expectedException \eZ\Publish\API\Repository\Exceptions\NotFoundException
     * @group user
     */
    public function testCreateContentWithLocationCreateParameterDoesNotCreateLocationImmediately()
    {
        $repository = $this->getRepository();

        $locationService = $repository->getLocationService();

        /* BEGIN: Use Case */
        $draft = $this->createContentDraftVersion1();

        // The location will not have been created, yet, so this throws an
        // exception
        $location = $locationService->loadLocationByRemoteId(
            '0123456789abcdef0123456789abcdef'
        );
        /* END: Use Case */
    }

    /**
     * Test for the createContent() method.
     *
     * @see \eZ\Publish\API\Repository\ContentService::createContent($contentCreateStruct, $locationCreateStructs)
     * @expectedException \eZ\Publish\API\Repository\Exceptions\InvalidArgumentException
     * @depends eZ\Publish\API\Repository\Tests\ContentServiceTest::testCreateContentWithLocationCreateParameterDoesNotCreateLocationImmediately
     */
    public function testCreateContentThrowsInvalidArgumentExceptionWithLocationCreateParameter()
    {
        $repository = $this->getRepository();

        $parentLocationId = $this->generateId('location', 56);
        /* BEGIN: Use Case */
        // $parentLocationId is a valid location ID

        $contentService = $repository->getContentService();
        $contentTypeService = $repository->getContentTypeService();
        $locationService = $repository->getLocationService();

        // Load content type
        $contentType = $contentTypeService->loadContentTypeByIdentifier('forum');

        // Configure new locations
        $locationCreate1 = $locationService->newLocationCreateStruct($parentLocationId);

        $locationCreate1->priority = 23;
        $locationCreate1->hidden = true;
        $locationCreate1->remoteId = '0123456789abcdef0123456789aaaaaa';
        $locationCreate1->sortField = Location::SORT_FIELD_NODE_ID;
        $locationCreate1->sortOrder = Location::SORT_ORDER_DESC;

        $locationCreate2 = $locationService->newLocationCreateStruct($parentLocationId);

        $locationCreate2->priority = 42;
        $locationCreate2->hidden = true;
        $locationCreate2->remoteId = '0123456789abcdef0123456789bbbbbb';
        $locationCreate2->sortField = Location::SORT_FIELD_NODE_ID;
        $locationCreate2->sortOrder = Location::SORT_ORDER_DESC;

        // Configure new content object
        $contentCreate = $contentService->newContentCreateStruct($contentType, 'eng-US');

        $contentCreate->setField('name', 'A awesome Sindelfingen forum');
        $contentCreate->remoteId = 'abcdef0123456789abcdef0123456789';
        $contentCreate->alwaysAvailable = true;

        // Create new content object under the specified location
        $draft = $contentService->createContent(
            $contentCreate,
            array($locationCreate1)
        );
        $contentService->publishVersion($draft->versionInfo);

        // This call will fail with an "InvalidArgumentException", because the
        // Content remoteId already exists,
        $contentService->createContent(
            $contentCreate,
            array($locationCreate2)
        );
        /* END: Use Case */
    }

    /**
     * Test for the loadContentInfo() method.
     *
     * @see \eZ\Publish\API\Repository\ContentService::loadContentInfo()
     * @group user
     */
    public function testLoadContentInfo()
    {
        $repository = $this->getRepository();

        $mediaFolderId = $this->generateId('object', 41);
        /* BEGIN: Use Case */
        $contentService = $repository->getContentService();

        // Load the ContentInfo for "Media" folder
        $contentInfo = $contentService->loadContentInfo($mediaFolderId);
        /* END: Use Case */

        $this->assertInstanceOf(
            '\\eZ\\Publish\\API\\Repository\\Values\\Content\\ContentInfo',
            $contentInfo
        );

        return $contentInfo;
    }

    /**
     * Test for the returned value of the loadContentInfo() method.
     *
     * @depends eZ\Publish\API\Repository\Tests\ContentServiceTest::testLoadContentInfo
     * @covers \eZ\Publish\API\Repository\ContentService::loadContentInfo
     *
     * @param \eZ\Publish\API\Repository\Values\Content\ContentInfo $contentInfo
     */
    public function testLoadContentInfoSetsExpectedContentInfo(ContentInfo $contentInfo)
    {
        $this->assertPropertiesCorrectUnsorted(
            $this->getExpectedMediaContentInfoProperties(),
            $contentInfo
        );
    }

    /**
     * Test for the loadContentInfo() method.
     *
     * @see \eZ\Publish\API\Repository\ContentService::loadContentInfo()
     * @expectedException \eZ\Publish\API\Repository\Exceptions\NotFoundException
     * @depends eZ\Publish\API\Repository\Tests\ContentServiceTest::testLoadContentInfo
     */
    public function testLoadContentInfoThrowsNotFoundException()
    {
        $repository = $this->getRepository();

        $nonExistentContentId = $this->generateId('object', self::DB_INT_MAX);
        /* BEGIN: Use Case */
        $contentService = $repository->getContentService();

        // This call will fail with a NotFoundException
        $contentService->loadContentInfo($nonExistentContentId);
        /* END: Use Case */
    }

    /**
     * Test for the loadContentInfoByRemoteId() method.
     *
     * @see \eZ\Publish\API\Repository\ContentService::loadContentInfoByRemoteId()
     */
    public function testLoadContentInfoByRemoteId()
    {
        $repository = $this->getRepository();

        /* BEGIN: Use Case */
        $contentService = $repository->getContentService();

        // Load the ContentInfo for "Media" folder
        $contentInfo = $contentService->loadContentInfoByRemoteId('faaeb9be3bd98ed09f606fc16d144eca');
        /* END: Use Case */

        $this->assertInstanceOf('\\eZ\\Publish\\API\\Repository\\Values\\Content\\ContentInfo', $contentInfo);

        return $contentInfo;
    }

    /**
     * Test for the returned value of the loadContentInfoByRemoteId() method.
     *
     * @depends eZ\Publish\API\Repository\Tests\ContentServiceTest::testLoadContentInfoByRemoteId
     * @covers \eZ\Publish\API\Repository\ContentService::loadContentInfoByRemoteId
     *
     * @param \eZ\Publish\API\Repository\Values\Content\ContentInfo $contentInfo
     */
    public function testLoadContentInfoByRemoteIdSetsExpectedContentInfo(ContentInfo $contentInfo)
    {
        $this->assertPropertiesCorrectUnsorted(
            [
                'id' => 10,
                'contentTypeId' => 4,
                'name' => 'Anonymous User',
                'sectionId' => 2,
                'currentVersionNo' => 2,
                'published' => true,
                'ownerId' => 14,
                'modificationDate' => $this->createDateTime(1072180405),
                'publishedDate' => $this->createDateTime(1033920665),
                'alwaysAvailable' => 1,
                'remoteId' => 'faaeb9be3bd98ed09f606fc16d144eca',
                'mainLanguageCode' => 'eng-US',
                'mainLocationId' => 45,
            ],
            $contentInfo
        );
    }

    /**
     * Test for the loadContentInfoByRemoteId() method.
     *
     * @see \eZ\Publish\API\Repository\ContentService::loadContentInfoByRemoteId()
     * @expectedException \eZ\Publish\API\Repository\Exceptions\NotFoundException
     * @depends eZ\Publish\API\Repository\Tests\ContentServiceTest::testLoadContentInfoByRemoteId
     */
    public function testLoadContentInfoByRemoteIdThrowsNotFoundException()
    {
        $repository = $this->getRepository();

        /* BEGIN: Use Case */
        $contentService = $repository->getContentService();

        // This call will fail with a NotFoundException
        $contentService->loadContentInfoByRemoteId('abcdefghijklmnopqrstuvwxyz0123456789');
        /* END: Use Case */
    }

    /**
     * Test for the loadVersionInfo() method.
     *
     * @see \eZ\Publish\API\Repository\ContentService::loadVersionInfo()
     * @depends eZ\Publish\API\Repository\Tests\ContentServiceTest::testLoadContentInfo
     * @group user
     */
    public function testLoadVersionInfo()
    {
        $repository = $this->getRepository();

        $mediaFolderId = $this->generateId('object', 41);
        /* BEGIN: Use Case */
        // $mediaFolderId contains the ID of the "Media" folder

        $contentService = $repository->getContentService();

        // Load the ContentInfo for "Media" folder
        $contentInfo = $contentService->loadContentInfo($mediaFolderId);

        // Now load the current version info of the "Media" folder
        $versionInfo = $contentService->loadVersionInfo($contentInfo);
        /* END: Use Case */

        $this->assertInstanceOf(
            '\\eZ\\Publish\\API\\Repository\\Values\\Content\\VersionInfo',
            $versionInfo
        );
    }

    /**
     * Test for the loadVersionInfoById() method.
     *
     * @see \eZ\Publish\API\Repository\ContentService::loadVersionInfoById()
     */
    public function testLoadVersionInfoById()
    {
        $repository = $this->getRepository();

        $mediaFolderId = $this->generateId('object', 41);
        /* BEGIN: Use Case */
        // $mediaFolderId contains the ID of the "Media" folder

        $contentService = $repository->getContentService();

        // Load the VersionInfo for "Media" folder
        $versionInfo = $contentService->loadVersionInfoById($mediaFolderId);
        /* END: Use Case */

        $this->assertInstanceOf(
            '\\eZ\\Publish\\API\\Repository\\Values\\Content\\VersionInfo',
            $versionInfo
        );

        return $versionInfo;
    }

    /**
     * Test for the returned value of the loadVersionInfoById() method.
     *
     * @depends eZ\Publish\API\Repository\Tests\ContentServiceTest::testLoadVersionInfoById
     * @covers \eZ\Publish\Core\Repository\ContentService::loadVersionInfoById
     *
     * @param \eZ\Publish\API\Repository\Values\Content\VersionInfo $versionInfo
     */
    public function testLoadVersionInfoByIdSetsExpectedVersionInfo(VersionInfo $versionInfo)
    {
        $this->assertPropertiesCorrect(
            [
                'names' => [
                    'eng-US' => 'Media',
                ],
                'contentInfo' => new ContentInfo($this->getExpectedMediaContentInfoProperties()),
                'id' => 472,
                'versionNo' => 1,
                'modificationDate' => $this->createDateTime(1060695457),
                'creatorId' => 14,
                'creationDate' => $this->createDateTime(1060695450),
                'status' => VersionInfo::STATUS_PUBLISHED,
                'initialLanguageCode' => 'eng-US',
                'languageCodes' => [
                    'eng-US',
                ],
            ],
            $versionInfo
        );
        $this->assertTrue($versionInfo->isPublished());
        $this->assertFalse($versionInfo->isDraft());
        $this->assertFalse($versionInfo->isArchived());
    }

    /**
     * Test for the loadVersionInfoById() method.
     *
     * @see \eZ\Publish\API\Repository\ContentService::loadVersionInfoById()
     * @expectedException \eZ\Publish\API\Repository\Exceptions\NotFoundException
     * @depends eZ\Publish\API\Repository\Tests\ContentServiceTest::testLoadVersionInfoById
     */
    public function testLoadVersionInfoByIdThrowsNotFoundException()
    {
        $repository = $this->getRepository();

        $nonExistentContentId = $this->generateId('object', self::DB_INT_MAX);
        /* BEGIN: Use Case */
        $contentService = $repository->getContentService();

        // This call will fail with a "NotFoundException"
        $contentService->loadVersionInfoById($nonExistentContentId);
        /* END: Use Case */
    }

    /**
     * Test for the loadContentByContentInfo() method.
     *
     * @see \eZ\Publish\API\Repository\ContentService::loadContentByContentInfo()
     * @depends eZ\Publish\API\Repository\Tests\ContentServiceTest::testLoadContentInfo
     */
    public function testLoadContentByContentInfo()
    {
        $repository = $this->getRepository();

        $mediaFolderId = $this->generateId('object', 41);
        /* BEGIN: Use Case */
        // $mediaFolderId contains the ID of the "Media" folder

        $contentService = $repository->getContentService();

        // Load the ContentInfo for "Media" folder
        $contentInfo = $contentService->loadContentInfo($mediaFolderId);

        // Now load the current content version for the info instance
        $content = $contentService->loadContentByContentInfo($contentInfo);
        /* END: Use Case */

        $this->assertInstanceOf(
            '\\eZ\\Publish\\API\\Repository\\Values\\Content\\Content',
            $content
        );
    }

    /**
     * Test for the loadContentByVersionInfo() method.
     *
     * @see \eZ\Publish\API\Repository\ContentService::loadContentByVersionInfo()
     * @depends eZ\Publish\API\Repository\Tests\ContentServiceTest::testLoadVersionInfo
     */
    public function testLoadContentByVersionInfo()
    {
        $repository = $this->getRepository();

        $mediaFolderId = $this->generateId('object', 41);
        /* BEGIN: Use Case */
        // $mediaFolderId contains the ID of the "Media" folder

        $contentService = $repository->getContentService();

        // Load the ContentInfo for "Media" folder
        $contentInfo = $contentService->loadContentInfo($mediaFolderId);

        // Load the current VersionInfo
        $versionInfo = $contentService->loadVersionInfo($contentInfo);

        // Now load the current content version for the info instance
        $content = $contentService->loadContentByVersionInfo($versionInfo);
        /* END: Use Case */

        $this->assertInstanceOf(
            '\\eZ\\Publish\\API\\Repository\\Values\\Content\\Content',
            $content
        );
    }

    /**
     * Test for the loadContent() method.
     *
     * @see \eZ\Publish\API\Repository\ContentService::loadContent()
     * @group user
     * @group field-type
     */
    public function testLoadContent()
    {
        $repository = $this->getRepository();

        $mediaFolderId = $this->generateId('object', 41);
        /* BEGIN: Use Case */
        // $mediaFolderId contains the ID of the "Media" folder

        $contentService = $repository->getContentService();

        // Load the Content for "Media" folder, any language and current version
        $content = $contentService->loadContent($mediaFolderId);
        /* END: Use Case */

        $this->assertInstanceOf(
            '\\eZ\\Publish\\API\\Repository\\Values\\Content\\Content',
            $content
        );
    }

    /**
     * Test for the loadContent() method.
     *
     * @see \eZ\Publish\API\Repository\ContentService::loadContent()
     * @expectedException \eZ\Publish\API\Repository\Exceptions\NotFoundException
     * @depends eZ\Publish\API\Repository\Tests\ContentServiceTest::testLoadContent
     */
    public function testLoadContentThrowsNotFoundException()
    {
        $repository = $this->getRepository();

        $nonExistentContentId = $this->generateId('object', self::DB_INT_MAX);
        /* BEGIN: Use Case */
        $contentService = $repository->getContentService();

        // This call will fail with a "NotFoundException"
        $contentService->loadContent($nonExistentContentId);
        /* END: Use Case */
    }

    /**
     * Data provider for testLoadContentByRemoteId().
     *
     * @return array
     */
    public function contentRemoteIdVersionLanguageProvider()
    {
        return [
            ['f5c88a2209584891056f987fd965b0ba', null, null],
            ['f5c88a2209584891056f987fd965b0ba', ['eng-US'], null],
            ['f5c88a2209584891056f987fd965b0ba', null, 1],
            ['f5c88a2209584891056f987fd965b0ba', ['eng-US'], 1],
            ['a6e35cbcb7cd6ae4b691f3eee30cd262', null, null],
            ['a6e35cbcb7cd6ae4b691f3eee30cd262', ['eng-US'], null],
            ['a6e35cbcb7cd6ae4b691f3eee30cd262', null, 1],
            ['a6e35cbcb7cd6ae4b691f3eee30cd262', ['eng-US'], 1],
        ];
    }

    /**
     * Test for the loadContentByRemoteId() method.
     *
     * @covers \eZ\Publish\API\Repository\ContentService::loadContentByRemoteId
     * @dataProvider contentRemoteIdVersionLanguageProvider
     *
     * @param string $remoteId
     * @param array|null $languages
     * @param int $versionNo
     */
    public function testLoadContentByRemoteId($remoteId, $languages, $versionNo)
    {
        $repository = $this->getRepository();

        $contentService = $repository->getContentService();

        $content = $contentService->loadContentByRemoteId($remoteId, $languages, $versionNo);

        $this->assertInstanceOf(
            Content::class,
            $content
        );

        $this->assertEquals($remoteId, $content->contentInfo->remoteId);
        if ($languages !== null) {
            $this->assertEquals($languages, $content->getVersionInfo()->languageCodes);
        }
        $this->assertEquals($versionNo ?: 1, $content->getVersionInfo()->versionNo);
    }

    /**
     * Test for the loadContentByRemoteId() method.
     *
     * @see \eZ\Publish\API\Repository\ContentService::loadContentByRemoteId()
     * @expectedException \eZ\Publish\API\Repository\Exceptions\NotFoundException
     * @depends eZ\Publish\API\Repository\Tests\ContentServiceTest::testLoadContentByRemoteId
     */
    public function testLoadContentByRemoteIdThrowsNotFoundException()
    {
        $repository = $this->getRepository();

        /* BEGIN: Use Case */
        $contentService = $repository->getContentService();

        // This call will fail with a "NotFoundException", because no content
        // object exists for the given remoteId
        $contentService->loadContentByRemoteId('a1b1c1d1e1f1a2b2c2d2e2f2a3b3c3d3');
        /* END: Use Case */
    }

    /**
     * Test for the publishVersion() method.
     *
     * @return \eZ\Publish\API\Repository\Values\Content\Content
     *
     * @see \eZ\Publish\API\Repository\ContentService::publishVersion()
     * @depends eZ\Publish\API\Repository\Tests\ContentServiceTest::testLoadContent
     * @depends eZ\Publish\API\Repository\Tests\ContentServiceTest::testLoadContentInfo
     * @depends eZ\Publish\API\Repository\Tests\ContentServiceTest::testLoadVersionInfo
     * @depends eZ\Publish\API\Repository\Tests\ContentServiceTest::testCreateContentWithLocationCreateParameterDoesNotCreateLocationImmediately
     * @group user
     * @group field-type
     */
    public function testPublishVersion()
    {
        $time = time();
        /* BEGIN: Use Case */
        $content = $this->createContentVersion1();
        /* END: Use Case */

        $this->assertInstanceOf(Content::class, $content);
        $this->assertTrue($content->contentInfo->published);
        $this->assertEquals(VersionInfo::STATUS_PUBLISHED, $content->versionInfo->status);
        $this->assertGreaterThanOrEqual($time, $content->contentInfo->publishedDate->getTimestamp());
        $this->assertGreaterThanOrEqual($time, $content->contentInfo->modificationDate->getTimestamp());
        $this->assertTrue($content->versionInfo->isPublished());
        $this->assertFalse($content->versionInfo->isDraft());
        $this->assertFalse($content->versionInfo->isArchived());

        return $content;
    }

    /**
     * Test for the publishVersion() method.
     *
     * @param \eZ\Publish\API\Repository\Values\Content\Content $content
     *
     * @see \eZ\Publish\API\Repository\ContentService::publishVersion()
     * @depends eZ\Publish\API\Repository\Tests\ContentServiceTest::testPublishVersion
     */
    public function testPublishVersionSetsExpectedContentInfo($content)
    {
        $this->assertEquals(
            array(
                $content->id,
                true,
                1,
                'abcdef0123456789abcdef0123456789',
                'eng-US',
                $this->getRepository()->getCurrentUser()->id,
                true,
            ),
            array(
                $content->contentInfo->id,
                $content->contentInfo->alwaysAvailable,
                $content->contentInfo->currentVersionNo,
                $content->contentInfo->remoteId,
                $content->contentInfo->mainLanguageCode,
                $content->contentInfo->ownerId,
                $content->contentInfo->published,
            )
        );

        $this->assertNotNull($content->contentInfo->mainLocationId);
        $date = new \DateTime('1984/01/01');
        $this->assertGreaterThan(
            $date->getTimestamp(),
            $content->contentInfo->publishedDate->getTimestamp()
        );
    }

    /**
     * Test for the publishVersion() method.
     *
     * @param \eZ\Publish\API\Repository\Values\Content\Content $content
     *
     * @see \eZ\Publish\API\Repository\ContentService::publishVersion()
     * @depends eZ\Publish\API\Repository\Tests\ContentServiceTest::testPublishVersion
     */
    public function testPublishVersionSetsExpectedVersionInfo($content)
    {
        $this->assertEquals(
            array(
                $this->getRepository()->getCurrentUser()->id,
                'eng-US',
                VersionInfo::STATUS_PUBLISHED,
                1,
            ),
            array(
                $content->getVersionInfo()->creatorId,
                $content->getVersionInfo()->initialLanguageCode,
                $content->getVersionInfo()->status,
                $content->getVersionInfo()->versionNo,
            )
        );

        $date = new \DateTime('1984/01/01');
        $this->assertGreaterThan(
            $date->getTimestamp(),
            $content->getVersionInfo()->modificationDate->getTimestamp()
        );

        $this->assertNotNull($content->getVersionInfo()->modificationDate);
        $this->assertTrue($content->getVersionInfo()->isPublished());
        $this->assertFalse($content->getVersionInfo()->isDraft());
        $this->assertFalse($content->getVersionInfo()->isArchived());
    }

    /**
     * Test for the publishVersion() method.
     *
     * @return \eZ\Publish\API\Repository\Values\Content\Content
     *
     * @see \eZ\Publish\API\Repository\ContentService::publishVersion()
     * @depends eZ\Publish\API\Repository\Tests\ContentServiceTest::testCreateContentWithLocationCreateParameterDoesNotCreateLocationImmediately
     * @depends eZ\Publish\API\Repository\Tests\ContentServiceTest::testPublishVersion
     */
    public function testPublishVersionCreatesLocationsDefinedOnCreate()
    {
        $repository = $this->getRepository();

        /* BEGIN: Use Case */
        $content = $this->createContentVersion1();
        /* END: Use Case */

        $locationService = $repository->getLocationService();
        $location = $locationService->loadLocationByRemoteId(
            '0123456789abcdef0123456789abcdef'
        );

        $this->assertEquals(
            $location->getContentInfo(),
            $content->getVersionInfo()->getContentInfo()
        );

        return array($content, $location);
    }

    /**
     * Test for the publishVersion() method.
     *
     * @see \eZ\Publish\API\Repository\ContentService::publishVersion()
     * @depends eZ\Publish\API\Repository\Tests\ContentServiceTest::testPublishVersionCreatesLocationsDefinedOnCreate
     */
    public function testCreateContentWithLocationCreateParameterCreatesExpectedLocation(array $testData)
    {
        /** @var \eZ\Publish\API\Repository\Values\Content\Content $content */
        /** @var \eZ\Publish\API\Repository\Values\Content\Location $location */
        list($content, $location) = $testData;

        $parentLocationId = $this->generateId('location', 56);
        $parentLocation = $this->getRepository()->getLocationService()->loadLocation($parentLocationId);
        $mainLocationId = $content->getVersionInfo()->getContentInfo()->mainLocationId;

        $this->assertPropertiesCorrect(
            array(
                'id' => $mainLocationId,
                'priority' => 23,
                'hidden' => true,
                'invisible' => true,
                'remoteId' => '0123456789abcdef0123456789abcdef',
                'parentLocationId' => $parentLocationId,
                'pathString' => $parentLocation->pathString . $mainLocationId . '/',
                'depth' => $parentLocation->depth + 1,
                'sortField' => Location::SORT_FIELD_NODE_ID,
                'sortOrder' => Location::SORT_ORDER_DESC,
            ),
            $location
        );
    }

    /**
     * Test for the publishVersion() method.
     *
     * @see \eZ\Publish\API\Repository\ContentService::publishVersion()
     * @expectedException \eZ\Publish\API\Repository\Exceptions\BadStateException
     * @depends eZ\Publish\API\Repository\Tests\ContentServiceTest::testPublishVersion
     */
    public function testPublishVersionThrowsBadStateException()
    {
        $repository = $this->getRepository();

        $contentService = $repository->getContentService();

        /* BEGIN: Use Case */
        $draft = $this->createContentDraftVersion1();

        // Publish the content draft
        $contentService->publishVersion($draft->getVersionInfo());

        // This call will fail with a "BadStateException", because the version
        // is already published.
        $contentService->publishVersion($draft->getVersionInfo());
        /* END: Use Case */
    }

    /**
     * Test that publishVersion() does not affect publishedDate (assuming previous version exists).
     *
     * @covers \eZ\Publish\API\Repository\ContentService::publishVersion
     */
    public function testPublishVersionDoesNotChangePublishedDate()
    {
        $repository = $this->getRepository();

        $contentService = $repository->getContentService();

        $publishedContent = $this->createContentVersion1();

        // force timestamps to differ
        sleep(1);

        $contentDraft = $contentService->createContentDraft($publishedContent->contentInfo);
        $contentUpdateStruct = $contentService->newContentUpdateStruct();
        $contentUpdateStruct->setField('name', 'New name');
        $contentDraft = $contentService->updateContent($contentDraft->versionInfo, $contentUpdateStruct);
        $republishedContent = $contentService->publishVersion($contentDraft->versionInfo);

        $this->assertEquals(
            $publishedContent->contentInfo->publishedDate->getTimestamp(),
            $republishedContent->contentInfo->publishedDate->getTimestamp()
        );
        $this->assertGreaterThan(
            $publishedContent->contentInfo->modificationDate->getTimestamp(),
            $republishedContent->contentInfo->modificationDate->getTimestamp()
        );
    }

    /**
     * Test for the createContentDraft() method.
     *
     * @return \eZ\Publish\API\Repository\Values\Content\Content
     *
     * @see \eZ\Publish\API\Repository\ContentService::createContentDraft()
     * @depends eZ\Publish\API\Repository\Tests\ContentServiceTest::testPublishVersion
     * @group user
     */
    public function testCreateContentDraft()
    {
        $repository = $this->getRepository();

        $contentService = $repository->getContentService();

        /* BEGIN: Use Case */
        $content = $this->createContentVersion1();

        // Now we create a new draft from the published content
        $draftedContent = $contentService->createContentDraft($content->contentInfo);
        /* END: Use Case */

        $this->assertInstanceOf(
            '\\eZ\\Publish\\API\\Repository\\Values\\Content\\Content',
            $draftedContent
        );

        return $draftedContent;
    }

    /**
     * Test for the createContentDraft() method.
     *
     * Test that editor has access to edit own draft.
     * Note: Editors have access to version_read, which is needed to load content drafts.
     *
     * @see \eZ\Publish\API\Repository\ContentService::createContentDraft()
     * @depends eZ\Publish\API\Repository\Tests\ContentServiceTest::testPublishVersion
     * @group user
     */
    public function testCreateContentDraftAndLoadAccess()
    {
        $repository = $this->getRepository();

        /* BEGIN: Use Case */
        $user = $this->createUserVersion1();

        // Set new editor as user
        $repository->setCurrentUser($user);

        // Create draft
        $draft = $this->createContentDraftVersion1(2, 'folder');

        // Try to load the draft
        $contentService = $repository->getContentService();
        $loadedDraft = $contentService->loadContent($draft->id);

        /* END: Use Case */

        $this->assertEquals($draft->id, $loadedDraft->id);
    }

    /**
     * Test for the createContentDraft() method.
     *
     * @param \eZ\Publish\API\Repository\Values\Content\Content $draft
     *
     * @see \eZ\Publish\API\Repository\ContentService::createContentDraft()
     * @depends eZ\Publish\API\Repository\Tests\ContentServiceTest::testCreateContentDraft
     */
    public function testCreateContentDraftSetsExpectedProperties($draft)
    {
        $this->assertEquals(
            array(
                'fieldCount' => 2,
                'relationCount' => 0,
            ),
            array(
                'fieldCount' => count($draft->getFields()),
                'relationCount' => count($this->getRepository()->getContentService()->loadRelations($draft->getVersionInfo())),
            )
        );
    }

    /**
     * Test for the createContentDraft() method.
     *
     * @param \eZ\Publish\API\Repository\Values\Content\Content $draft
     *
     * @see \eZ\Publish\API\Repository\ContentService::createContentDraft()
     * @depends eZ\Publish\API\Repository\Tests\ContentServiceTest::testCreateContentDraft
     */
    public function testCreateContentDraftSetsContentInfo($draft)
    {
        $contentInfo = $draft->contentInfo;

        $this->assertEquals(
            array(
                $draft->id,
                true,
                1,
                'eng-US',
                $this->getRepository()->getCurrentUser()->id,
                'abcdef0123456789abcdef0123456789',
                1,
            ),
            array(
                $contentInfo->id,
                $contentInfo->alwaysAvailable,
                $contentInfo->currentVersionNo,
                $contentInfo->mainLanguageCode,
                $contentInfo->ownerId,
                $contentInfo->remoteId,
                $contentInfo->sectionId,
            )
        );
    }

    /**
     * Test for the createContentDraft() method.
     *
     * @param \eZ\Publish\API\Repository\Values\Content\Content $draft
     *
     * @see \eZ\Publish\API\Repository\ContentService::createContentDraft()
     * @depends eZ\Publish\API\Repository\Tests\ContentServiceTest::testCreateContentDraft
     */
    public function testCreateContentDraftSetsVersionInfo($draft)
    {
        $versionInfo = $draft->getVersionInfo();

        $this->assertEquals(
            array(
                'creatorId' => $this->getRepository()->getCurrentUser()->id,
                'initialLanguageCode' => 'eng-US',
                'languageCodes' => array(0 => 'eng-US'),
                'status' => VersionInfo::STATUS_DRAFT,
                'versionNo' => 2,
            ),
            array(
                'creatorId' => $versionInfo->creatorId,
                'initialLanguageCode' => $versionInfo->initialLanguageCode,
                'languageCodes' => $versionInfo->languageCodes,
                'status' => $versionInfo->status,
                'versionNo' => $versionInfo->versionNo,
            )
        );
        $this->assertTrue($versionInfo->isDraft());
        $this->assertFalse($versionInfo->isPublished());
        $this->assertFalse($versionInfo->isArchived());
    }

    /**
     * Test for the createContentDraft() method.
     *
     * @param \eZ\Publish\API\Repository\Values\Content\Content $draft
     *
     * @see \eZ\Publish\API\Repository\ContentService::createContentDraft()
     * @depends eZ\Publish\API\Repository\Tests\ContentServiceTest::testCreateContentDraft
     * @depends eZ\Publish\API\Repository\Tests\ContentServiceTest::testLoadVersionInfo
     */
    public function testCreateContentDraftLoadVersionInfoStillLoadsPublishedVersion($draft)
    {
        $repository = $this->getRepository();

        $contentService = $repository->getContentService();

        /* BEGIN: Use Case */
        $content = $this->createContentVersion1();

        // Now we create a new draft from the published content
        $contentService->createContentDraft($content->contentInfo);

        // This call will still load the published version
        $versionInfoPublished = $contentService->loadVersionInfo($content->contentInfo);
        /* END: Use Case */

        $this->assertEquals(1, $versionInfoPublished->versionNo);
    }

    /**
     * Test for the createContentDraft() method.
     *
     * @see \eZ\Publish\API\Repository\ContentService::createContentDraft()
     * @depends eZ\Publish\API\Repository\Tests\ContentServiceTest::testLoadContent
     * @depends eZ\Publish\API\Repository\Tests\ContentServiceTest::testCreateContentDraft
     */
    public function testCreateContentDraftLoadContentStillLoadsPublishedVersion()
    {
        $repository = $this->getRepository();

        $contentService = $repository->getContentService();

        /* BEGIN: Use Case */
        $content = $this->createContentVersion1();

        // Now we create a new draft from the published content
        $contentService->createContentDraft($content->contentInfo);

        // This call will still load the published content version
        $contentPublished = $contentService->loadContent($content->id);
        /* END: Use Case */

        $this->assertEquals(1, $contentPublished->getVersionInfo()->versionNo);
    }

    /**
     * Test for the createContentDraft() method.
     *
     * @see \eZ\Publish\API\Repository\ContentService::createContentDraft()
     * @depends eZ\Publish\API\Repository\Tests\ContentServiceTest::testLoadContentByRemoteId
     * @depends eZ\Publish\API\Repository\Tests\ContentServiceTest::testCreateContentDraft
     */
    public function testCreateContentDraftLoadContentByRemoteIdStillLoadsPublishedVersion()
    {
        $repository = $this->getRepository();

        $contentService = $repository->getContentService();

        /* BEGIN: Use Case */
        $content = $this->createContentVersion1();

        // Now we create a new draft from the published content
        $contentService->createContentDraft($content->contentInfo);

        // This call will still load the published content version
        $contentPublished = $contentService->loadContentByRemoteId('abcdef0123456789abcdef0123456789');
        /* END: Use Case */

        $this->assertEquals(1, $contentPublished->getVersionInfo()->versionNo);
    }

    /**
     * Test for the createContentDraft() method.
     *
     * @see \eZ\Publish\API\Repository\ContentService::createContentDraft()
     * @depends eZ\Publish\API\Repository\Tests\ContentServiceTest::testLoadContentByContentInfo
     * @depends eZ\Publish\API\Repository\Tests\ContentServiceTest::testCreateContentDraft
     */
    public function testCreateContentDraftLoadContentByContentInfoStillLoadsPublishedVersion()
    {
        $repository = $this->getRepository();

        $contentService = $repository->getContentService();

        /* BEGIN: Use Case */
        $content = $this->createContentVersion1();

        // Now we create a new draft from the published content
        $contentService->createContentDraft($content->contentInfo);

        // This call will still load the published content version
        $contentPublished = $contentService->loadContentByContentInfo($content->contentInfo);
        /* END: Use Case */

        $this->assertEquals(1, $contentPublished->getVersionInfo()->versionNo);
    }

    /**
     * Test for the newContentUpdateStruct() method.
     *
     * @covers \eZ\Publish\API\Repository\ContentService::newContentUpdateStruct
     * @group user
     */
    public function testNewContentUpdateStruct()
    {
        $repository = $this->getRepository();

        /* BEGIN: Use Case */
        $contentService = $repository->getContentService();

        $updateStruct = $contentService->newContentUpdateStruct();
        /* END: Use Case */

        $this->assertInstanceOf(
            ContentUpdateStruct::class,
            $updateStruct
        );

        $this->assertPropertiesCorrect(
            [
                'initialLanguageCode' => null,
                'fields' => [],
            ],
            $updateStruct
        );
    }

    /**
     * Test for the updateContent() method.
     *
     * @return \eZ\Publish\API\Repository\Values\Content\Content
     *
     * @see \eZ\Publish\API\Repository\ContentService::updateContent()
     * @depends eZ\Publish\API\Repository\Tests\ContentServiceTest::testNewContentUpdateStruct
     * @depends eZ\Publish\API\Repository\Tests\ContentServiceTest::testCreateContentDraft
     * @group user
     * @group field-type
     */
    public function testUpdateContent()
    {
        /* BEGIN: Use Case */
        $draftVersion2 = $this->createUpdatedDraftVersion2();
        /* END: Use Case */

        $this->assertInstanceOf(
            '\\eZ\\Publish\\API\\Repository\\Values\\Content\\Content',
            $draftVersion2
        );

        $this->assertEquals(
            $this->generateId('user', 10),
            $draftVersion2->versionInfo->creatorId,
            'creatorId is not properly set on new Version'
        );

        return $draftVersion2;
    }

    /**
     * Test for the updateContent_WithDifferentUser() method.
     *
     * @return \eZ\Publish\API\Repository\Values\Content\Content
     *
     * @see \eZ\Publish\API\Repository\ContentService::updateContent()
     * @depends eZ\Publish\API\Repository\Tests\ContentServiceTest::testNewContentUpdateStruct
     * @depends eZ\Publish\API\Repository\Tests\ContentServiceTest::testCreateContentDraft
     * @group user
     * @group field-type
     */
    public function testUpdateContentWithDifferentUser()
    {
        /* BEGIN: Use Case */
        $arrayWithDraftVersion2 = $this->createUpdatedDraftVersion2NotAdmin();
        /* END: Use Case */

        $this->assertInstanceOf(
            '\\eZ\\Publish\\API\\Repository\\Values\\Content\\Content',
            $arrayWithDraftVersion2[0]
        );

        $this->assertEquals(
            $this->generateId('user', $arrayWithDraftVersion2[1]),
            $arrayWithDraftVersion2[0]->versionInfo->creatorId,
            'creatorId is not properly set on new Version'
        );

        return $arrayWithDraftVersion2[0];
    }

    /**
     * Test for the updateContent() method.
     *
     * @param \eZ\Publish\API\Repository\Values\Content\Content $content
     *
     * @see \eZ\Publish\API\Repository\ContentService::updateContent()
     * @depends eZ\Publish\API\Repository\Tests\ContentServiceTest::testUpdateContent
     */
    public function testUpdateContentSetsExpectedFields($content)
    {
        $actual = $this->normalizeFields($content->getFields());

        $expected = array(
            new Field(
                array(
                    'id' => 0,
                    'value' => true,
                    'languageCode' => 'eng-GB',
                    'fieldDefIdentifier' => 'description',
                    'fieldTypeIdentifier' => 'ezrichtext',
                )
            ),
            new Field(
                array(
                    'id' => 0,
                    'value' => true,
                    'languageCode' => 'eng-US',
                    'fieldDefIdentifier' => 'description',
                    'fieldTypeIdentifier' => 'ezrichtext',
                )
            ),
            new Field(
                array(
                    'id' => 0,
                    'value' => true,
                    'languageCode' => 'eng-GB',
                    'fieldDefIdentifier' => 'name',
                    'fieldTypeIdentifier' => 'ezstring',
                )
            ),
            new Field(
                array(
                    'id' => 0,
                    'value' => true,
                    'languageCode' => 'eng-US',
                    'fieldDefIdentifier' => 'name',
                    'fieldTypeIdentifier' => 'ezstring',
                )
            ),
        );

        $this->assertEquals($expected, $actual);
    }

    /**
     * Test for the updateContent() method.
     *
     * @see \eZ\Publish\API\Repository\ContentService::updateContent()
     * @expectedException \eZ\Publish\API\Repository\Exceptions\BadStateException
     * @depends eZ\Publish\API\Repository\Tests\ContentServiceTest::testUpdateContent
     */
    public function testUpdateContentThrowsBadStateException()
    {
        $repository = $this->getRepository();

        $contentService = $repository->getContentService();

        /* BEGIN: Use Case */
        $content = $this->createContentVersion1();

        // Now create an update struct and modify some fields
        $contentUpdateStruct = $contentService->newContentUpdateStruct();
        $contentUpdateStruct->setField('title', 'An awesome² story about ezp.');
        $contentUpdateStruct->setField('title', 'An awesome²³ story about ezp.', 'eng-GB');

        $contentUpdateStruct->initialLanguageCode = 'eng-US';

        // This call will fail with a "BadStateException", because $publishedContent
        // is not a draft.
        $contentService->updateContent(
            $content->getVersionInfo(),
            $contentUpdateStruct
        );
        /* END: Use Case */
    }

    /**
     * Test for the updateContent() method.
     *
     * @see \eZ\Publish\API\Repository\ContentService::updateContent()
     * @expectedException \eZ\Publish\API\Repository\Exceptions\InvalidArgumentException
     * @depends eZ\Publish\API\Repository\Tests\ContentServiceTest::testUpdateContent
     */
    public function testUpdateContentThrowsInvalidArgumentExceptionWhenFieldTypeDoesNotAccept()
    {
        $repository = $this->getRepository();

        $contentService = $repository->getContentService();

        /* BEGIN: Use Case */
        $draft = $this->createContentDraftVersion1();

        // Now create an update struct and modify some fields
        $contentUpdateStruct = $contentService->newContentUpdateStruct();
        // The name field does not accept a stdClass object as its input
        $contentUpdateStruct->setField('name', new \stdClass(), 'eng-US');

        // Throws an InvalidArgumentException, since the value for field "name"
        // is not accepted
        $contentService->updateContent(
            $draft->getVersionInfo(),
            $contentUpdateStruct
        );
        /* END: Use Case */
    }

    /**
     * Test for the updateContent() method.
     *
     * @see \eZ\Publish\API\Repository\ContentService::updateContent()
     * @expectedException \eZ\Publish\API\Repository\Exceptions\ContentFieldValidationException
     * @depends eZ\Publish\API\Repository\Tests\ContentServiceTest::testUpdateContent
     */
    public function testUpdateContentWhenMandatoryFieldIsEmpty()
    {
        $repository = $this->getRepository();

        $contentService = $repository->getContentService();

        /* BEGIN: Use Case */
        $draft = $this->createContentDraftVersion1();

        // Now create an update struct and set a mandatory field to null
        $contentUpdateStruct = $contentService->newContentUpdateStruct();
        $contentUpdateStruct->setField('name', null);

        // Don't set this, then the above call without languageCode will fail
        $contentUpdateStruct->initialLanguageCode = 'eng-US';

        // This call will fail with a "ContentFieldValidationException", because the
        // mandatory "name" field is empty.
        $contentService->updateContent(
            $draft->getVersionInfo(),
            $contentUpdateStruct
        );
        /* END: Use Case */
    }

    /**
     * Test for the updateContent() method.
     *
     * @see \eZ\Publish\API\Repository\ContentService::updateContent()
     * @expectedException \eZ\Publish\API\Repository\Exceptions\ContentFieldValidationException
     * @depends eZ\Publish\API\Repository\Tests\ContentServiceTest::testUpdateContent
     */
    public function testUpdateContentThrowsContentFieldValidationException()
    {
        $repository = $this->getRepository();

        /* BEGIN: Use Case */
        $contentTypeService = $repository->getContentTypeService();
        $contentService = $repository->getContentService();

        $contentType = $contentTypeService->loadContentTypeByIdentifier('folder');

        $contentCreate = $contentService->newContentCreateStruct($contentType, 'eng-US');
        $contentCreate->setField('name', 'An awesome Sidelfingen folder');

        $draft = $contentService->createContent($contentCreate);

        $contentUpdate = $contentService->newContentUpdateStruct();
        // Violates string length constraint
        $contentUpdate->setField('short_name', str_repeat('a', 200), 'eng-US');

        // Throws ContentFieldValidationException because the string length
        // validation of the field "short_name" fails
        $contentService->updateContent($draft->getVersionInfo(), $contentUpdate);
        /* END: Use Case */
    }

    /**
     * Test for the updateContent() method.
     *
     * @covers \eZ\Publish\API\Repository\ContentService::updateContent()
     * @depends eZ\Publish\API\Repository\Tests\ContentServiceTest::testUpdateContent
     */
    public function testUpdateContentValidatorIgnoresRequiredFieldsOfNotUpdatedLanguages()
    {
        $repository = $this->getRepository();
        /* BEGIN: Use Case */
        $contentTypeService = $repository->getContentTypeService();
        $contentType = $contentTypeService->loadContentTypeByIdentifier('folder');

        // Create multilangual content
        $contentService = $repository->getContentService();
        $contentCreate = $contentService->newContentCreateStruct($contentType, 'eng-US');
        $contentCreate->setField('name', 'An awesome Sidelfingen folder', 'eng-US');
        $contentCreate->setField('name', 'An awesome Sidelfingen folder', 'eng-GB');

        $contentDraft = $contentService->createContent($contentCreate);

        // 2. Update content type definition
        $contentTypeDraft = $contentTypeService->createContentTypeDraft($contentType);

        $fieldDefinition = $contentType->getFieldDefinition('description');
        $fieldDefinitionUpdate = $contentTypeService->newFieldDefinitionUpdateStruct();
        $fieldDefinitionUpdate->identifier = 'description';
        $fieldDefinitionUpdate->isRequired = true;

        $contentTypeService->updateFieldDefinition(
            $contentTypeDraft,
            $fieldDefinition,
            $fieldDefinitionUpdate
        );
        $contentTypeService->publishContentTypeDraft($contentTypeDraft);

        // 3. Update only eng-US translation
        $description = new DOMDocument();
        $description->loadXML(<<<XML
<?xml version="1.0" encoding="UTF-8"?>
<section xmlns="http://docbook.org/ns/docbook" xmlns:xlink="http://www.w3.org/1999/xlink" xmlns:ezxhtml="http://ez.no/xmlns/ezpublish/docbook/xhtml" xmlns:ezcustom="http://ez.no/xmlns/ezpublish/docbook/custom" version="5.0-variant ezpublish-1.0">
    <para>Lorem ipsum dolor</para>
</section>
XML
        );

        $contentUpdate = $contentService->newContentUpdateStruct();
        $contentUpdate->setField('name', 'An awesome Sidelfingen folder (updated)', 'eng-US');
        $contentUpdate->setField('description', $description);

        $contentService->updateContent($contentDraft->getVersionInfo(), $contentUpdate);
        /* END: Use Case */
    }

    /**
     * Test for the updateContent() method.
     *
     * @see \eZ\Publish\API\Repository\ContentService::updateContent()
     * @depends eZ\Publish\API\Repository\Tests\ContentServiceTest::testUpdateContent
     */
    public function testUpdateContentWithNotUpdatingMandatoryField()
    {
        $repository = $this->getRepository();

        $contentService = $repository->getContentService();

        /* BEGIN: Use Case */
        $draft = $this->createContentDraftVersion1();

        // Now create an update struct which does not overwrite mandatory
        // fields
        $contentUpdateStruct = $contentService->newContentUpdateStruct();
        $contentUpdateStruct->setField(
            'description',
            '<?xml version="1.0" encoding="UTF-8"?><section xmlns="http://docbook.org/ns/docbook" xmlns:xlink="http://www.w3.org/1999/xlink" version="5.0-variant ezpublish-1.0"/>'
        );

        // Don't set this, then the above call without languageCode will fail
        $contentUpdateStruct->initialLanguageCode = 'eng-US';

        // This will only update the "description" field in the "eng-US"
        // language
        $updatedDraft = $contentService->updateContent(
            $draft->getVersionInfo(),
            $contentUpdateStruct
        );
        /* END: Use Case */

        foreach ($updatedDraft->getFields() as $field) {
            if ($field->languageCode === 'eng-US' && $field->fieldDefIdentifier === 'name' && $field->value !== null) {
                // Found field
                return;
            }
        }
        $this->fail(
            'Field with identifier "name" in language "eng-US" could not be found or has empty value.'
        );
    }

    /**
     * Test for the createContentDraft() method.
     *
     * @see \eZ\Publish\API\Repository\ContentService::createContentDraft($contentInfo, $versionInfo)
     * @depends eZ\Publish\API\Repository\Tests\ContentServiceTest::testUpdateContent
     */
    public function testCreateContentDraftWithSecondParameter()
    {
        $repository = $this->getRepository();

        $contentService = $repository->getContentService();

        /* BEGIN: Use Case */
        $contentVersion2 = $this->createContentVersion2();

        // Now we create a new draft from the initial version
        $draftedContentReloaded = $contentService->createContentDraft(
            $contentVersion2->contentInfo,
            $contentVersion2->getVersionInfo()
        );
        /* END: Use Case */

        $this->assertEquals(3, $draftedContentReloaded->getVersionInfo()->versionNo);
    }

    /**
     * Test for the createContentDraft() method with third parameter.
     *
     * @covers \eZ\Publish\Core\Repository\ContentService::createContentDraft
     */
    public function testCreateContentDraftWithThirdParameter()
    {
        $repository = $this->getRepository();

        $contentService = $repository->getContentService();

        $content = $contentService->loadContent(4);
        $user = $this->createUserVersion1();

        $draftContent = $contentService->createContentDraft(
            $content->contentInfo,
            $content->getVersionInfo(),
            $user
        );

        $this->assertInstanceOf(
            Content::class,
            $draftContent
        );
    }

    /**
     * Test for the publishVersion() method.
     *
     * @see \eZ\Publish\API\Repository\ContentService::publishVersion()
     * @depends eZ\Publish\API\Repository\Tests\ContentServiceTest::testPublishVersion
     * @depends eZ\Publish\API\Repository\Tests\ContentServiceTest::testUpdateContent
     */
    public function testPublishVersionFromContentDraft()
    {
        $repository = $this->getRepository();

        $contentService = $repository->getContentService();

        /* BEGIN: Use Case */
        $contentVersion2 = $this->createContentVersion2();
        /* END: Use Case */

        $versionInfo = $contentService->loadVersionInfo($contentVersion2->contentInfo);

        $this->assertEquals(
            array(
                'status' => VersionInfo::STATUS_PUBLISHED,
                'versionNo' => 2,
            ),
            array(
                'status' => $versionInfo->status,
                'versionNo' => $versionInfo->versionNo,
            )
        );
        $this->assertTrue($versionInfo->isPublished());
        $this->assertFalse($versionInfo->isDraft());
        $this->assertFalse($versionInfo->isArchived());
    }

    /**
     * Test for the publishVersion() method.
     *
     * @see \eZ\Publish\API\Repository\ContentService::publishVersion()
     * @depends eZ\Publish\API\Repository\Tests\ContentServiceTest::testPublishVersionFromContentDraft
     */
    public function testPublishVersionFromContentDraftArchivesOldVersion()
    {
        $repository = $this->getRepository();

        $contentService = $repository->getContentService();

        /* BEGIN: Use Case */
        $contentVersion2 = $this->createContentVersion2();
        /* END: Use Case */

        $versionInfo = $contentService->loadVersionInfo($contentVersion2->contentInfo, 1);

        $this->assertEquals(
            array(
                'status' => VersionInfo::STATUS_ARCHIVED,
                'versionNo' => 1,
            ),
            array(
                'status' => $versionInfo->status,
                'versionNo' => $versionInfo->versionNo,
            )
        );
        $this->assertTrue($versionInfo->isArchived());
        $this->assertFalse($versionInfo->isDraft());
        $this->assertFalse($versionInfo->isPublished());
    }

    /**
     * Test for the publishVersion() method.
     *
     * @see \eZ\Publish\API\Repository\ContentService::publishVersion()
     * @depends eZ\Publish\API\Repository\Tests\ContentServiceTest::testPublishVersionFromContentDraft
     */
    public function testPublishVersionFromContentDraftUpdatesContentInfoCurrentVersion()
    {
        /* BEGIN: Use Case */
        $contentVersion2 = $this->createContentVersion2();
        /* END: Use Case */

        $this->assertEquals(2, $contentVersion2->contentInfo->currentVersionNo);
    }

    /**
     * Test for the publishVersion() method.
     *
     * @see \eZ\Publish\API\Repository\ContentService::publishVersion()
     * @depends eZ\Publish\API\Repository\Tests\ContentServiceTest::testPublishVersionFromContentDraft
     */
    public function testPublishVersionFromOldContentDraftArchivesNewerVersionNo()
    {
        $repository = $this->getRepository();

        $contentService = $repository->getContentService();

        /* BEGIN: Use Case */
        $content = $this->createContentVersion1();

        // Create a new draft with versionNo = 2
        $draftedContentVersion2 = $contentService->createContentDraft($content->contentInfo);

        // Create another new draft with versionNo = 3
        $draftedContentVersion3 = $contentService->createContentDraft($content->contentInfo);

        // Publish draft with versionNo = 3
        $contentService->publishVersion($draftedContentVersion3->getVersionInfo());

        // Publish the first draft with versionNo = 2
        // currentVersionNo is now 2, versionNo 3 will be archived
        $publishedDraft = $contentService->publishVersion($draftedContentVersion2->getVersionInfo());
        /* END: Use Case */

        $this->assertEquals(2, $publishedDraft->contentInfo->currentVersionNo);
    }

    /**
     * Test for the publishVersion() method, and that it creates limited archives.
     *
     * @todo Adapt this when per content type archive limited is added on repository Content Type model.
     * @see \eZ\Publish\API\Repository\ContentService::publishVersion()
     * @depends eZ\Publish\API\Repository\Tests\ContentServiceTest::testPublishVersionFromContentDraft
     */
    public function testPublishVersionNotCreatingUnlimitedArchives()
    {
        $repository = $this->getRepository();

        $contentService = $repository->getContentService();

        $content = $this->createContentVersion1();

        // load first to make sure list gets updated also (cache)
        $versionInfoList = $contentService->loadVersions($content->contentInfo);
        $this->assertEquals(1, count($versionInfoList));
        $this->assertEquals(1, $versionInfoList[0]->versionNo);

        // Create a new draft with versionNo = 2
        $draftedContentVersion = $contentService->createContentDraft($content->contentInfo);
        $contentService->publishVersion($draftedContentVersion->getVersionInfo());

        // Create a new draft with versionNo = 3
        $draftedContentVersion = $contentService->createContentDraft($content->contentInfo);
        $contentService->publishVersion($draftedContentVersion->getVersionInfo());

        // Create a new draft with versionNo = 4
        $draftedContentVersion = $contentService->createContentDraft($content->contentInfo);
        $contentService->publishVersion($draftedContentVersion->getVersionInfo());

        // Create a new draft with versionNo = 5
        $draftedContentVersion = $contentService->createContentDraft($content->contentInfo);
        $contentService->publishVersion($draftedContentVersion->getVersionInfo());

        // Create a new draft with versionNo = 6
        $draftedContentVersion = $contentService->createContentDraft($content->contentInfo);
        $contentService->publishVersion($draftedContentVersion->getVersionInfo());

        // Create a new draft with versionNo = 7
        $draftedContentVersion = $contentService->createContentDraft($content->contentInfo);
        $contentService->publishVersion($draftedContentVersion->getVersionInfo());

        $versionInfoList = $contentService->loadVersions($content->contentInfo);

        $this->assertEquals(6, count($versionInfoList));
        $this->assertEquals(2, $versionInfoList[0]->versionNo);
        $this->assertEquals(7, $versionInfoList[5]->versionNo);

        $this->assertEquals(
            [
                VersionInfo::STATUS_ARCHIVED,
                VersionInfo::STATUS_ARCHIVED,
                VersionInfo::STATUS_ARCHIVED,
                VersionInfo::STATUS_ARCHIVED,
                VersionInfo::STATUS_ARCHIVED,
                VersionInfo::STATUS_PUBLISHED,
            ],
            [
                $versionInfoList[0]->status,
                $versionInfoList[1]->status,
                $versionInfoList[2]->status,
                $versionInfoList[3]->status,
                $versionInfoList[4]->status,
                $versionInfoList[5]->status,
            ]
        );
    }

    /**
     * Test for the newContentMetadataUpdateStruct() method.
     *
     * @covers \eZ\Publish\API\Repository\ContentService::newContentMetadataUpdateStruct
     * @group user
     */
    public function testNewContentMetadataUpdateStruct()
    {
        $repository = $this->getRepository();

        /* BEGIN: Use Case */
        $contentService = $repository->getContentService();

        // Creates a new metadata update struct
        $metadataUpdate = $contentService->newContentMetadataUpdateStruct();

        foreach ($metadataUpdate as $propertyName => $propertyValue) {
            $this->assertNull($propertyValue, "Property '{$propertyName}' initial value should be null'");
        }

        $metadataUpdate->remoteId = 'aaaabbbbccccddddeeeeffff11112222';
        $metadataUpdate->mainLanguageCode = 'eng-GB';
        $metadataUpdate->alwaysAvailable = false;
        /* END: Use Case */

        $this->assertInstanceOf(
            ContentMetadataUpdateStruct::class,
            $metadataUpdate
        );
    }

    /**
     * Test for the updateContentMetadata() method.
     *
     * @return \eZ\Publish\API\Repository\Values\Content\Content
     *
     * @see \eZ\Publish\API\Repository\ContentService::updateContentMetadata()
     * @depends eZ\Publish\API\Repository\Tests\ContentServiceTest::testPublishVersion
     * @depends eZ\Publish\API\Repository\Tests\ContentServiceTest::testNewContentMetadataUpdateStruct
     * @group user
     */
    public function testUpdateContentMetadata()
    {
        $repository = $this->getRepository();

        $contentService = $repository->getContentService();

        /* BEGIN: Use Case */
        $content = $this->createContentVersion1();

        // Creates a metadata update struct
        $metadataUpdate = $contentService->newContentMetadataUpdateStruct();

        $metadataUpdate->remoteId = 'aaaabbbbccccddddeeeeffff11112222';
        $metadataUpdate->mainLanguageCode = 'eng-GB';
        $metadataUpdate->alwaysAvailable = false;
        $metadataUpdate->publishedDate = $this->createDateTime(441759600); // 1984/01/01
        $metadataUpdate->modificationDate = $this->createDateTime(441759600); // 1984/01/01

        // Update the metadata of the published content object
        $content = $contentService->updateContentMetadata(
            $content->contentInfo,
            $metadataUpdate
        );
        /* END: Use Case */

        $this->assertInstanceOf(
            '\\eZ\\Publish\\API\\Repository\\Values\\Content\\Content',
            $content
        );

        return $content;
    }

    /**
     * Test for the updateContentMetadata() method.
     *
     * @param \eZ\Publish\API\Repository\Values\Content\Content $content
     *
     * @see \eZ\Publish\API\Repository\ContentService::updateContentMetadata()
     * @depends eZ\Publish\API\Repository\Tests\ContentServiceTest::testUpdateContentMetadata
     */
    public function testUpdateContentMetadataSetsExpectedProperties($content)
    {
        $contentInfo = $content->contentInfo;

        $this->assertEquals(
            array(
                'remoteId' => 'aaaabbbbccccddddeeeeffff11112222',
                'sectionId' => $this->generateId('section', 1),
                'alwaysAvailable' => false,
                'currentVersionNo' => 1,
                'mainLanguageCode' => 'eng-GB',
                'modificationDate' => $this->createDateTime(441759600),
                'ownerId' => $this->getRepository()->getCurrentUser()->id,
                'published' => true,
                'publishedDate' => $this->createDateTime(441759600),
            ),
            array(
                'remoteId' => $contentInfo->remoteId,
                'sectionId' => $contentInfo->sectionId,
                'alwaysAvailable' => $contentInfo->alwaysAvailable,
                'currentVersionNo' => $contentInfo->currentVersionNo,
                'mainLanguageCode' => $contentInfo->mainLanguageCode,
                'modificationDate' => $contentInfo->modificationDate,
                'ownerId' => $contentInfo->ownerId,
                'published' => $contentInfo->published,
                'publishedDate' => $contentInfo->publishedDate,
            )
        );
    }

    /**
     * Test for the updateContentMetadata() method.
     *
     * @param \eZ\Publish\API\Repository\Values\Content\Content $content
     *
     * @see \eZ\Publish\API\Repository\ContentService::updateContentMetadata()
     * @depends eZ\Publish\API\Repository\Tests\ContentServiceTest::testUpdateContentMetadata
     */
    public function testUpdateContentMetadataNotUpdatesContentVersion($content)
    {
        $this->assertEquals(1, $content->getVersionInfo()->versionNo);
    }

    /**
     * Test for the updateContentMetadata() method.
     *
     * @covers \eZ\Publish\API\Repository\ContentService::updateContentMetadata()
     * @expectedException \eZ\Publish\API\Repository\Exceptions\InvalidArgumentException
     * @depends eZ\Publish\API\Repository\Tests\ContentServiceTest::testUpdateContentMetadata
     */
    public function testUpdateContentMetadataThrowsInvalidArgumentExceptionOnDuplicateRemoteId()
    {
        $repository = $this->getRepository();

        $contentService = $repository->getContentService();

        /* BEGIN: Use Case */
        // RemoteId of the "Media" page of an eZ Publish demo installation
        $mediaRemoteId = 'a6e35cbcb7cd6ae4b691f3eee30cd262';

        $content = $this->createContentVersion1();

        // Creates a metadata update struct
        $metadataUpdate = $contentService->newContentMetadataUpdateStruct();
        $metadataUpdate->remoteId = $mediaRemoteId;

        // This call will fail with an "InvalidArgumentException", because the
        // specified remoteId is already used by the "Media" page.
        $contentService->updateContentMetadata(
            $content->contentInfo,
            $metadataUpdate
        );
        /* END: Use Case */
    }

    /**
     * Test for the updateContentMetadata() method.
     *
     * @covers \eZ\Publish\Core\Repository\ContentService::updateContentMetadata
     * @expectedException \eZ\Publish\API\Repository\Exceptions\InvalidArgumentException
     */
    public function testUpdateContentMetadataThrowsInvalidArgumentExceptionOnNoMetadataPropertiesSet()
    {
        $repository = $this->getRepository();

        $contentService = $repository->getContentService();

        $contentInfo = $contentService->loadContentInfo(4);
        $contentMetadataUpdateStruct = $contentService->newContentMetadataUpdateStruct();

        // Throws an exception because no properties are set in $contentMetadataUpdateStruct
        $contentService->updateContentMetadata($contentInfo, $contentMetadataUpdateStruct);
    }

    /**
     * Test for the deleteContent() method.
     *
     * @see \eZ\Publish\API\Repository\ContentService::deleteContent()
     * @expectedException \eZ\Publish\API\Repository\Exceptions\NotFoundException
     * @depends eZ\Publish\API\Repository\Tests\ContentServiceTest::testPublishVersionFromContentDraft
     */
    public function testDeleteContent()
    {
        $repository = $this->getRepository();

        $contentService = $repository->getContentService();
        $locationService = $repository->getLocationService();

        /* BEGIN: Use Case */
        $contentVersion2 = $this->createContentVersion2();

        // Load the locations for this content object
        $locations = $locationService->loadLocations($contentVersion2->contentInfo);

        // This will delete the content, all versions and the associated locations
        $contentService->deleteContent($contentVersion2->contentInfo);
        /* END: Use Case */

        foreach ($locations as $location) {
            $locationService->loadLocation($location->id);
        }
    }

    /**
     * Test for the deleteContent() method.
     *
     * Test for issue EZP-21057:
     * "contentService: Unable to delete a content with an empty file attribute"
     *
     * @see \eZ\Publish\API\Repository\ContentService::deleteContent()
     * @expectedException \eZ\Publish\API\Repository\Exceptions\NotFoundException
     * @depends eZ\Publish\API\Repository\Tests\ContentServiceTest::testPublishVersionFromContentDraft
     */
    public function testDeleteContentWithEmptyBinaryField()
    {
        $repository = $this->getRepository();

        $contentService = $repository->getContentService();
        $locationService = $repository->getLocationService();

        /* BEGIN: Use Case */
        $contentVersion = $this->createContentVersion1EmptyBinaryField();

        // Load the locations for this content object
        $locations = $locationService->loadLocations($contentVersion->contentInfo);

        // This will delete the content, all versions and the associated locations
        $contentService->deleteContent($contentVersion->contentInfo);
        /* END: Use Case */

        foreach ($locations as $location) {
            $locationService->loadLocation($location->id);
        }
    }

    /**
     * Test for the loadContentDrafts() method.
     *
     * @see \eZ\Publish\API\Repository\ContentService::loadContentDrafts()
     */
    public function testLoadContentDraftsReturnsEmptyArrayByDefault()
    {
        $repository = $this->getRepository();

        /* BEGIN: Use Case */
        $contentService = $repository->getContentService();

        $contentDrafts = $contentService->loadContentDrafts();
        /* END: Use Case */

        $this->assertSame(array(), $contentDrafts);
    }

    /**
     * Test for the loadContentDrafts() method.
     *
     * @see \eZ\Publish\API\Repository\ContentService::loadContentDrafts()
     * @depends eZ\Publish\API\Repository\Tests\ContentServiceTest::testCreateContentDraft
     */
    public function testLoadContentDrafts()
    {
        $repository = $this->getRepository();

        /* BEGIN: Use Case */
        // Remote ids of the "Media" and the "eZ Publish Demo Design ..." page
        // of a eZ Publish demo installation.
        $mediaRemoteId = 'a6e35cbcb7cd6ae4b691f3eee30cd262';
        $demoDesignRemoteId = '8b8b22fe3c6061ed500fbd2b377b885f';

        $contentService = $repository->getContentService();

        // "Media" content object
        $mediaContentInfo = $contentService->loadContentInfoByRemoteId($mediaRemoteId);

        // "eZ Publish Demo Design ..." content object
        $demoDesignContentInfo = $contentService->loadContentInfoByRemoteId($demoDesignRemoteId);

        // Create some drafts
        $contentService->createContentDraft($mediaContentInfo);
        $contentService->createContentDraft($demoDesignContentInfo);

        // Now $contentDrafts should contain two drafted versions
        $draftedVersions = $contentService->loadContentDrafts();
        /* END: Use Case */

        $actual = array(
            $draftedVersions[0]->status,
            $draftedVersions[0]->getContentInfo()->remoteId,
            $draftedVersions[1]->status,
            $draftedVersions[1]->getContentInfo()->remoteId,
        );
        sort($actual, SORT_STRING);

        $this->assertEquals(
            array(
                VersionInfo::STATUS_DRAFT,
                VersionInfo::STATUS_DRAFT,
                $demoDesignRemoteId,
                $mediaRemoteId,
            ),
            $actual
        );
    }

    /**
     * Test for the loadContentDrafts() method.
     *
     * @see \eZ\Publish\API\Repository\ContentService::loadContentDrafts($user)
     */
    public function testLoadContentDraftsWithFirstParameter()
    {
        $repository = $this->getRepository();

        /* BEGIN: Use Case */
        $user = $this->createUserVersion1();

        // Get current user
        $oldCurrentUser = $repository->getCurrentUser();

        // Set new editor as user
        $repository->setCurrentUser($user);

        // Remote id of the "Media" content object in an eZ Publish demo installation.
        $mediaRemoteId = 'a6e35cbcb7cd6ae4b691f3eee30cd262';

        $contentService = $repository->getContentService();

        // "Media" content object
        $mediaContentInfo = $contentService->loadContentInfoByRemoteId($mediaRemoteId);

        // Create a content draft
        $contentService->createContentDraft($mediaContentInfo);

        // Reset to previous current user
        $repository->setCurrentUser($oldCurrentUser);

        // Now $contentDrafts for the previous current user and the new user
        $newCurrentUserDrafts = $contentService->loadContentDrafts($user);
        $oldCurrentUserDrafts = $contentService->loadContentDrafts($oldCurrentUser);
        /* END: Use Case */

        $this->assertSame(array(), $oldCurrentUserDrafts);

        $this->assertEquals(
            array(
                VersionInfo::STATUS_DRAFT,
                $mediaRemoteId,
            ),
            array(
                $newCurrentUserDrafts[0]->status,
                $newCurrentUserDrafts[0]->getContentInfo()->remoteId,
            )
        );
        $this->assertTrue($newCurrentUserDrafts[0]->isDraft());
        $this->assertFalse($newCurrentUserDrafts[0]->isArchived());
        $this->assertFalse($newCurrentUserDrafts[0]->isPublished());
    }

    /**
     * Test for the loadVersionInfo() method.
     *
     * @see \eZ\Publish\API\Repository\ContentService::loadVersionInfo($contentInfo, $versionNo)
     * @depends eZ\Publish\API\Repository\Tests\ContentServiceTest::testPublishVersionFromContentDraft
     */
    public function testLoadVersionInfoWithSecondParameter()
    {
        $repository = $this->getRepository();

        $contentService = $repository->getContentService();

        /* BEGIN: Use Case */
        $publishedContent = $this->createContentVersion1();

        $draftContent = $contentService->createContentDraft($publishedContent->contentInfo);

        // Will return the VersionInfo of the $draftContent
        $versionInfo = $contentService->loadVersionInfoById($publishedContent->id, 2);
        /* END: Use Case */

        $this->assertEquals(2, $versionInfo->versionNo);

        // Check that ContentInfo contained in VersionInfo has correct main Location id set
        $this->assertEquals(
            $publishedContent->getVersionInfo()->getContentInfo()->mainLocationId,
            $versionInfo->getContentInfo()->mainLocationId
        );
    }

    /**
     * Test for the loadVersionInfo() method.
     *
     * @see \eZ\Publish\API\Repository\ContentService::loadVersionInfo($contentInfo, $versionNo)
     * @expectedException \eZ\Publish\API\Repository\Exceptions\NotFoundException
     * @depends eZ\Publish\API\Repository\Tests\ContentServiceTest::testLoadVersionInfoWithSecondParameter
     */
    public function testLoadVersionInfoThrowsNotFoundExceptionWithSecondParameter()
    {
        $repository = $this->getRepository();

        $contentService = $repository->getContentService();

        /* BEGIN: Use Case */
        $draft = $this->createContentDraftVersion1();

        // This call will fail with a "NotFoundException", because not versionNo
        // 2 exists for this content object.
        $contentService->loadVersionInfo($draft->contentInfo, 2);
        /* END: Use Case */
    }

    /**
     * Test for the loadVersionInfoById() method.
     *
     * @see \eZ\Publish\API\Repository\ContentService::loadVersionInfoById($contentId, $versionNo)
     * @depends eZ\Publish\API\Repository\Tests\ContentServiceTest::testLoadVersionInfoWithSecondParameter
     */
    public function testLoadVersionInfoByIdWithSecondParameter()
    {
        $repository = $this->getRepository();

        $contentService = $repository->getContentService();

        /* BEGIN: Use Case */
        $publishedContent = $this->createContentVersion1();

        $draftContent = $contentService->createContentDraft($publishedContent->contentInfo);

        // Will return the VersionInfo of the $draftContent
        $versionInfo = $contentService->loadVersionInfoById($publishedContent->id, 2);
        /* END: Use Case */

        $this->assertEquals(2, $versionInfo->versionNo);

        // Check that ContentInfo contained in VersionInfo has correct main Location id set
        $this->assertEquals(
            $publishedContent->getVersionInfo()->getContentInfo()->mainLocationId,
            $versionInfo->getContentInfo()->mainLocationId
        );

        return [
            'versionInfo' => $versionInfo,
            'draftContent' => $draftContent,
        ];
    }

    /**
     * Test for the returned value of the loadVersionInfoById() method.
     *
     * @depends eZ\Publish\API\Repository\Tests\ContentServiceTest::testLoadVersionInfoByIdWithSecondParameter
     * @covers \eZ\Publish\API\Repository\ContentService::loadVersionInfoById
     *
     * @param array $data
     */
    public function testLoadVersionInfoByIdWithSecondParameterSetsExpectedVersionInfo(array $data)
    {
        /** @var \eZ\Publish\API\Repository\Values\Content\VersionInfo $versionInfo */
        $versionInfo = $data['versionInfo'];
        /** @var \eZ\Publish\API\Repository\Values\Content\Content $draftContent */
        $draftContent = $data['draftContent'];

        $this->assertPropertiesCorrect(
            [
                'names' => [
                    'eng-US' => 'An awesome forum',
                ],
                'contentInfo' => new ContentInfo([
                    'id' => $draftContent->contentInfo->id,
                    'contentTypeId' => 28,
                    'name' => 'An awesome forum',
                    'sectionId' => 1,
                    'currentVersionNo' => 1,
                    'published' => true,
                    'ownerId' => 14,
                    // this Content Object is created at the test runtime
                    'modificationDate' => $versionInfo->contentInfo->modificationDate,
                    'publishedDate' => $versionInfo->contentInfo->publishedDate,
                    'alwaysAvailable' => 1,
                    'remoteId' => 'abcdef0123456789abcdef0123456789',
                    'mainLanguageCode' => 'eng-US',
                    'mainLocationId' => $draftContent->contentInfo->mainLocationId,
                    'status' => ContentInfo::STATUS_PUBLISHED,
                ]),
                'id' => $draftContent->versionInfo->id,
                'versionNo' => 2,
                'creatorId' => 14,
                'status' => 0,
                'initialLanguageCode' => 'eng-US',
                'languageCodes' => [
                    'eng-US',
                ],
            ],
            $versionInfo
        );
    }

    /**
     * Test for the loadVersionInfoById() method.
     *
     * @see \eZ\Publish\API\Repository\ContentService::loadVersionInfoById($contentId, $versionNo)
     * @expectedException \eZ\Publish\API\Repository\Exceptions\NotFoundException
     */
    public function testLoadVersionInfoByIdThrowsNotFoundExceptionWithSecondParameter()
    {
        $repository = $this->getRepository();

        $contentService = $repository->getContentService();

        /* BEGIN: Use Case */
        $content = $this->createContentVersion1();

        // This call will fail with a "NotFoundException", because not versionNo
        // 2 exists for this content object.
        $contentService->loadVersionInfoById($content->id, 2);
        /* END: Use Case */
    }

    /**
     * Test for the loadContentByVersionInfo() method.
     *
     * @see \eZ\Publish\API\Repository\ContentService::loadContentByVersionInfo($versionInfo, $languages)
     * @depends eZ\Publish\API\Repository\Tests\ContentServiceTest::testCreateContent
     * @depends eZ\Publish\API\Repository\Tests\ContentServiceTest::testLoadContentByVersionInfo
     */
    public function testLoadContentByVersionInfoWithSecondParameter()
    {
        $repository = $this->getRepository();

        $sectionId = $this->generateId('section', 1);
        /* BEGIN: Use Case */
        $contentTypeService = $repository->getContentTypeService();

        $contentType = $contentTypeService->loadContentTypeByIdentifier('forum');

        $contentService = $repository->getContentService();

        $contentCreateStruct = $contentService->newContentCreateStruct($contentType, 'eng-US');

        $contentCreateStruct->setField('name', 'Sindelfingen forum²');

        $contentCreateStruct->setField('name', 'Sindelfingen forum²³', 'eng-GB');

        $contentCreateStruct->remoteId = 'abcdef0123456789abcdef0123456789';
        // $sectionId contains the ID of section 1
        $contentCreateStruct->sectionId = $sectionId;
        $contentCreateStruct->alwaysAvailable = true;

        // Create a new content draft
        $content = $contentService->createContent($contentCreateStruct);

        // Now publish this draft
        $publishedContent = $contentService->publishVersion($content->getVersionInfo());

        // Will return a content instance with fields in "eng-US"
        $reloadedContent = $contentService->loadContentByVersionInfo(
            $publishedContent->getVersionInfo(),
            array(
                'eng-GB',
            ),
            false
        );
        /* END: Use Case */

        $actual = array();
        foreach ($reloadedContent->getFields() as $field) {
            $actual[] = new Field(
                array(
                    'id' => 0,
                    'value' => ($field->value !== null ? true : null), // Actual value tested by FieldType integration tests
                    'languageCode' => $field->languageCode,
                    'fieldDefIdentifier' => $field->fieldDefIdentifier,
                )
            );
        }
        usort(
            $actual,
            function ($field1, $field2) {
                if (0 === ($return = strcasecmp($field1->fieldDefIdentifier, $field2->fieldDefIdentifier))) {
                    return strcasecmp($field1->languageCode, $field2->languageCode);
                }

                return $return;
            }
        );

        $expected = array(
            new Field(
                array(
                    'id' => 0,
                    'value' => true,
                    'languageCode' => 'eng-GB',
                    'fieldDefIdentifier' => 'description',
                )
            ),
            new Field(
                array(
                    'id' => 0,
                    'value' => true,
                    'languageCode' => 'eng-GB',
                    'fieldDefIdentifier' => 'name',
                )
            ),
        );

        $this->assertEquals($expected, $actual);
    }

    /**
     * Test for the loadContentByContentInfo() method.
     *
     * @see \eZ\Publish\API\Repository\ContentService::loadContentByContentInfo($contentInfo, $languages)
     * @depends eZ\Publish\API\Repository\Tests\ContentServiceTest::testLoadContentByContentInfo
     */
    public function testLoadContentByContentInfoWithLanguageParameters()
    {
        $repository = $this->getRepository();

        $sectionId = $this->generateId('section', 1);
        /* BEGIN: Use Case */
        $contentTypeService = $repository->getContentTypeService();

        $contentType = $contentTypeService->loadContentTypeByIdentifier('forum');

        $contentService = $repository->getContentService();

        $contentCreateStruct = $contentService->newContentCreateStruct($contentType, 'eng-US');

        $contentCreateStruct->setField('name', 'Sindelfingen forum²');

        $contentCreateStruct->setField('name', 'Sindelfingen forum²³', 'eng-GB');

        $contentCreateStruct->remoteId = 'abcdef0123456789abcdef0123456789';
        // $sectionId contains the ID of section 1
        $contentCreateStruct->sectionId = $sectionId;
        $contentCreateStruct->alwaysAvailable = true;

        // Create a new content draft
        $content = $contentService->createContent($contentCreateStruct);

        // Now publish this draft
        $publishedContent = $contentService->publishVersion($content->getVersionInfo());

        // Will return a content instance with fields in "eng-US"
        $reloadedContent = $contentService->loadContentByContentInfo(
            $publishedContent->contentInfo,
            array(
                'eng-US',
            ),
            null,
            false
        );
        /* END: Use Case */

        $actual = $this->normalizeFields($reloadedContent->getFields());

        $expected = array(
            new Field(
                array(
                    'id' => 0,
                    'value' => true,
                    'languageCode' => 'eng-US',
                    'fieldDefIdentifier' => 'description',
                    'fieldTypeIdentifier' => 'ezrichtext',
                )
            ),
            new Field(
                array(
                    'id' => 0,
                    'value' => true,
                    'languageCode' => 'eng-US',
                    'fieldDefIdentifier' => 'name',
                    'fieldTypeIdentifier' => 'ezstring',
                )
            ),
        );

        $this->assertEquals($expected, $actual);

        // Will return a content instance with fields in "eng-GB" (versions prior to 6.0.0-beta9 returned "eng-US" also)
        $reloadedContent = $contentService->loadContentByContentInfo(
            $publishedContent->contentInfo,
            array(
                'eng-GB',
            ),
            null,
            true
        );

        $actual = $this->normalizeFields($reloadedContent->getFields());

        $expected = array(
            new Field(
                array(
                    'id' => 0,
                    'value' => true,
                    'languageCode' => 'eng-GB',
                    'fieldDefIdentifier' => 'description',
                    'fieldTypeIdentifier' => 'ezrichtext',
                )
            ),
            new Field(
                array(
                    'id' => 0,
                    'value' => true,
                    'languageCode' => 'eng-GB',
                    'fieldDefIdentifier' => 'name',
                    'fieldTypeIdentifier' => 'ezstring',
                )
            ),
        );

        $this->assertEquals($expected, $actual);

        // Will return a content instance with fields in main language "eng-US", as "fre-FR" does not exists
        $reloadedContent = $contentService->loadContentByContentInfo(
            $publishedContent->contentInfo,
            array(
                'fre-FR',
            ),
            null,
            true
        );

        $actual = $this->normalizeFields($reloadedContent->getFields());

        $expected = array(
            new Field(
                array(
                    'id' => 0,
                    'value' => true,
                    'languageCode' => 'eng-US',
                    'fieldDefIdentifier' => 'description',
                    'fieldTypeIdentifier' => 'ezrichtext',
                )
            ),
            new Field(
                array(
                    'id' => 0,
                    'value' => true,
                    'languageCode' => 'eng-US',
                    'fieldDefIdentifier' => 'name',
                    'fieldTypeIdentifier' => 'ezstring',
                )
            ),
        );

        $this->assertEquals($expected, $actual);
    }

    /**
     * Test for the loadContentByContentInfo() method.
     *
     * @see \eZ\Publish\API\Repository\ContentService::loadContentByContentInfo($contentInfo, $languages, $versionNo)
     * @depends eZ\Publish\API\Repository\Tests\ContentServiceTest::testLoadContentByContentInfo
     */
    public function testLoadContentByContentInfoWithVersionNumberParameter()
    {
        $repository = $this->getRepository();

        $contentService = $repository->getContentService();

        /* BEGIN: Use Case */
        $publishedContent = $this->createContentVersion1();

        $draftContent = $contentService->createContentDraft($publishedContent->contentInfo);

        // This content instance is identical to $draftContent
        $draftContentReloaded = $contentService->loadContentByContentInfo(
            $publishedContent->contentInfo,
            null,
            2
        );
        /* END: Use Case */

        $this->assertEquals(
            2,
            $draftContentReloaded->getVersionInfo()->versionNo
        );

        // Check that ContentInfo contained in reloaded draft Content has correct main Location id set
        $this->assertEquals(
            $publishedContent->versionInfo->contentInfo->mainLocationId,
            $draftContentReloaded->versionInfo->contentInfo->mainLocationId
        );
    }

    /**
     * Test for the loadContentByContentInfo() method.
     *
     * @see \eZ\Publish\API\Repository\ContentService::loadContentByContentInfo($contentInfo, $languages, $versionNo)
     * @expectedException \eZ\Publish\API\Repository\Exceptions\NotFoundException
     * @depends eZ\Publish\API\Repository\Tests\ContentServiceTest::testLoadContentByContentInfoWithVersionNumberParameter
     */
    public function testLoadContentByContentInfoThrowsNotFoundExceptionWithVersionNumberParameter()
    {
        $repository = $this->getRepository();

        $contentService = $repository->getContentService();

        /* BEGIN: Use Case */
        $content = $this->createContentVersion1();

        // This call will fail with a "NotFoundException", because no content
        // with versionNo = 2 exists.
        $contentService->loadContentByContentInfo($content->contentInfo, null, 2);
        /* END: Use Case */
    }

    /**
     * Test for the loadContent() method.
     *
     * @see \eZ\Publish\API\Repository\ContentService::loadContent($contentId, $languages)
     * @depends eZ\Publish\API\Repository\Tests\ContentServiceTest::testPublishVersionFromContentDraft
     */
    public function testLoadContentWithSecondParameter()
    {
        $repository = $this->getRepository();

        $contentService = $repository->getContentService();

        /* BEGIN: Use Case */
        $draft = $this->createMultipleLanguageDraftVersion1();

        // This draft contains those fields localized with "eng-GB"
        $draftLocalized = $contentService->loadContent($draft->id, array('eng-GB'), null, false);
        /* END: Use Case */

        $this->assertLocaleFieldsEquals($draftLocalized->getFields(), 'eng-GB');

        return $draft;
    }

    /**
     * Test for the loadContent() method using undefined translation.
     *
     * @depends eZ\Publish\API\Repository\Tests\ContentServiceTest::testLoadContentWithSecondParameter
     * @expectedException \eZ\Publish\API\Repository\Exceptions\NotFoundException
     *
     * @param \eZ\Publish\API\Repository\Values\Content\Content $contentDraft
     */
    public function testLoadContentWithSecondParameterThrowsNotFoundException(Content $contentDraft)
    {
        $repository = $this->getRepository();

        $contentService = $repository->getContentService();

        $contentService->loadContent($contentDraft->id, array('ger-DE'), null, false);
    }

    /**
     * Test for the loadContent() method.
     *
     * @see \eZ\Publish\API\Repository\ContentService::loadContent($contentId, $languages, $versionNo)
     * @depends eZ\Publish\API\Repository\Tests\ContentServiceTest::testPublishVersionFromContentDraft
     */
    public function testLoadContentWithThirdParameter()
    {
        $repository = $this->getRepository();

        $contentService = $repository->getContentService();

        /* BEGIN: Use Case */
        $publishedContent = $this->createContentVersion1();

        $draftContent = $contentService->createContentDraft($publishedContent->contentInfo);

        // This content instance is identical to $draftContent
        $draftContentReloaded = $contentService->loadContent($publishedContent->id, null, 2);
        /* END: Use Case */

        $this->assertEquals(2, $draftContentReloaded->getVersionInfo()->versionNo);

        // Check that ContentInfo contained in reloaded draft Content has correct main Location id set
        $this->assertEquals(
            $publishedContent->versionInfo->contentInfo->mainLocationId,
            $draftContentReloaded->versionInfo->contentInfo->mainLocationId
        );
    }

    /**
     * Test for the loadContent() method.
     *
     * @see \eZ\Publish\API\Repository\ContentService::loadContent($contentId, $languages, $versionNo)
     * @expectedException \eZ\Publish\API\Repository\Exceptions\NotFoundException
     * @depends eZ\Publish\API\Repository\Tests\ContentServiceTest::testLoadContentWithThirdParameter
     */
    public function testLoadContentThrowsNotFoundExceptionWithThirdParameter()
    {
        $repository = $this->getRepository();

        $contentService = $repository->getContentService();

        /* BEGIN: Use Case */
        $content = $this->createContentVersion1();

        // This call will fail with a "NotFoundException", because for this
        // content object no versionNo=2 exists.
        $contentService->loadContent($content->id, null, 2);
        /* END: Use Case */
    }

    /**
     * Test for the loadContentByRemoteId() method.
     *
     * @see \eZ\Publish\API\Repository\ContentService::loadContentByRemoteId($remoteId, $languages)
     * @depends eZ\Publish\API\Repository\Tests\ContentServiceTest::testPublishVersionFromContentDraft
     */
    public function testLoadContentByRemoteIdWithSecondParameter()
    {
        $repository = $this->getRepository();

        $contentService = $repository->getContentService();

        /* BEGIN: Use Case */
        $draft = $this->createMultipleLanguageDraftVersion1();

        $contentService->publishVersion($draft->versionInfo);

        // This draft contains those fields localized with "eng-GB"
        $draftLocalized = $contentService->loadContentByRemoteId(
            $draft->contentInfo->remoteId,
            array('eng-GB'),
            null,
            false
        );
        /* END: Use Case */

        $this->assertLocaleFieldsEquals($draftLocalized->getFields(), 'eng-GB');
    }

    /**
     * Test for the loadContentByRemoteId() method.
     *
     * @see \eZ\Publish\API\Repository\ContentService::loadContentByRemoteId($remoteId, $languages, $versionNo)
     * @depends eZ\Publish\API\Repository\Tests\ContentServiceTest::testPublishVersionFromContentDraft
     */
    public function testLoadContentByRemoteIdWithThirdParameter()
    {
        $repository = $this->getRepository();

        $contentService = $repository->getContentService();

        /* BEGIN: Use Case */
        $publishedContent = $this->createContentVersion1();

        $draftContent = $contentService->createContentDraft($publishedContent->contentInfo);

        // This content instance is identical to $draftContent
        $draftContentReloaded = $contentService->loadContentByRemoteId(
            $publishedContent->contentInfo->remoteId,
            null,
            2
        );
        /* END: Use Case */

        $this->assertEquals(2, $draftContentReloaded->getVersionInfo()->versionNo);

        // Check that ContentInfo contained in reloaded draft Content has correct main Location id set
        $this->assertEquals(
            $publishedContent->versionInfo->contentInfo->mainLocationId,
            $draftContentReloaded->versionInfo->contentInfo->mainLocationId
        );
    }

    /**
     * Test for the loadContentByRemoteId() method.
     *
     * @see \eZ\Publish\API\Repository\ContentService::loadContentByRemoteId($remoteId, $languages, $versionNo)
     * @expectedException \eZ\Publish\API\Repository\Exceptions\NotFoundException
     * @depends eZ\Publish\API\Repository\Tests\ContentServiceTest::testLoadContentByRemoteIdWithThirdParameter
     */
    public function testLoadContentByRemoteIdThrowsNotFoundExceptionWithThirdParameter()
    {
        $repository = $this->getRepository();

        $contentService = $repository->getContentService();

        /* BEGIN: Use Case */
        $content = $this->createContentVersion1();

        // This call will fail with a "NotFoundException", because for this
        // content object no versionNo=2 exists.
        $contentService->loadContentByRemoteId(
            $content->contentInfo->remoteId,
            null,
            2
        );
        /* END: Use Case */
    }

    /**
     * Test that retrieval of translated name field respects prioritized language list.
     *
     * @dataProvider getPrioritizedLanguageList
     * @param string[]|null $languageCodes
     */
    public function testLoadContentWithPrioritizedLanguagesList($languageCodes)
    {
        $repository = $this->getRepository();

        $contentService = $repository->getContentService();

        $content = $this->createContentVersion2();

        $content = $contentService->loadContent($content->id, $languageCodes);

        $expectedName = $content->getVersionInfo()->getName(
            isset($languageCodes[0]) ? $languageCodes[0] : null
        );
        $nameValue = $content->getFieldValue('name');
        /** @var \eZ\Publish\Core\FieldType\TextLine\Value $nameValue */
        self::assertEquals($expectedName, $nameValue->text);
        self::assertEquals($expectedName, $content->getVersionInfo()->getName());
        // Also check value on shortcut method on content
        self::assertEquals($expectedName, $content->getName());
    }

    /**
     * @return array
     */
    public function getPrioritizedLanguageList()
    {
        return [
            [['eng-US']],
            [['eng-GB']],
            [['eng-GB', 'eng-US']],
            [['eng-US', 'eng-GB']],
        ];
    }

    /**
     * Test for the deleteVersion() method.
     *
     * @see \eZ\Publish\API\Repository\ContentService::deleteVersion()
     * @depends eZ\Publish\API\Repository\Tests\ContentServiceTest::testLoadContent
     * @depends eZ\Publish\API\Repository\Tests\ContentServiceTest::testCreateContent
     * @depends eZ\Publish\API\Repository\Tests\ContentServiceTest::testPublishVersion
     * @depends eZ\Publish\API\Repository\Tests\ContentServiceTest::testCreateContentDraft
     */
    public function testDeleteVersion()
    {
        $repository = $this->getRepository();

        $contentService = $repository->getContentService();

        /* BEGIN: Use Case */
        $content = $this->createContentVersion1();

        // Create new draft, because published or last version of the Content can't be deleted
        $draft = $contentService->createContentDraft(
            $content->getVersionInfo()->getContentInfo()
        );

        // Delete the previously created draft
        $contentService->deleteVersion($draft->getVersionInfo());
        /* END: Use Case */

        $versions = $contentService->loadVersions($content->getVersionInfo()->getContentInfo());

        $this->assertCount(1, $versions);
        $this->assertEquals(
            $content->getVersionInfo()->id,
            $versions[0]->id
        );
    }

    /**
     * Test for the deleteVersion() method.
     *
     * @see \eZ\Publish\API\Repository\ContentService::deleteVersion()
     * @expectedException \eZ\Publish\API\Repository\Exceptions\BadStateException
     * @depends eZ\Publish\API\Repository\Tests\ContentServiceTest::testLoadContent
     * @depends eZ\Publish\API\Repository\Tests\ContentServiceTest::testCreateContent
     * @depends eZ\Publish\API\Repository\Tests\ContentServiceTest::testPublishVersion
     */
    public function testDeleteVersionThrowsBadStateExceptionOnPublishedVersion()
    {
        $repository = $this->getRepository();

        $contentService = $repository->getContentService();

        /* BEGIN: Use Case */
        $content = $this->createContentVersion1();

        // This call will fail with a "BadStateException", because the content
        // version is currently published.
        $contentService->deleteVersion($content->getVersionInfo());
        /* END: Use Case */
    }

    /**
     * Test for the deleteVersion() method.
     *
     * @see \eZ\Publish\API\Repository\ContentService::deleteVersion()
     * @expectedException \eZ\Publish\API\Repository\Exceptions\BadStateException
     * @depends eZ\Publish\API\Repository\Tests\ContentServiceTest::testLoadContent
     * @depends eZ\Publish\API\Repository\Tests\ContentServiceTest::testCreateContent
     * @depends eZ\Publish\API\Repository\Tests\ContentServiceTest::testPublishVersion
     */
    public function testDeleteVersionThrowsBadStateExceptionOnLastVersion()
    {
        $repository = $this->getRepository();

        $contentService = $repository->getContentService();

        /* BEGIN: Use Case */
        $draft = $this->createContentDraftVersion1();

        // This call will fail with a "BadStateException", because the Content
        // version is the last version of the Content.
        $contentService->deleteVersion($draft->getVersionInfo());
        /* END: Use Case */
    }

    /**
     * Test for the loadVersions() method.
     *
     * @see \eZ\Publish\API\Repository\ContentService::loadVersions()
     * @depends eZ\Publish\API\Repository\Tests\ContentServiceTest::testPublishVersion
     *
     * @return \eZ\Publish\API\Repository\Values\Content\VersionInfo[]
     */
    public function testLoadVersions()
    {
        $repository = $this->getRepository();

        $contentService = $repository->getContentService();

        /* BEGIN: Use Case */
        $contentVersion2 = $this->createContentVersion2();

        // Load versions of this ContentInfo instance
        $versions = $contentService->loadVersions($contentVersion2->contentInfo);
        /* END: Use Case */

        $expectedVersionsOrder = [
            $contentService->loadVersionInfo($contentVersion2->contentInfo, 1),
            $contentService->loadVersionInfo($contentVersion2->contentInfo, 2),
        ];

        $this->assertEquals($expectedVersionsOrder, $versions);

        return $versions;
    }

    /**
     * Test for the loadVersions() method.
     *
     * @depends eZ\Publish\API\Repository\Tests\ContentServiceTest::testLoadVersions
     * @covers \eZ\Publish\Core\Repository\ContentService::loadVersions
     *
     * @param \eZ\Publish\API\Repository\Values\Content\VersionInfo[] $versions
     */
    public function testLoadVersionsSetsExpectedVersionInfo(array $versions)
    {
        $this->assertCount(2, $versions);

        $expectedVersions = [
            [
                'versionNo' => 1,
                'creatorId' => 14,
                'status' => VersionInfo::STATUS_ARCHIVED,
                'initialLanguageCode' => 'eng-US',
                'languageCodes' => ['eng-US'],
            ],
            [
                'versionNo' => 2,
                'creatorId' => 10,
                'status' => VersionInfo::STATUS_PUBLISHED,
                'initialLanguageCode' => 'eng-US',
                'languageCodes' => ['eng-US', 'eng-GB'],
            ],
        ];

        $this->assertPropertiesCorrect($expectedVersions[0], $versions[0]);
        $this->assertPropertiesCorrect($expectedVersions[1], $versions[1]);
        $this->assertEquals(
            $versions[0]->creationDate->getTimestamp(),
            $versions[1]->creationDate->getTimestamp(),
            'Creation time did not match within delta of 2 seconds',
            2
        );
        $this->assertEquals(
            $versions[0]->modificationDate->getTimestamp(),
            $versions[1]->modificationDate->getTimestamp(),
            'Creation time did not match within delta of 2 seconds',
            2
        );
        $this->assertTrue($versions[0]->isArchived());
        $this->assertFalse($versions[0]->isDraft());
        $this->assertFalse($versions[0]->isPublished());

        $this->assertTrue($versions[1]->isPublished());
        $this->assertFalse($versions[1]->isDraft());
        $this->assertFalse($versions[1]->isArchived());
    }

    /**
     * Test for the copyContent() method.
     *
     * @see \eZ\Publish\API\Repository\ContentService::copyContent()
     * @depends eZ\Publish\API\Repository\Tests\ContentServiceTest::testPublishVersionFromContentDraft
     * @group field-type
     */
    public function testCopyContent()
    {
        $parentLocationId = $this->generateId('location', 56);

        $repository = $this->getRepository();

        $contentService = $repository->getContentService();
        $locationService = $repository->getLocationService();

        /* BEGIN: Use Case */
        $contentVersion2 = $this->createMultipleLanguageContentVersion2();

        // Configure new target location
        $targetLocationCreate = $locationService->newLocationCreateStruct($parentLocationId);

        $targetLocationCreate->priority = 42;
        $targetLocationCreate->hidden = true;
        $targetLocationCreate->remoteId = '01234abcdef5678901234abcdef56789';
        $targetLocationCreate->sortField = Location::SORT_FIELD_NODE_ID;
        $targetLocationCreate->sortOrder = Location::SORT_ORDER_DESC;

        // Copy content with all versions and drafts
        $contentCopied = $contentService->copyContent(
            $contentVersion2->contentInfo,
            $targetLocationCreate
        );
        /* END: Use Case */

        $this->assertInstanceOf(
            '\\eZ\\Publish\\API\\Repository\\Values\\Content\\Content',
            $contentCopied
        );

        $this->assertNotEquals(
            $contentVersion2->contentInfo->remoteId,
            $contentCopied->contentInfo->remoteId
        );

        $this->assertNotEquals(
            $contentVersion2->id,
            $contentCopied->id
        );

        $this->assertEquals(
            2,
            count($contentService->loadVersions($contentCopied->contentInfo))
        );

        $this->assertEquals(2, $contentCopied->getVersionInfo()->versionNo);

        $this->assertAllFieldsEquals($contentCopied->getFields());

        $this->assertDefaultContentStates($contentCopied->contentInfo);

        $this->assertNotNull(
            $contentCopied->contentInfo->mainLocationId,
            'Expected main location to be set given we provided a LocationCreateStruct'
        );
    }

    /**
     * Test for the copyContent() method.
     *
     * @see \eZ\Publish\API\Repository\ContentService::copyContent($contentInfo, $destinationLocationCreateStruct, $versionInfo)
     * @depends eZ\Publish\API\Repository\Tests\ContentServiceTest::testCopyContent
     *
     * @todo Fix to more descriptive name
     */
    public function testCopyContentWithThirdParameter()
    {
        $parentLocationId = $this->generateId('location', 56);

        $repository = $this->getRepository();

        $contentService = $repository->getContentService();
        $locationService = $repository->getLocationService();

        /* BEGIN: Use Case */
        $contentVersion2 = $this->createContentVersion2();

        // Configure new target location
        $targetLocationCreate = $locationService->newLocationCreateStruct($parentLocationId);

        $targetLocationCreate->priority = 42;
        $targetLocationCreate->hidden = true;
        $targetLocationCreate->remoteId = '01234abcdef5678901234abcdef56789';
        $targetLocationCreate->sortField = Location::SORT_FIELD_NODE_ID;
        $targetLocationCreate->sortOrder = Location::SORT_ORDER_DESC;

        // Copy only the initial version
        $contentCopied = $contentService->copyContent(
            $contentVersion2->contentInfo,
            $targetLocationCreate,
            $contentService->loadVersionInfo($contentVersion2->contentInfo, 1)
        );
        /* END: Use Case */

        $this->assertInstanceOf(
            '\\eZ\\Publish\\API\\Repository\\Values\\Content\\Content',
            $contentCopied
        );

        $this->assertNotEquals(
            $contentVersion2->contentInfo->remoteId,
            $contentCopied->contentInfo->remoteId
        );

        $this->assertNotEquals(
            $contentVersion2->id,
            $contentCopied->id
        );

        $this->assertEquals(
            1,
            count($contentService->loadVersions($contentCopied->contentInfo))
        );

        $this->assertEquals(1, $contentCopied->getVersionInfo()->versionNo);

        $this->assertNotNull(
            $contentCopied->contentInfo->mainLocationId,
            'Expected main location to be set given we provided a LocationCreateStruct'
        );
    }

    /**
     * Test for the addRelation() method.
     *
     * @return \eZ\Publish\API\Repository\Values\Content\Content
     *
     * @see \eZ\Publish\API\Repository\ContentService::addRelation()
     * @depends eZ\Publish\API\Repository\Tests\ContentServiceTest::testPublishVersionFromContentDraft
     */
    public function testAddRelation()
    {
        $repository = $this->getRepository();

        $contentService = $repository->getContentService();

        /* BEGIN: Use Case */
        // RemoteId of the "Media" content of an eZ Publish demo installation
        $mediaRemoteId = 'a6e35cbcb7cd6ae4b691f3eee30cd262';

        $draft = $this->createContentDraftVersion1();

        $media = $contentService->loadContentInfoByRemoteId($mediaRemoteId);

        // Create relation between new content object and "Media" page
        $relation = $contentService->addRelation(
            $draft->getVersionInfo(),
            $media
        );
        /* END: Use Case */

        $this->assertInstanceOf(
            '\\eZ\\Publish\\API\\Repository\\Values\\Content\\Relation',
            $relation
        );

        return $contentService->loadRelations($draft->getVersionInfo());
    }

    /**
     * Test for the addRelation() method.
     *
     * @param \eZ\Publish\API\Repository\Values\Content\Relation[] $relations
     *
     * @see \eZ\Publish\API\Repository\ContentService::addRelation()
     * @depends eZ\Publish\API\Repository\Tests\ContentServiceTest::testAddRelation
     */
    public function testAddRelationAddsRelationToContent($relations)
    {
        $this->assertEquals(
            1,
            count($relations)
        );
    }

    /**
     * @param \eZ\Publish\API\Repository\Values\Content\Relation[] $relations
     */
    protected function assertExpectedRelations($relations)
    {
        $this->assertEquals(
            array(
                'type' => Relation::COMMON,
                'sourceFieldDefinitionIdentifier' => null,
                'sourceContentInfo' => 'abcdef0123456789abcdef0123456789',
                'destinationContentInfo' => 'a6e35cbcb7cd6ae4b691f3eee30cd262',
            ),
            array(
                'type' => $relations[0]->type,
                'sourceFieldDefinitionIdentifier' => $relations[0]->sourceFieldDefinitionIdentifier,
                'sourceContentInfo' => $relations[0]->sourceContentInfo->remoteId,
                'destinationContentInfo' => $relations[0]->destinationContentInfo->remoteId,
            )
        );
    }

    /**
     * Test for the addRelation() method.
     *
     * @param \eZ\Publish\API\Repository\Values\Content\Relation[] $relations
     *
     * @see \eZ\Publish\API\Repository\ContentService::addRelation()
     * @depends eZ\Publish\API\Repository\Tests\ContentServiceTest::testAddRelation
     */
    public function testAddRelationSetsExpectedRelations($relations)
    {
        $this->assertExpectedRelations($relations);
    }

    /**
     * Test for the createContentDraft() method.
     *
     * @return \eZ\Publish\API\Repository\Values\Content\Relation[]
     *
     * @see \eZ\Publish\API\Repository\ContentService::createContentDraft()
     * @depends eZ\Publish\API\Repository\Tests\ContentServiceTest::testAddRelationSetsExpectedRelations
     */
    public function testCreateContentDraftWithRelations()
    {
        $repository = $this->getRepository();

        $contentService = $repository->getContentService();

        // RemoteId of the "Media" content of an eZ Publish demo installation
        $mediaRemoteId = 'a6e35cbcb7cd6ae4b691f3eee30cd262';
        $draft = $this->createContentDraftVersion1();
        $media = $contentService->loadContentInfoByRemoteId($mediaRemoteId);

        // Create relation between new content object and "Media" page
        $contentService->addRelation(
            $draft->getVersionInfo(),
            $media
        );

        $content = $contentService->publishVersion($draft->versionInfo);
        $newDraft = $contentService->createContentDraft($content->contentInfo);

        return $contentService->loadRelations($newDraft->getVersionInfo());
    }

    /**
     * Test for the createContentDraft() method.
     *
     * @param \eZ\Publish\API\Repository\Values\Content\Relation[] $relations
     *
     * @return \eZ\Publish\API\Repository\Values\Content\Relation[]
     * @depends eZ\Publish\API\Repository\Tests\ContentServiceTest::testCreateContentDraftWithRelations
     */
    public function testCreateContentDraftWithRelationsCreatesRelations($relations)
    {
        $this->assertEquals(
            1,
            count($relations)
        );

        return $relations;
    }

    /**
     * Test for the createContentDraft() method.
     *
     * @param \eZ\Publish\API\Repository\Values\Content\Relation[] $relations
     *
     * @depends eZ\Publish\API\Repository\Tests\ContentServiceTest::testCreateContentDraftWithRelationsCreatesRelations
     */
    public function testCreateContentDraftWithRelationsCreatesExpectedRelations($relations)
    {
        $this->assertExpectedRelations($relations);
    }

    /**
     * Test for the addRelation() method.
     *
     * @see \eZ\Publish\API\Repository\ContentService::addRelation()
     * @expectedException \eZ\Publish\API\Repository\Exceptions\BadStateException
     * @depends eZ\Publish\API\Repository\Tests\ContentServiceTest::testAddRelation
     */
    public function testAddRelationThrowsBadStateException()
    {
        $repository = $this->getRepository();

        $contentService = $repository->getContentService();

        /* BEGIN: Use Case */
        // RemoteId of the "Media" page of an eZ Publish demo installation
        $mediaRemoteId = 'a6e35cbcb7cd6ae4b691f3eee30cd262';

        $content = $this->createContentVersion1();

        $media = $contentService->loadContentInfoByRemoteId($mediaRemoteId);

        // This call will fail with a "BadStateException", because content is
        // published and not a draft.
        $contentService->addRelation(
            $content->getVersionInfo(),
            $media
        );
        /* END: Use Case */
    }

    /**
     * Test for the loadRelations() method.
     *
     * @see \eZ\Publish\API\Repository\ContentService::loadRelations()
     * @depends eZ\Publish\API\Repository\Tests\ContentServiceTest::testAddRelation
     */
    public function testLoadRelations()
    {
        $repository = $this->getRepository();

        $contentService = $repository->getContentService();

        /* BEGIN: Use Case */
        // Remote ids of the "Media" and the "eZ Publish Demo Design ..." page
        // of a eZ Publish demo installation.
        $mediaRemoteId = 'a6e35cbcb7cd6ae4b691f3eee30cd262';
        $demoDesignRemoteId = '8b8b22fe3c6061ed500fbd2b377b885f';

        $draft = $this->createContentDraftVersion1();

        // Load other content objects
        $media = $contentService->loadContentInfoByRemoteId($mediaRemoteId);
        $demoDesign = $contentService->loadContentInfoByRemoteId($demoDesignRemoteId);

        // Create relation between new content object and "Media" page
        $contentService->addRelation(
            $draft->getVersionInfo(),
            $media
        );

        // Create another relation with the "Demo Design" page
        $contentService->addRelation(
            $draft->getVersionInfo(),
            $demoDesign
        );

        // Load all relations
        $relations = $contentService->loadRelations($draft->getVersionInfo());
        /* END: Use Case */

        usort(
            $relations,
            function ($rel1, $rel2) {
                return strcasecmp(
                    $rel2->getDestinationContentInfo()->remoteId,
                    $rel1->getDestinationContentInfo()->remoteId
                );
            }
        );

        $this->assertEquals(
            array(
                array(
                    'sourceContentInfo' => 'abcdef0123456789abcdef0123456789',
                    'destinationContentInfo' => 'a6e35cbcb7cd6ae4b691f3eee30cd262',
                ),
                array(
                    'sourceContentInfo' => 'abcdef0123456789abcdef0123456789',
                    'destinationContentInfo' => '8b8b22fe3c6061ed500fbd2b377b885f',
                ),
            ),
            array(
                array(
                    'sourceContentInfo' => $relations[0]->sourceContentInfo->remoteId,
                    'destinationContentInfo' => $relations[0]->destinationContentInfo->remoteId,
                ),
                array(
                    'sourceContentInfo' => $relations[1]->sourceContentInfo->remoteId,
                    'destinationContentInfo' => $relations[1]->destinationContentInfo->remoteId,
                ),
            )
        );
    }

    /**
     * Test for the loadRelations() method.
     *
     * @see \eZ\Publish\API\Repository\ContentService::loadRelations()
     * @depends eZ\Publish\API\Repository\Tests\ContentServiceTest::testAddRelation
     * @depends eZ\Publish\API\Repository\Tests\ContentServiceTest::testLoadRelations
     */
    public function testLoadRelationsSkipsArchivedContent()
    {
        $repository = $this->getRepository();

        $contentService = $repository->getContentService();

        /* BEGIN: Use Case */
        $trashService = $repository->getTrashService();
        $locationService = $repository->getLocationService();
        // Remote ids of the "Media" and the "eZ Publish Demo Design ..." page
        // of a eZ Publish demo installation.
        $mediaRemoteId = 'a6e35cbcb7cd6ae4b691f3eee30cd262';
        $demoDesignRemoteId = '8b8b22fe3c6061ed500fbd2b377b885f';

        $draft = $this->createContentDraftVersion1();

        // Load other content objects
        $media = $contentService->loadContentInfoByRemoteId($mediaRemoteId);
        $demoDesign = $contentService->loadContentInfoByRemoteId($demoDesignRemoteId);

        // Create relation between new content object and "Media" page
        $contentService->addRelation(
            $draft->getVersionInfo(),
            $media
        );

        // Create another relation with the "Demo Design" page
        $contentService->addRelation(
            $draft->getVersionInfo(),
            $demoDesign
        );

        $demoDesignLocation = $locationService->loadLocation($demoDesign->mainLocationId);

        // Trashing Content's last Location will change its status to archived,
        // in this case relation towards it will not be loaded.
        $trashService->trash($demoDesignLocation);

        // Load all relations
        $relations = $contentService->loadRelations($draft->getVersionInfo());
        /* END: Use Case */

        $this->assertCount(1, $relations);
        $this->assertEquals(
            array(
                array(
                    'sourceContentInfo' => 'abcdef0123456789abcdef0123456789',
                    'destinationContentInfo' => 'a6e35cbcb7cd6ae4b691f3eee30cd262',
                ),
            ),
            array(
                array(
                    'sourceContentInfo' => $relations[0]->sourceContentInfo->remoteId,
                    'destinationContentInfo' => $relations[0]->destinationContentInfo->remoteId,
                ),
            )
        );
    }

    /**
     * Test for the loadRelations() method.
     *
     * @see \eZ\Publish\API\Repository\ContentService::loadRelations()
     * @depends eZ\Publish\API\Repository\Tests\ContentServiceTest::testAddRelation
     * @depends eZ\Publish\API\Repository\Tests\ContentServiceTest::testLoadRelations
     */
    public function testLoadRelationsSkipsDraftContent()
    {
        $repository = $this->getRepository();

        $contentService = $repository->getContentService();

        /* BEGIN: Use Case */
        // Remote ids of the "Media" and the "eZ Publish Demo Design ..." page
        // of a eZ Publish demo installation.
        $mediaRemoteId = 'a6e35cbcb7cd6ae4b691f3eee30cd262';
        $demoDesignRemoteId = '8b8b22fe3c6061ed500fbd2b377b885f';

        $draft = $this->createContentDraftVersion1();

        // Load other content objects
        $media = $contentService->loadContentByRemoteId($mediaRemoteId);
        $demoDesign = $contentService->loadContentInfoByRemoteId($demoDesignRemoteId);

        // Create draft of "Media" page
        $mediaDraft = $contentService->createContentDraft($media->contentInfo);

        // Create relation between "Media" page and new content object draft.
        // This relation will not be loaded before the draft is published.
        $contentService->addRelation(
            $mediaDraft->getVersionInfo(),
            $draft->getVersionInfo()->getContentInfo()
        );

        // Create another relation with the "Demo Design" page
        $contentService->addRelation(
            $mediaDraft->getVersionInfo(),
            $demoDesign
        );

        // Load all relations
        $relations = $contentService->loadRelations($mediaDraft->getVersionInfo());
        /* END: Use Case */

        $this->assertCount(1, $relations);
        $this->assertEquals(
            array(
                array(
                    'sourceContentInfo' => 'a6e35cbcb7cd6ae4b691f3eee30cd262',
                    'destinationContentInfo' => '8b8b22fe3c6061ed500fbd2b377b885f',
                ),
            ),
            array(
                array(
                    'sourceContentInfo' => $relations[0]->sourceContentInfo->remoteId,
                    'destinationContentInfo' => $relations[0]->destinationContentInfo->remoteId,
                ),
            )
        );
    }

    /**
     * Test for the loadReverseRelations() method.
     *
     * @see \eZ\Publish\API\Repository\ContentService::loadReverseRelations()
     * @depends eZ\Publish\API\Repository\Tests\ContentServiceTest::testAddRelation
     */
    public function testLoadReverseRelations()
    {
        $repository = $this->getRepository();

        $contentService = $repository->getContentService();

        /* BEGIN: Use Case */
        // Remote ids of the "Media" and the "eZ Publish Demo Design ..." page
        // of a eZ Publish demo installation.
        $mediaRemoteId = 'a6e35cbcb7cd6ae4b691f3eee30cd262';
        $demoDesignRemoteId = '8b8b22fe3c6061ed500fbd2b377b885f';

        $versionInfo = $this->createContentVersion1()->getVersionInfo();
        $contentInfo = $versionInfo->getContentInfo();

        // Create some drafts
        $mediaDraft = $contentService->createContentDraft(
            $contentService->loadContentInfoByRemoteId($mediaRemoteId)
        );
        $demoDesignDraft = $contentService->createContentDraft(
            $contentService->loadContentInfoByRemoteId($demoDesignRemoteId)
        );

        // Create relation between new content object and "Media" page
        $relation1 = $contentService->addRelation(
            $mediaDraft->getVersionInfo(),
            $contentInfo
        );

        // Create another relation with the "Demo Design" page
        $relation2 = $contentService->addRelation(
            $demoDesignDraft->getVersionInfo(),
            $contentInfo
        );

        // Publish drafts, so relations become active
        $contentService->publishVersion($mediaDraft->getVersionInfo());
        $contentService->publishVersion($demoDesignDraft->getVersionInfo());

        // Load all relations
        $relations = $contentService->loadRelations($versionInfo);
        $reverseRelations = $contentService->loadReverseRelations($contentInfo);
        /* END: Use Case */

        $this->assertEquals($contentInfo->id, $relation1->getDestinationContentInfo()->id);
        $this->assertEquals($mediaDraft->id, $relation1->getSourceContentInfo()->id);

        $this->assertEquals($contentInfo->id, $relation2->getDestinationContentInfo()->id);
        $this->assertEquals($demoDesignDraft->id, $relation2->getSourceContentInfo()->id);

        $this->assertEquals(0, count($relations));
        $this->assertEquals(2, count($reverseRelations));

        usort(
            $reverseRelations,
            function ($rel1, $rel2) {
                return strcasecmp(
                    $rel2->getSourceContentInfo()->remoteId,
                    $rel1->getSourceContentInfo()->remoteId
                );
            }
        );

        $this->assertEquals(
            array(
                array(
                    'sourceContentInfo' => 'a6e35cbcb7cd6ae4b691f3eee30cd262',
                    'destinationContentInfo' => 'abcdef0123456789abcdef0123456789',
                ),
                array(
                    'sourceContentInfo' => '8b8b22fe3c6061ed500fbd2b377b885f',
                    'destinationContentInfo' => 'abcdef0123456789abcdef0123456789',
                ),
            ),
            array(
                array(
                    'sourceContentInfo' => $reverseRelations[0]->sourceContentInfo->remoteId,
                    'destinationContentInfo' => $reverseRelations[0]->destinationContentInfo->remoteId,
                ),
                array(
                    'sourceContentInfo' => $reverseRelations[1]->sourceContentInfo->remoteId,
                    'destinationContentInfo' => $reverseRelations[1]->destinationContentInfo->remoteId,
                ),
            )
        );
    }

    /**
     * Test for the loadReverseRelations() method.
     *
     * @see \eZ\Publish\API\Repository\ContentService::loadReverseRelations()
     * @depends eZ\Publish\API\Repository\Tests\ContentServiceTest::testAddRelation
     * @depends eZ\Publish\API\Repository\Tests\ContentServiceTest::testLoadReverseRelations
     */
    public function testLoadReverseRelationsSkipsArchivedContent()
    {
        $repository = $this->getRepository();

        $contentService = $repository->getContentService();

        /* BEGIN: Use Case */
        $trashService = $repository->getTrashService();
        $locationService = $repository->getLocationService();
        // Remote ids of the "Media" and the "eZ Publish Demo Design ..." page
        // of a eZ Publish demo installation.
        $mediaRemoteId = 'a6e35cbcb7cd6ae4b691f3eee30cd262';
        $demoDesignRemoteId = '8b8b22fe3c6061ed500fbd2b377b885f';

        $versionInfo = $this->createContentVersion1()->getVersionInfo();
        $contentInfo = $versionInfo->getContentInfo();

        // Create some drafts
        $mediaDraft = $contentService->createContentDraft(
            $contentService->loadContentInfoByRemoteId($mediaRemoteId)
        );
        $demoDesignDraft = $contentService->createContentDraft(
            $contentService->loadContentInfoByRemoteId($demoDesignRemoteId)
        );

        // Create relation between new content object and "Media" page
        $relation1 = $contentService->addRelation(
            $mediaDraft->getVersionInfo(),
            $contentInfo
        );

        // Create another relation with the "Demo Design" page
        $relation2 = $contentService->addRelation(
            $demoDesignDraft->getVersionInfo(),
            $contentInfo
        );

        // Publish drafts, so relations become active
        $contentService->publishVersion($mediaDraft->getVersionInfo());
        $contentService->publishVersion($demoDesignDraft->getVersionInfo());

        $demoDesignLocation = $locationService->loadLocation($demoDesignDraft->contentInfo->mainLocationId);

        // Trashing Content's last Location will change its status to archived,
        // in this case relation from it will not be loaded.
        $trashService->trash($demoDesignLocation);

        // Load all relations
        $relations = $contentService->loadRelations($versionInfo);
        $reverseRelations = $contentService->loadReverseRelations($contentInfo);
        /* END: Use Case */

        $this->assertEquals($contentInfo->id, $relation1->getDestinationContentInfo()->id);
        $this->assertEquals($mediaDraft->id, $relation1->getSourceContentInfo()->id);

        $this->assertEquals($contentInfo->id, $relation2->getDestinationContentInfo()->id);
        $this->assertEquals($demoDesignDraft->id, $relation2->getSourceContentInfo()->id);

        $this->assertEquals(0, count($relations));
        $this->assertEquals(1, count($reverseRelations));

        $this->assertEquals(
            array(
                array(
                    'sourceContentInfo' => 'a6e35cbcb7cd6ae4b691f3eee30cd262',
                    'destinationContentInfo' => 'abcdef0123456789abcdef0123456789',
                ),
            ),
            array(
                array(
                    'sourceContentInfo' => $reverseRelations[0]->sourceContentInfo->remoteId,
                    'destinationContentInfo' => $reverseRelations[0]->destinationContentInfo->remoteId,
                ),
            )
        );
    }

    /**
     * Test for the loadReverseRelations() method.
     *
     * @see \eZ\Publish\API\Repository\ContentService::loadReverseRelations()
     * @depends eZ\Publish\API\Repository\Tests\ContentServiceTest::testAddRelation
     * @depends eZ\Publish\API\Repository\Tests\ContentServiceTest::testLoadReverseRelations
     */
    public function testLoadReverseRelationsSkipsDraftContent()
    {
        $repository = $this->getRepository();

        $contentService = $repository->getContentService();

        /* BEGIN: Use Case */
        // Remote ids of the "Media" and the "eZ Publish Demo Design ..." page
        // of a eZ Publish demo installation.
        $mediaRemoteId = 'a6e35cbcb7cd6ae4b691f3eee30cd262';
        $demoDesignRemoteId = '8b8b22fe3c6061ed500fbd2b377b885f';

        // Load "Media" page Content
        $media = $contentService->loadContentByRemoteId($mediaRemoteId);

        // Create some drafts
        $newDraftVersionInfo = $this->createContentDraftVersion1()->getVersionInfo();
        $demoDesignDraft = $contentService->createContentDraft(
            $contentService->loadContentInfoByRemoteId($demoDesignRemoteId)
        );

        // Create relation between "Media" page and new content object
        $relation1 = $contentService->addRelation(
            $newDraftVersionInfo,
            $media->contentInfo
        );

        // Create another relation with the "Demo Design" page
        $relation2 = $contentService->addRelation(
            $demoDesignDraft->getVersionInfo(),
            $media->contentInfo
        );

        // Publish drafts, so relations become active
        $contentService->publishVersion($demoDesignDraft->getVersionInfo());
        // We will not publish new Content draft, therefore relation from it
        // will not be loaded as reverse relation for "Media" page
        //$contentService->publishVersion( $newDraftVersionInfo );

        // Load all relations
        $relations = $contentService->loadRelations($media->versionInfo);
        $reverseRelations = $contentService->loadReverseRelations($media->contentInfo);
        /* END: Use Case */

        $this->assertEquals($media->contentInfo->id, $relation1->getDestinationContentInfo()->id);
        $this->assertEquals($newDraftVersionInfo->contentInfo->id, $relation1->getSourceContentInfo()->id);

        $this->assertEquals($media->contentInfo->id, $relation2->getDestinationContentInfo()->id);
        $this->assertEquals($demoDesignDraft->id, $relation2->getSourceContentInfo()->id);

        $this->assertEquals(0, count($relations));
        $this->assertEquals(1, count($reverseRelations));

        $this->assertEquals(
            array(
                array(
                    'sourceContentInfo' => '8b8b22fe3c6061ed500fbd2b377b885f',
                    'destinationContentInfo' => 'a6e35cbcb7cd6ae4b691f3eee30cd262',
                ),
            ),
            array(
                array(
                    'sourceContentInfo' => $reverseRelations[0]->sourceContentInfo->remoteId,
                    'destinationContentInfo' => $reverseRelations[0]->destinationContentInfo->remoteId,
                ),
            )
        );
    }

    /**
     * Test for the deleteRelation() method.
     *
     * @see \eZ\Publish\API\Repository\ContentService::deleteRelation()
     * @depends eZ\Publish\API\Repository\Tests\ContentServiceTest::testLoadRelations
     */
    public function testDeleteRelation()
    {
        $repository = $this->getRepository();

        $contentService = $repository->getContentService();

        /* BEGIN: Use Case */
        // Remote ids of the "Media" and the "Demo Design" page of a eZ Publish
        // demo installation.
        $mediaRemoteId = 'a6e35cbcb7cd6ae4b691f3eee30cd262';
        $demoDesignRemoteId = '8b8b22fe3c6061ed500fbd2b377b885f';

        $draft = $this->createContentDraftVersion1();

        $media = $contentService->loadContentInfoByRemoteId($mediaRemoteId);
        $demoDesign = $contentService->loadContentInfoByRemoteId($demoDesignRemoteId);

        // Establish some relations
        $contentService->addRelation($draft->getVersionInfo(), $media);
        $contentService->addRelation($draft->getVersionInfo(), $demoDesign);

        // Delete one of the currently created relations
        $contentService->deleteRelation($draft->getVersionInfo(), $media);

        // The relations array now contains only one element
        $relations = $contentService->loadRelations($draft->getVersionInfo());
        /* END: Use Case */

        $this->assertEquals(1, count($relations));
    }

    /**
     * Test for the deleteRelation() method.
     *
     * @see \eZ\Publish\API\Repository\ContentService::deleteRelation()
     * @expectedException \eZ\Publish\API\Repository\Exceptions\BadStateException
     * @depends eZ\Publish\API\Repository\Tests\ContentServiceTest::testDeleteRelation
     */
    public function testDeleteRelationThrowsBadStateException()
    {
        $repository = $this->getRepository();

        $contentService = $repository->getContentService();

        /* BEGIN: Use Case */
        // RemoteId of the "Media" page of an eZ Publish demo installation
        $mediaRemoteId = 'a6e35cbcb7cd6ae4b691f3eee30cd262';

        $content = $this->createContentVersion1();

        // Load the destination object
        $media = $contentService->loadContentInfoByRemoteId($mediaRemoteId);

        // Create a new draft
        $draftVersion2 = $contentService->createContentDraft($content->contentInfo);

        // Add a relation
        $contentService->addRelation($draftVersion2->getVersionInfo(), $media);

        // Publish new version
        $contentVersion2 = $contentService->publishVersion(
            $draftVersion2->getVersionInfo()
        );

        // This call will fail with a "BadStateException", because content is
        // published and not a draft.
        $contentService->deleteRelation(
            $contentVersion2->getVersionInfo(),
            $media
        );
        /* END: Use Case */
    }

    /**
     * Test for the deleteRelation() method.
     *
     * @see \eZ\Publish\API\Repository\ContentService::deleteRelation()
     * @expectedException \eZ\Publish\API\Repository\Exceptions\InvalidArgumentException
     * @depends eZ\Publish\API\Repository\Tests\ContentServiceTest::testDeleteRelation
     */
    public function testDeleteRelationThrowsInvalidArgumentException()
    {
        $repository = $this->getRepository();

        $contentService = $repository->getContentService();

        /* BEGIN: Use Case */
        // RemoteId of the "Media" page of an eZ Publish demo installation
        $mediaRemoteId = 'a6e35cbcb7cd6ae4b691f3eee30cd262';

        $draft = $this->createContentDraftVersion1();

        // Load the destination object
        $media = $contentService->loadContentInfoByRemoteId($mediaRemoteId);

        // This call will fail with a "InvalidArgumentException", because no
        // relation exists between $draft and $media.
        $contentService->deleteRelation(
            $draft->getVersionInfo(),
            $media
        );
        /* END: Use Case */
    }

    /**
     * Test for the createContent() method.
     *
     * @see \eZ\Publish\API\Repository\ContentService::createContent()
     * @depends eZ\Publish\API\Repository\Tests\ContentServiceTest::testCreateContent
     * @depends eZ\Publish\API\Repository\Tests\ContentServiceTest::testLoadContent
     */
    public function testCreateContentInTransactionWithRollback()
    {
        if ($this->isVersion4()) {
            $this->markTestSkipped('This test requires eZ Publish 5');
        }

        $repository = $this->getRepository();

        /* BEGIN: Use Case */
        $contentTypeService = $repository->getContentTypeService();
        $contentService = $repository->getContentService();

        // Start a transaction
        $repository->beginTransaction();

        try {
            $contentType = $contentTypeService->loadContentTypeByIdentifier('forum');

            // Get a content create struct and set mandatory properties
            $contentCreate = $contentService->newContentCreateStruct($contentType, 'eng-US');
            $contentCreate->setField('name', 'Sindelfingen forum');

            $contentCreate->remoteId = 'abcdef0123456789abcdef0123456789';
            $contentCreate->alwaysAvailable = true;

            // Create a new content object
            $contentId = $contentService->createContent($contentCreate)->id;
        } catch (Exception $e) {
            // Cleanup hanging transaction on error
            $repository->rollback();
            throw $e;
        }

        // Rollback all changes
        $repository->rollback();

        try {
            // This call will fail with a "NotFoundException"
            $contentService->loadContent($contentId);
        } catch (NotFoundException $e) {
            // This is expected
            return;
        }
        /* END: Use Case */

        $this->fail('Content object still exists after rollback.');
    }

    /**
     * Test for the createContent() method.
     *
     * @see \eZ\Publish\API\Repository\ContentService::createContent()
     * @depends eZ\Publish\API\Repository\Tests\ContentServiceTest::testCreateContent
     * @depends eZ\Publish\API\Repository\Tests\ContentServiceTest::testLoadContent
     */
    public function testCreateContentInTransactionWithCommit()
    {
        if ($this->isVersion4()) {
            $this->markTestSkipped('This test requires eZ Publish 5');
        }

        $repository = $this->getRepository();

        /* BEGIN: Use Case */
        $contentTypeService = $repository->getContentTypeService();
        $contentService = $repository->getContentService();

        // Start a transaction
        $repository->beginTransaction();

        try {
            $contentType = $contentTypeService->loadContentTypeByIdentifier('forum');

            // Get a content create struct and set mandatory properties
            $contentCreate = $contentService->newContentCreateStruct($contentType, 'eng-US');
            $contentCreate->setField('name', 'Sindelfingen forum');

            $contentCreate->remoteId = 'abcdef0123456789abcdef0123456789';
            $contentCreate->alwaysAvailable = true;

            // Create a new content object
            $contentId = $contentService->createContent($contentCreate)->id;

            // Commit changes
            $repository->commit();
        } catch (Exception $e) {
            // Cleanup hanging transaction on error
            $repository->rollback();
            throw $e;
        }

        // Load the new content object
        $content = $contentService->loadContent($contentId);
        /* END: Use Case */

        $this->assertEquals($contentId, $content->id);
    }

    /**
     * Test for the createContent() method.
     *
     * @see \eZ\Publish\API\Repository\ContentService::createContent($contentCreateStruct, $locationCreateStructs)
     * @depends eZ\Publish\API\Repository\Tests\ContentServiceTest::testCreateContentWithLocationCreateParameterDoesNotCreateLocationImmediately
     * @depends eZ\Publish\API\Repository\Tests\ContentServiceTest::testLoadContentThrowsNotFoundException
     */
    public function testCreateContentWithLocationCreateParameterInTransactionWithRollback()
    {
        $repository = $this->getRepository();

        $contentService = $repository->getContentService();

        /* BEGIN: Use Case */
        // Start a transaction
        $repository->beginTransaction();

        try {
            $draft = $this->createContentDraftVersion1();
        } catch (Exception $e) {
            // Cleanup hanging transaction on error
            $repository->rollback();
            throw $e;
        }

        $contentId = $draft->id;

        // Roleback the transaction
        $repository->rollback();

        try {
            // This call will fail with a "NotFoundException"
            $contentService->loadContent($contentId);
        } catch (NotFoundException $e) {
            return;
        }
        /* END: Use Case */

        $this->fail('Can still load content object after rollback.');
    }

    /**
     * Test for the createContent() method.
     *
     * @see \eZ\Publish\API\Repository\ContentService::createContent($contentCreateStruct, $locationCreateStructs)
     * @depends eZ\Publish\API\Repository\Tests\ContentServiceTest::testCreateContentWithLocationCreateParameterDoesNotCreateLocationImmediately
     * @depends eZ\Publish\API\Repository\Tests\ContentServiceTest::testLoadContentThrowsNotFoundException
     */
    public function testCreateContentWithLocationCreateParameterInTransactionWithCommit()
    {
        $repository = $this->getRepository();

        $contentService = $repository->getContentService();

        /* BEGIN: Use Case */
        // Start a transaction
        $repository->beginTransaction();

        try {
            $draft = $this->createContentDraftVersion1();

            $contentId = $draft->id;

            // Roleback the transaction
            $repository->commit();
        } catch (Exception $e) {
            // Cleanup hanging transaction on error
            $repository->rollback();
            throw $e;
        }

        // Load the new content object
        $content = $contentService->loadContent($contentId);
        /* END: Use Case */

        $this->assertEquals($contentId, $content->id);
    }

    /**
     * Test for the createContentDraft() method.
     *
     * @see \eZ\Publish\API\Repository\ContentService::createContentDraft()
     * @depends eZ\Publish\API\Repository\Tests\ContentServiceTest::testCreateContentDraft
     * @depends eZ\Publish\API\Repository\Tests\ContentServiceTest::testLoadContent
     */
    public function testCreateContentDraftInTransactionWithRollback()
    {
        $repository = $this->getRepository();

        $contentId = $this->generateId('object', 12);
        /* BEGIN: Use Case */
        // $contentId is the ID of the "Administrator users" user group

        // Get the content service
        $contentService = $repository->getContentService();

        // Load the user group content object
        $content = $contentService->loadContent($contentId);

        // Start a new transaction
        $repository->beginTransaction();

        try {
            // Create a new draft
            $drafted = $contentService->createContentDraft($content->contentInfo);

            // Store version number for later reuse
            $versionNo = $drafted->versionInfo->versionNo;
        } catch (Exception $e) {
            // Cleanup hanging transaction on error
            $repository->rollback();
            throw $e;
        }

        // Rollback
        $repository->rollback();

        try {
            // This call will fail with a "NotFoundException"
            $contentService->loadContent($contentId, null, $versionNo);
        } catch (NotFoundException $e) {
            return;
        }
        /* END: Use Case */

        $this->fail('Can still load content draft after rollback');
    }

    /**
     * Test for the createContentDraft() method.
     *
     * @see \eZ\Publish\API\Repository\ContentService::createContentDraft()
     * @depends eZ\Publish\API\Repository\Tests\ContentServiceTest::testCreateContentDraft
     * @depends eZ\Publish\API\Repository\Tests\ContentServiceTest::testLoadContent
     */
    public function testCreateContentDraftInTransactionWithCommit()
    {
        $repository = $this->getRepository();

        $contentId = $this->generateId('object', 12);
        /* BEGIN: Use Case */
        // $contentId is the ID of the "Administrator users" user group

        // Get the content service
        $contentService = $repository->getContentService();

        // Load the user group content object
        $content = $contentService->loadContent($contentId);

        // Start a new transaction
        $repository->beginTransaction();

        try {
            // Create a new draft
            $drafted = $contentService->createContentDraft($content->contentInfo);

            // Store version number for later reuse
            $versionNo = $drafted->versionInfo->versionNo;

            // Commit all changes
            $repository->commit();
        } catch (Exception $e) {
            // Cleanup hanging transaction on error
            $repository->rollback();
            throw $e;
        }

        $content = $contentService->loadContent($contentId, null, $versionNo);
        /* END: Use Case */

        $this->assertEquals(
            $versionNo,
            $content->getVersionInfo()->versionNo
        );
    }

    /**
     * Test for the publishVersion() method.
     *
     * @see \eZ\Publish\API\Repository\ContentService::publishVersion()
     * @depends eZ\Publish\API\Repository\Tests\ContentServiceTest::testPublishVersion
     * @depends eZ\Publish\API\Repository\Tests\ContentServiceTest::testLoadContent
     */
    public function testPublishVersionInTransactionWithRollback()
    {
        $repository = $this->getRepository();

        $contentId = $this->generateId('object', 12);
        /* BEGIN: Use Case */
        // $contentId is the ID of the "Administrator users" user group

        // Get the content service
        $contentService = $repository->getContentService();

        // Load the user group content object
        $content = $contentService->loadContent($contentId);

        // Start a new transaction
        $repository->beginTransaction();

        try {
            $draftVersion = $contentService->createContentDraft($content->contentInfo)->getVersionInfo();

            // Publish a new version
            $content = $contentService->publishVersion($draftVersion);

            // Store version number for later reuse
            $versionNo = $content->versionInfo->versionNo;
        } catch (Exception $e) {
            // Cleanup hanging transaction on error
            $repository->rollback();
            throw $e;
        }

        // Rollback
        $repository->rollback();

        try {
            // This call will fail with a "NotFoundException"
            $contentService->loadContent($contentId, null, $versionNo);
        } catch (NotFoundException $e) {
            return;
        }
        /* END: Use Case */

        $this->fail('Can still load content draft after rollback');
    }

    /**
     * Test for the publishVersion() method.
     *
     * @see \eZ\Publish\API\Repository\ContentService::publishVersion()
     * @depends eZ\Publish\API\Repository\Tests\ContentServiceTest::testPublishVersion
     * @depends eZ\Publish\API\Repository\Tests\ContentServiceTest::testLoadVersionInfo
     */
    public function testPublishVersionInTransactionWithCommit()
    {
        $repository = $this->getRepository();

        /* BEGIN: Use Case */
        // ID of the "Administrator users" user group
        $contentId = 12;

        // Get the content service
        $contentService = $repository->getContentService();

        // Load the user group content object
        $template = $contentService->loadContent($contentId);

        // Start a new transaction
        $repository->beginTransaction();

        try {
            // Publish a new version
            $content = $contentService->publishVersion(
                $contentService->createContentDraft($template->contentInfo)->getVersionInfo()
            );

            // Store version number for later reuse
            $versionNo = $content->versionInfo->versionNo;

            // Commit all changes
            $repository->commit();
        } catch (Exception $e) {
            // Cleanup hanging transaction on error
            $repository->rollback();
            throw $e;
        }

        // Load current version info
        $versionInfo = $contentService->loadVersionInfo($content->contentInfo);
        /* END: Use Case */

        $this->assertEquals($versionNo, $versionInfo->versionNo);
    }

    /**
     * Test for the updateContent() method.
     *
     * @see \eZ\Publish\API\Repository\ContentService::updateContent()
     * @depends eZ\Publish\API\Repository\Tests\ContentServiceTest::testUpdateContent
     * @depends eZ\Publish\API\Repository\Tests\ContentServiceTest::testLoadContent
     * @depends eZ\Publish\API\Repository\Tests\ContentServiceTest::testLoadContentInfo
     */
    public function testUpdateContentInTransactionWithRollback()
    {
        $repository = $this->getRepository();

        $contentId = $this->generateId('object', 12);
        /* BEGIN: Use Case */
        // $contentId is the ID of the "Administrator users" user group

        // Load content service
        $contentService = $repository->getContentService();

        // Create a new user group draft
        $draft = $contentService->createContentDraft(
            $contentService->loadContentInfo($contentId)
        );

        // Get an update struct and change the group name
        $contentUpdate = $contentService->newContentUpdateStruct();
        $contentUpdate->setField('name', 'Administrators', 'eng-US');

        // Start a transaction
        $repository->beginTransaction();

        try {
            // Update the group name
            $draft = $contentService->updateContent(
                $draft->getVersionInfo(),
                $contentUpdate
            );

            // Publish updated version
            $contentService->publishVersion($draft->getVersionInfo());
        } catch (Exception $e) {
            // Cleanup hanging transaction on error
            $repository->rollback();
            throw $e;
        }

        // Rollback all changes.
        $repository->rollback();

        // Name will still be "Administrator users"
        $name = $contentService->loadContent($contentId)->getFieldValue('name');
        /* END: Use Case */

        $this->assertEquals('Administrator users', $name);
    }

    /**
     * Test for the updateContent() method.
     *
     * @see \eZ\Publish\API\Repository\ContentService::updateContent()
     * @depends eZ\Publish\API\Repository\Tests\ContentServiceTest::testUpdateContent
     * @depends eZ\Publish\API\Repository\Tests\ContentServiceTest::testLoadContent
     * @depends eZ\Publish\API\Repository\Tests\ContentServiceTest::testLoadContentInfo
     */
    public function testUpdateContentInTransactionWithCommit()
    {
        $repository = $this->getRepository();

        $contentId = $this->generateId('object', 12);
        /* BEGIN: Use Case */
        // $contentId is the ID of the "Administrator users" user group

        // Load content service
        $contentService = $repository->getContentService();

        // Create a new user group draft
        $draft = $contentService->createContentDraft(
            $contentService->loadContentInfo($contentId)
        );

        // Get an update struct and change the group name
        $contentUpdate = $contentService->newContentUpdateStruct();
        $contentUpdate->setField('name', 'Administrators', 'eng-US');

        // Start a transaction
        $repository->beginTransaction();

        try {
            // Update the group name
            $draft = $contentService->updateContent(
                $draft->getVersionInfo(),
                $contentUpdate
            );

            // Publish updated version
            $contentService->publishVersion($draft->getVersionInfo());

            // Commit all changes.
            $repository->commit();
        } catch (Exception $e) {
            // Cleanup hanging transaction on error
            $repository->rollback();
            throw $e;
        }

        // Name is now "Administrators"
        $name = $contentService->loadContent($contentId)->getFieldValue('name', 'eng-US');
        /* END: Use Case */

        $this->assertEquals('Administrators', $name);
    }

    /**
     * Test for the updateContentMetadata() method.
     *
     * @see \eZ\Publish\API\Repository\ContentService::updateContentMetadata()
     * @depends eZ\Publish\API\Repository\Tests\ContentServiceTest::testUpdateContentMetadata
     * @depends eZ\Publish\API\Repository\Tests\ContentServiceTest::testLoadContentInfo
     */
    public function testUpdateContentMetadataInTransactionWithRollback()
    {
        $repository = $this->getRepository();

        $contentId = $this->generateId('object', 12);
        /* BEGIN: Use Case */
        // $contentId is the ID of the "Administrator users" user group

        // Get the content service
        $contentService = $repository->getContentService();

        // Load a ContentInfo object
        $contentInfo = $contentService->loadContentInfo($contentId);

        // Store remoteId for later testing
        $remoteId = $contentInfo->remoteId;

        // Start a transaction
        $repository->beginTransaction();

        try {
            // Get metadata update struct and change remoteId
            $metadataUpdate = $contentService->newContentMetadataUpdateStruct();
            $metadataUpdate->remoteId = md5(microtime(true));

            // Update the metadata of the published content object
            $contentService->updateContentMetadata(
                $contentInfo,
                $metadataUpdate
            );
        } catch (Exception $e) {
            // Cleanup hanging transaction on error
            $repository->rollback();
            throw $e;
        }

        // Rollback all changes.
        $repository->rollback();

        // Load current remoteId
        $remoteIdReloaded = $contentService->loadContentInfo($contentId)->remoteId;
        /* END: Use Case */

        $this->assertEquals($remoteId, $remoteIdReloaded);
    }

    /**
     * Test for the updateContentMetadata() method.
     *
     * @see \eZ\Publish\API\Repository\ContentService::updateContentMetadata()
     * @depends eZ\Publish\API\Repository\Tests\ContentServiceTest::testUpdateContentMetadata
     * @depends eZ\Publish\API\Repository\Tests\ContentServiceTest::testLoadContentInfo
     */
    public function testUpdateContentMetadataInTransactionWithCommit()
    {
        $repository = $this->getRepository();

        $contentId = $this->generateId('object', 12);
        /* BEGIN: Use Case */
        // $contentId is the ID of the "Administrator users" user group

        // Get the content service
        $contentService = $repository->getContentService();

        // Load a ContentInfo object
        $contentInfo = $contentService->loadContentInfo($contentId);

        // Store remoteId for later testing
        $remoteId = $contentInfo->remoteId;

        // Start a transaction
        $repository->beginTransaction();

        try {
            // Get metadata update struct and change remoteId
            $metadataUpdate = $contentService->newContentMetadataUpdateStruct();
            $metadataUpdate->remoteId = md5(microtime(true));

            // Update the metadata of the published content object
            $contentService->updateContentMetadata(
                $contentInfo,
                $metadataUpdate
            );

            // Commit all changes.
            $repository->commit();
        } catch (Exception $e) {
            // Cleanup hanging transaction on error
            $repository->rollback();
            throw $e;
        }

        // Load current remoteId
        $remoteIdReloaded = $contentService->loadContentInfo($contentId)->remoteId;
        /* END: Use Case */

        $this->assertNotEquals($remoteId, $remoteIdReloaded);
    }

    /**
     * Test for the deleteVersion() method.
     *
     * @see \eZ\Publish\API\Repository\ContentService::deleteVersion()
     * @depends eZ\Publish\API\Repository\Tests\ContentServiceTest::testCreateContent
     * @depends eZ\Publish\API\Repository\Tests\ContentServiceTest::testLoadContentInfo
     * @depends eZ\Publish\API\Repository\Tests\ContentServiceTest::testLoadContentDrafts
     */
    public function testDeleteVersionInTransactionWithRollback()
    {
        $repository = $this->getRepository();

        $contentId = $this->generateId('object', 12);
        /* BEGIN: Use Case */
        // $contentId is the ID of the "Administrator users" user group

        // Get the content service
        $contentService = $repository->getContentService();

        // Start a new transaction
        $repository->beginTransaction();

        try {
            // Create a new draft
            $draft = $contentService->createContentDraft(
                $contentService->loadContentInfo($contentId)
            );

            $contentService->deleteVersion($draft->getVersionInfo());
        } catch (Exception $e) {
            // Cleanup hanging transaction on error
            $repository->rollback();
            throw $e;
        }

        // Rollback all changes.
        $repository->rollback();

        // This array will be empty
        $drafts = $contentService->loadContentDrafts();
        /* END: Use Case */

        $this->assertSame(array(), $drafts);
    }

    /**
     * Test for the deleteVersion() method.
     *
     * @see \eZ\Publish\API\Repository\ContentService::deleteVersion()
     * @depends eZ\Publish\API\Repository\Tests\ContentServiceTest::testCreateContent
     * @depends eZ\Publish\API\Repository\Tests\ContentServiceTest::testLoadContentInfo
     * @depends eZ\Publish\API\Repository\Tests\ContentServiceTest::testLoadContentDrafts
     */
    public function testDeleteVersionInTransactionWithCommit()
    {
        $repository = $this->getRepository();

        $contentId = $this->generateId('object', 12);
        /* BEGIN: Use Case */
        // $contentId is the ID of the "Administrator users" user group

        // Get the content service
        $contentService = $repository->getContentService();

        // Start a new transaction
        $repository->beginTransaction();

        try {
            // Create a new draft
            $draft = $contentService->createContentDraft(
                $contentService->loadContentInfo($contentId)
            );

            $contentService->deleteVersion($draft->getVersionInfo());

            // Commit all changes.
            $repository->commit();
        } catch (Exception $e) {
            // Cleanup hanging transaction on error
            $repository->rollback();
            throw $e;
        }

        // This array will contain no element
        $drafts = $contentService->loadContentDrafts();
        /* END: Use Case */

        $this->assertSame(array(), $drafts);
    }

    /**
     * Test for the deleteContent() method.
     *
     * @see \eZ\Publish\API\Repository\ContentService::deleteContent()
     * @depends eZ\Publish\API\Repository\Tests\ContentServiceTest::testDeleteContent
     * @depends eZ\Publish\API\Repository\Tests\ContentServiceTest::testLoadContentInfo
     */
    public function testDeleteContentInTransactionWithRollback()
    {
        $repository = $this->getRepository();

        $contentId = $this->generateId('object', 11);
        /* BEGIN: Use Case */
        // $contentId is the ID of the "Members" user group in an eZ Publish
        // demo installation

        // Get content service
        $contentService = $repository->getContentService();

        // Load a ContentInfo instance
        $contentInfo = $contentService->loadContentInfo($contentId);

        // Start a new transaction
        $repository->beginTransaction();

        try {
            // Delete content object
            $contentService->deleteContent($contentInfo);
        } catch (Exception $e) {
            // Cleanup hanging transaction on error
            $repository->rollback();
            throw $e;
        }

        // Rollback all changes
        $repository->rollback();

        // This call will return the original content object
        $contentInfo = $contentService->loadContentInfo($contentId);
        /* END: Use Case */

        $this->assertEquals($contentId, $contentInfo->id);
    }

    /**
     * Test for the deleteContent() method.
     *
     * @see \eZ\Publish\API\Repository\ContentService::deleteContent()
     * @depends eZ\Publish\API\Repository\Tests\ContentServiceTest::testDeleteContent
     * @depends eZ\Publish\API\Repository\Tests\ContentServiceTest::testLoadContentInfo
     */
    public function testDeleteContentInTransactionWithCommit()
    {
        $repository = $this->getRepository();

        $contentId = $this->generateId('object', 11);
        /* BEGIN: Use Case */
        // $contentId is the ID of the "Members" user group in an eZ Publish
        // demo installation

        // Get content service
        $contentService = $repository->getContentService();

        // Load a ContentInfo instance
        $contentInfo = $contentService->loadContentInfo($contentId);

        // Start a new transaction
        $repository->beginTransaction();

        try {
            // Delete content object
            $contentService->deleteContent($contentInfo);

            // Commit all changes
            $repository->commit();
        } catch (Exception $e) {
            // Cleanup hanging transaction on error
            $repository->rollback();
            throw $e;
        }

        // Deleted content info is not found anymore
        try {
            $contentService->loadContentInfo($contentId);
        } catch (NotFoundException $e) {
            return;
        }
        /* END: Use Case */

        $this->fail('Can still load ContentInfo after commit.');
    }

    /**
     * Test for the copyContent() method.
     *
     * @see \eZ\Publish\API\Repository\ContentService::copyContent()
     * @depends eZ\Publish\API\Repository\Tests\ContentServiceTest::testCopyContent
     * @depend(s) eZ\Publish\API\Repository\Tests\LocationServiceTest::testNewLocationCreateStruct
     * @depend(s) eZ\Publish\API\Repository\Tests\LocationServiceTest::testLoadLocationChildren
     * @depend(s) eZ\Publish\API\Repository\Tests\LocationServiceTest::testLoadLocation
     */
    public function testCopyContentInTransactionWithRollback()
    {
        $repository = $this->getRepository();

        $contentId = $this->generateId('object', 11);
        $locationId = $this->generateId('location', 13);
        /* BEGIN: Use Case */
        // $contentId is the ID of the "Members" user group in an eZ Publish
        // demo installation

        // $locationId is the ID of the "Administrator users" group location

        // Get services
        $contentService = $repository->getContentService();
        $locationService = $repository->getLocationService();

        // Load content object to copy
        $content = $contentService->loadContent($contentId);

        // Create new target location
        $locationCreate = $locationService->newLocationCreateStruct($locationId);

        // Start a new transaction
        $repository->beginTransaction();

        try {
            // Copy content with all versions and drafts
            $contentService->copyContent(
                $content->contentInfo,
                $locationCreate
            );
        } catch (Exception $e) {
            // Cleanup hanging transaction on error
            $repository->rollback();
            throw $e;
        }

        // Rollback all changes
        $repository->rollback();

        $this->refreshSearch($repository);

        // This array will only contain a single admin user object
        $locations = $locationService->loadLocationChildren(
            $locationService->loadLocation($locationId)
        )->locations;
        /* END: Use Case */

        $this->assertEquals(1, count($locations));
    }

    /**
     * Test for the copyContent() method.
     *
     * @see \eZ\Publish\API\Repository\ContentService::copyContent()
     * @depends eZ\Publish\API\Repository\Tests\ContentServiceTest::testCopyContent
     * @depend(s) eZ\Publish\API\Repository\Tests\LocationServiceTest::testNewLocationCreateStruct
     * @depend(s) eZ\Publish\API\Repository\Tests\LocationServiceTest::testLoadLocationChildren
     * @depend(s) eZ\Publish\API\Repository\Tests\LocationServiceTest::testLoadLocation
     */
    public function testCopyContentInTransactionWithCommit()
    {
        $repository = $this->getRepository();

        $contentId = $this->generateId('object', 11);
        $locationId = $this->generateId('location', 13);
        /* BEGIN: Use Case */
        // $contentId is the ID of the "Members" user group in an eZ Publish
        // demo installation

        // $locationId is the ID of the "Administrator users" group location

        // Get services
        $contentService = $repository->getContentService();
        $locationService = $repository->getLocationService();

        // Load content object to copy
        $content = $contentService->loadContent($contentId);

        // Create new target location
        $locationCreate = $locationService->newLocationCreateStruct($locationId);

        // Start a new transaction
        $repository->beginTransaction();

        try {
            // Copy content with all versions and drafts
            $contentCopied = $contentService->copyContent(
                $content->contentInfo,
                $locationCreate
            );

            // Commit all changes
            $repository->commit();
        } catch (Exception $e) {
            // Cleanup hanging transaction on error
            $repository->rollback();
            throw $e;
        }

        $this->refreshSearch($repository);

        // This will contain the admin user and the new child location
        $locations = $locationService->loadLocationChildren(
            $locationService->loadLocation($locationId)
        )->locations;
        /* END: Use Case */

        $this->assertEquals(2, count($locations));
    }

    public function testURLAliasesCreatedForNewContent()
    {
        $repository = $this->getRepository();

        $contentService = $repository->getContentService();
        $locationService = $repository->getLocationService();
        $urlAliasService = $repository->getURLAliasService();

        /* BEGIN: Use Case */
        $draft = $this->createContentDraftVersion1();

        // Automatically creates a new URLAlias for the content
        $liveContent = $contentService->publishVersion($draft->getVersionInfo());
        /* END: Use Case */

        $location = $locationService->loadLocation(
            $liveContent->getVersionInfo()->getContentInfo()->mainLocationId
        );

        $aliases = $urlAliasService->listLocationAliases($location, false);

        $this->assertAliasesCorrect(
            array(
                '/Design/Plain-site/An-awesome-forum' => array(
                    'type' => URLAlias::LOCATION,
                    'destination' => $location->id,
                    'path' => '/Design/Plain-site/An-awesome-forum',
                    'languageCodes' => array('eng-US'),
                    'isHistory' => false,
                    'isCustom' => false,
                    'forward' => false,
                ),
            ),
            $aliases
        );
    }

    public function testURLAliasesCreatedForUpdatedContent()
    {
        $repository = $this->getRepository();

        $contentService = $repository->getContentService();
        $locationService = $repository->getLocationService();
        $urlAliasService = $repository->getURLAliasService();

        /* BEGIN: Use Case */
        $draft = $this->createUpdatedDraftVersion2();

        $location = $locationService->loadLocation(
            $draft->getVersionInfo()->getContentInfo()->mainLocationId
        );

        // Load and assert URL aliases before publishing updated Content, so that
        // SPI cache is warmed up and cache invalidation is also tested.
        $aliases = $urlAliasService->listLocationAliases($location, false);

        $this->assertAliasesCorrect(
            array(
                '/Design/Plain-site/An-awesome-forum' => array(
                    'type' => URLAlias::LOCATION,
                    'destination' => $location->id,
                    'path' => '/Design/Plain-site/An-awesome-forum',
                    'languageCodes' => array('eng-US'),
                    'alwaysAvailable' => true,
                    'isHistory' => false,
                    'isCustom' => false,
                    'forward' => false,
                ),
            ),
            $aliases
        );

        // Automatically marks old aliases for the content as history
        // and creates new aliases, based on the changes
        $liveContent = $contentService->publishVersion($draft->getVersionInfo());
        /* END: Use Case */

        $location = $locationService->loadLocation(
            $liveContent->getVersionInfo()->getContentInfo()->mainLocationId
        );

        $aliases = $urlAliasService->listLocationAliases($location, false);

        $this->assertAliasesCorrect(
            array(
                '/Design/Plain-site/An-awesome-forum2' => array(
                    'type' => URLAlias::LOCATION,
                    'destination' => $location->id,
                    'path' => '/Design/Plain-site/An-awesome-forum2',
                    'languageCodes' => array('eng-US'),
                    'alwaysAvailable' => true,
                    'isHistory' => false,
                    'isCustom' => false,
                    'forward' => false,
                ),
                '/Design/Plain-site/An-awesome-forum23' => array(
                    'type' => URLAlias::LOCATION,
                    'destination' => $location->id,
                    'path' => '/Design/Plain-site/An-awesome-forum23',
                    'languageCodes' => array('eng-GB'),
                    'alwaysAvailable' => true,
                    'isHistory' => false,
                    'isCustom' => false,
                    'forward' => false,
                ),
            ),
            $aliases
        );
    }

    public function testCustomURLAliasesNotHistorizedOnUpdatedContent()
    {
        $repository = $this->getRepository();

        $contentService = $repository->getContentService();

        /* BEGIN: Use Case */
        $urlAliasService = $repository->getURLAliasService();
        $locationService = $repository->getLocationService();

        $content = $this->createContentVersion1();

        // Create a custom URL alias
        $urlAliasService->createUrlAlias(
            $locationService->loadLocation(
                $content->getVersionInfo()->getContentInfo()->mainLocationId
            ),
            '/my/fancy/story-about-ez-publish',
            'eng-US'
        );

        $draftVersion2 = $contentService->createContentDraft($content->contentInfo);

        $contentUpdate = $contentService->newContentUpdateStruct();
        $contentUpdate->initialLanguageCode = 'eng-US';
        $contentUpdate->setField('name', 'Amazing Bielefeld forum');

        $draftVersion2 = $contentService->updateContent(
            $draftVersion2->getVersionInfo(),
            $contentUpdate
        );

        // Only marks auto-generated aliases as history
        // the custom one is left untouched
        $liveContent = $contentService->publishVersion($draftVersion2->getVersionInfo());
        /* END: Use Case */

        $location = $locationService->loadLocation(
            $liveContent->getVersionInfo()->getContentInfo()->mainLocationId
        );

        $aliases = $urlAliasService->listLocationAliases($location);

        $this->assertAliasesCorrect(
            array(
                '/my/fancy/story-about-ez-publish' => array(
                    'type' => URLAlias::LOCATION,
                    'destination' => $location->id,
                    'path' => '/my/fancy/story-about-ez-publish',
                    'languageCodes' => array('eng-US'),
                    'isHistory' => false,
                    'isCustom' => true,
                    'forward' => false,
                    'alwaysAvailable' => false,
                ),
            ),
            $aliases
        );
    }

    /**
     * Test to ensure that old versions are not affected by updates to newer
     * drafts.
     */
    public function testUpdatingDraftDoesNotUpdateOldVersions()
    {
        $repository = $this->getRepository();

        $contentService = $repository->getContentService();

        $contentVersion2 = $this->createContentVersion2();

        $loadedContent1 = $contentService->loadContent($contentVersion2->id, null, 1);
        $loadedContent2 = $contentService->loadContent($contentVersion2->id, null, 2);

        $this->assertNotEquals(
            $loadedContent1->getFieldValue('name', 'eng-US'),
            $loadedContent2->getFieldValue('name', 'eng-US')
        );
    }

    /**
     * Test scenario with writer and publisher users.
     * Writer can only create content. Publisher can publish this content.
     */
    public function testPublishWorkflow()
    {
        $repository = $this->getRepository();
        $contentService = $repository->getContentService();

        $this->createRoleWithPolicies('Publisher', [
            ['module' => 'content', 'function' => 'read'],
            ['module' => 'content', 'function' => 'create'],
            ['module' => 'content', 'function' => 'publish'],
        ]);

        $this->createRoleWithPolicies('Writer', [
            ['module' => 'content', 'function' => 'read'],
            ['module' => 'content', 'function' => 'create'],
        ]);

        $writerUser = $this->createCustomUserWithLogin(
            'writer',
            'writer@example.com',
            'Writers',
            'Writer'
        );

        $publisherUser = $this->createCustomUserWithLogin(
            'publisher',
            'publisher@example.com',
            'Publishers',
            'Publisher'
        );

        $repository->getPermissionResolver()->setCurrentUserReference($writerUser);
        $draft = $this->createContentDraftVersion1();

        $repository->getPermissionResolver()->setCurrentUserReference($publisherUser);
        $content = $contentService->publishVersion($draft->versionInfo);

        $contentService->loadContent($content->id);
    }

    /**
     * Test publish / content policy is required to be able to publish content.
     *
     * @expectedException \eZ\Publish\Core\Base\Exceptions\UnauthorizedException
     * @expectedExceptionMessageRegExp /User does not have access to 'publish' 'content'/
     */
    public function testPublishContentWithoutPublishPolicyThrowsException()
    {
        $repository = $this->getRepository();

        $this->createRoleWithPolicies('Writer', [
            ['module' => 'content', 'function' => 'read'],
            ['module' => 'content', 'function' => 'create'],
            ['module' => 'content', 'function' => 'edit'],
        ]);
        $writerUser = $this->createCustomUserWithLogin(
            'writer',
            'writer@example.com',
            'Writers',
            'Writer'
        );
        $repository->getPermissionResolver()->setCurrentUserReference($writerUser);

        $this->createContentVersion1();
    }

    /**
     * Test removal of the specific translation from all the Versions of a Content Object.
     *
     * @covers \eZ\Publish\Core\Repository\ContentService::deleteTranslation
     */
    public function testDeleteTranslation()
    {
        $repository = $this->getRepository();
        $contentService = $repository->getContentService();
        $content = $this->createContentVersion2();

        // create multiple versions to exceed archive limit
        for ($i = 0; $i < 5; ++$i) {
            $contentDraft = $contentService->createContentDraft($content->contentInfo);
            $contentUpdateStruct = $contentService->newContentUpdateStruct();
            $contentDraft = $contentService->updateContent(
                $contentDraft->versionInfo,
                $contentUpdateStruct
            );
            $contentService->publishVersion($contentDraft->versionInfo);
        }

        $contentService->deleteTranslation($content->contentInfo, 'eng-GB');

        $this->assertTranslationDoesNotExist('eng-GB', $content->id);
    }

    /**
     * Test deleting a Translation which is initial for some Version, updates initialLanguageCode
     * with mainLanguageCode (assuming they are different).
     */
    public function testDeleteTranslationUpdatesInitialLanguageCodeVersion()
    {
        $repository = $this->getRepository();
        $contentService = $repository->getContentService();

        $content = $this->createContentVersion2();
        // create another, copied, version
        $contentDraft = $contentService->updateContent(
            $contentService->createContentDraft($content->contentInfo)->versionInfo,
            $contentService->newContentUpdateStruct()
        );
        $publishedContent = $contentService->publishVersion($contentDraft->versionInfo);

        // remove first version with only one translation as it is not the subject of this test
        $contentService->deleteVersion(
            $contentService->loadVersionInfo($publishedContent->contentInfo, 1)
        );

        // sanity check
        self::assertEquals('eng-US', $content->contentInfo->mainLanguageCode);
        self::assertEquals('eng-US', $content->versionInfo->initialLanguageCode);

        // update mainLanguageCode so it is different than initialLanguageCode for Version
        $contentMetadataUpdateStruct = $contentService->newContentMetadataUpdateStruct();
        $contentMetadataUpdateStruct->mainLanguageCode = 'eng-GB';
        $content = $contentService->updateContentMetadata($publishedContent->contentInfo, $contentMetadataUpdateStruct);

        $contentService->deleteTranslation($content->contentInfo, 'eng-US');

        $this->assertTranslationDoesNotExist('eng-US', $content->id);
    }

    /**
     * Test removal of the specific translation properly updates languages of the URL alias.
     *
     * @covers \eZ\Publish\Core\Repository\ContentService::deleteTranslation
     */
    public function testDeleteTranslationUpdatesUrlAlias()
    {
        $repository = $this->getRepository();
        $contentService = $repository->getContentService();
        $locationService = $repository->getLocationService();
        $urlAliasService = $repository->getURLAliasService();

        $content = $this->createContentVersion2();
        $mainLocation = $locationService->loadLocation($content->contentInfo->mainLocationId);

        // create custom URL alias for Content main Location
        $urlAliasService->createUrlAlias($mainLocation, '/my-custom-url', 'eng-GB');

        // create secondary Location for Content
        $secondaryLocation = $locationService->createLocation(
            $content->contentInfo,
            $locationService->newLocationCreateStruct(2)
        );

        // create custom URL alias for Content secondary Location
        $urlAliasService->createUrlAlias($secondaryLocation, '/my-secondary-url', 'eng-GB');

        // delete Translation
        $contentService->deleteTranslation($content->contentInfo, 'eng-GB');

        foreach ([$mainLocation, $secondaryLocation] as $location) {
            // check auto-generated URL aliases
            foreach ($urlAliasService->listLocationAliases($location, false) as $alias) {
                self::assertNotContains('eng-GB', $alias->languageCodes);
            }

            // check custom URL aliases
            foreach ($urlAliasService->listLocationAliases($location) as $alias) {
                self::assertNotContains('eng-GB', $alias->languageCodes);
            }
        }
    }

    /**
     * Test removal of a main translation throws BadStateException.
     *
     * @covers \eZ\Publish\Core\Repository\ContentService::deleteTranslation
     * @expectedException \eZ\Publish\API\Repository\Exceptions\BadStateException
     * @expectedExceptionMessage Specified translation is the main translation of the Content Object
     */
    public function testDeleteTranslationMainLanguageThrowsBadStateException()
    {
        $repository = $this->getRepository();
        $contentService = $repository->getContentService();
        $content = $this->createContentVersion2();

        // delete first version which has only one translation
        $contentService->deleteVersion($contentService->loadVersionInfo($content->contentInfo, 1));

        // try to delete main translation
        $contentService->deleteTranslation($content->contentInfo, $content->contentInfo->mainLanguageCode);
    }

    /**
     * Test removal of a Translation is possible when some archived Versions have only this Translation.
     *
     * @covers \eZ\Publish\Core\Repository\ContentService::deleteTranslation
     */
    public function testDeleteTranslationDeletesSingleTranslationVersions()
    {
        $repository = $this->getRepository();
        $contentService = $repository->getContentService();
        // content created by the createContentVersion1 method has eng-US translation only.
        $content = $this->createContentVersion1();

        // create new version and add eng-GB translation
        $contentDraft = $contentService->createContentDraft($content->contentInfo);
        $contentUpdateStruct = $contentService->newContentUpdateStruct();
        $contentUpdateStruct->setField('name', 'Awesome Board', 'eng-GB');
        $contentDraft = $contentService->updateContent($contentDraft->versionInfo, $contentUpdateStruct);
        $publishedContent = $contentService->publishVersion($contentDraft->versionInfo);

        // update mainLanguageCode to avoid exception related to that
        $contentMetadataUpdateStruct = $contentService->newContentMetadataUpdateStruct();
        $contentMetadataUpdateStruct->mainLanguageCode = 'eng-GB';

        $content = $contentService->updateContentMetadata($publishedContent->contentInfo, $contentMetadataUpdateStruct);

        $contentService->deleteTranslation($content->contentInfo, 'eng-US');

        $this->assertTranslationDoesNotExist('eng-US', $content->id);
    }

    /**
     * Test removal of the translation by the user who is not allowed to delete a content
     * throws UnauthorizedException.
     *
     * @covers \eZ\Publish\Core\Repository\ContentService::deleteTranslation
     * @expectedException \eZ\Publish\API\Repository\Exceptions\UnauthorizedException
     * @expectedExceptionMessage User does not have access to 'remove' 'content'
     */
    public function testDeleteTranslationThrowsUnauthorizedException()
    {
        $repository = $this->getRepository();
        $contentService = $repository->getContentService();

        $content = $this->createContentVersion2();

        // create user that can read/create/edit but cannot delete content
        $this->createRoleWithPolicies('Writer', [
            ['module' => 'content', 'function' => 'read'],
            ['module' => 'content', 'function' => 'versionread'],
            ['module' => 'content', 'function' => 'create'],
            ['module' => 'content', 'function' => 'edit'],
        ]);
        $writerUser = $this->createCustomUserWithLogin(
            'writer',
            'writer@example.com',
            'Writers',
            'Writer'
        );
        $repository->getPermissionResolver()->setCurrentUserReference($writerUser);
        $contentService->deleteTranslation($content->contentInfo, 'eng-GB');
    }

    /**
     * Test removal of a non-existent translation throws InvalidArgumentException.
     *
     * @covers \eZ\Publish\Core\Repository\ContentService::deleteTranslation
     * @expectedException \eZ\Publish\API\Repository\Exceptions\InvalidArgumentException
     * @expectedExceptionMessage Argument '$languageCode' is invalid: ger-DE does not exist in the Content item
     */
    public function testDeleteTranslationThrowsInvalidArgumentException()
    {
        $repository = $this->getRepository();
        $contentService = $repository->getContentService();
        // content created by the createContentVersion1 method has eng-US translation only.
        $content = $this->createContentVersion1();
        $contentService->deleteTranslation($content->contentInfo, 'ger-DE');
    }

    /**
     * Test deleting a Translation from Draft.
     *
     * @covers \eZ\Publish\Core\Repository\ContentService::deleteTranslationFromDraft
     */
    public function testDeleteTranslationFromDraft()
    {
        $repository = $this->getRepository();
        $contentService = $repository->getContentService();

        $languageCode = 'eng-GB';
        $content = $this->createMultipleLanguageContentVersion2();
        $draft = $contentService->createContentDraft($content->contentInfo);
        $draft = $contentService->deleteTranslationFromDraft($draft->versionInfo, $languageCode);
        $content = $contentService->publishVersion($draft->versionInfo);

        $loadedContent = $contentService->loadContent($content->id);
        self::assertNotContains($languageCode, $loadedContent->versionInfo->languageCodes);
        self::assertEmpty($loadedContent->getFieldsByLanguage($languageCode));
    }

    /**
     * Get values for multilingual field.
     *
     * @return array
     */
    public function providerForDeleteTranslationFromDraftRemovesUrlAliasOnPublishing()
    {
        return [
            [
                ['eng-US' => 'US Name', 'eng-GB' => 'GB Name'],
            ],
            [
                ['eng-US' => 'Same Name', 'eng-GB' => 'Same Name'],
            ],
        ];
    }

    /**
     * Test deleting a Translation from Draft removes previously stored URL aliases for published Content.
     *
     * @covers \eZ\Publish\Core\Repository\ContentService::deleteTranslationFromDraft
     *
     * @dataProvider providerForDeleteTranslationFromDraftRemovesUrlAliasOnPublishing
     *
     * @param string[] $fieldValues translated field values
     *
     * @throws \eZ\Publish\API\Repository\Exceptions\BadStateException
     * @throws \eZ\Publish\API\Repository\Exceptions\InvalidArgumentException
     * @throws \eZ\Publish\API\Repository\Exceptions\NotFoundException
     * @throws \eZ\Publish\API\Repository\Exceptions\UnauthorizedException
     */
    public function testDeleteTranslationFromDraftRemovesUrlAliasOnPublishing(array $fieldValues)
    {
        $repository = $this->getRepository();
        $contentService = $repository->getContentService();
        $locationService = $repository->getLocationService();
        $urlAliasService = $repository->getURLAliasService();

        // set language code to be removed
        $languageCode = 'eng-GB';
        $draft = $this->createMultilingualContentDraft(
            'folder',
            2,
            'eng-US',
            [
                'name' => [
                    'eng-GB' => $fieldValues['eng-GB'],
                    'eng-US' => $fieldValues['eng-US'],
                ],
            ]
        );
        $content = $contentService->publishVersion($draft->versionInfo);

        // create secondary location
        $locationService->createLocation(
            $content->contentInfo,
            $locationService->newLocationCreateStruct(5)
        );

        // sanity check
        $locations = $locationService->loadLocations($content->contentInfo);
        self::assertCount(2, $locations, 'Sanity check: Expected to find 2 Locations');
        foreach ($locations as $location) {
            $urlAliasService->createUrlAlias($location, '/us-custom_' . $location->id, 'eng-US');
            $urlAliasService->createUrlAlias($location, '/gb-custom_' . $location->id, 'eng-GB');

            // check default URL aliases
            $aliases = $urlAliasService->listLocationAliases($location, false, $languageCode);
            self::assertNotEmpty($aliases, 'Sanity check: URL alias for the translation does not exist');

            // check custom URL aliases
            $aliases = $urlAliasService->listLocationAliases($location, true, $languageCode);
            self::assertNotEmpty($aliases, 'Sanity check: Custom URL alias for the translation does not exist');
        }

        // delete translation and publish new version
        $draft = $contentService->createContentDraft($content->contentInfo);
        $draft = $contentService->deleteTranslationFromDraft($draft->versionInfo, $languageCode);
        $contentService->publishVersion($draft->versionInfo);

        // check that aliases does not exist
        foreach ($locations as $location) {
            // check default URL aliases
            $aliases = $urlAliasService->listLocationAliases($location, false, $languageCode);
            self::assertEmpty($aliases, 'URL alias for the deleted translation still exists');

            // check custom URL aliases
            $aliases = $urlAliasService->listLocationAliases($location, true, $languageCode);
            self::assertEmpty($aliases, 'Custom URL alias for the deleted translation still exists');
        }
    }

    /**
     * Test that URL aliases for deleted Translations are properly archived.
     */
    public function testDeleteTranslationFromDraftArchivesUrlAliasOnPublishing()
    {
        $repository = $this->getRepository();
        $contentService = $repository->getContentService();
        $urlAliasService = $repository->getURLAliasService();

        $content = $contentService->publishVersion(
            $this->createMultilingualContentDraft(
                'folder',
                2,
                'eng-US',
                [
                    'name' => [
                        'eng-GB' => 'BritishEnglishContent',
                        'eng-US' => 'AmericanEnglishContent',
                    ],
                ]
            )->versionInfo
        );

        $unrelatedContent = $contentService->publishVersion(
            $this->createMultilingualContentDraft(
                'folder',
                2,
                'eng-US',
                [
                    'name' => [
                        'eng-GB' => 'AnotherBritishContent',
                        'eng-US' => 'AnotherAmericanContent',
                    ],
                ]
            )->versionInfo
        );

        $urlAlias = $urlAliasService->lookup('/BritishEnglishContent');
        self::assertFalse($urlAlias->isHistory);
        self::assertEquals($urlAlias->path, '/BritishEnglishContent');
        self::assertEquals($urlAlias->destination, $content->contentInfo->mainLocationId);

        $draft = $contentService->deleteTranslationFromDraft(
            $contentService->createContentDraft($content->contentInfo)->versionInfo,
            'eng-GB'
        );
        $content = $contentService->publishVersion($draft->versionInfo);

        $urlAlias = $urlAliasService->lookup('/BritishEnglishContent');
        self::assertTrue($urlAlias->isHistory);
        self::assertEquals($urlAlias->path, '/BritishEnglishContent');
        self::assertEquals($urlAlias->destination, $content->contentInfo->mainLocationId);

        $unrelatedUrlAlias = $urlAliasService->lookup('/AnotherBritishContent');
        self::assertFalse($unrelatedUrlAlias->isHistory);
        self::assertEquals($unrelatedUrlAlias->path, '/AnotherBritishContent');
        self::assertEquals($unrelatedUrlAlias->destination, $unrelatedContent->contentInfo->mainLocationId);
    }

    /**
     * Test deleting a Translation from Draft which has single Translation throws BadStateException.
     *
     * @covers \eZ\Publish\Core\Repository\ContentService::deleteTranslationFromDraft
     * @expectedException \eZ\Publish\API\Repository\Exceptions\BadStateException
     * @expectedExceptionMessage Specified Translation is the only one Content Object Version has
     */
    public function testDeleteTranslationFromDraftThrowsBadStateExceptionOnSingleTranslation()
    {
        $repository = $this->getRepository();
        $contentService = $repository->getContentService();

        // create Content with single Translation
        $publishedContent = $contentService->publishVersion(
            $this->createContentDraft(
                'forum',
                2,
                ['name' => 'Eng-US Version name']
            )->versionInfo
        );

        // update mainLanguageCode to avoid exception related to trying to delete main Translation
        $contentMetadataUpdateStruct = $contentService->newContentMetadataUpdateStruct();
        $contentMetadataUpdateStruct->mainLanguageCode = 'eng-GB';
        $publishedContent = $contentService->updateContentMetadata(
            $publishedContent->contentInfo,
            $contentMetadataUpdateStruct
        );

        // create single Translation Version from the first one
        $draft = $contentService->createContentDraft(
            $publishedContent->contentInfo,
            $publishedContent->versionInfo
        );

        // attempt to delete Translation
        $contentService->deleteTranslationFromDraft($draft->versionInfo, 'eng-US');
    }

    /**
     * Test deleting the Main Translation from Draft throws BadStateException.
     *
     * @covers \eZ\Publish\Core\Repository\ContentService::deleteTranslationFromDraft
     * @expectedException \eZ\Publish\API\Repository\Exceptions\BadStateException
     * @expectedExceptionMessage Specified Translation is the main Translation of the Content Object
     */
    public function testDeleteTranslationFromDraftThrowsBadStateExceptionOnMainTranslation()
    {
        $repository = $this->getRepository();
        $contentService = $repository->getContentService();

        $mainLanguageCode = 'eng-US';
        $draft = $this->createMultilingualContentDraft(
            'forum',
            2,
            $mainLanguageCode,
            [
                'name' => [
                    'eng-US' => 'An awesome eng-US forum',
                    'eng-GB' => 'An awesome eng-GB forum',
                ],
            ]
        );
        $contentService->deleteTranslationFromDraft($draft->versionInfo, $mainLanguageCode);
    }

    /**
     * Test deleting the Translation from Published Version throws BadStateException.
     *
     * @covers \eZ\Publish\Core\Repository\ContentService::deleteTranslationFromDraft
     * @expectedException \eZ\Publish\API\Repository\Exceptions\BadStateException
     * @expectedExceptionMessage Version is not a draft
     */
    public function testDeleteTranslationFromDraftThrowsBadStateExceptionOnPublishedVersion()
    {
        $repository = $this->getRepository();
        $contentService = $repository->getContentService();

        $languageCode = 'eng-US';
        $content = $this->createMultipleLanguageContentVersion2();
        $draft = $contentService->createContentDraft($content->contentInfo);
        $publishedContent = $contentService->publishVersion($draft->versionInfo);
        $contentService->deleteTranslationFromDraft($publishedContent->versionInfo, $languageCode);
    }

    /**
     * Test deleting a Translation from Draft throws UnauthorizedException if user cannot edit Content.
     *
     * @covers \eZ\Publish\Core\Repository\ContentService::deleteTranslationFromDraft
     * @expectedException \eZ\Publish\API\Repository\Exceptions\UnauthorizedException
     * @expectedExceptionMessage User does not have access to 'edit' 'content'
     */
    public function testDeleteTranslationFromDraftThrowsUnauthorizedException()
    {
        $repository = $this->getRepository();
        $contentService = $repository->getContentService();

        $languageCode = 'eng-GB';
        $content = $this->createMultipleLanguageContentVersion2();
        $draft = $contentService->createContentDraft($content->contentInfo);

        // create user that can read/create/delete but cannot edit or content
        $this->createRoleWithPolicies('Writer', [
            ['module' => 'content', 'function' => 'read'],
            ['module' => 'content', 'function' => 'versionread'],
            ['module' => 'content', 'function' => 'create'],
            ['module' => 'content', 'function' => 'delete'],
        ]);
        $writerUser = $this->createCustomUserWithLogin(
            'user',
            'user@example.com',
            'Writers',
            'Writer'
        );
        $repository->getPermissionResolver()->setCurrentUserReference($writerUser);

        $contentService->deleteTranslationFromDraft($draft->versionInfo, $languageCode);
    }

    /**
     * Test deleting a non-existent Translation from Draft throws InvalidArgumentException.
     *
     * @covers \eZ\Publish\Core\Repository\ContentService::deleteTranslationFromDraft
     * @expectedException \eZ\Publish\API\Repository\Exceptions\InvalidArgumentException
     * @expectedExceptionMessageRegExp /The Version \(ContentId=\d+, VersionNo=\d+\) is not translated into ger-DE/
     */
    public function testDeleteTranslationFromDraftThrowsInvalidArgumentException()
    {
        $repository = $this->getRepository();
        $contentService = $repository->getContentService();

        $languageCode = 'ger-DE';
        $content = $this->createMultipleLanguageContentVersion2();
        $draft = $contentService->createContentDraft($content->contentInfo);
        $contentService->deleteTranslationFromDraft($draft->versionInfo, $languageCode);
    }

    /**
<<<<<<< HEAD
=======
     * Test for the newTranslationInfo() method.
     *
     * @covers \eZ\Publish\Core\Repository\ContentService::newTranslationInfo
     */
    public function testNewTranslationInfo()
    {
        $repository = $this->getRepository();
        $contentService = $repository->getContentService();

        $translationInfo = $contentService->newTranslationInfo();

        $this->assertInstanceOf(
            TranslationInfo::class,
            $translationInfo
        );

        foreach ($translationInfo as $propertyName => $propertyValue) {
            $this->assertNull($propertyValue, "Property '{$propertyName}' initial value should be null'");
        }
    }

    /**
     * Test loading list of Content items.
     */
    public function testLoadContentListByContentInfo()
    {
        $repository = $this->getRepository();
        $contentService = $repository->getContentService();
        $locationService = $repository->getLocationService();

        $allLocationsCount = $locationService->getAllLocationsCount();
        $contentInfoList = array_map(
            function (Location $location) {
                return $location->contentInfo;
            },
            $locationService->loadAllLocations(0, $allLocationsCount)
        );

        $contentList = $contentService->loadContentListByContentInfo($contentInfoList);
        self::assertCount(count($contentInfoList), $contentList);
        foreach ($contentList as $content) {
            try {
                $loadedContent = $contentService->loadContent($content->id);
                self::assertEquals($loadedContent, $content, "Failed to properly bulk-load Content {$content->id}");
            } catch (NotFoundException $e) {
                self::fail("Failed to load Content {$content->id}: {$e->getMessage()}");
            } catch (UnauthorizedException $e) {
                self::fail("Failed to load Content {$content->id}: {$e->getMessage()}");
            }
        }
    }

    /**
>>>>>>> f11ecd3f
     * Asserts that all aliases defined in $expectedAliasProperties with the
     * given properties are available in $actualAliases and not more.
     *
     * @param array $expectedAliasProperties
     * @param array $actualAliases
     */
    private function assertAliasesCorrect(array $expectedAliasProperties, array $actualAliases)
    {
        foreach ($actualAliases as $actualAlias) {
            if (!isset($expectedAliasProperties[$actualAlias->path])) {
                $this->fail(
                    sprintf(
                        'Alias with path "%s" in languages "%s" not expected.',
                        $actualAlias->path,
                        implode(', ', $actualAlias->languageCodes)
                    )
                );
            }

            foreach ($expectedAliasProperties[$actualAlias->path] as $propertyName => $propertyValue) {
                $this->assertEquals(
                    $propertyValue,
                    $actualAlias->$propertyName,
                    sprintf(
                        'Property $%s incorrect on alias with path "%s" in languages "%s".',
                        $propertyName,
                        $actualAlias->path,
                        implode(', ', $actualAlias->languageCodes)
                    )
                );
            }

            unset($expectedAliasProperties[$actualAlias->path]);
        }

        if (!empty($expectedAliasProperties)) {
            $this->fail(
                sprintf(
                    'Missing expected aliases with paths "%s".',
                    implode('", "', array_keys($expectedAliasProperties))
                )
            );
        }
    }

    /**
     * Asserts that the given fields are equal to the default fields fixture.
     *
     * @param \eZ\Publish\API\Repository\Values\Content\Field[] $fields
     */
    private function assertAllFieldsEquals(array $fields)
    {
        $actual = $this->normalizeFields($fields);
        $expected = $this->normalizeFields($this->createFieldsFixture());

        $this->assertEquals($expected, $actual);
    }

    /**
     * Asserts that the given fields are equal to a language filtered set of the
     * default fields fixture.
     *
     * @param \eZ\Publish\API\Repository\Values\Content\Field[] $fields
     * @param string $languageCode
     */
    private function assertLocaleFieldsEquals(array $fields, $languageCode)
    {
        $actual = $this->normalizeFields($fields);

        $expected = array();
        foreach ($this->normalizeFields($this->createFieldsFixture()) as $field) {
            if ($field->languageCode !== $languageCode) {
                continue;
            }
            $expected[] = $field;
        }

        $this->assertEquals($expected, $actual);
    }

    /**
     * This method normalizes a set of fields and returns a normalized set.
     *
     * Normalization means it resets the storage specific field id to zero and
     * it sorts the field by their identifier and their language code. In
     * addition, the field value is removed, since this one depends on the
     * specific FieldType, which is tested in a dedicated integration test.
     *
     * @param \eZ\Publish\API\Repository\Values\Content\Field[] $fields
     *
     * @return \eZ\Publish\API\Repository\Values\Content\Field[]
     */
    private function normalizeFields(array $fields)
    {
        $normalized = array();
        foreach ($fields as $field) {
            $normalized[] = new Field(
                array(
                    'id' => 0,
                    'value' => ($field->value !== null ? true : null),
                    'languageCode' => $field->languageCode,
                    'fieldDefIdentifier' => $field->fieldDefIdentifier,
                    'fieldTypeIdentifier' => $field->fieldTypeIdentifier,
                )
            );
        }
        usort(
            $normalized,
            function ($field1, $field2) {
                if (0 === ($return = strcasecmp($field1->fieldDefIdentifier, $field2->fieldDefIdentifier))) {
                    return strcasecmp($field1->languageCode, $field2->languageCode);
                }

                return $return;
            }
        );

        return $normalized;
    }

    /**
     * Returns a filtered set of the default fields fixture.
     *
     * @param string $languageCode
     *
     * @return \eZ\Publish\API\Repository\Values\Content\Field[]
     */
    private function createLocaleFieldsFixture($languageCode)
    {
        $fields = array();
        foreach ($this->createFieldsFixture() as $field) {
            if (null === $field->languageCode || $languageCode === $field->languageCode) {
                $fields[] = $field;
            }
        }

        return $fields;
    }

    /**
     * Asserts that given Content has default ContentStates.
     *
     * @param \eZ\Publish\API\Repository\Values\Content\ContentInfo $contentInfo
     */
    private function assertDefaultContentStates(ContentInfo $contentInfo)
    {
        $repository = $this->getRepository();
        $objectStateService = $repository->getObjectStateService();

        $objectStateGroups = $objectStateService->loadObjectStateGroups();

        foreach ($objectStateGroups as $objectStateGroup) {
            $contentState = $objectStateService->getContentState($contentInfo, $objectStateGroup);
            foreach ($objectStateService->loadObjectStates($objectStateGroup) as $objectState) {
                // Only check the first object state which is the default one.
                $this->assertEquals(
                    $objectState,
                    $contentState
                );
                break;
            }
        }
    }

    /**
     * Assert that given Content has no references to a translation specified by the $languageCode.
     *
     * @param string $languageCode
     * @param int $contentId
     */
    private function assertTranslationDoesNotExist($languageCode, $contentId)
    {
        $repository = $this->getRepository();
        $contentService = $repository->getContentService();

        $content = $contentService->loadContent($contentId);

        foreach ($content->fields as $fieldIdentifier => $field) {
            /** @var array $field */
            self::assertArrayNotHasKey($languageCode, $field);
            self::assertNotEquals($languageCode, $content->contentInfo->mainLanguageCode);
            self::assertArrayNotHasKey($languageCode, $content->versionInfo->getNames());
            self::assertNotEquals($languageCode, $content->versionInfo->initialLanguageCode);
            self::assertNotContains($languageCode, $content->versionInfo->languageCodes);
        }
        foreach ($contentService->loadVersions($content->contentInfo) as $versionInfo) {
            self::assertArrayNotHasKey($languageCode, $versionInfo->getNames());
            self::assertNotEquals($languageCode, $versionInfo->contentInfo->mainLanguageCode);
            self::assertNotEquals($languageCode, $versionInfo->initialLanguageCode);
            self::assertNotContains($languageCode, $versionInfo->languageCodes);
        }
    }

    /**
     * Returns the default fixture of fields used in most tests.
     *
     * @return \eZ\Publish\API\Repository\Values\Content\Field[]
     */
    private function createFieldsFixture()
    {
        return array(
            new Field(
                array(
                    'id' => 0,
                    'value' => 'Foo',
                    'languageCode' => 'eng-US',
                    'fieldDefIdentifier' => 'description',
                    'fieldTypeIdentifier' => 'ezrichtext',
                )
            ),
            new Field(
                array(
                    'id' => 0,
                    'value' => 'Bar',
                    'languageCode' => 'eng-GB',
                    'fieldDefIdentifier' => 'description',
                    'fieldTypeIdentifier' => 'ezrichtext',
                )
            ),
            new Field(
                array(
                    'id' => 0,
                    'value' => 'An awesome multi-lang forum²',
                    'languageCode' => 'eng-US',
                    'fieldDefIdentifier' => 'name',
                    'fieldTypeIdentifier' => 'ezstring',
                )
            ),
            new Field(
                array(
                    'id' => 0,
                    'value' => 'An awesome multi-lang forum²³',
                    'languageCode' => 'eng-GB',
                    'fieldDefIdentifier' => 'name',
                    'fieldTypeIdentifier' => 'ezstring',
                )
            ),
        );
    }

    /**
     * Gets expected property values for the "Media" ContentInfo ValueObject.
     *
     * @return array
     */
    private function getExpectedMediaContentInfoProperties()
    {
        return [
            'id' => 41,
            'contentTypeId' => 1,
            'name' => 'Media',
            'sectionId' => 3,
            'currentVersionNo' => 1,
            'published' => true,
            'ownerId' => 14,
            'modificationDate' => $this->createDateTime(1060695457),
            'publishedDate' => $this->createDateTime(1060695457),
            'alwaysAvailable' => 1,
            'remoteId' => 'a6e35cbcb7cd6ae4b691f3eee30cd262',
            'mainLanguageCode' => 'eng-US',
            'mainLocationId' => 43,
            'status' => ContentInfo::STATUS_PUBLISHED,
        ];
    }
}<|MERGE_RESOLUTION|>--- conflicted
+++ resolved
@@ -28,7 +28,7 @@
 /**
  * Test case for operations in the ContentService using in memory storage.
  *
- * @see eZ\Publish\API\Repository\ContentService
+ * @see \eZ\Publish\API\Repository\ContentService
  * @group content
  */
 class ContentServiceTest extends BaseContentServiceTest
@@ -5739,30 +5739,6 @@
     }
 
     /**
-<<<<<<< HEAD
-=======
-     * Test for the newTranslationInfo() method.
-     *
-     * @covers \eZ\Publish\Core\Repository\ContentService::newTranslationInfo
-     */
-    public function testNewTranslationInfo()
-    {
-        $repository = $this->getRepository();
-        $contentService = $repository->getContentService();
-
-        $translationInfo = $contentService->newTranslationInfo();
-
-        $this->assertInstanceOf(
-            TranslationInfo::class,
-            $translationInfo
-        );
-
-        foreach ($translationInfo as $propertyName => $propertyValue) {
-            $this->assertNull($propertyValue, "Property '{$propertyName}' initial value should be null'");
-        }
-    }
-
-    /**
      * Test loading list of Content items.
      */
     public function testLoadContentListByContentInfo()
@@ -5794,7 +5770,6 @@
     }
 
     /**
->>>>>>> f11ecd3f
      * Asserts that all aliases defined in $expectedAliasProperties with the
      * given properties are available in $actualAliases and not more.
      *
