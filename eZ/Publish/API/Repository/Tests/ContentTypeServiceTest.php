<?php

/**
 * File containing the ContentTypeServiceTest class.
 *
 * @copyright Copyright (C) eZ Systems AS. All rights reserved.
 * @license For full copyright and license information view LICENSE file distributed with this source code.
 */
namespace eZ\Publish\API\Repository\Tests;

use eZ\Publish\API\Repository\Values\Content\Location;
use eZ\Publish\API\Repository\Values\ContentType\ContentType;
use eZ\Publish\API\Repository\Values\ContentType\ContentTypeGroup;
use eZ\Publish\API\Repository\Exceptions\NotFoundException;
use eZ\Publish\API\Repository\Exceptions\ContentTypeFieldDefinitionValidationException;
use eZ\Publish\API\Repository\Values\ContentType\FieldDefinition;
use eZ\Publish\API\Repository\Values\Translation\Message;
use Exception;
use eZ\Publish\Core\FieldType\TextLine\Value as TextLineValue;

/**
 * Test case for operations in the ContentTypeService using in memory storage.
 *
 * @see eZ\Publish\API\Repository\ContentTypeService
 * @group integration
 * @group content-type
 */
class ContentTypeServiceTest extends BaseContentTypeServiceTest
{
    /**
     * Test for the newContentTypeGroupCreateStruct() method.
     *
     * @see \eZ\Publish\API\Repository\ContentTypeService::newContentTypeGroupCreateStruct()
     * @group user
     */
    public function testNewContentTypeGroupCreateStruct()
    {
        $repository = $this->getRepository();

        /* BEGIN: Use Case */
        $contentTypeService = $repository->getContentTypeService();

        $groupCreate = $contentTypeService->newContentTypeGroupCreateStruct(
            'new-group'
        );
        /* END: Use Case */

        $this->assertInstanceOf(
            '\\eZ\\Publish\\API\\Repository\\Values\\ContentType\\ContentTypeGroupCreateStruct',
            $groupCreate
        );

        return $groupCreate;
    }

    /**
     * Test for the newContentTypeGroupCreateStruct() method.
     *
     * @see \eZ\Publish\API\Repository\ContentTypeService::newContentTypeGroupCreateStruct()
     * @depends eZ\Publish\API\Repository\Tests\ContentTypeServiceTest::testNewContentTypeGroupCreateStruct
     */
    public function testNewContentTypeGroupCreateStructValues($createStruct)
    {
        $this->assertPropertiesCorrect(
            [
                'identifier' => 'new-group',
                'creatorId' => null,
                'creationDate' => null,
                /* @todo uncomment when support for multilingual names and descriptions is added
                'mainLanguageCode' => null,
                */
            ],
            $createStruct
        );
    }

    /**
     * Test for the createContentTypeGroup() method.
     *
     * @see \eZ\Publish\API\Repository\ContentTypeService::createContentTypeGroup()
     * @depends eZ\Publish\API\Repository\Tests\ContentTypeServiceTest::testNewContentTypeGroupCreateStruct
     * @group user
     */
    public function testCreateContentTypeGroup()
    {
        $repository = $this->getRepository();

        /* BEGIN: Use Case */
        $contentTypeService = $repository->getContentTypeService();

        $groupCreate = $contentTypeService->newContentTypeGroupCreateStruct(
            'new-group'
        );
        $groupCreate->creatorId = $this->generateId('user', $repository->getCurrentUser()->id);
        $groupCreate->creationDate = $this->createDateTime();
        /* @todo uncomment when support for multilingual names and descriptions is added
        $groupCreate->mainLanguageCode = 'ger-DE';
        $groupCreate->names = array( 'eng-GB' => 'A name.' );
        $groupCreate->descriptions = array( 'eng-GB' => 'A description.' );
        */

        $group = $contentTypeService->createContentTypeGroup($groupCreate);
        /* END: Use Case */

        $this->assertInstanceOf(
            '\\eZ\\Publish\\API\\Repository\\Values\\ContentType\\ContentTypeGroup',
            $group
        );

        return [
            'createStruct' => $groupCreate,
            'group' => $group,
        ];
    }

    /**
     * Test for the createContentTypeGroup() method.
     *
     * @see \eZ\Publish\API\Repository\ContentTypeService::createContentTypeGroup()
     * @depends eZ\Publish\API\Repository\Tests\ContentTypeServiceTest::testCreateContentTypeGroup
     */
    public function testCreateContentTypeGroupStructValues(array $data)
    {
        $createStruct = $data['createStruct'];
        $group = $data['group'];

        $this->assertEquals(
            [
                'identifier' => $group->identifier,
                'creatorId' => $group->creatorId,
                'creationDate' => $group->creationDate->getTimestamp(),
            ],
            [
                'identifier' => $createStruct->identifier,
                'creatorId' => $createStruct->creatorId,
                'creationDate' => $createStruct->creationDate->getTimestamp(),
            ]
        );
        $this->assertNotNull(
            $group->id
        );

        return $data;
    }

    /**
     * Test for the createContentTypeGroup() method.
     *
     * @see \eZ\Publish\API\Repository\ContentTypeService::createContentTypeGroup()
     * @depends eZ\Publish\API\Repository\Tests\ContentTypeServiceTest::testCreateContentTypeGroupStructValues
     */
    public function testCreateContentTypeGroupStructLanguageDependentValues(array $data)
    {
        $createStruct = $data['createStruct'];
        $group = $data['group'];

        $this->assertStructPropertiesCorrect(
            $createStruct,
            $group
            /* @todo uncomment when support for multilingual names and descriptions is added
            array( 'names', 'descriptions', 'mainLanguageCode' )
            */
        );
    }

    /**
     * Test for the createContentTypeGroup() method.
     *
     * @covers \eZ\Publish\API\Repository\ContentTypeService::createContentTypeGroup
     * @expectedException \eZ\Publish\API\Repository\Exceptions\InvalidArgumentException
     * @expectedExceptionMessage Argument '$contentTypeGroupCreateStruct' is invalid: A group with the identifier 'Content' already exists
     * @depends eZ\Publish\API\Repository\Tests\ContentTypeServiceTest::testCreateContentTypeGroup
     */
    public function testCreateContentTypeGroupThrowsInvalidArgumentException()
    {
        $repository = $this->getRepository();

        /* BEGIN: Use Case */
        $contentTypeService = $repository->getContentTypeService();

        $groupCreate = $contentTypeService->newContentTypeGroupCreateStruct(
            'Content'
        );

        // Throws an Exception, since group "Content" already exists
        $contentTypeService->createContentTypeGroup($groupCreate);
        /* END: Use Case */
    }

    /**
     * Test for the loadContentTypeGroup() method.
     *
     * @see \eZ\Publish\API\Repository\ContentTypeService::loadContentTypeGroup()
     * @depends eZ\Publish\API\Repository\Tests\ContentTypeServiceTest::testCreateContentTypeGroup
     * @group user
     */
    public function testLoadContentTypeGroup()
    {
        $repository = $this->getRepository();

        $contentTypeGroupId = $this->generateId('typegroup', 2);
        /* BEGIN: Use Case */
        $contentTypeService = $repository->getContentTypeService();

        // Loads the "Users" group
        // $contentTypeGroupId is the ID of an existing content type group
        $loadedGroup = $contentTypeService->loadContentTypeGroup($contentTypeGroupId);
        /* END: Use Case */

        $this->assertInstanceOf(
            '\\eZ\\Publish\\API\\Repository\\Values\\ContentType\\ContentTypeGroup',
            $loadedGroup
        );

        return $loadedGroup;
    }

    /**
     * Test for the loadContentTypeGroup() method.
     *
     * @see \eZ\Publish\API\Repository\ContentTypeService::loadContentTypeGroup()
     * @depends eZ\Publish\API\Repository\Tests\ContentTypeServiceTest::testLoadContentTypeGroup
     */
    public function testLoadContentTypeGroupStructValues(ContentTypeGroup $group)
    {
        $this->assertPropertiesCorrect(
            [
                'id' => $this->generateId('typegroup', 2),
                'identifier' => 'Users',
                'creationDate' => $this->createDateTime(1031216941),
                'modificationDate' => $this->createDateTime(1033922113),
                'creatorId' => $this->generateId('user', 14),
                'modifierId' => $this->generateId('user', 14),
            ],
            $group
        );
    }

    /**
     * Test for the loadContentTypeGroup() method.
     *
     * @see \eZ\Publish\API\Repository\ContentTypeService::loadContentTypeGroup()
     * @expectedException \eZ\Publish\API\Repository\Exceptions\NotFoundException
     */
    public function testLoadContentTypeGroupThrowsNotFoundException()
    {
        $repository = $this->getRepository();

        $contentTypeService = $repository->getContentTypeService();
        $loadedGroup = $contentTypeService->loadContentTypeGroup($this->generateId('typegroup', 2342));
    }

    /**
     * Test for the loadContentTypeGroupByIdentifier() method.
     *
     * @see \eZ\Publish\API\Repository\ContentTypeService::loadContentTypeGroupByIdentifier()
     * @group user
     * @group field-type
     */
    public function testLoadContentTypeGroupByIdentifier()
    {
        $repository = $this->getRepository();

        /* BEGIN: Use Case */
        $contentTypeService = $repository->getContentTypeService();

        $loadedGroup = $contentTypeService->loadContentTypeGroupByIdentifier(
            'Media'
        );
        /* END: Use Case */

        $this->assertInstanceOf(
            '\\eZ\\Publish\\API\\Repository\\Values\\ContentType\\ContentTypeGroup',
            $loadedGroup
        );

        return $loadedGroup;
    }

    /**
     * Test for the loadContentTypeGroupByIdentifier() method.
     *
     * @see \eZ\Publish\API\Repository\ContentTypeService::loadContentTypeGroupByIdentifier()
     * @depends eZ\Publish\API\Repository\Tests\ContentTypeServiceTest::testLoadContentTypeGroupByIdentifier
     */
    public function testLoadContentTypeGroupByIdentifierStructValues(ContentTypeGroup $group)
    {
        $repository = $this->getRepository();
        $contentTypeService = $repository->getContentTypeService();

        $this->assertEquals(
            $contentTypeService->loadContentTypeGroup($this->generateId('typegroup', 3)),
            $group
        );
    }

    /**
     * Test for the loadContentTypeGroupByIdentifier() method.
     *
     * @see \eZ\Publish\API\Repository\ContentTypeService::loadContentTypeGroupByIdentifier()
     * @expectedException \eZ\Publish\API\Repository\Exceptions\NotFoundException
     * @depends eZ\Publish\API\Repository\Tests\ContentTypeServiceTest::testLoadContentTypeGroupByIdentifier
     */
    public function testLoadContentTypeGroupByIdentifierThrowsNotFoundException()
    {
        $repository = $this->getRepository();

        /* BEGIN: Use Case */
        $contentTypeService = $repository->getContentTypeService();

        // Throws exception
        $loadedGroup = $contentTypeService->loadContentTypeGroupByIdentifier(
            'not-exists'
        );
        /* END: Use Case */
    }

    /**
     * Test for the loadContentTypeGroups() method.
     *
     * @see \eZ\Publish\API\Repository\ContentTypeService::loadContentTypeGroups()
     * @depends eZ\Publish\API\Repository\Tests\ContentTypeServiceTest::testCreateContentTypeGroup
     */
    public function testLoadContentTypeGroups()
    {
        $repository = $this->getRepository();

        /* BEGIN: Use Case */
        $contentTypeService = $repository->getContentTypeService();

        // Loads an array with all content type groups
        $loadedGroups = $contentTypeService->loadContentTypeGroups();
        /* END: Use Case */

        $this->assertInternalType(
            'array',
            $loadedGroups
        );

        foreach ($loadedGroups as $loadedGroup) {
            $this->assertStructPropertiesCorrect(
                $contentTypeService->loadContentTypeGroup($loadedGroup->id),
                $loadedGroup,
                [
                    'id',
                    'identifier',
                    'creationDate',
                    'modificationDate',
                    'creatorId',
                    'modifierId',
                ]
            );
        }

        return $loadedGroups;
    }

    /**
     * Test for the loadContentTypeGroups() method.
     *
     * @see \eZ\Publish\API\Repository\ContentTypeService::loadContentTypeGroups()
     * @depends eZ\Publish\API\Repository\Tests\ContentTypeServiceTest::testLoadContentTypeGroups
     */
    public function testLoadContentTypeGroupsIdentifiers($groups)
    {
        $this->assertEquals(4, count($groups));

        $expectedIdentifiers = [
            'Content' => true,
            'Users' => true,
            'Media' => true,
            'Setup' => true,
        ];

        $actualIdentifiers = [];
        foreach ($groups as $group) {
            $actualIdentifiers[$group->identifier] = true;
        }

        ksort($expectedIdentifiers);
        ksort($actualIdentifiers);

        $this->assertEquals(
            $expectedIdentifiers,
            $actualIdentifiers,
            'Identifier missmatch in loaded groups.'
        );
    }

    /**
     * Test for the newContentTypeGroupUpdateStruct() method.
     *
     * @see \eZ\Publish\API\Repository\ContentTypeService::newContentTypeGroupUpdateStruct()
     */
    public function testNewContentTypeGroupUpdateStruct()
    {
        $repository = $this->getRepository();

        /* BEGIN: Use Case */
        $contentTypeService = $repository->getContentTypeService();

        $groupUpdate = $contentTypeService->newContentTypeGroupUpdateStruct();
        /* END: Use Case */

        $this->assertInstanceOf(
            '\\eZ\\Publish\\API\\Repository\\Values\\ContentType\\ContentTypeGroupUpdateStruct',
            $groupUpdate
        );
    }

    /**
     * Test for the updateContentTypeGroup() method.
     *
     * @see \eZ\Publish\API\Repository\ContentTypeService::updateContentTypeGroup()
     * @depends eZ\Publish\API\Repository\Tests\ContentTypeServiceTest::testCreateContentTypeGroup
     */
    public function testUpdateContentTypeGroup()
    {
        $repository = $this->getRepository();

        $modifierId = $this->generateId('user', 42);
        /* BEGIN: Use Case */
        $contentTypeService = $repository->getContentTypeService();

        $group = $contentTypeService->loadContentTypeGroupByIdentifier('Setup');

        $groupUpdate = $contentTypeService->newContentTypeGroupUpdateStruct();

        $groupUpdate->identifier = 'Teardown';
        $groupUpdate->modifierId = $modifierId;
        $groupUpdate->modificationDate = $this->createDateTime();
        /* @todo uncomment when support for multilingual names and descriptions is added
        $groupUpdate->mainLanguageCode = 'eng-GB';

        $groupUpdate->names = array(
            'eng-GB' => 'A name',
            'eng-US' => 'A name',
        );
        $groupUpdate->descriptions = array(
            'eng-GB' => 'A description',
            'eng-US' => 'A description',
        );
        */

        $contentTypeService->updateContentTypeGroup($group, $groupUpdate);
        /* END: Use Case */

        $updatedGroup = $contentTypeService->loadContentTypeGroup($group->id);

        $this->assertInstanceOf(
            '\\eZ\\Publish\\API\\Repository\\Values\\ContentType\\ContentTypeGroupUpdateStruct',
            $groupUpdate
        );

        return [
            'originalGroup' => $group,
            'updateStruct' => $groupUpdate,
            'updatedGroup' => $updatedGroup,
        ];
    }

    /**
     * Test for the updateContentTypeGroup() method.
     *
     * @see \eZ\Publish\API\Repository\ContentTypeService::updateContentTypeGroup()
     * @depends eZ\Publish\API\Repository\Tests\ContentTypeServiceTest::testUpdateContentTypeGroup
     */
    public function testUpdateContentTypeGroupStructValues(array $data)
    {
        $expectedValues = [
            'identifier' => $data['updateStruct']->identifier,
            'creationDate' => $data['originalGroup']->creationDate,
            'modificationDate' => $data['updateStruct']->modificationDate,
            'creatorId' => $data['originalGroup']->creatorId,
            'modifierId' => $data['updateStruct']->modifierId,
        ];

        $this->assertPropertiesCorrect($expectedValues, $data['updatedGroup']);

        return $data;
    }

    /**
     * Test for the updateContentTypeGroup() method.
     *
     * @see \eZ\Publish\API\Repository\ContentTypeService::updateContentTypeGroup()
     * @depends eZ\Publish\API\Repository\Tests\ContentTypeServiceTest::testUpdateContentTypeGroupStructValues
     */
    public function testUpdateContentTypeGroupStructLanguageDependentValues(array $data)
    {
        $expectedValues = [
            'identifier' => $data['updateStruct']->identifier,
            'creationDate' => $data['originalGroup']->creationDate,
            'modificationDate' => $data['updateStruct']->modificationDate,
            'creatorId' => $data['originalGroup']->creatorId,
            'modifierId' => $data['updateStruct']->modifierId,
            /* @todo uncomment when support for multilingual names and descriptions is added
            'mainLanguageCode' => $data['updateStruct']->mainLanguageCode,
            'names' => $data['updateStruct']->names,
            'descriptions' => $data['updateStruct']->descriptions,
            */
        ];

        $this->assertPropertiesCorrect($expectedValues, $data['updatedGroup']);
    }

    /**
     * Test for the updateContentTypeGroup() method.
     *
     * @covers \eZ\Publish\API\Repository\ContentTypeService::updateContentTypeGroup
     * @expectedException \eZ\Publish\API\Repository\Exceptions\InvalidArgumentException
     * @expectedExceptionMessage Argument '$contentTypeGroupUpdateStruct->identifier' is invalid: given identifier already exists
     * @depends eZ\Publish\API\Repository\Tests\ContentTypeServiceTest::testUpdateContentTypeGroup
     */
    public function testUpdateContentTypeGroupThrowsInvalidArgumentException()
    {
        $repository = $this->getRepository();

        /* BEGIN: Use Case */
        $contentTypeService = $repository->getContentTypeService();

        $group = $contentTypeService->loadContentTypeGroupByIdentifier(
            'Media'
        );

        $groupUpdate = $contentTypeService->newContentTypeGroupUpdateStruct();
        $groupUpdate->identifier = 'Users';

        // Exception, because group with identifier "Users" exists
        $contentTypeService->updateContentTypeGroup($group, $groupUpdate);
        /* END: Use Case */
    }

    /**
     * Test for the deleteContentTypeGroup() method.
     *
     * @covers \eZ\Publish\API\Repository\ContentTypeService::deleteContentTypeGroup
     * @depends eZ\Publish\API\Repository\Tests\ContentTypeServiceTest::testLoadContentTypeGroup
     * @expectedException \eZ\Publish\API\Repository\Exceptions\NotFoundException
     */
    public function testDeleteContentTypeGroup()
    {
        $repository = $this->getRepository();

        /* BEGIN: Use Case */
        $contentTypeService = $repository->getContentTypeService();

        $groupCreate = $contentTypeService->newContentTypeGroupCreateStruct(
            'new-group'
        );
        $contentTypeService->createContentTypeGroup($groupCreate);

        $group = $contentTypeService->loadContentTypeGroupByIdentifier('new-group');

        $contentTypeService->deleteContentTypeGroup($group);
        /* END: Use Case */

        // loadContentTypeGroup should throw NotFoundException
        $contentTypeService->loadContentTypeGroup($group->id);

        $this->fail('Content type group not deleted.');
    }

    /**
     * Test for the newContentTypeCreateStruct() method.
     *
     * @see \eZ\Publish\API\Repository\ContentTypeService::newContentTypeCreateStruct()
     * @group user
     * @group field-type
     */
    public function testNewContentTypeCreateStruct()
    {
        $repository = $this->getRepository();

        /* BEGIN: Use Case */
        $contentTypeService = $repository->getContentTypeService();

        $typeCreate = $contentTypeService->newContentTypeCreateStruct(
            'new-type'
        );
        /* END: Use Case */

        $this->assertInstanceOf(
            '\\eZ\\Publish\\API\\Repository\\Values\\ContentType\\ContentTypeCreateStruct',
            $typeCreate
        );

        return $typeCreate;
    }

    /**
     * Test for the newContentTypeCreateStruct() method.
     *
     * @see \eZ\Publish\API\Repository\ContentTypeService::newContentTypeCreateStruct()
     * @depends eZ\Publish\API\Repository\Tests\ContentTypeServiceTest::testNewContentTypeCreateStruct
     */
    public function testNewContentTypeCreateStructValues($createStruct)
    {
        $this->assertPropertiesCorrect(
            [
                'identifier' => 'new-type',
                'mainLanguageCode' => null,
                'remoteId' => null,
                'urlAliasSchema' => null,
                'nameSchema' => null,
                'isContainer' => false,
                'defaultSortField' => Location::SORT_FIELD_PUBLISHED,
                'defaultSortOrder' => Location::SORT_ORDER_DESC,
                'defaultAlwaysAvailable' => true,
                'names' => null,
                'descriptions' => null,
                'creatorId' => null,
                'creationDate' => null,
            ],
            $createStruct
        );
    }

    /**
     * Test for the newFieldDefinitionCreateStruct() method.
     *
     * @see \eZ\Publish\API\Repository\ContentTypeService::newFieldDefinitionCreateStruct()
     * @group user
     * @group field-type
     */
    public function testNewFieldDefinitionCreateStruct()
    {
        $repository = $this->getRepository();

        /* BEGIN: Use Case */
        $contentTypeService = $repository->getContentTypeService();

        $fieldDefinitionCreate = $contentTypeService->newFieldDefinitionCreateStruct('title', 'ezstring');
        /* END: Use Case */

        $this->assertInstanceOf(
            '\\eZ\\Publish\\API\\Repository\\Values\\ContentType\\FieldDefinitionCreateStruct',
            $fieldDefinitionCreate
        );

        return $fieldDefinitionCreate;
    }

    /**
     * Test for the newFieldDefinitionCreateStruct() method.
     *
     * @see \eZ\Publish\API\Repository\ContentTypeService::newFieldDefinitionCreateStruct()
     * @depends eZ\Publish\API\Repository\Tests\ContentTypeServiceTest::testNewFieldDefinitionCreateStruct
     */
    public function testNewFieldDefinitionCreateStructValues($createStruct)
    {
        $this->assertPropertiesCorrect(
            [
                'fieldTypeIdentifier' => 'ezstring',
                'identifier' => 'title',
                'names' => null,
                'descriptions' => null,
                'fieldGroup' => null,
                'position' => null,
                'isTranslatable' => null,
                'isRequired' => null,
                'isInfoCollector' => null,
                'validatorConfiguration' => null,
                'fieldSettings' => null,
                'defaultValue' => null,
                'isSearchable' => null,
            ],
            $createStruct
        );
    }

    /**
     * Test for the deleteContentTypeGroup() method.
     *
     * @see \eZ\Publish\API\Repository\ContentTypeService::deleteContentTypeGroup()
     * @depends eZ\Publish\API\Repository\Tests\ContentTypeServiceTest::testDeleteContentTypeGroup
     * @expectedException \eZ\Publish\API\Repository\Exceptions\InvalidArgumentException
     */
    public function testDeleteContentTypeGroupThrowsInvalidArgumentException()
    {
        $repository = $this->getRepository();

        /* BEGIN: Use Case */
        $contentTypeService = $repository->getContentTypeService();

        $contentGroup = $contentTypeService->loadContentTypeGroupByIdentifier('Content');

        // Throws exception, since group contains types
        $contentTypeService->deleteContentTypeGroup($contentGroup);
        /* END: Use Case */
    }

    /**
     * Test for the createContentType() method.
     *
     * @see \eZ\Publish\API\Repository\ContentTypeService::createContentType()
     * @depends eZ\Publish\API\Repository\Tests\ContentTypeServiceTest::testNewContentTypeCreateStruct
     * @depends eZ\Publish\API\Repository\Tests\ContentTypeServiceTest::testNewFieldDefinitionCreateStruct
     * @depends eZ\Publish\API\Repository\Tests\ContentTypeServiceTest::testLoadContentTypeGroupByIdentifier
     * @group user
     * @group field-type
     */
    public function testCreateContentType()
    {
        $repository = $this->getRepository();

        /* BEGIN: Use Case */
        $contentTypeService = $repository->getContentTypeService();

        $typeCreate = $contentTypeService->newContentTypeCreateStruct('blog-post');
        $typeCreate->mainLanguageCode = 'eng-GB';
        $typeCreate->remoteId = '384b94a1bd6bc06826410e284dd9684887bf56fc';
        $typeCreate->urlAliasSchema = 'url|scheme';
        $typeCreate->nameSchema = 'name|scheme';
        $typeCreate->names = [
            'eng-GB' => 'Blog post',
            'ger-DE' => 'Blog-Eintrag',
        ];
        $typeCreate->descriptions = [
            'eng-GB' => 'A blog post',
            'ger-DE' => 'Ein Blog-Eintrag',
        ];
        $typeCreate->creatorId = $this->generateId('user', $repository->getCurrentUser()->id);
        $typeCreate->creationDate = $this->createDateTime();

        $titleFieldCreate = $contentTypeService->newFieldDefinitionCreateStruct('title', 'ezstring');
        $titleFieldCreate->names = [
            'eng-GB' => 'Title',
            'ger-DE' => 'Titel',
        ];
        $titleFieldCreate->descriptions = [
            'eng-GB' => 'Title of the blog post',
            'ger-DE' => 'Titel des Blog-Eintrages',
        ];
        $titleFieldCreate->fieldGroup = 'blog-content';
        $titleFieldCreate->position = 1;
        $titleFieldCreate->isTranslatable = true;
        $titleFieldCreate->isRequired = true;
        $titleFieldCreate->isInfoCollector = false;
        $titleFieldCreate->validatorConfiguration = [
            'StringLengthValidator' => [
                'minStringLength' => 0,
                'maxStringLength' => 0,
            ],
        ];
        $titleFieldCreate->fieldSettings = [];
        $titleFieldCreate->isSearchable = true;
        $titleFieldCreate->defaultValue = 'default title';

        $typeCreate->addFieldDefinition($titleFieldCreate);

        $bodyFieldCreate = $contentTypeService->newFieldDefinitionCreateStruct('body', 'ezstring');
        $bodyFieldCreate->names = [
            'eng-GB' => 'Body',
            'ger-DE' => 'Textkörper',
        ];
        $bodyFieldCreate->descriptions = [
            'eng-GB' => 'Body of the blog post',
            'ger-DE' => 'Textkörper des Blog-Eintrages',
        ];
        $bodyFieldCreate->fieldGroup = 'blog-content';
        $bodyFieldCreate->position = 2;
        $bodyFieldCreate->isTranslatable = true;
        $bodyFieldCreate->isRequired = true;
        $bodyFieldCreate->isInfoCollector = false;
        $bodyFieldCreate->validatorConfiguration = [
            'StringLengthValidator' => [
                'minStringLength' => 0,
                'maxStringLength' => 0,
            ],
        ];
        $bodyFieldCreate->fieldSettings = [];
        $bodyFieldCreate->isSearchable = true;
        $bodyFieldCreate->defaultValue = 'default content';

        $typeCreate->addFieldDefinition($bodyFieldCreate);

        $groups = [
            $contentTypeService->loadContentTypeGroupByIdentifier('Media'),
            $contentTypeService->loadContentTypeGroupByIdentifier('Setup'),
        ];

        $contentTypeDraft = $contentTypeService->createContentType(
            $typeCreate,
            $groups
        );
        /* END: Use Case */

        $this->assertInstanceOf(
            'eZ\\Publish\\API\\Repository\\Values\\ContentType\\ContentType',
            $contentTypeDraft
        );

        return [
            'typeCreate' => $typeCreate,
            'contentType' => $contentTypeDraft,
            'groups' => $groups,
        ];
    }

    /**
     * Test for the createContentType() method struct values.
     *
     * @covers \eZ\Publish\API\Repository\ContentTypeService::createContentType
     * @depends eZ\Publish\API\Repository\Tests\ContentTypeServiceTest::testCreateContentType
     *
     * @param array $data
     */
    public function testCreateContentTypeStructValues(array $data)
    {
        $typeCreate = $data['typeCreate'];
        $contentType = $data['contentType'];
        $groups = $data['groups'];

        foreach ($typeCreate as $propertyName => $propertyValue) {
            switch ($propertyName) {
                case 'fieldDefinitions':
                    $this->assertFieldDefinitionsCorrect(
                        $typeCreate->fieldDefinitions,
                        $contentType->fieldDefinitions
                    );
                    break;

                case 'creationDate':
                case 'modificationDate':
                    $this->assertEquals(
                        $typeCreate->$propertyName->getTimestamp(),
                        $contentType->$propertyName->getTimestamp()
                    );
                    break;

                default:
                    $this->assertEquals(
                        $typeCreate->$propertyName,
                        $contentType->$propertyName,
                        "Did not assert that property '${propertyName}' is equal on struct and resulting value object"
                    );
                    break;
            }
        }

        $this->assertContentTypeGroupsCorrect(
            $groups,
            $contentType->contentTypeGroups
        );

        $this->assertNotNull(
            $contentType->id
        );
    }

    /**
     * Asserts field definition creation.
     *
     * Asserts that all field definitions defined through created structs in
     * $expectedDefinitionCreates have been correctly created in
     * $actualDefinitions.
     *
     * @param \eZ\Publish\API\Repository\Values\FieldDefinitionCreateStruct[] $expectedDefinitionCreates
     * @param \eZ\Publish\API\Repository\Values\FieldDefinition[] $actualDefinitions
     */
    protected function assertFieldDefinitionsCorrect(array $expectedDefinitionCreates, array $actualDefinitions)
    {
        $this->assertEquals(
            count($expectedDefinitionCreates),
            count($actualDefinitions),
            'Count of field definition creates did not match count of field definitions.'
        );

        $sorter = function ($a, $b) {
            return strcmp($a->identifier, $b->identifier);
        };

        usort($expectedDefinitionCreates, $sorter);
        usort($actualDefinitions, $sorter);

        foreach ($expectedDefinitionCreates as $key => $expectedCreate) {
            $this->assertFieldDefinitionsEqual(
                $expectedCreate,
                $actualDefinitions[$key]
            );
        }
    }

    /**
     * Asserts that a field definition has been correctly created.
     *
     * Asserts that the given $actualDefinition is correctly created from the
     * create struct in $expectedCreate.
     *
     * @param \eZ\Publish\API\Repository\Values\FieldDefinitionCreateStruct $expectedDefinitionCreate
     * @param \eZ\Publish\API\Repository\Values\FieldDefinition $actualDefinition
     */
    protected function assertFieldDefinitionsEqual($expectedCreate, $actualDefinition)
    {
        foreach ($expectedCreate as $propertyName => $propertyValue) {
            $this->assertEquals(
                $expectedCreate->$propertyName,
                $actualDefinition->$propertyName
            );
        }
    }

    /**
     * Asserts that two sets of ContentTypeGroups are equal.
     *
     * @param \eZ\Publish\API\Repository\Values\ContentType\ContentTypeGroup[] $expectedGroups
     * @param \eZ\Publish\API\Repository\Values\ContentType\ContentTypeGroup[] $actualGroups
     */
    protected function assertContentTypeGroupsCorrect($expectedGroups, $actualGroups)
    {
        $sorter = function ($a, $b) {
            return strcmp($a->id, $b->id);
        };

        usort($expectedGroups, $sorter);
        usort($actualGroups, $sorter);

        foreach ($expectedGroups as $key => $expectedGroup) {
            $this->assertStructPropertiesCorrect(
                $expectedGroup,
                $actualGroups[$key],
                [
                    'id',
                    'identifier',
                    'creationDate',
                    'modificationDate',
                    'creatorId',
                    'modifierId',
                ]
            );
        }
    }

    /**
     * Test for the createContentType() method.
     *
     * @see \eZ\Publish\API\Repository\ContentTypeService::createContentType()
     * @expectedException \eZ\Publish\API\Repository\Exceptions\InvalidArgumentException
     * @expectedExceptionMessage Argument '$contentTypeCreateStruct' is invalid: Another ContentType with identifier 'folder' exists
     * @depends eZ\Publish\API\Repository\Tests\ContentTypeServiceTest::testCreateContentType
     */
    public function testCreateContentTypeThrowsInvalidArgumentExceptionDuplicateIdentifier()
    {
        $repository = $this->getRepository();

        /* BEGIN: Use Case */
        $contentTypeService = $repository->getContentTypeService();

        $typeCreate = $contentTypeService->newContentTypeCreateStruct('folder');
        $typeCreate->mainLanguageCode = 'eng-GB';
        $typeCreate->names = ['eng-GB' => 'Article'];

        $firstFieldCreate = $contentTypeService->newFieldDefinitionCreateStruct('title', 'ezstring');
        $typeCreate->addFieldDefinition($firstFieldCreate);

        $groups = [
            $contentTypeService->loadContentTypeGroupByIdentifier('Media'),
            $contentTypeService->loadContentTypeGroupByIdentifier('Setup'),
        ];

        // Throws exception, since type "folder" exists
        $contentTypeService->createContentType($typeCreate, $groups);
        /* END: Use Case */
    }

    /**
     * Test for the createContentType() method trying to create Content Type with already existing
     * remoteId.
     *
     * @covers \eZ\Publish\API\Repository\ContentTypeService::createContentType()
     * @expectedException \eZ\Publish\API\Repository\Exceptions\InvalidArgumentException
     * @expectedExceptionMessage Another ContentType with remoteId 'a3d405b81be900468eb153d774f4f0d2' exists
     * @depends eZ\Publish\API\Repository\Tests\ContentTypeServiceTest::testCreateContentType
     */
    public function testCreateContentTypeThrowsInvalidArgumentExceptionDuplicateRemoteId()
    {
        $repository = $this->getRepository();

        /* BEGIN: Use Case */
        $contentTypeService = $repository->getContentTypeService();

        $typeCreate = $contentTypeService->newContentTypeCreateStruct('news-article');
        $typeCreate->remoteId = 'a3d405b81be900468eb153d774f4f0d2';
        $typeCreate->mainLanguageCode = 'eng-GB';
        $typeCreate->names = ['eng-GB' => 'Article'];

        $firstFieldCreate = $contentTypeService->newFieldDefinitionCreateStruct('title', 'ezstring');
        $typeCreate->addFieldDefinition($firstFieldCreate);

        $groups = [
            $contentTypeService->loadContentTypeGroupByIdentifier('Media'),
            $contentTypeService->loadContentTypeGroupByIdentifier('Setup'),
        ];

        // Throws exception, since "folder" type has this remote ID
        $contentTypeService->createContentType($typeCreate, $groups);
        /* END: Use Case */
    }

    /**
     * Test for the createContentType() method creating content with duplicate field identifiers.
     *
     * @covers \eZ\Publish\API\Repository\ContentTypeService::createContentType
     * @expectedException \eZ\Publish\API\Repository\Exceptions\InvalidArgumentException
     * @expectedExceptionMessage Argument '$contentTypeCreateStruct' is invalid: Argument contains duplicate field definition identifier 'title'
     * @depends eZ\Publish\API\Repository\Tests\ContentTypeServiceTest::testCreateContentType
     */
    public function testCreateContentTypeThrowsInvalidArgumentExceptionDuplicateFieldIdentifier()
    {
        $repository = $this->getRepository();

        /* BEGIN: Use Case */
        $contentTypeService = $repository->getContentTypeService();

        $typeCreate = $contentTypeService->newContentTypeCreateStruct('blog-post');
        $typeCreate->mainLanguageCode = 'eng-GB';
        $typeCreate->names = ['eng-GB' => 'Blog post'];

        $firstFieldCreate = $contentTypeService->newFieldDefinitionCreateStruct('title', 'ezstring');
        $typeCreate->addFieldDefinition($firstFieldCreate);

        $secondFieldCreate = $contentTypeService->newFieldDefinitionCreateStruct('title', 'ezstring');
        $typeCreate->addFieldDefinition($secondFieldCreate);

        $groups = [
            $contentTypeService->loadContentTypeGroupByIdentifier('Media'),
            $contentTypeService->loadContentTypeGroupByIdentifier('Setup'),
        ];

        // Throws exception, due to duplicate "title" field
        $contentTypeService->createContentType($typeCreate, $groups);
        /* END: Use Case */
    }

    /**
     * Test for the createContentTypeGroup() method trying to create a content type with already
     * existing identifier.
     *
     * @depends eZ\Publish\API\Repository\Tests\ContentTypeServiceTest::testCreateContentType
     * @expectedException \eZ\Publish\API\Repository\Exceptions\InvalidArgumentException
     * @expectedExceptionMessage Another ContentType with identifier 'blog-post' exists
     * @covers \eZ\Publish\Core\Repository\ContentTypeService::createContentType
     */
    public function testCreateContentTypeThrowsInvalidArgumentExceptionDuplicateContentTypeIdentifier()
    {
        $repository = $this->getRepository();
        $contentTypeService = $repository->getContentTypeService();

        // create published content type with identifier "blog-post"
        $contentTypeDraft = $this->createContentTypeDraft();
        $contentTypeService->publishContentTypeDraft($contentTypeDraft);

        $typeCreateStruct = $contentTypeService->newContentTypeCreateStruct('blog-post');
        $typeCreateStruct->remoteId = 'other-remote-id';
        $typeCreateStruct->creatorId = $repository->getPermissionResolver()->getCurrentUserReference()->getUserId();
        $typeCreateStruct->creationDate = new \DateTime();
        $typeCreateStruct->mainLanguageCode = 'eng-US';
        $typeCreateStruct->names = ['eng-US' => 'A name.'];
        $typeCreateStruct->descriptions = ['eng-US' => 'A description.'];

        $fieldCreate = $contentTypeService->newFieldDefinitionCreateStruct('test', 'eztext');
        $typeCreateStruct->addFieldDefinition($fieldCreate);

        // Throws an exception because content type with identifier "blog-post" already exists
        $contentTypeService->createContentType(
            $typeCreateStruct,
            [
                $contentTypeService->loadContentTypeGroupByIdentifier('Content'),
            ]
        );
    }

    /**
     * Test for the createContentType() method.
     *
     * @see \eZ\Publish\API\Repository\ContentTypeService::createContentType()
     * @depends eZ\Publish\API\Repository\Tests\ContentTypeServiceTest::testCreateContentType
     */
    public function testCreateContentTypeThrowsContentTypeFieldDefinitionValidationException()
    {
        $repository = $this->getRepository();

        /* BEGIN: Use Case */
        $contentTypeService = $repository->getContentTypeService();

        $typeCreate = $contentTypeService->newContentTypeCreateStruct('blog-post');
        $typeCreate->mainLanguageCode = 'eng-GB';
        $typeCreate->names = ['eng-GB' => 'Blog post'];

        $fieldCreate = $contentTypeService->newFieldDefinitionCreateStruct('temperature', 'ezinteger');
        $fieldCreate->isSearchable = true;
        $fieldCreate->validatorConfiguration = [
            'IntegerValueValidator' => [
                'minIntegerValue' => 'forty two point one',
                'maxIntegerValue' => 75,
            ],
        ];
        $typeCreate->addFieldDefinition($fieldCreate);

        $groups = [
            $contentTypeService->loadContentTypeGroupByIdentifier('Media'),
            $contentTypeService->loadContentTypeGroupByIdentifier('Setup'),
        ];

        try {
            // Throws validation exception, because field's validator configuration is invalid
            $contentType = $contentTypeService->createContentType($typeCreate, $groups);
        } catch (ContentTypeFieldDefinitionValidationException $e) {
            $validationErrors = $e->getFieldErrors();
        }
        /* END: Use Case */

        /* @var $validationErrors */
        $this->assertTrue(isset($validationErrors));
        $this->assertInternalType('array', $validationErrors);
        $this->assertCount(1, $validationErrors);
        $this->assertArrayHasKey('temperature', $validationErrors);
        $this->assertInternalType('array', $validationErrors['temperature']);
        $this->assertCount(1, $validationErrors['temperature']);
        $this->assertInstanceOf('eZ\\Publish\\Core\\FieldType\\ValidationError', $validationErrors['temperature'][0]);

        $this->assertEquals(
            new Message(
                "Validator parameter '%parameter%' value must be of integer type",
                ['%parameter%' => 'minIntegerValue']
            ),
            $validationErrors['temperature'][0]->getTranslatableMessage()
        );
    }

    /**
     * Test for the createContentTypeGroup() method called with no groups.
     *
     * @depends testCreateContentType
     * @expectedException \eZ\Publish\API\Repository\Exceptions\InvalidArgumentException
     * @expectedExceptionMessage Argument '$contentTypeGroups' is invalid: Argument must contain at least one ContentTypeGroup
     * @covers \eZ\Publish\Core\Repository\ContentTypeService::createContentTypeGroup
     */
    public function testCreateContentTypeThrowsInvalidArgumentExceptionGroupsEmpty()
    {
        $repository = $this->getRepository();

        $contentTypeService = $repository->getContentTypeService();

        $contentTypeCreateStruct = $contentTypeService->newContentTypeCreateStruct(
            'new-type'
        );
        $contentTypeCreateStruct->mainLanguageCode = 'eng-GB';
        $contentTypeCreateStruct->names = ['eng-GB' => 'Test type'];

        // Thrown an exception because array of content type groups is empty
        $contentTypeService->createContentType($contentTypeCreateStruct, []);
    }

    /**
     * Test for the newContentTypeUpdateStruct() method.
     *
     * @see \eZ\Publish\API\Repository\ContentTypeService::newContentTypeUpdateStruct()
     */
    public function testNewContentTypeUpdateStruct()
    {
        $repository = $this->getRepository();

        /* BEGIN: Use Case */
        $contentTypeService = $repository->getContentTypeService();

        $typeUpdate = $contentTypeService->newContentTypeUpdateStruct();
        /* END: Use Case */

        $this->assertInstanceOf(
            'eZ\\Publish\\API\\Repository\\Values\\ContentType\\ContentTypeUpdateStruct',
            $typeUpdate
        );

        return $typeUpdate;
    }

    /**
     * Test for the newContentTypeUpdateStruct() method.
     *
     * @see \eZ\Publish\API\Repository\ContentTypeService::newContentTypeUpdateStruct()
     * @depends eZ\Publish\API\Repository\Tests\ContentTypeServiceTest::testNewContentTypeUpdateStruct
     */
    public function testNewContentTypeUpdateStructValues($typeUpdate)
    {
        foreach ($typeUpdate as $propertyName => $propertyValue) {
            $this->assertNull(
                $propertyValue,
                "Property '$propertyName' is not null."
            );
        }
    }

    /**
     * Test for the loadContentTypeDraft() method.
     *
     * @see \eZ\Publish\API\Repository\ContentTypeService::loadContentTypeDraft()
     * @depends eZ\Publish\API\Repository\Tests\ContentTypeServiceTest::testCreateContentType
     */
    public function testLoadContentTypeDraft()
    {
        $repository = $this->getRepository();
        $contentTypeService = $repository->getContentTypeService();

        /* BEGIN: Use Case */
        $contentTypeDraft = $this->createContentTypeDraft();

        $contentTypeDraftReloaded = $contentTypeService->loadContentTypeDraft(
            $contentTypeDraft->id
        );
        /* END: Use Case */

        $this->assertEquals(
            $contentTypeDraft,
            $contentTypeDraftReloaded
        );
    }

    /**
     * Test for the loadContentTypeDraft() method.
     *
     * @see \eZ\Publish\API\Repository\ContentTypeService::loadContentTypeDraft()
     * @depends eZ\Publish\API\Repository\Tests\ContentTypeServiceTest::testLoadContentTypeDraft
     * @expectedException \eZ\Publish\API\Repository\Exceptions\NotFoundException
     */
    public function testLoadContentTypeDraftThrowsNotFoundException()
    {
        $repository = $this->getRepository();

        $nonExistingContentTypeId = $this->generateId('type', 2342);
        /* BEGIN: Use Case */
        $contentTypeService = $repository->getContentTypeService();

        // Throws exception, since 2342 does not exist
        $contentTypeDraft = $contentTypeService->loadContentTypeDraft($nonExistingContentTypeId);
        /* END: Use Case */
    }

    /**
     * Test for the updateContentTypeDraft() method.
     *
     * @see \eZ\Publish\API\Repository\ContentTypeService::updateContentTypeDraft()
     */
    public function testUpdateContentTypeDraft()
    {
        $repository = $this->getRepository();
        $contentTypeService = $repository->getContentTypeService();

        $modifierId = $this->generateId('user', 14);
        /* BEGIN: Use Case */
        $contentTypeDraft = $this->createContentTypeDraft();

        $typeUpdate = $contentTypeService->newContentTypeUpdateStruct();
        $typeUpdate->identifier = 'news-article';
        $typeUpdate->remoteId = '4cf35f5166fd31bf0cda859dc837e095daee9833';
        $typeUpdate->urlAliasSchema = 'url@alias|scheme';
        $typeUpdate->nameSchema = '@name@scheme@';
        $typeUpdate->isContainer = true;
        $typeUpdate->mainLanguageCode = 'eng-US';
        $typeUpdate->defaultAlwaysAvailable = false;
        $typeUpdate->modifierId = $modifierId;
        $typeUpdate->modificationDate = $this->createDateTime();
        $typeUpdate->names = [
            'eng-GB' => 'News article',
            'ger-DE' => 'Nachrichten-Artikel',
        ];
        $typeUpdate->descriptions = [
            'eng-GB' => 'A news article',
            'ger-DE' => 'Ein Nachrichten-Artikel',
        ];

        $contentTypeService->updateContentTypeDraft($contentTypeDraft, $typeUpdate);
        /* END: Use Case */

        $updatedType = $contentTypeService->loadContentTypeDraft(
            $contentTypeDraft->id
        );

        $this->assertInstanceOf(
            'eZ\\Publish\\API\\Repository\\Values\\ContentType\\ContentTypeDraft',
            $updatedType
        );

        return [
            'originalType' => $contentTypeDraft,
            'updateStruct' => $typeUpdate,
            'updatedType' => $updatedType,
        ];
    }

    /**
     * Test for the updateContentTypeDraft() method.
     *
     * @see \eZ\Publish\API\Repository\ContentTypeService::updateContentTypeDraft()
     * @depends eZ\Publish\API\Repository\Tests\ContentTypeServiceTest::testUpdateContentTypeDraft
     */
    public function testUpdateContentTypeDraftStructValues($data)
    {
        $originalType = $data['originalType'];
        $updateStruct = $data['updateStruct'];
        $updatedType = $data['updatedType'];

        $expectedValues = [
            'id' => $originalType->id,
            'names' => $updateStruct->names,
            'descriptions' => $updateStruct->descriptions,
            'identifier' => $updateStruct->identifier,
            'creationDate' => $originalType->creationDate,
            'modificationDate' => $updateStruct->modificationDate,
            'creatorId' => $originalType->creatorId,
            'modifierId' => $updateStruct->modifierId,
            'urlAliasSchema' => $updateStruct->urlAliasSchema,
            'nameSchema' => $updateStruct->nameSchema,
            'isContainer' => $updateStruct->isContainer,
            'mainLanguageCode' => $updateStruct->mainLanguageCode,
            'contentTypeGroups' => $originalType->contentTypeGroups,
            'fieldDefinitions' => $originalType->fieldDefinitions,
        ];

        $this->assertPropertiesCorrect(
            $expectedValues,
            $updatedType
        );

        foreach ($originalType->fieldDefinitions as $index => $expectedFieldDefinition) {
            $actualFieldDefinition = $updatedType->fieldDefinitions[$index];
            $this->assertInstanceOf(
                FieldDefinition::class,
                $actualFieldDefinition
            );
            $this->assertEquals($expectedFieldDefinition, $actualFieldDefinition);
        }
    }

    /**
     * @covers \eZ\Publish\API\Repository\ContentTypeService::updateContentTypeDraft
     *
     * @throws \eZ\Publish\API\Repository\Exceptions\ForbiddenException
     * @throws \eZ\Publish\API\Repository\Exceptions\NotFoundException
     * @throws \eZ\Publish\API\Repository\Exceptions\UnauthorizedException
     */
    public function testUpdateContentTypeDraftWithNewTranslation()
    {
        $repository = $this->getRepository();
        $contentTypeService = $repository->getContentTypeService();

        $contentTypeDraft = $this->createContentTypeDraft();
        $contentTypeService->publishContentTypeDraft($contentTypeDraft);

        $contentType = $contentTypeService->loadContentType($contentTypeDraft->id);
        // sanity check
        self::assertEquals(
            ['eng-US', 'ger-DE'],
            array_keys($contentType->getNames())
        );

        $contentTypeDraft = $contentTypeService->createContentTypeDraft($contentType);
        $updateStruct = $contentTypeService->newContentTypeUpdateStruct();
        $updateStruct->names = [
            'eng-GB' => 'BrE blog post',
        ];
        $contentTypeService->updateContentTypeDraft($contentTypeDraft, $updateStruct);
        $contentTypeService->publishContentTypeDraft($contentTypeDraft);

        self::assertEquals(
            [
                'eng-US' => 'Blog post',
                'ger-DE' => 'Blog-Eintrag',
                'eng-GB' => 'BrE blog post',
            ],
            $contentTypeService->loadContentType($contentType->id)->getNames()
        );
    }

    /**
     * Test for the updateContentTypeDraft() method.
     *
     * @see \eZ\Publish\API\Repository\ContentTypeService::updateContentTypeDraft()
     * @expectedException \eZ\Publish\API\Repository\Exceptions\InvalidArgumentException
     * @depends eZ\Publish\API\Repository\Tests\ContentTypeServiceTest::testUpdateContentTypeDraft
     */
    public function testUpdateContentTypeDraftThrowsInvalidArgumentExceptionDuplicateIdentifier()
    {
        $repository = $this->getRepository();
        $contentTypeService = $repository->getContentTypeService();

        /* BEGIN: Use Case */
        $contentTypeDraft = $this->createContentTypeDraft();

        $typeUpdate = $contentTypeService->newContentTypeUpdateStruct();
        $typeUpdate->identifier = 'folder';

        // Throws exception, since type "folder" already exists
        $contentTypeService->updateContentTypeDraft($contentTypeDraft, $typeUpdate);
        /* END: Use Case */
    }

    /**
     * Test for the updateContentTypeDraft() method.
     *
     * @see \eZ\Publish\API\Repository\ContentTypeService::updateContentTypeDraft()
     * @expectedException \eZ\Publish\API\Repository\Exceptions\InvalidArgumentException
     * @depends eZ\Publish\API\Repository\Tests\ContentTypeServiceTest::testUpdateContentTypeDraft
     */
    public function testUpdateContentTypeDraftThrowsInvalidArgumentExceptionDuplicateRemoteId()
    {
        $repository = $this->getRepository();
        $contentTypeService = $repository->getContentTypeService();

        /* BEGIN: Use Case */
        $contentTypeDraft = $this->createContentTypeDraft();

        $typeUpdate = $contentTypeService->newContentTypeUpdateStruct();
        $typeUpdate->remoteId = 'a3d405b81be900468eb153d774f4f0d2';

        // Throws exception, since remote ID of type "folder" is used
        $contentTypeService->updateContentTypeDraft($contentTypeDraft, $typeUpdate);
        /* END: Use Case */
    }

    /**
     * Test for the updateContentTypeDraft() method.
     *
     * @depends eZ\Publish\API\Repository\Tests\ContentTypeServiceTest::testUpdateContentTypeDraft
     * @expectedException \eZ\Publish\API\Repository\Exceptions\InvalidArgumentException
     * @expectedExceptionMessage Argument '$contentTypeDraft' is invalid: There is no ContentType draft assigned to the authenticated user
     * @covers \eZ\Publish\Core\Repository\ContentTypeService::updateContentTypeDraft
     */
    public function testUpdateContentTypeDraftThrowsInvalidArgumentExceptionNoDraftForAuthenticatedUser()
    {
        $repository = $this->getRepository();
        $contentTypeService = $repository->getContentTypeService();
        $roleService = $repository->getRoleService();

        $contentTypeDraft = $this->createContentTypeDraft();
        $typeUpdate = $contentTypeService->newContentTypeUpdateStruct();

        // create Role allowing Content Type updates
        $roleCreateStruct = $roleService->newRoleCreateStruct('ContentTypeUpdaters');
        $policyCreateStruct = $roleService->newPolicyCreateStruct('class', 'update');
        $roleDraft = $roleService->createRole($roleCreateStruct);
        $roleService->addPolicyByRoleDraft($roleDraft, $policyCreateStruct);
        $roleService->publishRoleDraft($roleDraft);

        $user = $this->createUserVersion1();
        $roleService->assignRoleToUser(
            $roleService->loadRoleByIdentifier('ContentTypeUpdaters'),
            $user
        );
        $repository->getPermissionResolver()->setCurrentUserReference($user);

        // Throws exception, since draft belongs to another user
        $contentTypeService->updateContentTypeDraft($contentTypeDraft, $typeUpdate);
    }

    /**
     * Test for the addFieldDefinition() method.
     *
     * @return array
     *
     * @see \eZ\Publish\API\Repository\ContentTypeService::addFieldDefinition()
     * @depends eZ\Publish\API\Repository\Tests\ContentTypeServiceTest::testCreateContentType
     */
    public function testAddFieldDefinition()
    {
        $repository = $this->getRepository();
        $contentTypeService = $repository->getContentTypeService();

        /* BEGIN: Use Case */
        $contentTypeDraft = $this->createContentTypeDraft();

        $fieldDefCreate = $contentTypeService->newFieldDefinitionCreateStruct('tags', 'ezstring');
        $fieldDefCreate->names = [
            'eng-GB' => 'Tags',
            'ger-DE' => 'Schlagworte',
        ];
        $fieldDefCreate->descriptions = [
            'eng-GB' => 'Tags of the blog post',
            'ger-DE' => 'Schlagworte des Blog-Eintrages',
        ];
        $fieldDefCreate->fieldGroup = 'blog-meta';
        $fieldDefCreate->position = 1;
        $fieldDefCreate->isTranslatable = true;
        $fieldDefCreate->isRequired = true;
        $fieldDefCreate->isInfoCollector = false;
        $fieldDefCreate->validatorConfiguration = [
            'StringLengthValidator' => [
                'minStringLength' => 0,
                'maxStringLength' => 0,
            ],
        ];
        $fieldDefCreate->fieldSettings = [];
        $fieldDefCreate->isSearchable = true;
        $fieldDefCreate->defaultValue = 'default tags';

        $contentTypeService->addFieldDefinition($contentTypeDraft, $fieldDefCreate);
        /* END: Use Case */

        $loadedType = $contentTypeService->loadContentTypeDraft($contentTypeDraft->id);

        $this->assertInstanceOf(
            'eZ\\Publish\\API\\Repository\\Values\\ContentType\\ContentTypeDraft',
            $loadedType
        );

        return [
            'loadedType' => $loadedType,
            'fieldDefCreate' => $fieldDefCreate,
        ];
    }

    /**
     * Test for the addFieldDefinition() method.
     *
     * @see \eZ\Publish\API\Repository\ContentTypeService::addFieldDefinition()
     * @depends eZ\Publish\API\Repository\Tests\ContentTypeServiceTest::testAddFieldDefinition
     */
    public function testAddFieldDefinitionStructValues(array $data)
    {
        $loadedType = $data['loadedType'];
        $fieldDefCreate = $data['fieldDefCreate'];

        foreach ($loadedType->fieldDefinitions as $fieldDefinition) {
            if ($fieldDefinition->identifier == $fieldDefCreate->identifier) {
                $this->assertFieldDefinitionsEqual($fieldDefCreate, $fieldDefinition);

                return;
            }
        }

        $this->fail(
            sprintf(
                'Field definition with identifier "%s" not create.',
                $fieldDefCreate->identifier
            )
        );
    }

    /**
     * Test for the addFieldDefinition() method.
     *
     * @see \eZ\Publish\API\Repository\ContentTypeService::addFieldDefinition()
     * @depends eZ\Publish\API\Repository\Tests\ContentTypeServiceTest::testAddFieldDefinition
     * @expectedException \eZ\Publish\API\Repository\Exceptions\InvalidArgumentException
     */
    public function testAddFieldDefinitionThrowsInvalidArgumentExceptionDuplicateFieldIdentifier()
    {
        $repository = $this->getRepository();
        $contentTypeService = $repository->getContentTypeService();

        /* BEGIN: Use Case */
        $contentTypeDraft = $this->createContentTypeDraft();

        $fieldDefCreate = $contentTypeService->newFieldDefinitionCreateStruct('title', 'ezstring');

        // Throws an exception
        $contentTypeService->addFieldDefinition($contentTypeDraft, $fieldDefCreate);
        /* END: Use Case */
    }

    /**
     * Test for the addFieldDefinition() method.
     *
     * Testing that field definition of non-repeatable field type can not be added multiple
     * times to the same ContentType.
     *
     * @see \eZ\Publish\API\Repository\ContentTypeService::addFieldDefinition()
     * @depends eZ\Publish\API\Repository\Tests\ContentTypeServiceTest::testAddFieldDefinition
     */
    public function testAddFieldDefinitionThrowsContentTypeFieldDefinitionValidationException()
    {
        $repository = $this->getRepository();
        $contentTypeService = $repository->getContentTypeService();

        /* BEGIN: Use Case */
        $userContentType = $contentTypeService->loadContentTypeByIdentifier('user');
        $userContentTypeDraft = $contentTypeService->createContentTypeDraft($userContentType);

        $fieldDefCreate = $contentTypeService->newFieldDefinitionCreateStruct('temperature', 'ezinteger');
        $fieldDefCreate->isSearchable = true;
        $fieldDefCreate->validatorConfiguration = [
            'IntegerValueValidator' => [
                'minIntegerValue' => 42,
                'maxIntegerValue' => 75.3,
            ],
        ];
        $fieldDefCreate->fieldGroup = 'blog-meta';
        $fieldDefCreate->position = 1;
        $fieldDefCreate->isTranslatable = false;
        $fieldDefCreate->isRequired = true;
        $fieldDefCreate->isInfoCollector = false;
        $fieldDefCreate->fieldSettings = [];

        try {
            // Throws an exception because field's validator configuration is invalid
            $contentTypeService->addFieldDefinition($userContentTypeDraft, $fieldDefCreate);
        } catch (ContentTypeFieldDefinitionValidationException $e) {
            $validationErrors = $e->getFieldErrors();
        }
        /* END: Use Case */

        /* @var $validationErrors */
        $this->assertTrue(isset($validationErrors));
        $this->assertInternalType('array', $validationErrors);
        $this->assertCount(1, $validationErrors);
        $this->assertArrayHasKey('temperature', $validationErrors);
        $this->assertInternalType('array', $validationErrors['temperature']);
        $this->assertCount(1, $validationErrors['temperature']);
        $this->assertInstanceOf('eZ\\Publish\\Core\\FieldType\\ValidationError', $validationErrors['temperature'][0]);

        $this->assertEquals(
            new Message(
                "Validator parameter '%parameter%' value must be of integer type",
                ['%parameter%' => 'maxIntegerValue']
            ),
            $validationErrors['temperature'][0]->getTranslatableMessage()
        );
    }

    /**
     * Test for the addFieldDefinition() method.
     *
     * Testing that field definition of non-repeatable field type can not be added multiple
     * times to the same ContentType.
     *
     * @see \eZ\Publish\API\Repository\ContentTypeService::addFieldDefinition()
     * @depends eZ\Publish\API\Repository\Tests\ContentTypeServiceTest::testAddFieldDefinition
     * @expectedException \eZ\Publish\API\Repository\Exceptions\BadStateException
     * @expectedExceptionMessage ContentType already contains field definition of non-repeatable field type 'ezuser'
     */
    public function testAddFieldDefinitionThrowsBadStateExceptionNonRepeatableField()
    {
        $repository = $this->getRepository();
        $contentTypeService = $repository->getContentTypeService();

        /* BEGIN: Use Case */
        $userContentType = $contentTypeService->loadContentTypeByIdentifier('user');
        $userContentTypeDraft = $contentTypeService->createContentTypeDraft($userContentType);

        $fieldDefCreate = $contentTypeService->newFieldDefinitionCreateStruct('second_user_account', 'ezuser');
        $fieldDefCreate->names = [
            'eng-GB' => 'Second user account',
        ];
        $fieldDefCreate->descriptions = [
            'eng-GB' => 'Second user account for the ContentType',
        ];
        $fieldDefCreate->fieldGroup = 'users';
        $fieldDefCreate->position = 1;
        $fieldDefCreate->isTranslatable = false;
        $fieldDefCreate->isRequired = true;
        $fieldDefCreate->isInfoCollector = false;
        $fieldDefCreate->validatorConfiguration = [];
        $fieldDefCreate->fieldSettings = [];
        $fieldDefCreate->isSearchable = false;

        // Throws an exception because $userContentTypeDraft already contains non-repeatable field type definition 'ezuser'
        $contentTypeService->addFieldDefinition($userContentTypeDraft, $fieldDefCreate);
        /* END: Use Case */
    }

    /**
     * Test for the ContentTypeService::createContentType() method.
     *
     * Testing that field definition of non-repeatable field type can not be added multiple
     * times to the same ContentTypeCreateStruct.
     *
     * @see \eZ\Publish\API\Repository\ContentTypeService::createContentType()
     * @expectedException \eZ\Publish\Core\Base\Exceptions\ContentTypeValidationException
     * @expectedExceptionMessage FieldType 'ezuser' is singular and can't be repeated in a ContentType
     */
    public function testCreateContentThrowsContentTypeValidationException()
    {
        $repository = $this->getRepository();

        /* BEGIN: Use Case */
        $contentTypeService = $repository->getContentTypeService();
        $contentTypeCreateStruct = $contentTypeService->newContentTypeCreateStruct('this_is_new');
        $contentTypeCreateStruct->names = ['eng-GB' => 'This is new'];
        $contentTypeCreateStruct->mainLanguageCode = 'eng-GB';

        // create first field definition
        $firstFieldDefinition = $contentTypeService->newFieldDefinitionCreateStruct(
            'first_user',
            'ezuser'
        );
        $firstFieldDefinition->names = [
            'eng-GB' => 'First user account',
        ];
        $firstFieldDefinition->position = 1;

        $contentTypeCreateStruct->addFieldDefinition($firstFieldDefinition);

        // create second field definition
        $secondFieldDefinition = $contentTypeService->newFieldDefinitionCreateStruct(
            'second_user',
            'ezuser'
        );
        $secondFieldDefinition->names = [
            'eng-GB' => 'Second user account',
        ];
        $secondFieldDefinition->position = 2;

        $contentTypeCreateStruct->addFieldDefinition($secondFieldDefinition);

        // Throws an exception because the ContentTypeCreateStruct has a singular field repeated
        $contentTypeService->createContentType(
            $contentTypeCreateStruct,
            [$contentTypeService->loadContentTypeGroupByIdentifier('Content')]
        );
        /* END: Use Case */
    }

    /**
     * Test for the addFieldDefinition() method.
     *
     * Testing adding field definition of the field type that can not be added to the ContentType that
     * already has Content instances.
     *
     * @see \eZ\Publish\API\Repository\ContentTypeService::addFieldDefinition()
     * @depends eZ\Publish\API\Repository\Tests\ContentTypeServiceTest::testAddFieldDefinition
     * @expectedException \eZ\Publish\API\Repository\Exceptions\BadStateException
     * @expectedExceptionMessage Field definition of 'ezuser' field type cannot be added because ContentType has Content instances
     */
    public function testAddFieldDefinitionThrowsBadStateExceptionContentInstances()
    {
        $repository = $this->getRepository();
        $contentTypeService = $repository->getContentTypeService();

        /* BEGIN: Use Case */
        $folderContentType = $contentTypeService->loadContentTypeByIdentifier('folder');
        $folderContentTypeDraft = $contentTypeService->createContentTypeDraft($folderContentType);

        $fieldDefCreate = $contentTypeService->newFieldDefinitionCreateStruct('user_account', 'ezuser');
        $fieldDefCreate->names = [
            'eng-GB' => 'User account',
        ];
        $fieldDefCreate->descriptions = [
            'eng-GB' => 'User account field definition for ContentType that has Content instances',
        ];
        $fieldDefCreate->fieldGroup = 'users';
        $fieldDefCreate->position = 1;
        $fieldDefCreate->isTranslatable = false;
        $fieldDefCreate->isRequired = true;
        $fieldDefCreate->isInfoCollector = false;
        $fieldDefCreate->validatorConfiguration = [];
        $fieldDefCreate->fieldSettings = [];
        $fieldDefCreate->isSearchable = false;

        // Throws an exception because 'ezuser' type field definition can't be added to ContentType that already has Content instances
        $contentTypeService->addFieldDefinition($folderContentTypeDraft, $fieldDefCreate);
        /* END: Use Case */
    }

    /**
     * Test for the removeFieldDefinition() method.
     *
     * @return array
     *
     * @see \eZ\Publish\API\Repository\ContentTypeService::removeFieldDefinition()
     * @depends eZ\Publish\API\Repository\Tests\ContentTypeServiceTest::testCreateContentType
     */
    public function testRemoveFieldDefinition()
    {
        $repository = $this->getRepository();
        $contentTypeService = $repository->getContentTypeService();

        /* BEGIN: Use Case */
        $contentTypeDraft = $this->createContentTypeDraft();

        $bodyField = $contentTypeDraft->getFieldDefinition('body');

        $contentTypeService->removeFieldDefinition($contentTypeDraft, $bodyField);
        /* END: Use Case */

        $loadedType = $contentTypeService->loadContentTypeDraft($contentTypeDraft->id);

        $this->assertInstanceOf(
            'eZ\\Publish\\API\\Repository\\Values\\ContentType\\ContentTypeDraft',
            $loadedType
        );

        return [
            'removedFieldDefinition' => $bodyField,
            'loadedType' => $loadedType,
        ];
    }

    /**
     * Test for the removeFieldDefinition() method.
     *
     * @param array $data
     *
     * @see \eZ\Publish\API\Repository\ContentTypeService::removeFieldDefinition()
     * @depends eZ\Publish\API\Repository\Tests\ContentTypeServiceTest::testRemoveFieldDefinition
     */
    public function testRemoveFieldDefinitionRemoved(array $data)
    {
        $removedFieldDefinition = $data['removedFieldDefinition'];
        $loadedType = $data['loadedType'];

        foreach ($loadedType->fieldDefinitions as $fieldDefinition) {
            if ($fieldDefinition->identifier == $removedFieldDefinition->identifier) {
                $this->fail(
                    sprintf(
                        'Field definition with identifier "%s" not removed.',
                        $removedFieldDefinition->identifier
                    )
                );
            }
        }
    }

    /**
     * Test for the removeFieldDefinition() method.
     *
     * @see \eZ\Publish\API\Repository\ContentTypeService::removeFieldDefinition()
     * @expectedException \eZ\Publish\API\Repository\Exceptions\InvalidArgumentException
     * @depends eZ\Publish\API\Repository\Tests\ContentTypeServiceTest::testRemoveFieldDefinition
     */
    public function testRemoveFieldDefinitionThrowsInvalidArgumentException()
    {
        $repository = $this->getRepository();
        $contentTypeService = $repository->getContentTypeService();

        /* BEGIN: Use Case */
        $contentTypeDraft = $this->createContentTypeDraft();

        $bodyField = $contentTypeDraft->getFieldDefinition('body');
        $contentTypeService->removeFieldDefinition($contentTypeDraft, $bodyField);

        $loadedDraft = $contentTypeService->loadContentTypeDraft($contentTypeDraft->id);

        // Throws exception, sine "body" has already been removed
        $contentTypeService->removeFieldDefinition($loadedDraft, $bodyField);
        /* END: Use Case */
    }

    /**
     * Test removeFieldDefinition() method for field in a different draft throws an exception.
     *
     * @depends eZ\Publish\API\Repository\Tests\ContentTypeServiceTest::testRemoveFieldDefinition
     * @expectedException \eZ\Publish\API\Repository\Exceptions\InvalidArgumentException
     * @covers \eZ\Publish\Core\Repository\ContentTypeService::removeFieldDefinition
     */
    public function testRemoveFieldDefinitionThrowsInvalidArgumentExceptionOnWrongDraft()
    {
        $repository = $this->getRepository();
        $contentTypeService = $repository->getContentTypeService();

        $contentTypeDraft01 = $this->createContentTypeDraft();
        $contentTypeDraft02 = $this->createContentTypeDraft();

        $bodyField = $contentTypeDraft02->getFieldDefinition('body');

        // Throws an exception because $bodyField field belongs to another draft
        $contentTypeService->removeFieldDefinition($contentTypeDraft01, $bodyField);
    }

    /**
     * Test for the removeFieldDefinition() method.
     *
     * @see \eZ\Publish\API\Repository\ContentTypeService::removeFieldDefinition()
     * @depends eZ\Publish\API\Repository\Tests\ContentTypeServiceTest::testRemoveFieldDefinition
     */
    public function testRemoveFieldDefinitionRemovesFieldFromContent()
    {
        $repository = $this->getRepository();

        $contentTypeService = $repository->getContentTypeService();
        $contentService = $repository->getContentService();

        // Create ContentType
        $contentTypeDraft = $this->createContentTypeDraft();
        $contentTypeService->publishContentTypeDraft($contentTypeDraft);
        $publishedType = $contentTypeService->loadContentType($contentTypeDraft->id);

        // Create multi-language Content in all 3 possible versions
        $contentDraft = $this->createContentDraft();
        $archivedContent = $contentService->publishVersion($contentDraft->versionInfo);
        $contentDraft = $contentService->createContentDraft($archivedContent->contentInfo);
        $publishedContent = $contentService->publishVersion($contentDraft->versionInfo);
        $draftContent = $contentService->createContentDraft($publishedContent->contentInfo);

        // Remove field definition from ContentType
        $contentTypeDraft = $contentTypeService->createContentTypeDraft($publishedType);
        $bodyField = $contentTypeDraft->getFieldDefinition('body');
        $contentTypeService->removeFieldDefinition($contentTypeDraft, $bodyField);
        $contentTypeService->publishContentTypeDraft($contentTypeDraft);

        // Reload all versions
        $contentVersion1Archived = $contentService->loadContent(
            $archivedContent->contentInfo->id,
            null,
            $archivedContent->versionInfo->versionNo
        );
        $contentVersion2Published = $contentService->loadContent(
            $publishedContent->contentInfo->id,
            null,
            $publishedContent->versionInfo->versionNo
        );
        $contentVersion3Draft = $contentService->loadContent(
            $draftContent->contentInfo->id,
            null,
            $draftContent->versionInfo->versionNo
        );

        $this->assertInstanceOf(
            'eZ\\Publish\\API\\Repository\\Values\\Content\\Content',
            $contentVersion1Archived
        );
        $this->assertInstanceOf(
            'eZ\\Publish\\API\\Repository\\Values\\Content\\Content',
            $contentVersion2Published
        );
        $this->assertInstanceOf(
            'eZ\\Publish\\API\\Repository\\Values\\Content\\Content',
            $contentVersion3Draft
        );

        return [
            $contentVersion1Archived,
            $contentVersion2Published,
            $contentVersion3Draft,
        ];
    }

    /**
     * Test for the removeFieldDefinition() method.
     *
     * @param \eZ\Publish\API\Repository\Values\Content\Content[] $data
     *
     * @see \eZ\Publish\API\Repository\ContentTypeService::removeFieldDefinition()
     * @depends eZ\Publish\API\Repository\Tests\ContentTypeServiceTest::testRemoveFieldDefinitionRemovesFieldFromContent
     */
    public function testRemoveFieldDefinitionRemovesFieldFromContentRemoved($data)
    {
        list(
            $contentVersion1Archived,
            $contentVersion1Published,
            $contentVersion2Draft
        ) = $data;

        $this->assertFalse(
            isset($contentVersion1Archived->fields['body']),
            'The field was not removed from archived version.'
        );
        $this->assertFalse(
            isset($contentVersion1Published->fields['body']),
            'The field was not removed from published version.'
        );
        $this->assertFalse(
            isset($contentVersion2Draft->fields['body']),
            'The field was not removed from draft version.'
        );
    }

    /**
     * Test for the addFieldDefinition() method.
     *
     * @see \eZ\Publish\API\Repository\ContentTypeService::addFieldDefinition()
     * @depends eZ\Publish\API\Repository\Tests\ContentTypeServiceTest::testAddFieldDefinition
     */
    public function testAddFieldDefinitionAddsFieldToContent()
    {
        $repository = $this->getRepository();

        $contentTypeService = $repository->getContentTypeService();
        $contentService = $repository->getContentService();

        // Create ContentType
        $contentTypeDraft = $this->createContentTypeDraft();
        $contentTypeService->publishContentTypeDraft($contentTypeDraft);
        $publishedType = $contentTypeService->loadContentType($contentTypeDraft->id);

        // Create multi-language Content in all 3 possible versions
        $contentDraft = $this->createContentDraft();
        $archivedContent = $contentService->publishVersion($contentDraft->versionInfo);
        $contentDraft = $contentService->createContentDraft($archivedContent->contentInfo);
        $publishedContent = $contentService->publishVersion($contentDraft->versionInfo);
        $draftContent = $contentService->createContentDraft($publishedContent->contentInfo);

        // Add field definition to ContentType
        $contentTypeDraft = $contentTypeService->createContentTypeDraft($publishedType);

        $fieldDefinitionCreateStruct = $contentTypeService->newFieldDefinitionCreateStruct('byline', 'ezstring');
        $fieldDefinitionCreateStruct->names = [
            'eng-US' => 'Byline',
        ];
        $fieldDefinitionCreateStruct->descriptions = [
            'eng-US' => 'Byline of the blog post',
        ];
        $fieldDefinitionCreateStruct->fieldGroup = 'blog-meta';
        $fieldDefinitionCreateStruct->position = 1;
        $fieldDefinitionCreateStruct->isTranslatable = true;
        $fieldDefinitionCreateStruct->isRequired = true;
        $fieldDefinitionCreateStruct->isInfoCollector = false;
        $fieldDefinitionCreateStruct->validatorConfiguration = [
            'StringLengthValidator' => [
                'minStringLength' => 0,
                'maxStringLength' => 0,
            ],
        ];
        $fieldDefinitionCreateStruct->fieldSettings = [];
        $fieldDefinitionCreateStruct->isSearchable = true;

        $contentTypeService->addFieldDefinition($contentTypeDraft, $fieldDefinitionCreateStruct);
        $contentTypeService->publishContentTypeDraft($contentTypeDraft);

        // Reload all versions
        $contentVersion1Archived = $contentService->loadContent(
            $archivedContent->contentInfo->id,
            null,
            $archivedContent->versionInfo->versionNo
        );
        $contentVersion2Published = $contentService->loadContent(
            $publishedContent->contentInfo->id,
            null,
            $publishedContent->versionInfo->versionNo
        );
        $contentVersion3Draft = $contentService->loadContent(
            $draftContent->contentInfo->id,
            null,
            $draftContent->versionInfo->versionNo
        );

        $this->assertInstanceOf(
            'eZ\\Publish\\API\\Repository\\Values\\Content\\Content',
            $contentVersion1Archived
        );
        $this->assertInstanceOf(
            'eZ\\Publish\\API\\Repository\\Values\\Content\\Content',
            $contentVersion2Published
        );
        $this->assertInstanceOf(
            'eZ\\Publish\\API\\Repository\\Values\\Content\\Content',
            $contentVersion3Draft
        );

        return [
            $contentVersion1Archived,
            $contentVersion2Published,
            $contentVersion3Draft,
        ];
    }

    /**
     * Test for the addFieldDefinition() method.
     *
     * @param \eZ\Publish\API\Repository\Values\Content\Content[] $data
     *
     * @see \eZ\Publish\API\Repository\ContentTypeService::addFieldDefinition()
     * @depends eZ\Publish\API\Repository\Tests\ContentTypeServiceTest::testAddFieldDefinitionAddsFieldToContent
     */
    public function testAddFieldDefinitionAddsFieldToContentAdded(array $data)
    {
        list(
            $contentVersion1Archived,
            $contentVersion1Published,
            $contentVersion2Draft
            ) = $data;

        $this->assertTrue(
            isset($contentVersion1Archived->fields['byline']),
            'New field was not added to archived version.'
        );
        $this->assertTrue(
            isset($contentVersion1Published->fields['byline']),
            'New field was not added to published version.'
        );
        $this->assertTrue(
            isset($contentVersion2Draft->fields['byline']),
            'New field was not added to draft version.'
        );

        $this->assertEquals(
            $contentVersion1Archived->getField('byline')->id,
            $contentVersion1Published->getField('byline')->id
        );
        $this->assertEquals(
            $contentVersion1Published->getField('byline')->id,
            $contentVersion2Draft->getField('byline')->id
        );
    }

    /**
     * Test for the newFieldDefinitionUpdateStruct() method.
     *
     * @see \eZ\Publish\API\Repository\ContentTypeService::newFieldDefinitionUpdateStruct()
     */
    public function testNewFieldDefinitionUpdateStruct()
    {
        $repository = $this->getRepository();
        /* BEGIN: Use Case */
        // $draftId contains the ID of a content type draft
        $contentTypeService = $repository->getContentTypeService();

        $updateStruct = $contentTypeService->newFieldDefinitionUpdateStruct();
        /* END: Use Case */

        $this->assertInstanceOf(
            '\\eZ\\Publish\\API\\Repository\\Values\\ContentType\\FieldDefinitionUpdateStruct',
            $updateStruct
        );

        return $updateStruct;
    }

    /**
     * Test for the newFieldDefinitionUpdateStruct() method.
     *
     * @depends eZ\Publish\API\Repository\Tests\ContentTypeServiceTest::testNewFieldDefinitionUpdateStruct
     * @covers \eZ\Publish\Core\Repository\ContentTypeService::newContentTypeUpdateStruct
     *
     * @param \eZ\Publish\API\Repository\Values\ContentType\FieldDefinitionUpdateStruct $fieldDefinitionUpdateStruct
     */
    public function testNewFieldDefinitionUpdateStructValues($fieldDefinitionUpdateStruct)
    {
        foreach ($fieldDefinitionUpdateStruct as $propertyName => $propertyValue) {
            $this->assertNull(
                $propertyValue,
                "Property '$propertyName' is not null."
            );
        }
    }

    /**
     * Test for the updateFieldDefinition() method.
     *
     * @return array
     *
     * @see \eZ\Publish\API\Repository\ContentTypeService::updateFieldDefinition()
     * @depends eZ\Publish\API\Repository\Tests\ContentTypeServiceTest::testLoadContentTypeDraft
     */
    public function testUpdateFieldDefinition()
    {
        $repository = $this->getRepository();
        $contentTypeService = $repository->getContentTypeService();

        /* BEGIN: Use Case */
        $contentTypeDraft = $this->createContentTypeDraft();

        $bodyField = $contentTypeDraft->getFieldDefinition('body');

        $bodyUpdateStruct = $contentTypeService->newFieldDefinitionUpdateStruct();
        $bodyUpdateStruct->identifier = 'blog-body';
        $bodyUpdateStruct->names = [
            'eng-GB' => 'Blog post body',
            'ger-DE' => 'Blog-Eintrags-Textkörper',
        ];
        $bodyUpdateStruct->descriptions = [
            'eng-GB' => 'Blog post body of the blog post',
            'ger-DE' => 'Blog-Eintrags-Textkörper des Blog-Eintrages',
        ];
        $bodyUpdateStruct->fieldGroup = 'updated-blog-content';
        $bodyUpdateStruct->position = 3;
        $bodyUpdateStruct->isTranslatable = false;
        $bodyUpdateStruct->isRequired = false;
        $bodyUpdateStruct->isInfoCollector = true;
        $bodyUpdateStruct->validatorConfiguration = [];
        $bodyUpdateStruct->fieldSettings = [
            'textRows' => 60,
        ];
        $bodyUpdateStruct->isSearchable = false;

        $contentTypeService->updateFieldDefinition(
            $contentTypeDraft,
            $bodyField,
            $bodyUpdateStruct
        );
        /* END: Use Case */

        $loadedDraft = $contentTypeService->loadContentTypeDraft($contentTypeDraft->id);
        $this->assertInstanceOf(
            'eZ\\Publish\\API\\Repository\\Values\\ContentType\\FieldDefinition',
            ($loadedField = $loadedDraft->getFieldDefinition('blog-body'))
        );

        return [
            'originalField' => $bodyField,
            'updatedField' => $loadedField,
            'updateStruct' => $bodyUpdateStruct,
        ];
    }

    /**
     * @covers \eZ\Publish\API\Repository\ContentTypeService::updateFieldDefinition
     */
    public function testUpdateFieldDefinitionWithNewTranslation()
    {
        $repository = $this->getRepository();
        $contentTypeService = $repository->getContentTypeService();

        /* BEGIN: Use Case */
        $contentTypeDraft = $this->createContentTypeDraft();

        $bodyField = $contentTypeDraft->getFieldDefinition('body');

        self::assertEquals(
            ['eng-US', 'ger-DE'],
            array_keys($bodyField->getNames())
        );

        $bodyUpdateStruct = $contentTypeService->newFieldDefinitionUpdateStruct();
        $bodyUpdateStruct->identifier = 'blog-body';
        $bodyUpdateStruct->names = [
            'eng-GB' => 'New blog post body',
        ];
        $bodyUpdateStruct->descriptions = [
            'eng-GB' => null,
        ];
        $bodyUpdateStruct->fieldGroup = 'updated-blog-content';
        $bodyUpdateStruct->position = 3;
        $bodyUpdateStruct->isTranslatable = false;
        $bodyUpdateStruct->isRequired = false;
        $bodyUpdateStruct->isInfoCollector = true;
        $bodyUpdateStruct->validatorConfiguration = [];
        $bodyUpdateStruct->fieldSettings = [
            'textRows' => 60,
        ];
        $bodyUpdateStruct->isSearchable = false;

        $contentTypeService->updateFieldDefinition(
            $contentTypeDraft,
            $bodyField,
            $bodyUpdateStruct
        );
        /* END: Use Case */

        $contentType = $contentTypeService->loadContentTypeDraft($contentTypeDraft->id);

        self::assertEquals(
            [
                'eng-GB' => 'New blog post body',
                'eng-US' => 'Body',
                'ger-DE' => 'Textkörper',
            ],
            $contentType->getFieldDefinition('blog-body')->getNames()
        );
        self::assertEquals(
            [
                'eng-GB' => null,
                'eng-US' => 'Body of the blog post',
                'ger-DE' => 'Textkörper des Blog-Eintrages',
            ],
            $contentType->getFieldDefinition('blog-body')->getDescriptions()
        );
    }

    /**
     * Test for the updateFieldDefinition() method.
     *
     * @param array $data
     *
     * @see \eZ\Publish\API\Repository\ContentTypeService::updateFieldDefinition()
     * @depends eZ\Publish\API\Repository\Tests\ContentTypeServiceTest::testUpdateFieldDefinition
     */
    public function testUpdateFieldDefinitionStructValues(array $data)
    {
        $originalField = $data['originalField'];
        $updatedField = $data['updatedField'];
        $updateStruct = $data['updateStruct'];

        $this->assertPropertiesCorrect(
            [
                'id' => $originalField->id,
                'identifier' => $updateStruct->identifier,
                'names' => $updateStruct->names,
                'descriptions' => $updateStruct->descriptions,
                'fieldGroup' => $updateStruct->fieldGroup,
                'position' => $updateStruct->position,
                'fieldTypeIdentifier' => $originalField->fieldTypeIdentifier,
                'isTranslatable' => $updateStruct->isTranslatable,
                'isRequired' => $updateStruct->isRequired,
                'isInfoCollector' => $updateStruct->isInfoCollector,
                'validatorConfiguration' => $updateStruct->validatorConfiguration,
                'defaultValue' => $originalField->defaultValue,
                'isSearchable' => $updateStruct->isSearchable,
            ],
            $updatedField
        );
    }

    /**
     * Test for the updateFieldDefinition() method using an empty FieldDefinitionUpdateStruct.
     *
     * @see \eZ\Publish\API\Repository\Values\ContentType\FieldDefinitionUpdateStruct
     *
     * @covers \eZ\Publish\Core\Repository\ContentTypeService::updateFieldDefinition
     */
    public function testUpdateFieldDefinitionWithEmptyStruct()
    {
        $repository = $this->getRepository();
        $contentTypeService = $repository->getContentTypeService();

        $contentTypeDraft = $this->createContentTypeDraft();
        $fieldDefinition = $contentTypeDraft->getFieldDefinition('body');
        $fieldDefinitionUpdateStruct = $contentTypeService->newFieldDefinitionUpdateStruct();

        $contentTypeService->updateFieldDefinition(
            $contentTypeDraft,
            $fieldDefinition,
            $fieldDefinitionUpdateStruct
        );
        $contentTypeDraft = $contentTypeService->loadContentTypeDraft($contentTypeDraft->id);
        $updatedFieldDefinition = $contentTypeDraft->getFieldDefinition('body');

        self::assertEquals(
            $fieldDefinition,
            $updatedFieldDefinition
        );
    }

    /**
     * Test for the updateFieldDefinition() method with already defined field identifier.
     *
     * @covers \eZ\Publish\API\Repository\ContentTypeService::updateFieldDefinition
     * depends \eZ\Publish\API\Repository\Tests\ContentTypeServiceTest::testLoadContentTypeDraft
     * @expectedException \eZ\Publish\API\Repository\Exceptions\InvalidArgumentException
     * @expectedExceptionMessage Argument '$fieldDefinitionUpdateStruct' is invalid: Another FieldDefinition with identifier 'title' exists in the ContentType
     */
    public function testUpdateFieldDefinitionThrowsInvalidArgumentExceptionFieldIdentifierExists()
    {
        $repository = $this->getRepository();
        $contentTypeService = $repository->getContentTypeService();

        /* BEGIN: Use Case */
        $contentTypeDraft = $this->createContentTypeDraft();

        $bodyField = $contentTypeDraft->getFieldDefinition('body');
        $titleField = $contentTypeDraft->getFieldDefinition('title');

        $bodyUpdateStruct = $contentTypeService->newFieldDefinitionUpdateStruct();
        $bodyUpdateStruct->identifier = 'title';

        // Throws exception, since "title" field already exists
        $contentTypeService->updateFieldDefinition(
            $contentTypeDraft,
            $bodyField,
            $bodyUpdateStruct
        );
        /* END: Use Case */
    }

    /**
     * Test for the updateFieldDefinition() method trying to update non-existent field.
     *
     * @covers \eZ\Publish\API\Repository\ContentTypeService::updateFieldDefinition()
     * @depends eZ\Publish\API\Repository\Tests\ContentTypeServiceTest::testLoadContentTypeDraft
     * @expectedException \eZ\Publish\API\Repository\Exceptions\InvalidArgumentException
     * @expectedExceptionMessage Argument '$fieldDefinition' is invalid: The given FieldDefinition does not belong to the ContentType
     */
    public function testUpdateFieldDefinitionThrowsInvalidArgumentExceptionForUndefinedField()
    {
        $repository = $this->getRepository();
        $contentTypeService = $repository->getContentTypeService();

        /* BEGIN: Use Case */
        $contentTypeDraft = $this->createContentTypeDraft();

        $bodyField = $contentTypeDraft->getFieldDefinition('body');
        $contentTypeService->removeFieldDefinition($contentTypeDraft, $bodyField);

        $loadedDraft = $contentTypeService->loadContentTypeDraft($contentTypeDraft->id);

        $bodyUpdateStruct = $contentTypeService->newFieldDefinitionUpdateStruct();

        // Throws exception, since field "body" is already deleted
        $contentTypeService->updateFieldDefinition(
            $loadedDraft,
            $bodyField,
            $bodyUpdateStruct
        );
        /* END: Use Case */
    }

    /**
     * Test for the publishContentTypeDraft() method.
     *
     * @see \eZ\Publish\API\Repository\ContentTypeService::publishContentTypeDraft()
     * @depends eZ\Publish\API\Repository\Tests\ContentTypeServiceTest::testLoadContentTypeDraft
     */
    public function testPublishContentTypeDraft()
    {
        $repository = $this->getRepository();
        $contentTypeService = $repository->getContentTypeService();

        /* BEGIN: Use Case */
        $contentTypeDraft = $this->createContentTypeDraft();

        $contentTypeService->publishContentTypeDraft($contentTypeDraft);
        /* END: Use Case */

        $publishedType = $contentTypeService->loadContentType($contentTypeDraft->id);

        $this->assertInstanceOf(
            'eZ\\Publish\\API\\Repository\\Values\\ContentType\\ContentType',
            $publishedType
        );
        $this->assertNotInstanceOf(
            'eZ\\Publish\\API\\Repository\\Values\\ContentType\\ContentTypeDraft',
            $publishedType
        );
    }

    /**
     * Test for the publishContentTypeDraft() method setting proper ContentType nameSchema.
     *
     * @depends eZ\Publish\API\Repository\Tests\ContentTypeServiceTest::testPublishContentTypeDraft
     * @covers \eZ\Publish\Core\Repository\ContentTypeService::publishContentTypeDraft
     */
    public function testPublishContentTypeDraftSetsNameSchema()
    {
        $repository = $this->getRepository();
        $contentTypeService = $repository->getContentTypeService();

        $typeCreateStruct = $contentTypeService->newContentTypeCreateStruct(
            'new-type'
        );
        $typeCreateStruct->names = [
            'eng-GB' => 'Type title',
        ];
        $typeCreateStruct->mainLanguageCode = 'eng-GB';

        $titleFieldCreate = $contentTypeService->newFieldDefinitionCreateStruct('title', 'ezstring');
        $titleFieldCreate->position = 1;
        $typeCreateStruct->addFieldDefinition($titleFieldCreate);

        $type = $contentTypeService->createContentType(
            $typeCreateStruct,
            [
                $contentTypeService->loadContentTypeGroupByIdentifier('Content'),
            ]
        );

        $contentTypeService->publishContentTypeDraft($type);

        $loadedContentType = $contentTypeService->loadContentType($type->id);

        $this->assertEquals('<title>', $loadedContentType->nameSchema);
    }

    /**
     * Test that publishing Content Type Draft refreshes list of Content Types in Content Type Groups.
     *
     * @covers \eZ\Publish\API\Repository\ContentTypeService::publishContentTypeDraft
     */
    public function testPublishContentTypeDraftRefreshesContentTypesList()
    {
        $repository = $this->getRepository();
        $contentTypeService = $repository->getContentTypeService();

        $contentTypeDraft = $this->createContentTypeDraft();

        // Make sure to 1. check draft is not part of lists, and 2. warm cache to make sure it invalidates
        $contentTypes = $contentTypeService->loadContentTypeList([1, $contentTypeDraft->id]);
        self::assertArrayNotHasKey($contentTypeDraft->id, $contentTypes);
        self::assertCount(1, $contentTypes);

        $contentTypeGroups = $contentTypeDraft->getContentTypeGroups();
        foreach ($contentTypeGroups as $contentTypeGroup) {
            $contentTypes = $contentTypeService->loadContentTypes($contentTypeGroup);
            // check if not published Content Type does not exist on published Content Types list
            self::assertNotContains(
                $contentTypeDraft->id,
                array_map(
                    function (ContentType $contentType) {
                        return $contentType->id;
                    },
                    $contentTypes
                )
            );
        }

        $contentTypeService->publishContentTypeDraft($contentTypeDraft);

        // After publishing it should be part of lists
        $contentTypes = $contentTypeService->loadContentTypeList([1, $contentTypeDraft->id]);
        self::assertArrayHasKey($contentTypeDraft->id, $contentTypes);
        self::assertCount(2, $contentTypes);

        foreach ($contentTypeGroups as $contentTypeGroup) {
            $contentTypes = $contentTypeService->loadContentTypes($contentTypeGroup);
            // check if published Content is available in published Content Types list
            self::assertContains(
                $contentTypeDraft->id,
                array_map(
                    function (ContentType $contentType) {
                        return $contentType->id;
                    },
                    $contentTypes
                )
            );
        }
    }

    /**
     * Test for the publishContentTypeDraft() method.
     *
     * @see \eZ\Publish\API\Repository\ContentTypeService::publishContentTypeDraft()
     * @depends eZ\Publish\API\Repository\Tests\ContentTypeServiceTest::testPublishContentTypeDraft
     * @expectedException \eZ\Publish\API\Repository\Exceptions\BadStateException
     */
    public function testPublishContentTypeDraftThrowsBadStateException()
    {
        $repository = $this->getRepository();
        $contentTypeService = $repository->getContentTypeService();

        /* BEGIN: Use Case */
        $contentTypeDraft = $this->createContentTypeDraft();

        $contentTypeService->publishContentTypeDraft($contentTypeDraft);

        // Throws exception, since no draft exists anymore
        $contentTypeService->publishContentTypeDraft($contentTypeDraft);
        /* END: Use Case */
    }

    /**
     * Test for the createContentTypeGroup() method trying to create Content Type without any fields.
     *
     * @covers \eZ\Publish\API\Repository\ContentTypeService::publishContentTypeDraft()
     * @expectedException \eZ\Publish\Core\Base\Exceptions\InvalidArgumentException
     * @expectedExceptionMessage Argument '$contentTypeDraft' is invalid: The content type draft should have at least one field definition
     * @depends eZ\Publish\API\Repository\Tests\ContentTypeServiceTest::testPublishContentTypeDraft
     */
    public function testPublishContentTypeDraftThrowsInvalidArgumentExceptionWithoutFields()
    {
        $repository = $this->getRepository();
        $contentTypeService = $repository->getContentTypeService();

        $typeCreateStruct = $contentTypeService->newContentTypeCreateStruct(
            'no-fields-type'
        );
        $typeCreateStruct->remoteId = 'new-unique-remoteid';
        $typeCreateStruct->creatorId = $repository->getPermissionResolver()->getCurrentUserReference()->getUserId();
        $typeCreateStruct->creationDate = new \DateTime();
        $typeCreateStruct->mainLanguageCode = 'eng-US';
        $typeCreateStruct->names = ['eng-US' => 'A name.'];
        $typeCreateStruct->descriptions = ['eng-US' => 'A description.'];

        $contentTypeDraft = $contentTypeService->createContentType(
            $typeCreateStruct,
            [
                $contentTypeService->loadContentTypeGroupByIdentifier('Content'),
            ]
        );
        // Throws an exception because Content Type draft should have at least one field definition.
        $contentTypeService->publishContentTypeDraft($contentTypeDraft);
    }

    /**
     * Test for the loadContentType() method.
     *
     * @see \eZ\Publish\API\Repository\ContentTypeService::loadContentType()
     * @depends eZ\Publish\API\Repository\Tests\ContentTypeServiceTest::testCreateContentType
     * @group user
     * @group field-type
     */
    public function testLoadContentType()
    {
        $repository = $this->getRepository();

        $userGroupId = $this->generateId('type', 3);
        /* BEGIN: Use Case */
        // $userGroupId is the ID of the "user_group" type
        $contentTypeService = $repository->getContentTypeService();
        // Loads the standard "user_group" type
        $userGroupType = $contentTypeService->loadContentType($userGroupId);
        /* END: Use Case */

        $this->assertInstanceOf(
            'eZ\\Publish\\API\\Repository\\Values\\ContentType\\ContentType',
            $userGroupType
        );

        return $userGroupType;
    }

    /**
     * Test that multi-language logic respects prioritized language list.
     *
     * @dataProvider getPrioritizedLanguageList
     * @param string[] $languageCodes
     */
    public function testLoadContentTypeWithPrioritizedLanguagesList(array $languageCodes)
    {
        $repository = $this->getRepository();
        $contentTypeService = $repository->getContentTypeService();

        $contentType = $this->createContentTypeDraft();
        $contentTypeService->publishContentTypeDraft($contentType);
        $contentType = $contentTypeService->loadContentType($contentType->id, $languageCodes);

        $language = isset($languageCodes[0]) ? $languageCodes[0] : 'eng-US';
        /** @var \eZ\Publish\Core\FieldType\TextLine\Value $nameValue */
        self::assertEquals(
            $contentType->getName($language),
            $contentType->getName()
        );
        self::assertEquals(
            $contentType->getDescription($language),
            $contentType->getDescription()
        );

        foreach ($contentType->getFieldDefinitions() as $fieldDefinition) {
            self::assertEquals(
                $fieldDefinition->getName($language),
                $fieldDefinition->getName()
            );
            self::assertEquals(
                $fieldDefinition->getDescription($language),
                $fieldDefinition->getDescription()
            );
        }
    }

    /**
     * @return array
     */
    public function getPrioritizedLanguageList()
    {
        return [
            [[]],
            [['eng-US']],
            [['ger-DE']],
            [['eng-US', 'ger-DE']],
            [['ger-DE', 'eng-US']],
        ];
    }

    /**
     * Test for the loadContentType() method.
     *
     * @see \eZ\Publish\API\Repository\ContentTypeService::loadContentType()
     * @depends eZ\Publish\API\Repository\Tests\ContentTypeServiceTest::testLoadContentType
     */
    public function testLoadContentTypeStructValues($userGroupType)
    {
        $repository = $this->getRepository();
        $contentTypeService = $repository->getContentTypeService();

        $this->assertPropertiesCorrect(
            [
                'id' => $this->generateId('type', 3),
                'status' => 0,
                'identifier' => 'user_group',
                'creationDate' => $this->createDateTime(1024392098),
                'modificationDate' => $this->createDateTime(1048494743),
                'creatorId' => $this->generateId('user', 14),
                'modifierId' => $this->generateId('user', 14),
                'remoteId' => '25b4268cdcd01921b808a0d854b877ef',
                'names' => [
                    'eng-US' => 'User group',
                ],
                'descriptions' => [],
                'nameSchema' => '<name>',
                'isContainer' => true,
                'mainLanguageCode' => 'eng-US',
                'defaultAlwaysAvailable' => true,
                'defaultSortField' => 1,
                'defaultSortOrder' => 1,
                'contentTypeGroups' => [
                    0 => $contentTypeService->loadContentTypeGroup($this->generateId('typegroup', 2)),
                ],
            ],
            $userGroupType
        );

        return $userGroupType->fieldDefinitions;
    }

    /**
     * Test for the loadContentType() method.
     *
     * @see \eZ\Publish\API\Repository\ContentTypeService::loadContentType()
     * @depends eZ\Publish\API\Repository\Tests\ContentTypeServiceTest::testLoadContentTypeStructValues
     */
    public function testLoadContentTypeFieldDefinitions(array $fieldDefinitions)
    {
        $expectedFieldDefinitions = [
            'name' => [
                'identifier' => 'name',
                'fieldGroup' => '',
                'position' => 1,
                'fieldTypeIdentifier' => 'ezstring',
                'isTranslatable' => true,
                'isRequired' => true,
                'isInfoCollector' => false,
                'isSearchable' => true,
                'defaultValue' => new TextLineValue(),
                'names' => [
                    'eng-US' => 'Name',
                ],
                'descriptions' => [],
            ],
            'description' => [
                'identifier' => 'description',
                'fieldGroup' => '',
                'position' => 2,
                'fieldTypeIdentifier' => 'ezstring',
                'isTranslatable' => true,
                'isRequired' => false,
                'isInfoCollector' => false,
                'isSearchable' => true,
                'defaultValue' => new TextLineValue(),
                'names' => [
                    'eng-US' => 'Description',
                ],
                'descriptions' => [],
            ],
        ];

        foreach ($fieldDefinitions as $index => $fieldDefinition) {
            $this->assertInstanceOf(
                'eZ\\Publish\\API\\Repository\\Values\\ContentType\\FieldDefinition',
                $fieldDefinition
            );

            $this->assertNotNull($fieldDefinition->id);

            if (!isset($expectedFieldDefinitions[$fieldDefinition->identifier])) {
                $this->fail(
                    sprintf(
                        'Unexpected FieldDefinition loaded: "%s" (%s)',
                        $fieldDefinition->identifier,
                        $fieldDefinition->id
                    )
                );
            }

            $this->assertPropertiesCorrect(
                $expectedFieldDefinitions[$fieldDefinition->identifier],
                $fieldDefinition
            );
            unset($expectedFieldDefinitions[$fieldDefinition->identifier]);
            unset($fieldDefinitions[$index]);
        }

        if (0 !== count($expectedFieldDefinitions)) {
            $this->fail(
                sprintf(
                    'Missing expected FieldDefinitions: %s',
                    implode(',', array_column($expectedFieldDefinitions, 'identifier'))
                )
            );
        }

        if (0 !== count($fieldDefinitions)) {
            $this->fail(
                sprintf(
                    'Loaded unexpected FieldDefinitions: %s',
                    implode(
                        ',',
                        array_map(
                            function ($fieldDefinition) {
                                return $fieldDefinition->identifier;
                            },
                            $fieldDefinitions
                        )
                    )
                )
            );
        }
    }

    /**
     * Test for the loadContentType() method.
     *
     * @see \eZ\Publish\API\Repository\ContentTypeService::loadContentType()
     * @depends eZ\Publish\API\Repository\Tests\ContentTypeServiceTest::testLoadContentType
     * @expectedException \eZ\Publish\API\Repository\Exceptions\NotFoundException
     */
    public function testLoadContentTypeThrowsNotFoundException()
    {
        $repository = $this->getRepository();

        $nonExistentTypeId = $this->generateId('type', 2342);
        /* BEGIN: Use Case */
        $contentTypeService = $repository->getContentTypeService();

        // Throws exception, since type with ID 2342 does not exist
        $contentTypeService->loadContentType($nonExistentTypeId);
        /* END: Use Case */
    }

    /**
     * Test for the loadContentTypeByIdentifier() method.
     *
     * @return \eZ\Publish\API\Repository\Values\ContentType\ContentType
     *
     * @see \eZ\Publish\API\Repository\ContentTypeService::loadContentTypeByIdentifier()
     * @depends eZ\Publish\API\Repository\Tests\ContentTypeServiceTest::testLoadContentType
     * @group user
     */
    public function testLoadContentTypeByIdentifier()
    {
        $repository = $this->getRepository();

        /* BEGIN: Use Case */
        $contentTypeService = $repository->getContentTypeService();

        $articleType = $contentTypeService->loadContentTypeByIdentifier('article');
        /* END: Use Case */

        $this->assertInstanceOf(
            '\\eZ\\Publish\\API\\Repository\\Values\\ContentType\\ContentType',
            $articleType
        );

        return $articleType;
    }

    /**
     * Test for the loadContentTypeByIdentifier() method.
     *
     * @param \eZ\Publish\API\Repository\Values\ContentType\ContentType $contentType
     *
     * @see \eZ\Publish\API\Repository\ContentTypeService::loadContentTypeByIdentifier()
     * @depends eZ\Publish\API\Repository\Tests\ContentTypeServiceTest::testLoadContentTypeByIdentifier
     */
    public function testLoadContentTypeByIdentifierReturnsCorrectInstance($contentType)
    {
        $repository = $this->getRepository();
        $contentTypeService = $repository->getContentTypeService();

        $this->assertEquals(
            $contentTypeService->loadContentType($contentType->id),
            $contentType
        );
    }

    /**
     * Test for the loadContentTypeByIdentifier() method.
     *
     * @see \eZ\Publish\API\Repository\ContentTypeService::loadContentTypeByIdentifier()
     * @expectedException \eZ\Publish\API\Repository\Exceptions\NotFoundException
     * @depends eZ\Publish\API\Repository\Tests\ContentTypeServiceTest::testLoadContentTypeByIdentifier
     */
    public function testLoadContentTypeByIdentifierThrowsNotFoundException()
    {
        $repository = $this->getRepository();

        /* BEGIN: Use Case */
        $contentTypeService = $repository->getContentTypeService();

        // Throws an exception, since no type with this identifier exists
        $contentTypeService->loadContentTypeByIdentifier('sindelfingen');
        /* END: Use Case */
    }

    /**
     * Test for the loadContentTypeByRemoteId() method.
     *
     * @see \eZ\Publish\API\Repository\ContentTypeService::loadContentTypeByRemoteId()
     * @depends eZ\Publish\API\Repository\Tests\ContentTypeServiceTest::testLoadContentType
     */
    public function testLoadContentTypeByRemoteId()
    {
        $repository = $this->getRepository();

        /* BEGIN: Use Case */
        $contentTypeService = $repository->getContentTypeService();

        // Loads the standard "user_group" type
        $userGroupType = $contentTypeService->loadContentTypeByRemoteId(
            '25b4268cdcd01921b808a0d854b877ef'
        );
        /* END: Use Case */

        $this->assertInstanceOf(
            '\\eZ\\Publish\\API\\Repository\\Values\\ContentType\\ContentType',
            $userGroupType
        );

        return $userGroupType;
    }

    /**
     * Test for the loadContentTypeByRemoteId() method.
     *
     * @see \eZ\Publish\API\Repository\ContentTypeService::loadContentTypeByRemoteId()
     * @depends eZ\Publish\API\Repository\Tests\ContentTypeServiceTest::testLoadContentTypeByRemoteId
     */
    public function testLoadContentTypeByRemoteIdReturnsCorrectInstance($contentType)
    {
        $repository = $this->getRepository();
        $contentTypeService = $repository->getContentTypeService();

        $this->assertEquals(
            $contentTypeService->loadContentType($contentType->id),
            $contentType
        );
    }

    /**
     * Test for the loadContentTypeByRemoteId() method.
     *
     * @see \eZ\Publish\API\Repository\ContentTypeService::loadContentTypeByRemoteId()
     * @depends eZ\Publish\API\Repository\Tests\ContentTypeServiceTest::testLoadContentType
     * @expectedException \eZ\Publish\API\Repository\Exceptions\NotFoundException
     */
    public function testLoadContentTypeByRemoteIdThrowsNotFoundException()
    {
        $repository = $this->getRepository();

        /* BEGIN: Use Case */
        $contentTypeService = $repository->getContentTypeService();

        // Throws an exception, since no type with this remote ID exists
        $contentTypeService->loadContentTypeByRemoteId('not-exists');
        /* END: Use Case */
    }

    /**
     * Test for the loadContentTypeList() method.
     *
     * @see \eZ\Publish\API\Repository\ContentTypeService::loadContentTypeList()
     * @depends testLoadContentType
     */
    public function testLoadContentTypeList()
    {
        $repository = $this->getRepository();
        $contentTypeService = $repository->getContentTypeService();

        $types = $contentTypeService->loadContentTypeList([3, 4]);

        $this->assertInternalType('iterable', $types);

        $this->assertEquals(
            [
                3 => $contentTypeService->loadContentType(3),
                4 => $contentTypeService->loadContentType(4),
            ],
            $types
        );
    }

    /**
     * Test for the loadContentTypes() method.
     *
     * @see \eZ\Publish\API\Repository\ContentTypeService::loadContentTypes()
     * @depends eZ\Publish\API\Repository\Tests\ContentTypeServiceTest::testLoadContentType
     */
    public function testLoadContentTypes()
    {
        $repository = $this->getRepository();

        $typeGroupId = $this->generateId('typegroup', 2);
        /* BEGIN: Use Case */
        // $typeGroupId is a valid ID of a content type group
        $contentTypeService = $repository->getContentTypeService();

        $contentTypeGroup = $contentTypeService->loadContentTypeGroup($typeGroupId);

        // Loads all types from content type group "Users"
        $types = $contentTypeService->loadContentTypes($contentTypeGroup);
        /* END: Use Case */

        $this->assertInternalType('array', $types);

        return $types;
    }

    /**
     * Test for the loadContentTypes() method.
     *
     * @see \eZ\Publish\API\Repository\ContentTypeService::loadContentTypes()
     * @depends eZ\Publish\API\Repository\Tests\ContentTypeServiceTest::testLoadContentTypes
     */
    public function testLoadContentTypesContent(array $types)
    {
        $repository = $this->getRepository();
        $contentTypeService = $repository->getContentTypeService();

        usort(
            $types,
            function ($a, $b) {
                if ($a->id == $b->id) {
                    return 0;
                }

                return ($a->id < $b->id) ? -1 : 1;
            }
        );
        $this->assertEquals(
            [
                $contentTypeService->loadContentType($this->generateId('type', 3)),
                $contentTypeService->loadContentType($this->generateId('type', 4)),
            ],
            $types
        );
    }

    /**
     * Test for the createContentTypeDraft() method.
     *
     * @see \eZ\Publish\API\Repository\ContentTypeService::createContentTypeDraft()
     * @depends eZ\Publish\API\Repository\Tests\ContentTypeServiceTest::testLoadContentType
     */
    public function testCreateContentTypeDraft()
    {
        $repository = $this->getRepository();

        /* BEGIN: Use Case */
        $contentTypeService = $repository->getContentTypeService();

        $commentType = $contentTypeService->loadContentTypeByIdentifier('comment');

        $commentTypeDraft = $contentTypeService->createContentTypeDraft($commentType);
        /* END: Use Case */

        $this->assertInstanceOf(
            'eZ\\Publish\\API\\Repository\\Values\\ContentType\\ContentTypeDraft',
            $commentTypeDraft
        );

        return [
            'originalType' => $commentType,
            'typeDraft' => $commentTypeDraft,
        ];
    }

    /**
     * Test for the createContentTypeDraft() method.
     *
     * @see \eZ\Publish\API\Repository\ContentTypeService::createContentTypeDraft()
     * @depends eZ\Publish\API\Repository\Tests\ContentTypeServiceTest::testCreateContentTypeDraft
     */
    public function testCreateContentTypeDraftStructValues(array $data)
    {
        $originalType = $data['originalType'];
        $typeDraft = $data['typeDraft'];

        // Names and descriptions tested in corresponding language test
<<<<<<< HEAD
        $this->assertPropertiesCorrect(
            array(
=======
        $this->assertEquals(
            [
>>>>>>> d1cf9be5
                'id' => $originalType->id,
                'names' => $originalType->names,
                'descriptions' => $originalType->descriptions,
                'identifier' => $originalType->identifier,
                'creatorId' => $originalType->creatorId,
                'modifierId' => $originalType->modifierId,
                'remoteId' => $originalType->remoteId,
                'urlAliasSchema' => $originalType->urlAliasSchema,
                'nameSchema' => $originalType->nameSchema,
                'isContainer' => $originalType->isContainer,
                'mainLanguageCode' => $originalType->mainLanguageCode,
                'defaultAlwaysAvailable' => $originalType->defaultAlwaysAvailable,
                'defaultSortField' => $originalType->defaultSortField,
                'defaultSortOrder' => $originalType->defaultSortOrder,
                'contentTypeGroups' => $originalType->contentTypeGroups,
                'fieldDefinitions' => $originalType->fieldDefinitions,
<<<<<<< HEAD
            ),
            $typeDraft
=======
            ],
            [
                'id' => $typeDraft->id,
                'names' => $typeDraft->names,
                'descriptions' => $typeDraft->descriptions,
                'identifier' => $typeDraft->identifier,
                'creatorId' => $typeDraft->creatorId,
                'modifierId' => $typeDraft->modifierId,
                'remoteId' => $typeDraft->remoteId,
                'urlAliasSchema' => $typeDraft->urlAliasSchema,
                'nameSchema' => $typeDraft->nameSchema,
                'isContainer' => $typeDraft->isContainer,
                'mainLanguageCode' => $typeDraft->mainLanguageCode,
                'defaultAlwaysAvailable' => $typeDraft->defaultAlwaysAvailable,
                'defaultSortField' => $typeDraft->defaultSortField,
                'defaultSortOrder' => $typeDraft->defaultSortOrder,
                'contentTypeGroups' => $typeDraft->contentTypeGroups,
                'fieldDefinitions' => $typeDraft->fieldDefinitions,
            ]
>>>>>>> d1cf9be5
        );

        $this->assertInstanceOf(
            'DateTime',
            $typeDraft->modificationDate
        );
        $modificationDifference = $originalType->modificationDate->diff(
            $typeDraft->modificationDate
        );
        // No modification date is newer, interval is not inverted
        $this->assertEquals(0, $modificationDifference->invert);

        $this->assertEquals(
            ContentType::STATUS_DRAFT,
            $typeDraft->status
        );

        return $data;
    }

    /**
     * Test for the createContentTypeDraft() method.
     *
     * @see \eZ\Publish\API\Repository\ContentTypeService::createContentTypeDraft()
     * @depends eZ\Publish\API\Repository\Tests\ContentTypeServiceTest::testCreateContentTypeDraftStructValues
     */
    public function testCreateContentTypeDraftStructLanguageDependentValues(array $data)
    {
        $originalType = $data['originalType'];
        $typeDraft = $data['typeDraft'];

        $this->assertEquals(
            [
                'names' => $originalType->names,
                'descriptions' => $originalType->descriptions,
            ],
            [
                'names' => $typeDraft->names,
                'descriptions' => $typeDraft->descriptions,
            ]
        );
    }

    /**
     * Test for the createContentTypeDraft() method.
     *
     * @see \eZ\Publish\API\Repository\ContentTypeService::createContentTypeDraft()
     * @expectedException \eZ\Publish\API\Repository\Exceptions\BadStateException
     * @depends eZ\Publish\API\Repository\Tests\ContentTypeServiceTest::testCreateContentTypeDraft
     */
    public function testCreateContentTypeDraftThrowsBadStateException()
    {
        $repository = $this->getRepository();

        /* BEGIN: Use Case */
        $contentTypeService = $repository->getContentTypeService();

        $commentType = $contentTypeService->loadContentTypeByIdentifier('comment');

        $contentTypeService->createContentTypeDraft($commentType);

        // Throws exception, since type draft already exists
        $contentTypeService->createContentTypeDraft($commentType);
        /* END: Use Case */
    }

    /**
     * Test for the deleteContentType() method.
     *
     * @covers \eZ\Publish\API\Repository\ContentTypeService::deleteContentType()
     * @depends eZ\Publish\API\Repository\Tests\ContentTypeServiceTest::testLoadContentTypeByIdentifier
     * @expectedException \eZ\Publish\API\Repository\Exceptions\NotFoundException
     */
    public function testDeleteContentType()
    {
        $repository = $this->getRepository();

        /* BEGIN: Use Case */
        $contentTypeService = $repository->getContentTypeService();

        $commentType = $contentTypeService->loadContentTypeByIdentifier('comment');

        $contentTypeService->deleteContentType($commentType);
        /* END: Use Case */

        $contentTypeService->loadContentType($commentType->id);
        $this->fail('Content type could be loaded after delete.');
    }

    /**
     * Test for the deleteContentType() method.
     *
     * @see \eZ\Publish\API\Repository\ContentTypeService::deleteContentType()
     * @expectedException \eZ\Publish\API\Repository\Exceptions\BadStateException
     * @depends eZ\Publish\API\Repository\Tests\ContentTypeServiceTest::testDeleteContentType
     */
    public function testDeleteContentTypeThrowsBadStateException()
    {
        $repository = $this->getRepository();

        /* BEGIN: Use Case */
        $contentTypeService = $repository->getContentTypeService();

        $contentType = $contentTypeService->loadContentTypeByIdentifier('user');

        // This call will fail with a "BadStateException" because there is at
        // least on content object of type "user" in an eZ Publish demo
        $contentTypeService->deleteContentType($contentType);
        /* END: Use Case */
    }

    /**
     * Test for the copyContentType() method.
     *
     * @return array
     *
     * @see \eZ\Publish\API\Repository\ContentTypeService::copyContentType()
     * @depends eZ\Publish\API\Repository\Tests\ContentTypeServiceTest::testLoadContentTypeByIdentifier
     */
    public function testCopyContentType()
    {
        $repository = $this->getRepository();

        /* BEGIN: Use Case */
        $contentTypeService = $repository->getContentTypeService();

        $commentType = $contentTypeService->loadContentTypeByIdentifier('comment');

        // Complete copy of the "comment" type
        $copiedType = $contentTypeService->copyContentType($commentType);
        /* END: Use Case */

        $this->assertInstanceOf(
            '\\eZ\\Publish\\API\\Repository\\Values\\ContentType\\ContentType',
            $copiedType
        );

        return [
            'originalType' => $commentType,
            'copiedType' => $copiedType,
        ];
    }

    /**
     * Test for the copyContentType() method.
     *
     * @param array $data
     *
     * @see \eZ\Publish\API\Repository\ContentTypeService::copyContentType()
     * @depends eZ\Publish\API\Repository\Tests\ContentTypeServiceTest::testCopyContentType
     */
    public function testCopyContentTypeStructValues(array $data)
    {
        $originalType = $data['originalType'];
        $copiedType = $data['copiedType'];

        $this->assertCopyContentTypeValues($originalType, $copiedType);
    }

    /**
     * @param \eZ\Publish\API\Repository\Values\ContentType\ContentType $originalType
     * @param \eZ\Publish\API\Repository\Values\ContentType\ContentType $copiedType
     * @param array $excludedProperties
     */
    private function assertCopyContentTypeValues($originalType, $copiedType, $excludedProperties = [])
    {
        $allProperties = [
            'names',
            'descriptions',
            'creatorId',
            'modifierId',
            'urlAliasSchema',
            'nameSchema',
            'isContainer',
            'mainLanguageCode',
            'contentTypeGroups',
        ];
        $properties = array_diff($allProperties, $excludedProperties);
        $this->assertStructPropertiesCorrect(
            $originalType,
            $copiedType,
            $properties
        );

        $this->assertNotEquals(
            $originalType->id,
            $copiedType->id
        );
        $this->assertNotEquals(
            $originalType->remoteId,
            $copiedType->remoteId
        );
        $this->assertNotEquals(
            $originalType->identifier,
            $copiedType->identifier
        );
        $this->assertNotEquals(
            $originalType->creationDate,
            $copiedType->creationDate
        );
        $this->assertNotEquals(
            $originalType->modificationDate,
            $copiedType->modificationDate
        );

        foreach ($originalType->fieldDefinitions as $originalFieldDefinition) {
            $copiedFieldDefinition = $copiedType->getFieldDefinition(
                $originalFieldDefinition->identifier
            );

            $this->assertStructPropertiesCorrect(
                $originalFieldDefinition,
                $copiedFieldDefinition,
                [
                    'identifier',
                    'names',
                    'descriptions',
                    'fieldGroup',
                    'position',
                    'fieldTypeIdentifier',
                    'isTranslatable',
                    'isRequired',
                    'isInfoCollector',
                    'validatorConfiguration',
                    'defaultValue',
                    'isSearchable',
                ]
            );
            $this->assertNotEquals(
                $originalFieldDefinition->id,
                $copiedFieldDefinition->id
            );
        }
    }

    /**
     * Test for the copyContentType() method.
     *
     * @see \eZ\Publish\API\Repository\ContentTypeService::copyContentType($contentType, $user)
     * @depends eZ\Publish\API\Repository\Tests\ContentTypeServiceTest::testCopyContentType
     */
    public function testCopyContentTypeWithSecondParameter()
    {
        $repository = $this->getRepository();

        /* BEGIN: Use Case */
        $contentTypeService = $repository->getContentTypeService();

        $user = $this->createUserVersion1();

        $commentType = $contentTypeService->loadContentTypeByIdentifier('comment');

        // Complete copy of the "comment" type
        $copiedType = $contentTypeService->copyContentType($commentType, $user);
        /* END: Use Case */

        $this->assertPropertiesCorrect(
            [
                'creatorId' => $user->id,
                'modifierId' => $user->id,
            ],
            $copiedType
        );
        $this->assertCopyContentTypeValues($commentType, $copiedType, ['creatorId', 'modifierId']);
    }

    /**
     * Test for the assignContentTypeGroup() method.
     *
     * @see \eZ\Publish\API\Repository\ContentTypeService::assignContentTypeGroup()
     * @depends eZ\Publish\API\Repository\Tests\ContentTypeServiceTest::testLoadContentTypeGroupByIdentifier
     * @depends eZ\Publish\API\Repository\Tests\ContentTypeServiceTest::testLoadContentTypeByIdentifier
     * @depends eZ\Publish\API\Repository\Tests\ContentTypeServiceTest::testLoadContentType
     */
    public function testAssignContentTypeGroup()
    {
        $repository = $this->getRepository();

        /* BEGIN: Use Case */
        $contentTypeService = $repository->getContentTypeService();

        $mediaGroup = $contentTypeService->loadContentTypeGroupByIdentifier('Media');
        $folderType = $contentTypeService->loadContentTypeByIdentifier('folder');

        $contentTypeService->assignContentTypeGroup($folderType, $mediaGroup);
        /* END: Use Case */

        $loadedType = $contentTypeService->loadContentType($folderType->id);

        foreach ($loadedType->contentTypeGroups as $loadedGroup) {
            if ($mediaGroup->id == $loadedGroup->id) {
                return;
            }
        }
        $this->fail(
            sprintf(
                'Group with ID "%s" not assigned to content type.',
                $mediaGroup->id
            )
        );
    }

    /**
     * Test for the assignContentTypeGroup() method.
     *
     * @see \eZ\Publish\API\Repository\ContentTypeService::assignContentTypeGroup()
     * @depends eZ\Publish\API\Repository\Tests\ContentTypeServiceTest::testAssignContentTypeGroup
     * @expectedException \eZ\Publish\API\Repository\Exceptions\InvalidArgumentException
     */
    public function testAssignContentTypeGroupThrowsInvalidArgumentException()
    {
        $repository = $this->getRepository();

        /* BEGIN: Use Case */
        $contentTypeService = $repository->getContentTypeService();

        $folderType = $contentTypeService->loadContentTypeByIdentifier('folder');
        $assignedGroups = $folderType->contentTypeGroups;

        foreach ($assignedGroups as $assignedGroup) {
            // Throws an exception, since group is already assigned
            $contentTypeService->assignContentTypeGroup($folderType, $assignedGroup);
        }
        /* END: Use Case */
    }

    /**
     * Test for the unassignContentTypeGroup() method.
     *
     * @see \eZ\Publish\API\Repository\ContentTypeService::unassignContentTypeGroup()
     * @depends eZ\Publish\API\Repository\Tests\ContentTypeServiceTest::testAssignContentTypeGroup
     */
    public function testUnassignContentTypeGroup()
    {
        $repository = $this->getRepository();

        /* BEGIN: Use Case */
        $contentTypeService = $repository->getContentTypeService();

        $folderType = $contentTypeService->loadContentTypeByIdentifier('folder');

        $mediaGroup = $contentTypeService->loadContentTypeGroupByIdentifier('Media');
        $contentGroup = $contentTypeService->loadContentTypeGroupByIdentifier('Content');

        // May not unassign last group
        $contentTypeService->assignContentTypeGroup($folderType, $mediaGroup);

        $contentTypeService->unassignContentTypeGroup($folderType, $contentGroup);
        /* END: Use Case */

        $loadedType = $contentTypeService->loadContentType($folderType->id);

        foreach ($loadedType->contentTypeGroups as $assignedGroup) {
            if ($assignedGroup->id == $contentGroup->id) {
                $this->fail(
                    sprintf(
                        'Group with ID "%s" not unassigned.',
                        $assignedGroup->id
                    )
                );
            }
        }
    }

    /**
     * Test for the unassignContentTypeGroup() method.
     *
     * @see \eZ\Publish\API\Repository\ContentTypeService::unassignContentTypeGroup()
     * @depends eZ\Publish\API\Repository\Tests\ContentTypeServiceTest::testUnassignContentTypeGroup
     * @expectedException \eZ\Publish\API\Repository\Exceptions\InvalidArgumentException
     */
    public function testUnassignContentTypeGroupThrowsInvalidArgumentException()
    {
        $repository = $this->getRepository();

        /* BEGIN: Use Case */
        $contentTypeService = $repository->getContentTypeService();

        $folderType = $contentTypeService->loadContentTypeByIdentifier('folder');
        $notAssignedGroup = $contentTypeService->loadContentTypeGroupByIdentifier('Media');

        // Throws an exception, since "Media" group is not assigned to "folder"
        $contentTypeService->unassignContentTypeGroup($folderType, $notAssignedGroup);
        /* END: Use Case */
    }

    /**
     * Test for the unassignContentTypeGroup() method.
     *
     * @see \eZ\Publish\API\Repository\ContentTypeService::unassignContentTypeGroup()
     * @depends eZ\Publish\API\Repository\Tests\ContentTypeServiceTest::testUnassignContentTypeGroup
     * @expectedException \eZ\Publish\API\Repository\Exceptions\BadStateException
     */
    public function testUnassignContentTypeGroupThrowsBadStateException()
    {
        $repository = $this->getRepository();

        /* BEGIN: Use Case */
        $contentTypeService = $repository->getContentTypeService();

        $folderType = $contentTypeService->loadContentTypeByIdentifier('folder');
        $assignedGroups = $folderType->contentTypeGroups;

        foreach ($assignedGroups as $assignedGroup) {
            // Throws an exception, when last group is to be removed
            $contentTypeService->unassignContentTypeGroup($folderType, $assignedGroup);
        }
        /* END: Use Case */
    }

    /**
     * Test for the createContentTypeGroup() method.
     *
     * @see \eZ\Publish\API\Repository\ContentTypeService::createContentTypeGroup()
     * @depends eZ\Publish\API\Repository\Tests\ContentTypeServiceTest::testLoadContentTypeGroup
     * @depends eZ\Publish\API\Repository\Tests\ContentTypeServiceTest::testCreateContentTypeGroup
     */
    public function testCreateContentTypeGroupInTransactionWithRollback()
    {
        $repository = $this->getRepository();

        /* BEGIN: Use Case */
        $contentTypeService = $repository->getContentTypeService();

        // Get create struct and set language property
        $groupCreate = $contentTypeService->newContentTypeGroupCreateStruct('new-group');
        /* @todo uncomment when support for multilingual names and descriptions is added
        $groupCreate->mainLanguageCode = 'eng-GB';
        */

        // Start a new transaction
        $repository->beginTransaction();

        try {
            // Create the new content type group
            $groupId = $contentTypeService->createContentTypeGroup($groupCreate)->id;
        } catch (Exception $e) {
            // Cleanup hanging transaction on error
            $repository->rollback();
            throw $e;
        }

        // Rollback all changes
        $repository->rollback();

        try {
            // This call will fail with a "NotFoundException"
            $contentTypeService->loadContentTypeGroup($groupId);
        } catch (NotFoundException $e) {
            return;
        }
        /* END: Use Case */

        $this->fail('Can still load content type group after rollback');
    }

    /**
     * Test for the createContentTypeGroup() method.
     *
     * @see \eZ\Publish\API\Repository\ContentTypeService::createContentTypeGroup()
     * @depends eZ\Publish\API\Repository\Tests\ContentTypeServiceTest::testLoadContentTypeGroup
     * @depends eZ\Publish\API\Repository\Tests\ContentTypeServiceTest::testCreateContentTypeGroup
     */
    public function testCreateContentTypeGroupInTransactionWithCommit()
    {
        $repository = $this->getRepository();

        /* BEGIN: Use Case */
        $contentTypeService = $repository->getContentTypeService();

        // Get create struct and set language property
        $groupCreate = $contentTypeService->newContentTypeGroupCreateStruct('new-group');
        /* @todo uncomment when support for multilingual names and descriptions is added
        $groupCreate->mainLanguageCode = 'eng-GB';
        */

        // Start a new transaction
        $repository->beginTransaction();

        try {
            // Create the new content type group
            $groupId = $contentTypeService->createContentTypeGroup($groupCreate)->id;

            // Rollback all changes
            $repository->commit();
        } catch (Exception $e) {
            // Cleanup hanging transaction on error
            $repository->rollback();
            throw $e;
        }

        // Load created content type group
        $group = $contentTypeService->loadContentTypeGroup($groupId);
        /* END: Use Case */

        $this->assertEquals($groupId, $group->id);
    }

    /**
     * Test for the updateContentTypeGroup() method.
     *
     * @see \eZ\Publish\API\Repository\ContentTypeService::updateContentTypeGroup()
     * @depends eZ\Publish\API\Repository\Tests\ContentTypeServiceTest::testUpdateContentTypeGroup
     * @depends eZ\Publish\API\Repository\Tests\ContentTypeServiceTest::testLoadContentTypeGroupByIdentifier
     */
    public function testUpdateContentTypeGroupInTransactionWithRollback()
    {
        $repository = $this->getRepository();

        /* BEGIN: Use Case */
        $contentTypeService = $repository->getContentTypeService();

        // Load an existing group
        $group = $contentTypeService->loadContentTypeGroupByIdentifier('Setup');

        // Get an update struct and change the identifier
        $groupUpdate = $contentTypeService->newContentTypeGroupUpdateStruct();
        $groupUpdate->identifier = 'Teardown';

        // Start a new transaction
        $repository->beginTransaction();

        try {
            // Apply update to group
            $contentTypeService->updateContentTypeGroup($group, $groupUpdate);
        } catch (Exception $e) {
            // Cleanup hanging transaction on error
            $repository->rollback();
            throw $e;
        }

        // Rollback all changes
        $repository->rollback();

        // Load updated group, it will be unchanged
        $updatedGroup = $contentTypeService->loadContentTypeGroupByIdentifier('Setup');
        /* END: Use Case */

        $this->assertEquals('Setup', $updatedGroup->identifier);
    }

    /**
     * Test for the updateContentTypeGroup() method.
     *
     * @see \eZ\Publish\API\Repository\ContentTypeService::updateContentTypeGroup()
     * @depends eZ\Publish\API\Repository\Tests\ContentTypeServiceTest::testUpdateContentTypeGroup
     * @depends eZ\Publish\API\Repository\Tests\ContentTypeServiceTest::testLoadContentTypeGroupByIdentifier
     */
    public function testUpdateContentTypeGroupInTransactionWithCommit()
    {
        $repository = $this->getRepository();

        /* BEGIN: Use Case */
        $contentTypeService = $repository->getContentTypeService();

        // Load an existing group
        $group = $contentTypeService->loadContentTypeGroupByIdentifier('Setup');

        // Get an update struct and change the identifier
        $groupUpdate = $contentTypeService->newContentTypeGroupUpdateStruct();
        $groupUpdate->identifier = 'Teardown';

        // Start a new transaction
        $repository->beginTransaction();

        try {
            // Apply update to group
            $contentTypeService->updateContentTypeGroup($group, $groupUpdate);

            // Commit all changes
            $repository->commit();
        } catch (Exception $e) {
            // Cleanup hanging transaction on error
            $repository->rollback();
            throw $e;
        }

        // Load updated group by it's new identifier "Teardown"
        $updatedGroup = $contentTypeService->loadContentTypeGroupByIdentifier(
            'Teardown'
        );
        /* END: Use Case */

        $this->assertEquals('Teardown', $updatedGroup->identifier);
    }

    /**
     * Test for the deleteContentTypeGroup() method.
     *
     * @see \eZ\Publish\API\Repository\ContentTypeService::deleteContentTypeGroup()
     * @depends eZ\Publish\API\Repository\Tests\ContentTypeServiceTest::testDeleteContentTypeGroup
     * @depends eZ\Publish\API\Repository\Tests\ContentTypeServiceTest::testLoadContentTypeGroupByIdentifierThrowsNotFoundException
     */
    public function testDeleteContentTypeGroupWithRollback()
    {
        $repository = $this->getRepository();

        /* BEGIN: Use Case */
        $contentTypeService = $repository->getContentTypeService();

        // Get a group create struct
        $groupCreate = $contentTypeService->newContentTypeGroupCreateStruct(
            'new-group'
        );

        // Start a new transaction
        $repository->beginTransaction();

        try {
            // Create the new group
            $group = $contentTypeService->createContentTypeGroup($groupCreate);

            // Delete the currently created group
            $contentTypeService->deleteContentTypeGroup($group);
        } catch (Exception $e) {
            // Cleanup hanging transaction on error
            $repository->rollback();
            throw $e;
        }

        // Rollback all changes
        $repository->rollback();

        try {
            // This call will fail with an "NotFoundException"
            $contentTypeService->loadContentTypeGroupByIdentifier('new-group');
        } catch (NotFoundException $e) {
            // Expected error path
        }
        /* END: Use Case */

        $this->assertTrue(isset($e), 'Group not deleted after rollback');
    }

    /**
     * Test for the deleteContentTypeGroup() method.
     *
     * @see \eZ\Publish\API\Repository\ContentTypeService::deleteContentTypeGroup()
     * @depends eZ\Publish\API\Repository\Tests\ContentTypeServiceTest::testDeleteContentTypeGroup
     * @depends eZ\Publish\API\Repository\Tests\ContentTypeServiceTest::testLoadContentTypeGroupByIdentifierThrowsNotFoundException
     */
    public function testDeleteContentTypeGroupWithCommit()
    {
        $repository = $this->getRepository();

        /* BEGIN: Use Case */
        $contentTypeService = $repository->getContentTypeService();

        // Get a group create struct
        $groupCreate = $contentTypeService->newContentTypeGroupCreateStruct(
            'new-group'
        );

        // Start a new transaction
        $repository->beginTransaction();

        try {
            // Create the new group
            $group = $contentTypeService->createContentTypeGroup($groupCreate);

            // Delete the currently created group
            $contentTypeService->deleteContentTypeGroup($group);

            // Commit all changes
            $repository->commit();
        } catch (Exception $e) {
            // Cleanup hanging transaction on error
            $repository->rollback();
            throw $e;
        }

        try {
            // This call will fail with an "NotFoundException"
            $contentTypeService->loadContentTypeGroupByIdentifier('new-group');
        } catch (NotFoundException $e) {
            // Expected error path
        }
        /* END: Use Case */

        $this->assertTrue(isset($e), 'Group not deleted after commit.');
    }

    /**
     * Test for the createContentType() method.
     *
     * @see \eZ\Publish\API\Repository\ContentTypeService::createContentType()
     * @depends eZ\Publish\API\Repository\Tests\ContentTypeServiceTest::testCreateContentType
     * @depends eZ\Publish\API\Repository\Tests\ContentTypeServiceTest::testLoadContentTypeByIdentifierThrowsNotFoundException
     */
    public function testCreateContentTypeInTransactionWithRollback()
    {
        $repository = $this->getRepository();

        /* BEGIN: Use Case */
        $contentTypeService = $repository->getContentTypeService();

        // Start a new transaction
        $repository->beginTransaction();

        try {
            // Get create struct and set some properties
            $typeCreate = $contentTypeService->newContentTypeCreateStruct('blog-post');
            $typeCreate->mainLanguageCode = 'eng-GB';
            $typeCreate->names = ['eng-GB' => 'Blog post'];

            $titleFieldCreate = $contentTypeService->newFieldDefinitionCreateStruct('title', 'ezstring');
            $titleFieldCreate->names = ['eng-GB' => 'Title'];
            $titleFieldCreate->position = 1;
            $typeCreate->addFieldDefinition($titleFieldCreate);

            $groups = [
                $contentTypeService->loadContentTypeGroupByIdentifier('Setup'),
            ];

            // Create content type
            $contentTypeDraft = $contentTypeService->createContentType(
                $typeCreate,
                $groups
            );

            // Publish the content type draft
            $contentTypeService->publishContentTypeDraft($contentTypeDraft);
        } catch (Exception $e) {
            // Cleanup hanging transaction on error
            $repository->rollback();
            throw $e;
        }

        // Rollback all changes.
        $repository->rollback();

        try {
            // This call will fail with a "NotFoundException"
            $contentTypeService->loadContentTypeByIdentifier('blog-post');
        } catch (NotFoundException $e) {
            // Expected execution path
        }
        /* END: Use Case */

        $this->assertTrue(isset($e), 'Can still load content type after rollback.');
    }

    /**
     * Test for the createContentType() method.
     *
     * @see \eZ\Publish\API\Repository\ContentTypeService::createContentType()
     * @depends eZ\Publish\API\Repository\Tests\ContentTypeServiceTest::testCreateContentType
     * @depends eZ\Publish\API\Repository\Tests\ContentTypeServiceTest::testLoadContentTypeByIdentifierThrowsNotFoundException
     */
    public function testCreateContentTypeInTransactionWithCommit()
    {
        $repository = $this->getRepository();

        /* BEGIN: Use Case */
        $contentTypeService = $repository->getContentTypeService();

        // Start a new transaction
        $repository->beginTransaction();

        try {
            // Get create struct and set some properties
            $typeCreate = $contentTypeService->newContentTypeCreateStruct('blog-post');
            $typeCreate->mainLanguageCode = 'eng-GB';
            $typeCreate->names = ['eng-GB' => 'Blog post'];

            $titleFieldCreate = $contentTypeService->newFieldDefinitionCreateStruct('title', 'ezstring');
            $titleFieldCreate->names = ['eng-GB' => 'Title'];
            $titleFieldCreate->position = 1;
            $typeCreate->addFieldDefinition($titleFieldCreate);

            $groups = [
                $contentTypeService->loadContentTypeGroupByIdentifier('Setup'),
            ];

            // Create content type
            $contentTypeDraft = $contentTypeService->createContentType(
                $typeCreate,
                $groups
            );

            // Publish the content type draft
            $contentTypeService->publishContentTypeDraft($contentTypeDraft);

            // Commit all changes.
            $repository->commit();
        } catch (Exception $e) {
            // Cleanup hanging transaction on error
            $repository->rollback();
            throw $e;
        }

        // Load the newly created content type
        $contentType = $contentTypeService->loadContentTypeByIdentifier('blog-post');
        /* END: Use Case */

        $this->assertEquals($contentTypeDraft->id, $contentType->id);
    }

    /**
     * Test for the copyContentType() method.
     *
     * @see \eZ\Publish\API\Repository\ContentTypeService::copyContentType()
     * @depends eZ\Publish\API\Repository\Tests\ContentTypeServiceTest::testCopyContentType
     * @depends eZ\Publish\API\Repository\Tests\ContentTypeServiceTest::testLoadContentTypeByIdentifier
     * @depends eZ\Publish\API\Repository\Tests\ContentTypeServiceTest::testLoadContentTypeThrowsNotFoundException
     */
    public function testCopyContentTypeInTransactionWithRollback()
    {
        $repository = $this->getRepository();

        /* BEGIN: Use Case */
        $contentTypeService = $repository->getContentTypeService();

        // Load content type to copy
        $contentType = $contentTypeService->loadContentTypeByIdentifier('comment');

        // Start a new transaction
        $repository->beginTransaction();

        try {
            // Complete copy of the content type
            $copiedType = $contentTypeService->copyContentType($contentType);
        } catch (Exception $e) {
            // Cleanup hanging transaction on error
            $repository->rollback();
            throw $e;
        }

        // Rollback all changes
        $repository->rollback();

        try {
            // This call will fail with a "NotFoundException"
            $contentTypeService->loadContentType($copiedType->id);
        } catch (NotFoundException $e) {
            // Expected execution path
        }
        /* END: Use Case */

        $this->assertTrue(isset($e), 'Can still load copied content type after rollback.');
    }

    /**
     * Test for the copyContentType() method.
     *
     * @see \eZ\Publish\API\Repository\ContentTypeService::copyContentType()
     * @depends eZ\Publish\API\Repository\Tests\ContentTypeServiceTest::testCopyContentType
     * @depends eZ\Publish\API\Repository\Tests\ContentTypeServiceTest::testLoadContentTypeByIdentifier
     * @depends eZ\Publish\API\Repository\Tests\ContentTypeServiceTest::testLoadContentTypeThrowsNotFoundException
     */
    public function testCopyContentTypeInTransactionWithCommit()
    {
        $repository = $this->getRepository();

        /* BEGIN: Use Case */
        $contentTypeService = $repository->getContentTypeService();

        // Load content type to copy
        $contentType = $contentTypeService->loadContentTypeByIdentifier('comment');

        // Start a new transaction
        $repository->beginTransaction();

        try {
            // Complete copy of the content type
            $contentTypeId = $contentTypeService->copyContentType($contentType)->id;

            // Commit all changes
            $repository->commit();
        } catch (Exception $e) {
            // Cleanup hanging transaction on error
            $repository->rollback();
            throw $e;
        }

        // Load the new content type copy.
        $copiedContentType = $contentTypeService->loadContentType($contentTypeId);
        /* END: Use Case */

        $this->assertEquals($contentTypeId, $copiedContentType->id);
    }

    /**
     * Test for the deleteContentType() method.
     *
     * @see \eZ\Publish\API\Repository\ContentTypeService::deleteContentType()
     * @depends eZ\Publish\API\Repository\Tests\ContentTypeServiceTest::testCopyContentType
     * @depends eZ\Publish\API\Repository\Tests\ContentTypeServiceTest::testLoadContentTypeByIdentifierThrowsNotFoundException
     */
    public function testDeleteContentTypeInTransactionWithRollback()
    {
        $repository = $this->getRepository();

        /* BEGIN: Use Case */
        $contentTypeService = $repository->getContentTypeService();

        // Load content type to copy
        $contentType = $contentTypeService->loadContentTypeByIdentifier('comment');

        // Start a new transaction
        $repository->beginTransaction();

        try {
            // Delete the "comment" content type.
            $contentTypeService->deleteContentType($contentType);
        } catch (Exception $e) {
            // Cleanup hanging transaction on error
            $repository->rollback();
            throw $e;
        }

        // Rollback all changes
        $repository->rollback();

        // Load currently deleted and rollbacked content type
        $commentType = $contentTypeService->loadContentTypeByIdentifier('comment');
        /* END: Use Case */

        $this->assertEquals('comment', $commentType->identifier);
    }

    /**
     * Test for the deleteContentType() method.
     *
     * @see \eZ\Publish\API\Repository\ContentTypeService::deleteContentType()
     * @depends eZ\Publish\API\Repository\Tests\ContentTypeServiceTest::testCopyContentType
     * @depends eZ\Publish\API\Repository\Tests\ContentTypeServiceTest::testLoadContentTypeByIdentifierThrowsNotFoundException
     */
    public function testDeleteContentTypeInTransactionWithCommit()
    {
        $repository = $this->getRepository();

        /* BEGIN: Use Case */
        $contentTypeService = $repository->getContentTypeService();

        // Load content type to copy
        $contentType = $contentTypeService->loadContentTypeByIdentifier('comment');

        // Start a new transaction
        $repository->beginTransaction();

        try {
            // Delete the "comment" content type.
            $contentTypeService->deleteContentType($contentType);

            // Commit all changes
            $repository->commit();
        } catch (Exception $e) {
            // Cleanup hanging transaction on error
            $repository->rollback();
            throw $e;
        }

        try {
            // This call will fail with a "NotFoundException"
            $contentTypeService->loadContentTypeByIdentifier('comment');
        } catch (NotFoundException $e) {
            // Expected execution path
        }
        /* END: Use Case */

        $this->assertTrue(isset($e), 'Can still load content type after rollback.');
    }

    /**
     * Test for the assignContentTypeGroup() method.
     *
     * @see \eZ\Publish\API\Repository\ContentTypeService::assignContentTypeGroup()
     * @depends eZ\Publish\API\Repository\Tests\ContentTypeServiceTest::testAssignContentTypeGroup
     */
    public function testAssignContentTypeGroupInTransactionWithRollback()
    {
        $repository = $this->getRepository();

        /* BEGIN: Use Case */
        $contentTypeService = $repository->getContentTypeService();

        $mediaGroup = $contentTypeService->loadContentTypeGroupByIdentifier('Media');
        $folderType = $contentTypeService->loadContentTypeByIdentifier('folder');

        // Start a new transaction
        $repository->beginTransaction();

        try {
            // Assign group to content type
            $contentTypeService->assignContentTypeGroup($folderType, $mediaGroup);
        } catch (Exception $e) {
            // Cleanup hanging transaction on error
            $repository->rollback();
            throw $e;
        }

        // Rollback all changes
        $repository->rollback();

        // Load all content types assigned to media group
        $contentTypes = $contentTypeService->loadContentTypes($mediaGroup);

        $contentTypeIds = [];
        foreach ($contentTypes as $contentType) {
            $contentTypeIds[] = $contentType->id;
        }
        /* END: Use Case */

        $this->assertFalse(
            in_array($folderType->id, $contentTypeIds),
            'Folder content type is still in media group after rollback.'
        );
    }

    /**
     * Test for the assignContentTypeGroup() method.
     *
     * @see \eZ\Publish\API\Repository\ContentTypeService::assignContentTypeGroup()
     * @depends eZ\Publish\API\Repository\Tests\ContentTypeServiceTest::testAssignContentTypeGroup
     */
    public function testAssignContentTypeGroupInTransactionWithCommit()
    {
        $repository = $this->getRepository();

        /* BEGIN: Use Case */
        $contentTypeService = $repository->getContentTypeService();

        $mediaGroup = $contentTypeService->loadContentTypeGroupByIdentifier('Media');
        $folderType = $contentTypeService->loadContentTypeByIdentifier('folder');

        // Start a new transaction
        $repository->beginTransaction();

        try {
            // Assign group to content type
            $contentTypeService->assignContentTypeGroup($folderType, $mediaGroup);

            // Commit all changes
            $repository->commit();
        } catch (Exception $e) {
            // Cleanup hanging transaction on error
            $repository->rollback();
            throw $e;
        }

        // Load all content types assigned to media group
        $contentTypes = $contentTypeService->loadContentTypes($mediaGroup);

        $contentTypeIds = [];
        foreach ($contentTypes as $contentType) {
            $contentTypeIds[] = $contentType->id;
        }
        /* END: Use Case */

        $this->assertTrue(
            in_array($folderType->id, $contentTypeIds),
            'Folder content type not in media group after commit.'
        );
    }

    /**
     * Test for the isContentTypeUsed() method.
     *
     * @see \eZ\Publish\API\Repository\ContentTypeService::isContentTypeUsed()
     */
    public function testIsContentTypeUsed()
    {
        $repository = $this->getRepository();

        /* BEGIN: Use Case */
        $contentTypeService = $repository->getContentTypeService();

        $folderType = $contentTypeService->loadContentTypeByIdentifier('folder');
        $eventType = $contentTypeService->loadContentTypeByIdentifier('event');

        $isFolderUsed = $contentTypeService->isContentTypeUsed($folderType);
        $isEventUsed = $contentTypeService->isContentTypeUsed($eventType);
        /* END: Use Case */

        $this->assertTrue($isFolderUsed);
        $this->assertFalse($isEventUsed);
    }

    /**
     * @covers \eZ\Publish\API\Repository\ContentTypeService::removeContentTypeTranslation
     *
     * @throws \eZ\Publish\API\Repository\Exceptions\BadStateException
     * @throws \eZ\Publish\API\Repository\Exceptions\InvalidArgumentException
     * @throws \eZ\Publish\API\Repository\Exceptions\NotFoundException
     * @throws \eZ\Publish\API\Repository\Exceptions\UnauthorizedException
     */
    public function testRemoveContentTypeTranslation()
    {
        $repository = $this->getRepository();
        $contentTypeService = $repository->getContentTypeService();

        $contentTypeDraft = $this->createContentTypeDraft();
        $contentTypeService->publishContentTypeDraft($contentTypeDraft);

        $contentType = $contentTypeService->loadContentType($contentTypeDraft->id);

        $this->assertEquals(
            [
                'eng-US' => 'Blog post',
                'ger-DE' => 'Blog-Eintrag',
            ],
            $contentType->getNames()
        );

        $contentTypeService->removeContentTypeTranslation(
            $contentTypeService->createContentTypeDraft($contentType),
            'ger-DE'
        );

        $loadedContentTypeDraft = $contentTypeService->loadContentTypeDraft($contentType->id);

        $this->assertArrayNotHasKey('ger-DE', $loadedContentTypeDraft->getNames());
        $this->assertArrayNotHasKey('ger-DE', $loadedContentTypeDraft->getDescriptions());

        foreach ($loadedContentTypeDraft->fieldDefinitions as $fieldDefinition) {
            $this->assertArrayNotHasKey('ger-DE', $fieldDefinition->getNames());
            $this->assertArrayNotHasKey('ger-DE', $fieldDefinition->getDescriptions());
        }
    }

    /**
     * @covers \eZ\Publish\API\Repository\ContentTypeService::removeContentTypeTranslation
     *
     * @throws \eZ\Publish\API\Repository\Exceptions\BadStateException
     * @throws \eZ\Publish\API\Repository\Exceptions\InvalidArgumentException
     * @throws \eZ\Publish\API\Repository\Exceptions\NotFoundException
     * @throws \eZ\Publish\API\Repository\Exceptions\UnauthorizedException
     */
    public function testRemoveContentTypeTranslationWithMultilingualData()
    {
        $repository = $this->getRepository();
        $contentTypeService = $repository->getContentTypeService();

        $selectionFieldCreate = $contentTypeService->newFieldDefinitionCreateStruct('selection', 'ezselection');

        $selectionFieldCreate->names = [
            'eng-US' => 'Selection',
            'ger-DE' => 'GER Selection',
        ];

        $selectionFieldCreate->fieldGroup = 'blog-content';
        $selectionFieldCreate->position = 3;
        $selectionFieldCreate->isTranslatable = true;
        $selectionFieldCreate->isRequired = true;
        $selectionFieldCreate->isInfoCollector = false;
        $selectionFieldCreate->validatorConfiguration = [];
        $selectionFieldCreate->fieldSettings = [
            'multilingualOptions' => [
                'eng-US' => [
                    0 => 'A first',
                    1 => 'Bielefeld',
                    2 => 'Sindelfingen',
                    3 => 'Turtles',
                    4 => 'Zombies',
                ],
                'ger-DE' => [
                    0 => 'Berlin',
                    1 => 'Cologne',
                    2 => 'Bonn',
                    3 => 'Frankfurt',
                    4 => 'Hamburg',
                ],
            ],
        ];
        $selectionFieldCreate->isSearchable = false;

        $contentTypeDraft = $this->createContentTypeDraft([$selectionFieldCreate]);

        $contentTypeService->publishContentTypeDraft($contentTypeDraft);

        $contentType = $contentTypeService->loadContentType($contentTypeDraft->id);

        $contentTypeService->removeContentTypeTranslation(
            $contentTypeService->createContentTypeDraft($contentType),
            'ger-DE'
        );

        $loadedContentTypeDraft = $contentTypeService->loadContentTypeDraft($contentType->id);

        $fieldDefinition = $loadedContentTypeDraft->getFieldDefinition('selection');
        $this->assertArrayNotHasKey('ger-DE', $fieldDefinition->fieldSettings['multilingualOptions']);
    }

    /**
     * @covers \eZ\Publish\API\Repository\ContentTypeService::updateContentTypeDraft
     *
     * @throws \eZ\Publish\API\Repository\Exceptions\ForbiddenException
     * @throws \eZ\Publish\API\Repository\Exceptions\NotFoundException
     * @throws \eZ\Publish\API\Repository\Exceptions\UnauthorizedException
     */
    public function testUpdateContentTypeDraftWithNewTranslationWithMultilingualData()
    {
        $repository = $this->getRepository();
        $contentTypeService = $repository->getContentTypeService();

        $selectionFieldCreate = $contentTypeService->newFieldDefinitionCreateStruct('selection', 'ezselection');

        $selectionFieldCreate->names = [
            'eng-US' => 'Selection',
            'ger-DE' => 'GER Selection',
        ];

        $selectionFieldCreate->fieldGroup = 'blog-content';
        $selectionFieldCreate->position = 3;
        $selectionFieldCreate->isTranslatable = true;
        $selectionFieldCreate->isRequired = true;
        $selectionFieldCreate->isInfoCollector = false;
        $selectionFieldCreate->validatorConfiguration = [];
        $selectionFieldCreate->fieldSettings = array(
            'multilingualOptions' => [
                'eng-US' => [
                    0 => 'A first',
                    1 => 'Bielefeld',
                    2 => 'Sindelfingen',
                    3 => 'Turtles',
                    4 => 'Zombies',
                ],
                'ger-DE' => [
                    0 => 'Berlin',
                    1 => 'Cologne',
                    2 => 'Bonn',
                    3 => 'Frankfurt',
                    4 => 'Hamburg',
                ],
            ],
        );
        $selectionFieldCreate->isSearchable = false;

        $contentTypeDraft = $this->createContentTypeDraft([$selectionFieldCreate]);
        $contentTypeService->publishContentTypeDraft($contentTypeDraft);

        $contentType = $contentTypeService->loadContentType($contentTypeDraft->id);
        // sanity check
        self::assertEquals(
            ['eng-US', 'ger-DE'],
            array_keys($contentType->getNames())
        );

        $contentTypeDraft = $contentTypeService->createContentTypeDraft($contentType);
        $updateStruct = $contentTypeService->newContentTypeUpdateStruct();
        $updateStruct->names = [
            'eng-GB' => 'BrE blog post',
        ];

        $selectionFieldUpdate = $contentTypeService->newFieldDefinitionUpdateStruct();

        $selectionFieldUpdate->names = [
            'eng-GB' => 'GB Selection',
        ];

        $selectionFieldUpdate->fieldGroup = 'blog-content';
        $selectionFieldUpdate->position = 3;
        $selectionFieldUpdate->isTranslatable = true;
        $selectionFieldUpdate->isRequired = true;
        $selectionFieldUpdate->isInfoCollector = false;
        $selectionFieldUpdate->validatorConfiguration = [];
        $selectionFieldUpdate->fieldSettings = [
            'multilingualOptions' => [
                'eng-US' => [
                    0 => 'A first',
                    1 => 'Bielefeld',
                    2 => 'Sindelfingen',
                    3 => 'Turtles',
                    4 => 'Zombies',
                ],
                'ger-DE' => [
                    0 => 'Berlin',
                    1 => 'Cologne',
                    2 => 'Bonn',
                    3 => 'Frankfurt',
                    4 => 'Hamburg',
                ],
                'eng-GB' => [
                    0 => 'London',
                    1 => 'Liverpool',
                ],
            ],
        ];
        $selectionFieldUpdate->isSearchable = false;

        $contentTypeService->updateFieldDefinition(
            $contentTypeDraft,
            $contentType->getFieldDefinition('selection'),
            $selectionFieldUpdate
        );
        $contentTypeService->updateContentTypeDraft($contentTypeDraft, $updateStruct);
        $contentTypeService->publishContentTypeDraft($contentTypeDraft);

        $loadedFieldDefinition = $contentTypeService->loadContentType($contentType->id)->getFieldDefinition('selection');
        self::assertEquals(
            [
                'eng-US' => [
                    0 => 'A first',
                    1 => 'Bielefeld',
                    2 => 'Sindelfingen',
                    3 => 'Turtles',
                    4 => 'Zombies',
                ],
                'ger-DE' => [
                    0 => 'Berlin',
                    1 => 'Cologne',
                    2 => 'Bonn',
                    3 => 'Frankfurt',
                    4 => 'Hamburg',
                ],
                'eng-GB' => [
                    0 => 'London',
                    1 => 'Liverpool',
                ],
            ],
            $loadedFieldDefinition->fieldSettings['multilingualOptions']
        );
    }
}<|MERGE_RESOLUTION|>--- conflicted
+++ resolved
@@ -3033,13 +3033,8 @@
         $typeDraft = $data['typeDraft'];
 
         // Names and descriptions tested in corresponding language test
-<<<<<<< HEAD
         $this->assertPropertiesCorrect(
-            array(
-=======
-        $this->assertEquals(
             [
->>>>>>> d1cf9be5
                 'id' => $originalType->id,
                 'names' => $originalType->names,
                 'descriptions' => $originalType->descriptions,
@@ -3056,30 +3051,8 @@
                 'defaultSortOrder' => $originalType->defaultSortOrder,
                 'contentTypeGroups' => $originalType->contentTypeGroups,
                 'fieldDefinitions' => $originalType->fieldDefinitions,
-<<<<<<< HEAD
-            ),
+            ],
             $typeDraft
-=======
-            ],
-            [
-                'id' => $typeDraft->id,
-                'names' => $typeDraft->names,
-                'descriptions' => $typeDraft->descriptions,
-                'identifier' => $typeDraft->identifier,
-                'creatorId' => $typeDraft->creatorId,
-                'modifierId' => $typeDraft->modifierId,
-                'remoteId' => $typeDraft->remoteId,
-                'urlAliasSchema' => $typeDraft->urlAliasSchema,
-                'nameSchema' => $typeDraft->nameSchema,
-                'isContainer' => $typeDraft->isContainer,
-                'mainLanguageCode' => $typeDraft->mainLanguageCode,
-                'defaultAlwaysAvailable' => $typeDraft->defaultAlwaysAvailable,
-                'defaultSortField' => $typeDraft->defaultSortField,
-                'defaultSortOrder' => $typeDraft->defaultSortOrder,
-                'contentTypeGroups' => $typeDraft->contentTypeGroups,
-                'fieldDefinitions' => $typeDraft->fieldDefinitions,
-            ]
->>>>>>> d1cf9be5
         );
 
         $this->assertInstanceOf(
@@ -4289,7 +4262,7 @@
         $selectionFieldCreate->isRequired = true;
         $selectionFieldCreate->isInfoCollector = false;
         $selectionFieldCreate->validatorConfiguration = [];
-        $selectionFieldCreate->fieldSettings = array(
+        $selectionFieldCreate->fieldSettings = [
             'multilingualOptions' => [
                 'eng-US' => [
                     0 => 'A first',
@@ -4306,7 +4279,7 @@
                     4 => 'Hamburg',
                 ],
             ],
-        );
+        ];
         $selectionFieldCreate->isSearchable = false;
 
         $contentTypeDraft = $this->createContentTypeDraft([$selectionFieldCreate]);
