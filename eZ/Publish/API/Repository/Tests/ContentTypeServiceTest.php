--- conflicted
+++ resolved
@@ -1147,7 +1147,7 @@
             'new-type'
         );
         $contentTypeCreateStruct->mainLanguageCode = 'eng-GB';
-        $contentTypeCreateStruct->names = array('eng-GB' => 'Test type');
+        $contentTypeCreateStruct->names = ['eng-GB' => 'Test type'];
 
         // Thrown an exception because array of content type groups is empty
         $contentTypeService->createContentType($contentTypeCreateStruct, []);
@@ -3077,21 +3077,7 @@
         $this->assertStructPropertiesCorrect(
             $originalType,
             $copiedType,
-<<<<<<< HEAD
             $properties
-=======
-            [
-                'names',
-                'descriptions',
-                'creatorId',
-                'modifierId',
-                'urlAliasSchema',
-                'nameSchema',
-                'isContainer',
-                'mainLanguageCode',
-                'contentTypeGroups',
-            ]
->>>>>>> 0f2ea829
         );
 
         $this->assertNotEquals(
