<?php
/**
 * File containing the IdManager class
 *
 * @copyright Copyright (C) 1999-2013 eZ Systems AS. All rights reserved.
 * @license http://www.gnu.org/licenses/gpl-2.0.txt GNU General Public License v2
 * @version //autogentag//
 */

namespace eZ\Publish\API\Repository\Tests\IdManager;

use eZ\Publish\API\Repository\Tests\IdManager;

/**
 * ID manager that provides a mapping between legacy identifiers and sqlng
 * identifiers.
 */
class SqlNg extends IdManager
{
    private $mapping = array(
        'content' => array(
            4 => 1,
            10 => 2,
            11 => 5,
            12 => 6,
            13 => 7,
            14 => 3,
            41 => 10, // Media -> Contact Us
            42 => 8,
            54 => 10, // Demo Design -> Contact Us
            56 => 10, // Design -> Contact Us
<<<<<<< HEAD
            57 => 4, // Home -> Home
            58 => 10, // Partner -> Contact Us
=======
            57 => 4,
            58 => 10,
            59 => 9,
>>>>>>> 7e0572a0
        ),
        'group' => array(
            4 => 1, // Users
            11 => 5, // Members
            13 => 7, // Editors
        ),
        'location' => array(
<<<<<<< HEAD
            5 => 2, // Users
            56 => 11, // design/plain_site -> contact us
            58 => 11, // design -> contact us
            60 => 4, // getting started -> home
=======
            1 => 1,
            2 => 5,
            5 => 2,
            12 => 6,
            13 => 7,
            14 => 8,
            15 => 12,
            44 => 9,
            45 => 13,
            54 => 3,
            58 => 11, // Design, probably should be created
            56 => 11, // Design/PlainSite, should also be created
            60 => 11,
            61 => 10,
>>>>>>> 7e0572a0
        ),
        'typegroup' => array(
            1 => 1,
            2 => 2,
            3 => 3,
            4 => 4,
        ),
        'type' => array(
            3 => 2, // User Group
            4 => 3, // User
            20 => 10, // Feedback Form
            22 => 11, // Wiki Page
            28 => 15, // Forum
            33 => 20, // Banner
        ),
        'user' => array(
            14 => 3, // Admin
            10 => 2, // Anonymous

            3 => 2, // Pseudo user -> anonymous
            42 => 2, // Pseudo user -> anonymous
        ),
        'section' => array(
            1 => 1,
            2 => 2,
            3 => 3,
            4 => 4,
            5 => 5,
            6 => 6,
        ),
    );

    /**
     * Generates a repository specific ID.
     *
     * Generates a repository specific ID for an object of $type from the
     * database ID $rawId.
     *
     * @param string $type
     * @param mixed $rawId
     *
     * @return mixed
     */
    public function generateId( $type, $rawId )
    {
        if ( isset( $this->mapping[$type][$rawId] ) )
        {
            return $this->mapping[$type][$rawId];
        }

        throw new \PHPUnit_Framework_IncompleteTestError(
            "Missing mapping for $type ID $rawId"
        );
    }

    /**
     * Parses the given $id for $type into its raw form.
     *
     * Takes a repository specific $id of $type and returns the raw database ID
     * for the object.
     *
     * @param string $type
     * @param mixed $id
     *
     * @return mixed
     */
    public function parseId( $type, $id )
    {
        if ( isset( $this->mapping[$type] ) && is_int( $rawId = array_search( $id, $this->mapping[$type] ) ) )
        {
            return $rawId;
        }

        throw new \PHPUnit_Framework_IncompleteTestError(
            "Missing mapping for $type ID $id"
        );
    }
}<|MERGE_RESOLUTION|>--- conflicted
+++ resolved
@@ -18,6 +18,12 @@
 class SqlNg extends IdManager
 {
     private $mapping = array(
+        'object' => array(
+            11 => 5, // Members
+            13 => 7, // Editors
+            41 => 10, // Media -> Contact Us
+            58 => 10, // Partner -> Contact Us
+        ),
         'content' => array(
             4 => 1,
             10 => 2,
@@ -29,14 +35,9 @@
             42 => 8,
             54 => 10, // Demo Design -> Contact Us
             56 => 10, // Design -> Contact Us
-<<<<<<< HEAD
-            57 => 4, // Home -> Home
-            58 => 10, // Partner -> Contact Us
-=======
             57 => 4,
             58 => 10,
             59 => 9,
->>>>>>> 7e0572a0
         ),
         'group' => array(
             4 => 1, // Users
@@ -44,12 +45,6 @@
             13 => 7, // Editors
         ),
         'location' => array(
-<<<<<<< HEAD
-            5 => 2, // Users
-            56 => 11, // design/plain_site -> contact us
-            58 => 11, // design -> contact us
-            60 => 4, // getting started -> home
-=======
             1 => 1,
             2 => 5,
             5 => 2,
@@ -64,11 +59,10 @@
             56 => 11, // Design/PlainSite, should also be created
             60 => 11,
             61 => 10,
->>>>>>> 7e0572a0
         ),
         'typegroup' => array(
             1 => 1,
-            2 => 2,
+            2 => 2, // Users
             3 => 3,
             4 => 4,
         ),
