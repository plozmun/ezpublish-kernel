--- conflicted
+++ resolved
@@ -1345,13 +1345,6 @@
     }
 
     /**
-<<<<<<< HEAD
-     * Test swapping Main Location of a Content with another one updates Content item Main Location.
-     *
-     * @covers \eZ\Publish\API\Repository\LocationService::swapLocation
-     */
-    public function testSwapLocationUpdatesMainLocation()
-=======
      * Test swapping secondary Location with main Location.
      *
      * @covers \eZ\Publish\API\Repository\LocationService::swapLocation
@@ -1364,74 +1357,12 @@
      *
      * @return int[]
      */
-    public function testSwapLocationForMainAndSecondaryLocation()
->>>>>>> c16e85fa
+    public function testSwapLocationForMainAndSecondaryLocation(): array
     {
         $repository = $this->getRepository();
         $locationService = $repository->getLocationService();
         $contentService = $repository->getContentService();
 
-<<<<<<< HEAD
-        $mainLocationParentId = 60;
-        $secondaryLocationId = 43;
-
-        $publishedContent = $this->publishContentWithParentLocation(
-            'Content for Swap Location Test', $mainLocationParentId
-        );
-
-        // sanity check
-        $mainLocation = $locationService->loadLocation($publishedContent->contentInfo->mainLocationId);
-        self::assertEquals($mainLocationParentId, $mainLocation->parentLocationId);
-
-        // load another pre-existing location
-        $secondaryLocation = $locationService->loadLocation($secondaryLocationId);
-
-        // swap the Main Location with a secondary one
-        $locationService->swapLocation($mainLocation, $secondaryLocation);
-
-        // check if Main Location has been updated
-        $mainLocation = $locationService->loadLocation($secondaryLocation->id);
-        self::assertEquals($publishedContent->contentInfo->id, $mainLocation->contentInfo->id);
-        self::assertEquals($mainLocation->id, $mainLocation->contentInfo->mainLocationId);
-
-        $reloadedContent = $contentService->loadContentByContentInfo($publishedContent->contentInfo);
-        self::assertEquals($mainLocation->id, $reloadedContent->contentInfo->mainLocationId);
-    }
-
-    /**
-     * Test if location swap affects related bookmarks.
-     *
-     * @covers \eZ\Publish\API\Repository\LocationService::swapLocation
-     */
-    public function testBookmarksAreSwappedAfterSwapLocation()
-    {
-        $repository = $this->getRepository();
-
-        $mediaLocationId = $this->generateId('location', 43);
-        $demoDesignLocationId = $this->generateId('location', 56);
-
-        /* BEGIN: Use Case */
-        $locationService = $repository->getLocationService();
-        $bookmarkService = $repository->getBookmarkService();
-
-        $mediaLocation = $locationService->loadLocation($mediaLocationId);
-        $demoDesignLocation = $locationService->loadLocation($demoDesignLocationId);
-
-        // Bookmark locations
-        $bookmarkService->createBookmark($mediaLocation);
-        $bookmarkService->createBookmark($demoDesignLocation);
-
-        $beforeSwap = $bookmarkService->loadBookmarks();
-
-        // Swaps the content referred to by the locations
-        $locationService->swapLocation($mediaLocation, $demoDesignLocation);
-
-        $afterSwap = $bookmarkService->loadBookmarks();
-        /* END: Use Case */
-
-        $this->assertEquals($beforeSwap->items[0]->id, $afterSwap->items[1]->id);
-        $this->assertEquals($beforeSwap->items[1]->id, $afterSwap->items[0]->id);
-=======
         $folder1 = $this->createFolder(['eng-GB' => 'Folder1'], 2);
         $folder2 = $this->createFolder(['eng-GB' => 'Folder2'], 2);
         $folder3 = $this->createFolder(['eng-GB' => 'Folder3'], 2);
@@ -1446,22 +1377,7 @@
         $targetLocation = $locationService->loadLocation($folder3->contentInfo->mainLocationId);
 
         // perform sanity checks
-        $folder1Locations = $locationService->loadLocations($folder1->contentInfo);
-        self::assertCount(2, $folder1Locations);
-        self::assertContains(
-            $primaryLocation,
-            $folder1Locations,
-            "Location {$primaryLocation->id} not found in Folder1 Locations",
-            false,
-            false
-        );
-        self::assertContains(
-            $secondaryLocation,
-            $folder1Locations,
-            "Location {$secondaryLocation->id} not found in Folder1 Locations",
-            false,
-            false
-        );
+        $this->assertContentHasExpectedLocations([$primaryLocation, $secondaryLocation], $folder1);
 
         // begin use case
         $locationService->swapLocation($secondaryLocation, $targetLocation);
@@ -1475,22 +1391,7 @@
         self::assertEquals($folder1->id, $targetLocation->contentInfo->id);
         self::assertEquals($folder3->id, $secondaryLocation->contentInfo->id);
 
-        $folder1Locations = $locationService->loadLocations($folder1->contentInfo);
-        self::assertCount(2, $folder1Locations);
-        self::assertContains(
-            $primaryLocation,
-            $folder1Locations,
-            "Location {$primaryLocation->id} not found in Folder1 Locations",
-            false,
-            false
-        );
-        self::assertContains(
-            $targetLocation,
-            $folder1Locations,
-            "Location {$targetLocation->id} not found in Folder1 Locations",
-            false,
-            false
-        );
+        $this->assertContentHasExpectedLocations([$primaryLocation, $targetLocation], $folder1);
 
         self::assertEquals(
             $folder1,
@@ -1512,15 +1413,58 @@
     }
 
     /**
+     * Compare Ids of expected and loaded Locations for the given Content.
+     *
+     * @param \eZ\Publish\API\Repository\Values\Content\Location[] $expectedLocations
+     * @param \eZ\Publish\API\Repository\Values\Content\Content $content
+     *
+     * @throws \eZ\Publish\API\Repository\Exceptions\BadStateException
+     */
+    private function assertContentHasExpectedLocations(array $expectedLocations, Content $content)
+    {
+        $repository = $this->getRepository(false);
+        $locationService = $repository->getLocationService();
+
+        $expectedLocationIds = array_map(
+            function (Location $location) {
+                return (int)$location->id;
+            },
+            $expectedLocations
+        );
+
+        $actualLocationsIds = array_map(
+            function (Location $location) {
+                return $location->id;
+            },
+            $locationService->loadLocations($content->contentInfo)
+        );
+        self::assertCount(count($expectedLocations), $actualLocationsIds);
+
+        // perform unordered equality assertion
+        self::assertEquals(
+            $expectedLocationIds,
+            $actualLocationsIds,
+            sprintf(
+                'Content %d contains Locations %s, but expected: %s',
+                $content->id,
+                implode(', ', $actualLocationsIds),
+                implode(', ', $expectedLocationIds)
+            ),
+            0.0,
+            10,
+            true
+        );
+    }
+
+    /**
      * @depends testSwapLocationForMainAndSecondaryLocation
      *
      * @param \eZ\Publish\API\Repository\Values\Content\Content[] $contentItems Content items created by testSwapLocationForSecondaryLocation
      *
      * @throws \eZ\Publish\API\Repository\Exceptions\InvalidArgumentException
      */
-    public function testSwapLocationDoesNotCorruptSearchResults(
-        array $contentItems
-    ) {
+    public function testSwapLocationDoesNotCorruptSearchResults(array $contentItems)
+    {
         $repository = $this->getRepository(false);
         $searchService = $repository->getSearchService();
 
@@ -1610,7 +1554,78 @@
             $folder2,
             $contentService->loadContent($folder2->id)
         );
->>>>>>> c16e85fa
+    }
+
+    /**
+     * Test swapping Main Location of a Content with another one updates Content item Main Location.
+     *
+     * @covers \eZ\Publish\API\Repository\LocationService::swapLocation
+     */
+    public function testSwapLocationUpdatesMainLocation()
+    {
+        $repository = $this->getRepository();
+        $locationService = $repository->getLocationService();
+        $contentService = $repository->getContentService();
+
+        $mainLocationParentId = 60;
+        $secondaryLocationId = 43;
+
+        $publishedContent = $this->publishContentWithParentLocation(
+            'Content for Swap Location Test', $mainLocationParentId
+        );
+
+        // sanity check
+        $mainLocation = $locationService->loadLocation($publishedContent->contentInfo->mainLocationId);
+        self::assertEquals($mainLocationParentId, $mainLocation->parentLocationId);
+
+        // load another pre-existing location
+        $secondaryLocation = $locationService->loadLocation($secondaryLocationId);
+
+        // swap the Main Location with a secondary one
+        $locationService->swapLocation($mainLocation, $secondaryLocation);
+
+        // check if Main Location has been updated
+        $mainLocation = $locationService->loadLocation($secondaryLocation->id);
+        self::assertEquals($publishedContent->contentInfo->id, $mainLocation->contentInfo->id);
+        self::assertEquals($mainLocation->id, $mainLocation->contentInfo->mainLocationId);
+
+        $reloadedContent = $contentService->loadContentByContentInfo($publishedContent->contentInfo);
+        self::assertEquals($mainLocation->id, $reloadedContent->contentInfo->mainLocationId);
+    }
+
+    /**
+     * Test if location swap affects related bookmarks.
+     *
+     * @covers \eZ\Publish\API\Repository\LocationService::swapLocation
+     */
+    public function testBookmarksAreSwappedAfterSwapLocation()
+    {
+        $repository = $this->getRepository();
+
+        $mediaLocationId = $this->generateId('location', 43);
+        $demoDesignLocationId = $this->generateId('location', 56);
+
+        /* BEGIN: Use Case */
+        $locationService = $repository->getLocationService();
+        $bookmarkService = $repository->getBookmarkService();
+
+        $mediaLocation = $locationService->loadLocation($mediaLocationId);
+        $demoDesignLocation = $locationService->loadLocation($demoDesignLocationId);
+
+        // Bookmark locations
+        $bookmarkService->createBookmark($mediaLocation);
+        $bookmarkService->createBookmark($demoDesignLocation);
+
+        $beforeSwap = $bookmarkService->loadBookmarks();
+
+        // Swaps the content referred to by the locations
+        $locationService->swapLocation($mediaLocation, $demoDesignLocation);
+
+        $afterSwap = $bookmarkService->loadBookmarks();
+        /* END: Use Case */
+
+        $this->assertEquals($beforeSwap->items[0]->id, $afterSwap->items[1]->id);
+        $this->assertEquals($beforeSwap->items[1]->id, $afterSwap->items[0]->id);
     }
 
     /**
