<?php

/**
 * File containing the ObjectStateServiceTest class.
 *
 * @copyright Copyright (C) eZ Systems AS. All rights reserved.
 * @license For full copyright and license information view LICENSE file distributed with this source code.
 */
namespace eZ\Publish\API\Repository\Tests;

use eZ\Publish\API\Repository\Values\ObjectState\ObjectStateGroupCreateStruct;
use eZ\Publish\API\Repository\Values\ObjectState\ObjectStateGroupUpdateStruct;
use eZ\Publish\API\Repository\Values\ObjectState\ObjectStateGroup;
use eZ\Publish\API\Repository\Values\ObjectState\ObjectStateCreateStruct;
use eZ\Publish\API\Repository\Values\ObjectState\ObjectStateUpdateStruct;
use eZ\Publish\API\Repository\Values\ObjectState\ObjectState;
use eZ\Publish\API\Repository\Exceptions\NotFoundException;

/**
 * Test case for operations in the ObjectStateService using in memory storage.
 *
 * @see \eZ\Publish\API\Repository\ObjectStateService
 * @group object-state
 */
class ObjectStateServiceTest extends BaseTest
{
    /**
     * Test for the newObjectStateGroupCreateStruct() method.
     *
     *
     * @see \eZ\Publish\API\Repository\ObjectStateService::newObjectStateGroupCreateStruct()
     */
    public function testNewObjectStateGroupCreateStruct()
    {
        $repository = $this->getRepository();

        /* BEGIN: Use Case */
        $objectStateService = $repository->getObjectStateService();

        $objectStateGroupCreate = $objectStateService->newObjectStateGroupCreateStruct(
            'publishing'
        );
        /* END: Use Case */

        $this->assertInstanceOf(
            '\\eZ\\Publish\\API\\Repository\\Values\\ObjectState\\ObjectStateGroupCreateStruct',
            $objectStateGroupCreate
        );

        return $objectStateGroupCreate;
    }

    /**
     * testNewObjectStateGroupCreateStructValues.
     *
     * @param \eZ\Publish\API\Repository\Values\ObjectState\ObjectStateGroupCreateStruct $objectStateGroupCreate
     *
     *
     * @depends testNewObjectStateGroupCreateStruct
     */
    public function testNewObjectStateGroupCreateStructValues(ObjectStateGroupCreateStruct $objectStateGroupCreate)
    {
        $this->assertPropertiesCorrect(
            [
                'identifier' => 'publishing',
                'defaultLanguageCode' => null,
                'names' => null,
                'descriptions' => null,
            ],
            $objectStateGroupCreate
        );
    }

    /**
     * Test for the newObjectStateGroupUpdateStruct() method.
     *
     *
     * @see \eZ\Publish\API\Repository\ObjectStateService::newObjectStateGroupUpdateStruct()
     */
    public function testNewObjectStateGroupUpdateStruct()
    {
        $repository = $this->getRepository();

        /* BEGIN: Use Case */
        $objectStateService = $repository->getObjectStateService();

        $objectStateGroupUpdate = $objectStateService->newObjectStateGroupUpdateStruct();
        /* END: Use Case */

        $this->assertInstanceOf(
            '\\eZ\\Publish\\API\\Repository\\Values\\ObjectState\\ObjectStateGroupUpdateStruct',
            $objectStateGroupUpdate
        );

        return $objectStateGroupUpdate;
    }

    /**
     * testNewObjectStateGroupUpdateStructValues.
     *
     * @param \eZ\Publish\API\Repository\Values\ObjectState\ObjectStateGroupUpdateStruct $objectStateGroupUpdate
     *
     *
     * @depends testNewObjectStateGroupUpdateStruct
     */
    public function testNewObjectStateGroupUpdateStructValues(ObjectStateGroupUpdateStruct $objectStateGroupUpdate)
    {
        $this->assertPropertiesCorrect(
            [
                'identifier' => null,
                'defaultLanguageCode' => null,
                'names' => null,
                'descriptions' => null,
            ],
            $objectStateGroupUpdate
        );
    }

    /**
     * Test for the newObjectStateCreateStruct() method.
     *
     *
     * @see \eZ\Publish\API\Repository\ObjectStateService::newObjectStateCreateStruct()
     */
    public function testNewObjectStateCreateStruct()
    {
        $repository = $this->getRepository();

        /* BEGIN: Use Case */
        $objectStateService = $repository->getObjectStateService();

        $objectStateCreate = $objectStateService->newObjectStateCreateStruct(
            'pending'
        );
        /* END: Use Case */

        $this->assertInstanceOf(
            '\\eZ\\Publish\\API\\Repository\\Values\\ObjectState\\ObjectStateCreateStruct',
            $objectStateCreate
        );

        return $objectStateCreate;
    }

    /**
     * testNewObjectStateCreateStructValues.
     *
     * @param \eZ\Publish\API\Repository\Values\ObjectState\ObjectStateCreateStruct $objectStateCreate
     *
     *
     * @depends testNewObjectStateCreateStruct
     */
    public function testNewObjectStateCreateStructValues(ObjectStateCreateStruct $objectStateCreate)
    {
        $this->assertPropertiesCorrect(
            [
                'identifier' => 'pending',
                'priority' => false,
                'defaultLanguageCode' => null,
                'names' => null,
                'descriptions' => null,
            ],
            $objectStateCreate
        );
    }

    /**
     * Test for the newObjectStateUpdateStruct() method.
     *
     *
     * @see \eZ\Publish\API\Repository\ObjectStateService::newObjectStateUpdateStruct()
     */
    public function testNewObjectStateUpdateStruct()
    {
        $repository = $this->getRepository();

        /* BEGIN: Use Case */
        $objectStateService = $repository->getObjectStateService();

        $objectStateUpdate = $objectStateService->newObjectStateUpdateStruct();
        /* END: Use Case */

        $this->assertInstanceOf(
            '\\eZ\\Publish\\API\\Repository\\Values\\ObjectState\\ObjectStateUpdateStruct',
            $objectStateUpdate
        );

        return $objectStateUpdate;
    }

    /**
     * testNewObjectStateUpdateStructValues.
     *
     * @param \eZ\Publish\API\Repository\Values\ObjectState\ObjectStateUpdateStruct $objectStateUpdate
     *
     *
     * @depends testNewObjectStateUpdateStruct
     */
    public function testNewObjectStateUpdateStructValues(ObjectStateUpdateStruct $objectStateUpdate)
    {
        $this->assertPropertiesCorrect(
            [
                'identifier' => null,
                'defaultLanguageCode' => null,
                'names' => null,
                'descriptions' => null,
            ],
            $objectStateUpdate
        );
    }

    /**
     * Test for the createObjectStateGroup() method.
     *
     *
     * @see \eZ\Publish\API\Repository\ObjectStateService::createObjectStateGroup()
     * @depends testNewObjectStateGroupCreateStructValues
     */
    public function testCreateObjectStateGroup()
    {
        $repository = $this->getRepository();

        /* BEGIN: Use Case */
        $objectStateService = $repository->getObjectStateService();

        $objectStateGroupCreate = $objectStateService->newObjectStateGroupCreateStruct(
            'publishing'
        );
        $objectStateGroupCreate->defaultLanguageCode = 'eng-US';
        $objectStateGroupCreate->names = [
            'eng-US' => 'Publishing',
<<<<<<< HEAD
            'ger-DE' => 'Sindelfingen',
        );
        $objectStateGroupCreate->descriptions = array(
            'eng-US' => 'Put something online',
            'ger-DE' => 'Put something ton Sindelfingen.',
        );
=======
            'eng-GB' => 'Sindelfingen',
        ];
        $objectStateGroupCreate->descriptions = [
            'eng-US' => 'Put something online',
            'eng-GB' => 'Put something ton Sindelfingen.',
        ];
>>>>>>> 0f2ea829

        $createdObjectStateGroup = $objectStateService->createObjectStateGroup(
            $objectStateGroupCreate
        );
        /* END: Use Case */

        $this->assertInstanceOf(
            '\\eZ\\Publish\\API\\Repository\\Values\\ObjectState\\ObjectStateGroup',
            $createdObjectStateGroup
        );

        return $createdObjectStateGroup;
    }

    /**
     * testCreateObjectStateGroupStructValues.
     *
     * @param \eZ\Publish\API\Repository\Values\ObjectState\ObjectStateGroup $createdObjectStateGroup
     *
     *
     * @depends testCreateObjectStateGroup
     */
    public function testCreateObjectStateGroupStructValues(ObjectStateGroup $createdObjectStateGroup)
    {
        $this->assertPropertiesCorrect(
            [
                'identifier' => 'publishing',
<<<<<<< HEAD
                'mainLanguageCode' => 'eng-US',
                'languageCodes' => ['eng-US', 'ger-DE'],
                'names' => [
                    'eng-US' => 'Publishing',
                    'ger-DE' => 'Sindelfingen',
                ],
                'descriptions' => [
                    'eng-US' => 'Put something online',
                    'ger-DE' => 'Put something ton Sindelfingen.',
=======
                'defaultLanguageCode' => 'eng-US',
                'languageCodes' => ['eng-US', 'eng-GB'],
                'names' => [
                    'eng-US' => 'Publishing',
                    'eng-GB' => 'Sindelfingen',
                ],
                'descriptions' => [
                    'eng-US' => 'Put something online',
                    'eng-GB' => 'Put something ton Sindelfingen.',
>>>>>>> 0f2ea829
                ],
            ],
            $createdObjectStateGroup
        );
        $this->assertNotNull($createdObjectStateGroup->id);
    }

    /**
     * Test for the createObjectStateGroup() method.
     *
     *
     * @see \eZ\Publish\API\Repository\ObjectStateService::createObjectStateGroup()
     * @depends testCreateObjectStateGroup
     * @expectedException \eZ\Publish\API\Repository\Exceptions\InvalidArgumentException
     */
    public function testCreateObjectStateGroupThrowsInvalidArgumentException()
    {
        $repository = $this->getRepository();

        $objectStateService = $repository->getObjectStateService();

        $objectStateGroupCreate = $objectStateService->newObjectStateGroupCreateStruct(
            // 'ez_lock' is already existing identifier
            'ez_lock'
        );
        $objectStateGroupCreate->defaultLanguageCode = 'eng-US';
        $objectStateGroupCreate->names = [
            'eng-US' => 'Publishing',
            'eng-GB' => 'Sindelfingen',
        ];
        $objectStateGroupCreate->descriptions = [
            'eng-US' => 'Put something online',
            'eng-GB' => 'Put something ton Sindelfingen.',
        ];

        // This call will fail because group with 'ez_lock' identifier already exists
        $objectStateService->createObjectStateGroup(
            $objectStateGroupCreate
        );
    }

    /**
     * Test for the loadObjectStateGroup() method.
     *
     * @covers \eZ\Publish\API\Repository\ObjectStateService::loadObjectStateGroup
     */
    public function testLoadObjectStateGroup()
    {
        $repository = $this->getRepository();

        $objectStateGroupId = $this->generateId('objectstategroup', 2);
        /* BEGIN: Use Case */
        // $objectStateGroupId contains the ID of the standard object state
        // group ez_lock.
        $objectStateService = $repository->getObjectStateService();

        $loadedObjectStateGroup = $objectStateService->loadObjectStateGroup(
            $objectStateGroupId
        );
        /* END: Use Case */

        $this->assertInstanceOf(
            ObjectStateGroup::class,
            $loadedObjectStateGroup
        );

        $this->assertPropertiesCorrect(
            [
                'id' => 2,
                'identifier' => 'ez_lock',
                'mainLanguageCode' => 'eng-US',
                'languageCodes' => ['eng-US'],
                'names' => ['eng-US' => 'Lock'],
                'descriptions' => ['eng-US' => ''],
            ],
            $loadedObjectStateGroup
        );
    }

    /**
     * Test for the loadObjectStateGroup() method.
     *
     *
     * @see \eZ\Publish\API\Repository\ObjectStateService::loadObjectStateGroup()
     * @expectedException \eZ\Publish\API\Repository\Exceptions\NotFoundException
     * @depends testLoadObjectStateGroup
     */
    public function testLoadObjectStateGroupThrowsNotFoundException()
    {
        $repository = $this->getRepository();

        $nonExistentObjectStateGroupId = $this->generateId('objectstategroup', self::DB_INT_MAX);
        /* BEGIN: Use Case */
        // $nonExistentObjectStateGroupId contains an ID for an object state
        // that does not exist
        $objectStateService = $repository->getObjectStateService();

        // Throws a not found exception
        $loadedObjectStateGroup = $objectStateService->loadObjectStateGroup(
            $nonExistentObjectStateGroupId
        );
        /* END: Use Case */
    }

    /**
     * Test for the loadObjectStateGroups() method.
     *
     *
     * @see \eZ\Publish\API\Repository\ObjectStateService::loadObjectStateGroups()
     * @depends testLoadObjectStateGroup
     */
    public function testLoadObjectStateGroups()
    {
        $repository = $this->getRepository();

        $expectedGroupIdentifiers = $this->getGroupIdentifierMap($this->createObjectStateGroups());
        $expectedGroupIdentifiers['ez_lock'] = true;

        /* BEGIN: Use Case */
        $objectStateService = $repository->getObjectStateService();

        $loadedObjectStateGroups = $objectStateService->loadObjectStateGroups();
        /* END: Use Case */

        $this->assertInternalType('array', $loadedObjectStateGroups);

        $this->assertObjectsLoadedByIdentifiers(
            $expectedGroupIdentifiers,
            $loadedObjectStateGroups,
            'ObjectStateGroup'
        );
    }

    /**
     * Creates a set of object state groups and returns an array of all
     * existing group identifiers after creation.
     *
     * @return bool[]
     */
    protected function createObjectStateGroups()
    {
        $repository = $this->getRepository();
        $objectStateService = $repository->getObjectStateService();

        $identifiersToCreate = [
            'first',
            'second',
            'third',
        ];

        $createdStateGroups = [];

        $groupCreateStruct = $objectStateService->newObjectStateGroupCreateStruct('dummy');

        $groupCreateStruct->defaultLanguageCode = 'eng-US';
<<<<<<< HEAD
        $groupCreateStruct->names = [
            'eng-US' => 'Foo',
            'ger-DE' => 'GerFoo',
        ];
        $groupCreateStruct->descriptions = [
            'eng-US' => 'Foo Bar',
            'ger-DE' => 'GerBar',
        ];
=======
        $groupCreateStruct->names = ['eng-US' => 'Foo'];
        $groupCreateStruct->descriptions = ['eng-US' => 'Foo Bar'];
>>>>>>> 0f2ea829

        foreach ($identifiersToCreate as $identifier) {
            $groupCreateStruct->identifier = $identifier;
            $createdStateGroups[] = $objectStateService->createObjectStateGroup($groupCreateStruct);
        }

        return $createdStateGroups;
    }

    /**
     * Assert object identifiers.
     *
     * @param array $expectedIdentifiers
     * @param array $loadedObjects
     * @param string $class
     */
    protected function assertObjectsLoadedByIdentifiers(array $expectedIdentifiers, array $loadedObjects, $class)
    {
        foreach ($loadedObjects as $loadedObject) {
            if (!isset($expectedIdentifiers[$loadedObject->identifier])) {
                $this->fail(
                    sprintf(
                        'Loaded not expected %s with identifier "%s"',
                        $class,
                        $loadedObject->identifier
                    )
                );
            }
            unset($expectedIdentifiers[$loadedObject->identifier]);
        }

        if (!empty($expectedIdentifiers)) {
            $this->fail(
                sprintf(
                    'Expected %ss with identifiers "%s" not loaded.',
                    $class,
                    implode('", "', $expectedIdentifiers)
                )
            );
        }
    }

    /**
     * Test for the loadObjectStateGroups() method.
     *
     *
     * @see \eZ\Publish\API\Repository\ObjectStateService::loadObjectStateGroups($offset)
     * @depends testLoadObjectStateGroups
     */
    public function testLoadObjectStateGroupsWithOffset()
    {
        $repository = $this->getRepository();
        $objectStateService = $repository->getObjectStateService();

        $this->createObjectStateGroups();

        $allObjectStateGroups = $objectStateService->loadObjectStateGroups();

        $existingGroupIdentifiers = $this->getGroupIdentifierMap($allObjectStateGroups);

        /* BEGIN: Use Case */
        $objectStateService = $repository->getObjectStateService();

        $loadedObjectStateGroups = $objectStateService->loadObjectStateGroups(2);
        /* END: Use Case */

        $this->assertInternalType('array', $loadedObjectStateGroups);

        $this->assertObjectsLoadedByIdentifiers(
            array_slice($existingGroupIdentifiers, 2),
            $loadedObjectStateGroups,
            'ObjectStateGroup'
        );
    }

    /**
     * Returns a map of the given object state groups.
     *
     * @param array $groups
     * @return array
     */
    protected function getGroupIdentifierMap(array $groups)
    {
        $existingGroupIdentifiers = array_map(
            function ($group) {
                return $group->identifier;
            },
            $groups
        );

        return array_fill_keys($existingGroupIdentifiers, true);
    }

    /**
     * Test for the loadObjectStateGroups() method.
     *
     *
     * @see \eZ\Publish\API\Repository\ObjectStateService::loadObjectStateGroups($offset, $limit)
     * @depends testLoadObjectStateGroupsWithOffset
     */
    public function testLoadObjectStateGroupsWithOffsetAndLimit()
    {
        $repository = $this->getRepository();
        $objectStateService = $repository->getObjectStateService();

        $allObjectStateGroups = $objectStateService->loadObjectStateGroups();

        $existingGroupIdentifiers = $this->getGroupIdentifierMap($allObjectStateGroups);

        /* BEGIN: Use Case */
        $objectStateService = $repository->getObjectStateService();

        $loadedObjectStateGroups = $objectStateService->loadObjectStateGroups(1, 2);
        /* END: Use Case */

        $this->assertInternalType('array', $loadedObjectStateGroups);

        $this->assertObjectsLoadedByIdentifiers(
            array_slice($existingGroupIdentifiers, 1, 2),
            $loadedObjectStateGroups,
            'ObjectStateGroup'
        );
    }

    /**
     * Test for the loadObjectStates() method.
     *
     *
     * @see \eZ\Publish\API\Repository\ObjectStateService::loadObjectStates()
     * @depends testLoadObjectStateGroup
     */
    public function testLoadObjectStates()
    {
        $repository = $this->getRepository();

        $objectStateGroupId = $this->generateId('objectstategroup', 2);
        /* BEGIN: Use Case */
        // $objectStateGroupId contains the ID of the standard object state
        // group ez_lock.
        $objectStateService = $repository->getObjectStateService();

        $objectStateGroup = $objectStateService->loadObjectStateGroup(
            $objectStateGroupId
        );

        // Loads all object states in $objectStateGroup
        $loadedObjectStates = $objectStateService->loadObjectStates($objectStateGroup);
        /* END: Use Case */

        $this->assertInternalType(
            'array',
            $loadedObjectStates
        );
        $this->assertObjectsLoadedByIdentifiers(
            ['not_locked' => true, 'locked' => true],
            $loadedObjectStates,
            'ObjectState'
        );
    }

    /**
     * Test for the updateObjectStateGroup() method.
     *
     * @covers \eZ\Publish\API\Repository\ObjectStateService::updateObjectStateGroup
     * @depends eZ\Publish\API\Repository\Tests\ObjectStateServiceTest::testLoadObjectStateGroup
     */
    public function testUpdateObjectStateGroup()
    {
        $repository = $this->getRepository();

        $objectStateGroupId = $this->generateId('objectstategroup', 2);
        /* BEGIN: Use Case */
        // $objectStateGroupId contains the ID of the standard object state
        // group ez_lock.
        $objectStateService = $repository->getObjectStateService();

        $loadedObjectStateGroup = $objectStateService->loadObjectStateGroup(
            $objectStateGroupId
        );

        // pre populate any kind of cache for all
        $objectStateService->loadObjectStateGroups();

        $groupUpdateStruct = $objectStateService->newObjectStateGroupUpdateStruct();
        $groupUpdateStruct->identifier = 'sindelfingen';
        $groupUpdateStruct->defaultLanguageCode = 'ger-DE';
        $groupUpdateStruct->names = [
            'ger-DE' => 'Sindelfingen',
        ];
        $groupUpdateStruct->descriptions = [
            'ger-DE' => 'Sindelfingen ist nicht nur eine Stadt',
        ];

        // Updates the $loadObjectStateGroup with the data from
        // $groupUpdateStruct and returns the updated group
        $updatedObjectStateGroup = $objectStateService->updateObjectStateGroup(
            $loadedObjectStateGroup,
            $groupUpdateStruct
        );

        $allObjectGroups = $objectStateService->loadObjectStateGroups();
        /* END: Use Case */

        $this->assertInstanceOf(
            '\\eZ\\Publish\\API\\Repository\\Values\\ObjectState\\ObjectStateGroup',
            $updatedObjectStateGroup
        );

        return [
            $loadedObjectStateGroup,
            $groupUpdateStruct,
            $updatedObjectStateGroup,
            $allObjectGroups,
        ];
    }

    /**
     * Test service method for partially updating object state group.
     *
     * @covers \eZ\Publish\API\Repository\ObjectStateService::updateObjectStateGroup
     * @depends eZ\Publish\API\Repository\Tests\ObjectStateServiceTest::testLoadObjectStateGroup
     */
    public function testUpdateObjectStateGroupChosenFieldsOnly()
    {
        $repository = $this->getRepository();
        $objectStateService = $repository->getObjectStateService();

        $groupUpdateStruct = $objectStateService->newObjectStateGroupUpdateStruct();
        $groupUpdateStruct->defaultLanguageCode = 'eng-GB';
        $groupUpdateStruct->names = ['eng-GB' => 'Test'];

        $group = $objectStateService->loadObjectStateGroup(2);

        $updatedGroup = $objectStateService->updateObjectStateGroup($group, $groupUpdateStruct);

        $this->assertInstanceOf(
            ObjectStateGroup::class,
            $updatedGroup
        );

        $this->assertPropertiesCorrect(
            [
                'id' => 2,
                'identifier' => 'ez_lock',
                'mainLanguageCode' => 'eng-GB',
                'languageCodes' => ['eng-GB'],
                'names' => ['eng-GB' => 'Test'],
                // descriptions array should have an empty value for eng-GB
                // without the original descriptions
                // since the descriptions were not in the update struct and we're changing default language
                'descriptions' => ['eng-GB' => ''],
            ],
            $updatedGroup
        );
    }

    /**
     * Test for the updateObjectStateGroup() method.
     *
     *
     * @see \eZ\Publish\API\Repository\ObjectStateService::updateObjectStateGroup()
     * @depends testUpdateObjectStateGroup
     * @expectedException \eZ\Publish\API\Repository\Exceptions\InvalidArgumentException
     */
    public function testUpdateObjectStateGroupThrowsInvalidArgumentException()
    {
        $repository = $this->getRepository();

        $objectStateService = $repository->getObjectStateService();

        // Create object state group which we will later update
        $objectStateGroupCreate = $objectStateService->newObjectStateGroupCreateStruct(
            'publishing'
        );
        $objectStateGroupCreate->defaultLanguageCode = 'eng-US';
        $objectStateGroupCreate->names = [
            'eng-US' => 'Publishing',
            'eng-GB' => 'Sindelfingen',
        ];
        $objectStateGroupCreate->descriptions = [
            'eng-US' => 'Put something online',
            'eng-GB' => 'Put something ton Sindelfingen.',
        ];

        $createdObjectStateGroup = $objectStateService->createObjectStateGroup(
            $objectStateGroupCreate
        );

        $groupUpdateStruct = $objectStateService->newObjectStateGroupUpdateStruct();
        // 'ez_lock' is the identifier of already existing group
        $groupUpdateStruct->identifier = 'ez_lock';
        $groupUpdateStruct->defaultLanguageCode = 'ger-DE';
        $groupUpdateStruct->names = [
            'ger-DE' => 'Sindelfingen',
        ];
        $groupUpdateStruct->descriptions = [
            'ger-DE' => 'Sindelfingen ist nicht nur eine Stadt',
        ];

        // This call will fail since state group with 'ez_lock' identifier already exists
        $objectStateService->updateObjectStateGroup(
            $createdObjectStateGroup,
            $groupUpdateStruct
        );
    }

    /**
     * testUpdateObjectStateGroupStructValues.
     *
     * @param array $testData
     *
     *
     * @depends testUpdateObjectStateGroup
     */
    public function testUpdateObjectStateGroupStructValues(array $testData)
    {
        list(
            $loadedObjectStateGroup,
            $groupUpdateStruct,
            $updatedObjectStateGroup,
            $allObjectGroups
        ) = $testData;

        $this->assertStructPropertiesCorrect(
            $groupUpdateStruct,
            $updatedObjectStateGroup
        );

        $this->assertContains($updatedObjectStateGroup, $allObjectGroups, '', false, false);
        $this->assertNotContains($loadedObjectStateGroup, $allObjectGroups, '', false, false);
    }

    /**
     * Test for the createObjectState() method.
     *
     *
     * @see \eZ\Publish\API\Repository\ObjectStateService::createObjectState()
     * @depends testLoadObjectStateGroup
     * @depends testNewObjectStateCreateStruct
     */
    public function testCreateObjectState()
    {
        $repository = $this->getRepository();

        $objectStateGroupId = $this->generateId('objectstategroup', 2);
        /* BEGIN: Use Case */
        // $objectStateGroupId contains the ID of the standard object state
        // group ez_lock.
        $objectStateService = $repository->getObjectStateService();

        $loadedObjectStateGroup = $objectStateService->loadObjectStateGroup(
            $objectStateGroupId
        );

        $objectStateCreateStruct = $objectStateService->newObjectStateCreateStruct(
            'locked_and_unlocked'
        );
        $objectStateCreateStruct->priority = 23;
        $objectStateCreateStruct->defaultLanguageCode = 'eng-US';
        $objectStateCreateStruct->names = [
            'eng-US' => 'Locked and Unlocked',
<<<<<<< HEAD
            'ger-DE' => 'geschlossen und ungeschlossen',
        ];
        $objectStateCreateStruct->descriptions = array(
            'eng-US' => 'A state between locked and unlocked.',
            'ger-DE' => 'ein Zustand zwischen geschlossen und ungeschlossen.',
        );
=======
        ];
        $objectStateCreateStruct->descriptions = [
            'eng-US' => 'A state between locked and unlocked.',
        ];
>>>>>>> 0f2ea829

        // Creates a new object state in the $loadObjectStateGroup with the
        // data from $objectStateCreateStruct
        $createdObjectState = $objectStateService->createObjectState(
            $loadedObjectStateGroup,
            $objectStateCreateStruct
        );
        /* END: Use Case */

        $this->assertInstanceOf(ObjectState::class, $createdObjectState);
        // Object sequences are renumbered
        $objectStateCreateStruct->priority = 2;

        return [
            $loadedObjectStateGroup,
            $objectStateCreateStruct,
            $createdObjectState,
        ];
<<<<<<< HEAD
    }

    /**
     * Test service method for creating object state in empty group.
     *
     * @covers \eZ\Publish\API\Repository\ObjectStateService::createObjectState
     */
    public function testCreateObjectStateInEmptyGroup()
    {
        $repository = $this->getRepository();
        $objectStateService = $repository->getObjectStateService();

        $groupCreateStruct = $objectStateService->newObjectStateGroupCreateStruct('test');
        $groupCreateStruct->defaultLanguageCode = 'eng-GB';
        $groupCreateStruct->names = ['eng-GB' => 'Test'];
        $groupCreateStruct->descriptions = ['eng-GB' => 'Test description'];

        $createdGroup = $objectStateService->createObjectStateGroup($groupCreateStruct);

        $stateCreateStruct = $objectStateService->newObjectStateCreateStruct('test');
        $stateCreateStruct->priority = 2;
        $stateCreateStruct->defaultLanguageCode = 'eng-GB';
        $stateCreateStruct->names = ['eng-GB' => 'Test'];
        $stateCreateStruct->descriptions = ['eng-GB' => 'Test description'];

        $createdState = $objectStateService->createObjectState(
            $createdGroup,
            $stateCreateStruct
        );

        $this->assertInstanceOf(
            ObjectState::class,
            $createdState
        );

        $this->assertNotNull($createdState->id);
        $this->assertPropertiesCorrect(
            [
                'identifier' => 'test',
                'priority' => 0,
                'mainLanguageCode' => 'eng-GB',
                'languageCodes' => ['eng-GB'],
                'names' => ['eng-GB' => 'Test'],
                'descriptions' => ['eng-GB' => 'Test description'],
            ],
            $createdState
        );

        $objectStateGroup = $createdState->getObjectStateGroup();
        $this->assertInstanceOf(
            ObjectStateGroup::class,
            $objectStateGroup
        );

        $this->assertEquals($createdGroup->id, $objectStateGroup->id);
        $this->assertGreaterThan(0, $objectStateService->getContentCount($createdState));
=======
>>>>>>> 0f2ea829
    }

    /**
     * Test for the createObjectState() method.
     *
     * @expectedException \eZ\Publish\API\Repository\Exceptions\InvalidArgumentException
     *
     * @see \eZ\Publish\API\Repository\ObjectStateService::createObjectState()
     * @depends testLoadObjectStateGroup
     * @depends testCreateObjectState
     */
    public function testCreateObjectStateThrowsInvalidArgumentException()
    {
        $repository = $this->getRepository();

        $objectStateGroupId = $this->generateId('objectstategroup', 2);
        // $objectStateGroupId contains the ID of the standard object state
        // group ez_lock.
        $objectStateService = $repository->getObjectStateService();

        $loadedObjectStateGroup = $objectStateService->loadObjectStateGroup(
            $objectStateGroupId
        );

        $objectStateCreateStruct = $objectStateService->newObjectStateCreateStruct(
            // 'not_locked' is the identifier of already existing state
            'not_locked'
        );
        $objectStateCreateStruct->priority = 23;
        $objectStateCreateStruct->defaultLanguageCode = 'eng-US';
        $objectStateCreateStruct->names = [
            'eng-US' => 'Locked and Unlocked',
        ];
        $objectStateCreateStruct->descriptions = [
            'eng-US' => 'A state between locked and unlocked.',
        ];

        // This call will fail because object state with
        // 'not_locked' identifier already exists
        $objectStateService->createObjectState(
            $loadedObjectStateGroup,
            $objectStateCreateStruct
        );
    }

    /**
     * testCreateObjectStateStructValues.
     *
     * @param array $testData
     *
     *
     * @depends testCreateObjectState
     */
    public function testCreateObjectStateStructValues(array $testData)
    {
        list(
            $loadedObjectStateGroup,
            $objectStateCreateStruct,
            $createdObjectState
        ) = $testData;

        $this->assertStructPropertiesCorrect(
            $objectStateCreateStruct,
            $createdObjectState
        );

        $this->assertNotNull($createdObjectState->id);

        $this->assertEquals(
            $loadedObjectStateGroup,
            $createdObjectState->getObjectStateGroup()
        );
    }

    /**
     * Test for the loadObjectState() method.
     *
     *
     * @see \eZ\Publish\API\Repository\ObjectStateService::loadObjectState()
     * @depends testLoadObjectStateGroup
     */
    public function testLoadObjectState()
    {
        $repository = $this->getRepository();

        $objectStateId = $this->generateId('objectstate', 2);
        /* BEGIN: Use Case */
        // $objectStateId contains the ID of the "locked" state
        $objectStateService = $repository->getObjectStateService();

        $loadedObjectState = $objectStateService->loadObjectState(
            $objectStateId
        );
        /* END: Use Case */

        $this->assertInstanceOf(
            'eZ\\Publish\\API\\Repository\\Values\\ObjectState\\ObjectState',
            $loadedObjectState
        );

        return $loadedObjectState;
    }

    /**
     * testLoadObjectStateStructValues.
     *
     * @param \eZ\Publish\API\Repository\Values\ObjectState\ObjectState $loadedObjectState
     *
     *
     * @depends testLoadObjectState
     */
    public function testLoadObjectStateStructValues(ObjectState $loadedObjectState)
    {
        $this->assertPropertiesCorrect(
            [
                'id' => 2,
                'identifier' => 'locked',
                'priority' => 1,
<<<<<<< HEAD
                'mainLanguageCode' => 'eng-US',
                'languageCodes' => array(0 => 'eng-US'),
                'names' => array('eng-US' => 'Locked'),
                'descriptions' => array('eng-US' => ''),
            ),
=======
                'defaultLanguageCode' => 'eng-US',
                'languageCodes' => [0 => 'eng-US'],
                'names' => ['eng-US' => 'Locked'],
                'descriptions' => ['eng-US' => ''],
            ],
>>>>>>> 0f2ea829
            $loadedObjectState
        );

        $this->assertEquals(
            $this->getRepository()->getObjectStateService()->loadObjectStateGroup(2),
            $loadedObjectState->getObjectStateGroup()
        );
    }

    /**
     * Test for the loadObjectState() method.
     *
     *
     * @see \eZ\Publish\API\Repository\ObjectStateService::loadObjectState()
     * @expectedException \eZ\Publish\API\Repository\Exceptions\NotFoundException
     * @depends testLoadObjectState
     */
    public function testLoadObjectStateThrowsNotFoundException()
    {
        $repository = $this->getRepository();

        $nonExistingObjectStateId = $this->generateId('objectstate', self::DB_INT_MAX);
        /* BEGIN: Use Case */
        // $nonExistingObjectStateId contains the ID of a non existing state
        $objectStateService = $repository->getObjectStateService();

        // Throws not found exception
        $loadedObjectState = $objectStateService->loadObjectState(
            $nonExistingObjectStateId
        );
        /* END: Use Case */
    }

    /**
     * Data provider for PrioritizedLanguageList tests.
     *
     * @return array
     */
    public function getPrioritizedLanguagesList()
    {
        return [
            [[], null],
            [['eng-GB'], null],
            [['eng-US'], 'eng-US'],
            [['ger-DE'], 'ger-DE'],
            [['eng-US', 'ger-DE'], 'eng-US'],
            [['ger-DE', 'eng-US'], 'ger-DE'],
            [['eng-GB', 'ger-DE', 'eng-US'], 'ger-DE'],
        ];
    }

    /**
     * Test that multi-language logic for loadObjectStateGroups respects prioritized language list.
     *
     * @dataProvider getPrioritizedLanguagesList
     * @param string[] $prioritizedLanguages
     * @param string|null $expectedLanguageCode
     */
    public function testLoadObjectStateGroupsWithPrioritizedLanguagesList(
        array $prioritizedLanguages,
        $expectedLanguageCode
    ) {
        // cleanup before the actual test
        $this->deleteExistingObjectStateGroups();

        $repository = $this->getRepository(false);
        $objectStateService = $repository->getObjectStateService();

        $this->createObjectStateGroups();

        $objectStateGroups = $objectStateService->loadObjectStateGroups(
            0,
            -1,
            $prioritizedLanguages
        );

        foreach ($objectStateGroups as $objectStateGroup) {
            $languageCode = $expectedLanguageCode === null ? $objectStateGroup->defaultLanguageCode : $expectedLanguageCode;

            self::assertEquals(
                $objectStateGroup->getName($languageCode),
                $objectStateGroup->getName()
            );

            self::assertEquals(
                $objectStateGroup->getDescription($languageCode),
                $objectStateGroup->getDescription()
            );
        }
    }

    /**
     * Test that multi-language logic for loadObjectStateGroup respects prioritized language list.
     *
     * @dataProvider getPrioritizedLanguagesList
     * @param string[] $prioritizedLanguages
     * @param string|null $expectedLanguageCode
     */
    public function testLoadObjectStateGroupWithPrioritizedLanguagesList(
        array $prioritizedLanguages,
        $expectedLanguageCode
    ) {
        $repository = $this->getRepository();
        $objectStateService = $repository->getObjectStateService();

        $objectStateGroup = $this->testCreateObjectStateGroup();
        $loadedObjectStateGroup = $objectStateService->loadObjectStateGroup(
            $objectStateGroup->id,
            $prioritizedLanguages
        );

        if ($expectedLanguageCode === null) {
            $expectedLanguageCode = $loadedObjectStateGroup->defaultLanguageCode;
        }

        self::assertEquals(
            $loadedObjectStateGroup->getName($expectedLanguageCode),
            $loadedObjectStateGroup->getName()
        );

        self::assertEquals(
            $loadedObjectStateGroup->getDescription($expectedLanguageCode),
            $loadedObjectStateGroup->getDescription()
        );
    }

    /**
     * Test that multi-language logic for loadObjectState respects prioritized language list.
     *
     * @dataProvider getPrioritizedLanguagesList
     * @param string[] $prioritizedLanguages
     * @param string|null $expectedLanguageCode
     */
    public function testLoadObjectStateWithPrioritizedLanguagesList(
        array $prioritizedLanguages,
        $expectedLanguageCode
    ) {
        $repository = $this->getRepository();
        $objectStateService = $repository->getObjectStateService();

        $objectStateData = $this->testCreateObjectState();
        /** @see \eZ\Publish\API\Repository\Tests\ObjectStateServiceTest::testCreateObjectState */
        $objectState = $objectStateData[2];
        /** @var \eZ\Publish\API\Repository\Values\ObjectState\ObjectState $objectState */
        $loadedObjectState = $objectStateService->loadObjectState($objectState->id, $prioritizedLanguages);

        if ($expectedLanguageCode === null) {
            $expectedLanguageCode = $objectState->defaultLanguageCode;
        }

        self::assertEquals(
            $loadedObjectState->getName($expectedLanguageCode),
            $loadedObjectState->getName()
        );

        self::assertEquals(
            $loadedObjectState->getDescription($expectedLanguageCode),
            $loadedObjectState->getDescription()
        );
    }

    /**
     * Test that multi-language logic for loadObjectStates respects prioritized language list.
     *
     * @dataProvider getPrioritizedLanguagesList
     * @param string[] $languageCodes
     * @param string|null $expectedLanguageCode
     */
    public function testLoadObjectStatesWithPrioritizedLanguagesList($languageCodes, $expectedLanguageCode)
    {
        $repository = $this->getRepository();
        $objectStateService = $repository->getObjectStateService();

        $objectStateGroup = $this->testCreateObjectStateGroup();
        $this->createObjectState(
            $objectStateGroup,
            'state_1',
            [
                'eng-US' => 'One',
                'ger-DE' => 'ein',
            ],
            [
                'eng-US' => 'State one',
                'ger-DE' => 'ein Zustand',
            ]
        );
        $this->createObjectState(
            $objectStateGroup,
            'state_2',
            [
                'eng-US' => 'Two',
                'ger-DE' => 'zwei',
            ],
            [
                'eng-US' => 'State two',
                'ger-DE' => 'zwei Zustand',
            ]
        );

        // Loads all object states in $objectStateGroup
        $loadedObjectStates = $objectStateService->loadObjectStates($objectStateGroup, $languageCodes);

        foreach ($loadedObjectStates as $objectState) {
            self::assertEquals(
                $objectState->getName($expectedLanguageCode),
                $objectState->getName()
            );

            self::assertEquals(
                $objectState->getDescription($expectedLanguageCode),
                $objectState->getDescription()
            );
        }
    }

    /**
     * Test for the updateObjectState() method.
     *
     * @covers \eZ\Publish\API\Repository\ObjectStateService::updateObjectState
     * @depends eZ\Publish\API\Repository\Tests\ObjectStateServiceTest::testLoadObjectState
     */
    public function testUpdateObjectState()
    {
        $repository = $this->getRepository();

        $objectStateId = $this->generateId('objectstate', 2);
        /* BEGIN: Use Case */
        // $objectStateId contains the ID of the "locked" state
        $objectStateService = $repository->getObjectStateService();

        $loadedObjectState = $objectStateService->loadObjectState(
            $objectStateId
        );

        // pre load any possile cache loading all
        $objectStateService->loadObjectStates($loadedObjectState->getObjectStateGroup());

        $updateStateStruct = $objectStateService->newObjectStateUpdateStruct();
        $updateStateStruct->identifier = 'somehow_locked';
        $updateStateStruct->defaultLanguageCode = 'ger-DE';
        $updateStateStruct->names = [
            'eng-US' => 'Somehow locked',
            'ger-DE' => 'Irgendwie gelockt',
        ];
        $updateStateStruct->descriptions = [
            'eng-US' => 'The object is somehow locked',
            'ger-DE' => 'Sindelfingen',
        ];

        $updatedObjectState = $objectStateService->updateObjectState(
            $loadedObjectState,
            $updateStateStruct
        );

        $allObjectStates = $objectStateService->loadObjectStates($loadedObjectState->getObjectStateGroup());
        /* END: Use Case */

        $this->assertInstanceOf(
            ObjectState::class,
            $updatedObjectState
        );

        return [
            $loadedObjectState,
            $updateStateStruct,
            $updatedObjectState,
            $allObjectStates,
        ];
    }

    /**
     * Test service method for partially updating object state.
     *
     * @covers \eZ\Publish\API\Repository\ObjectStateService::updateObjectState
     * @depends eZ\Publish\API\Repository\Tests\ObjectStateServiceTest::testLoadObjectState
     */
    public function testUpdateObjectStateChosenFieldsOnly()
    {
        $repository = $this->getRepository();
        $objectStateService = $repository->getObjectStateService();

        $stateUpdateStruct = $objectStateService->newObjectStateUpdateStruct();
        $stateUpdateStruct->identifier = 'test';
        $stateUpdateStruct->names = ['eng-US' => 'Test'];

        $state = $objectStateService->loadObjectState(1);

        $updatedState = $objectStateService->updateObjectState($state, $stateUpdateStruct);

        $this->assertInstanceOf(
            ObjectState::class,
            $updatedState
        );

        $this->assertPropertiesCorrect(
            [
                'id' => 1,
                'identifier' => 'test',
                'priority' => 0,
                'mainLanguageCode' => 'eng-US',
                'languageCodes' => ['eng-US'],
                'names' => ['eng-US' => 'Test'],
                // Original value of empty description for eng-US should be kept
                'descriptions' => ['eng-US' => ''],
            ],
            $updatedState
        );

        $this->assertInstanceOf(
            ObjectStateGroup::class,
            $updatedState->getObjectStateGroup()
        );

        $this->assertEquals($state->getObjectStateGroup()->id, $updatedState->getObjectStateGroup()->id);
    }

    /**
     * Test for the updateObjectState() method.
     *
     * @expectedException \eZ\Publish\API\Repository\Exceptions\InvalidArgumentException
     *
     * @see \eZ\Publish\API\Repository\ObjectStateService::updateObjectState()
     * @depends testUpdateObjectState
     */
    public function testUpdateObjectStateThrowsInvalidArgumentException()
    {
        $repository = $this->getRepository();

        $objectStateId = $this->generateId('objectstate', 2);
        // $objectStateId contains the ID of the "locked" state
        $objectStateService = $repository->getObjectStateService();

        $loadedObjectState = $objectStateService->loadObjectState(
            $objectStateId
        );

        $updateStateStruct = $objectStateService->newObjectStateUpdateStruct();
        // 'not_locked' is the identifier of already existing state
        $updateStateStruct->identifier = 'not_locked';
        $updateStateStruct->defaultLanguageCode = 'ger-DE';
        $updateStateStruct->names = [
            'eng-US' => 'Somehow locked',
            'ger-DE' => 'Irgendwie gelockt',
        ];
        $updateStateStruct->descriptions = [
            'eng-US' => 'The object is somehow locked',
            'ger-DE' => 'Sindelfingen',
        ];

        // This call will fail because state with
        // 'not_locked' identifier already exists
        $objectStateService->updateObjectState(
            $loadedObjectState,
            $updateStateStruct
        );
    }

    /**
     * testUpdateObjectStateStructValues.
     *
     * @param array $testData
     *
     *
     * @depends testUpdateObjectState
     */
    public function testUpdateObjectStateStructValues(array $testData)
    {
        list(
            $loadedObjectState,
            $updateStateStruct,
            $updatedObjectState,
            $allObjectStates
        ) = $testData;

        $this->assertPropertiesCorrect(
            [
                'id' => $loadedObjectState->id,
                'identifier' => $updateStateStruct->identifier,
                'priority' => $loadedObjectState->priority,
<<<<<<< HEAD
                'mainLanguageCode' => $updateStateStruct->defaultLanguageCode,
                'languageCodes' => array('eng-US', 'ger-DE'),
=======
                'defaultLanguageCode' => $updateStateStruct->defaultLanguageCode,
                'languageCodes' => ['eng-US', 'ger-DE'],
>>>>>>> 0f2ea829
                'names' => $updateStateStruct->names,
                'descriptions' => $updateStateStruct->descriptions,
            ],
            $updatedObjectState
        );

        $this->assertEquals(
            $loadedObjectState->getObjectStateGroup(),
            $updatedObjectState->getObjectStateGroup()
        );

        $this->assertContains($updatedObjectState, $allObjectStates, '', false, false);
        $this->assertNotContains($loadedObjectState, $allObjectStates, '', false, false);
    }

    /**
     * Test for the setPriorityOfObjectState() method.
     *
     *
     * @see \eZ\Publish\API\Repository\ObjectStateService::setPriorityOfObjectState()
     * @depends testLoadObjectState
     */
    public function testSetPriorityOfObjectState()
    {
        $repository = $this->getRepository();

        $objectStateId = $this->generateId('objectstate', 1);
        /* BEGIN: Use Case */
        // $objectStateId contains the ID of the "not_locked" state
        $objectStateService = $repository->getObjectStateService();

        $initiallyLoadedObjectState = $objectStateService->loadObjectState(
            $objectStateId
        );

        // Sets the given priority on $initiallyLoadedObjectState
        $objectStateService->setPriorityOfObjectState(
            $initiallyLoadedObjectState,
            23
        );
        // $loadObjectState now has the priority 1, since object state
        // priorities are always made sequential
        $loadedObjectState = $objectStateService->loadObjectState(
            $objectStateId
        );
        /* END: Use Case */

        $this->assertInstanceOf(
            'eZ\\Publish\\API\\Repository\\Values\\ObjectState\\ObjectState',
            $loadedObjectState
        );
        $this->assertEquals(1, $loadedObjectState->priority);
    }

    /**
     * Test for the getContentState() method.
     *
     *
     * @see \eZ\Publish\API\Repository\ObjectStateService::getContentState()
     * @depends eZ\Publish\API\Repository\Tests\ContentServiceTest::testLoadContentInfo
     * @depends testLoadObjectState
     */
    public function testGetContentState()
    {
        $repository = $this->getRepository();

        $anonymousUserId = $this->generateId('user', 10);
        $ezLockObjectStateGroupId = $this->generateId('objectstategroup', 2);
        /* BEGIN: Use Case */
        // $anonymousUserId is the content ID of "Anonymous User"
        $contentService = $repository->getContentService();
        $objectStateService = $repository->getObjectStateService();

        $contentInfo = $contentService->loadContentInfo($anonymousUserId);

        $ezLockObjectStateGroup = $objectStateService->loadObjectStateGroup(
            $ezLockObjectStateGroupId
        );

        // Loads the state of $contentInfo in the "ez_lock" object state group
        $ezLockObjectState = $objectStateService->getContentState(
            $contentInfo,
            $ezLockObjectStateGroup
        );
        /* END: Use Case */

        $this->assertInstanceOf(
            'eZ\\Publish\\API\\Repository\\Values\\ObjectState\\ObjectState',
            $ezLockObjectState
        );
        $this->assertEquals('not_locked', $ezLockObjectState->identifier);
    }

    /**
     * testGetInitialObjectState.
     *
     *
     * @depends eZ\Publish\API\Repository\Tests\ContentServiceTest::testLoadContentInfo
     * @depends testLoadObjectState
     */
    public function testGetInitialObjectState()
    {
        $repository = $this->getRepository();
        $objectStateService = $repository->getObjectStateService();

        // Create object state group with custom state
        $createdStateGroups = $this->createObjectStateGroups();

        $customObjectStateGroupId = $createdStateGroups[1]->id;
        $anonymousUserId = $this->generateId('user', 10);

        $customGroup = $objectStateService->loadObjectStateGroup(
            $customObjectStateGroupId
        );

        $objectStateCreateStruct = $objectStateService->newObjectStateCreateStruct(
            'sindelfingen'
        );
        $objectStateCreateStruct->priority = 1;
        $objectStateCreateStruct->defaultLanguageCode = 'eng-US';
        $objectStateCreateStruct->names = ['eng-US' => 'Sindelfingen'];

        $createdState = $objectStateService->createObjectState(
            $customGroup,
            $objectStateCreateStruct
        );

        // Store state ID to be used
        $customObjectStateId = $createdState->id;

        /* BEGIN: Use Case */
        // $anonymousUserId is the content ID of "Anonymous User"
        // $customObjectStateGroupId is the ID of a state group, from which no
        // state has been assigned to $anonymousUserId, yet
        $contentService = $repository->getContentService();
        $objectStateService = $repository->getObjectStateService();

        $contentInfo = $contentService->loadContentInfo($anonymousUserId);

        $customObjectStateGroup = $objectStateService->loadObjectStateGroup(
            $customObjectStateGroupId
        );

        // Loads the initial state of the custom state group
        $initialObjectState = $objectStateService->getContentState(
            $contentInfo,
            $customObjectStateGroup
        );
        /* END: Use Case */

        $this->assertInstanceOf(
            'eZ\\Publish\\API\\Repository\\Values\\ObjectState\\ObjectState',
            $initialObjectState
        );
        $this->assertEquals('sindelfingen', $initialObjectState->identifier);
        $this->assertEquals(['eng-US' => 'Sindelfingen'], $initialObjectState->names);
        $this->assertEquals('eng-US', $initialObjectState->defaultLanguageCode);
    }

    /**
     * Test for the setContentState() method.
     *
     *
     * @see \eZ\Publish\API\Repository\ObjectStateService::setContentState()
     * @depends eZ\Publish\API\Repository\Tests\ContentServiceTest::testLoadContentInfo
     * @depends testLoadObjectState
     */
    public function testSetContentState()
    {
        $repository = $this->getRepository();

        $anonymousUserId = $this->generateId('user', 10);
        $ezLockObjectStateGroupId = $this->generateId('objectstategroup', 2);
        $lockedObjectStateId = $this->generateId('objectstate', 2);
        /* BEGIN: Use Case */
        // $anonymousUserId is the content ID of "Anonymous User"
        // $ezLockObjectStateGroupId contains the ID of the "ez_lock" object
        // state group
        // $lockedObjectStateId is the ID of the state "locked"
        $contentService = $repository->getContentService();
        $objectStateService = $repository->getObjectStateService();

        $contentInfo = $contentService->loadContentInfo($anonymousUserId);

        $ezLockObjectStateGroup = $objectStateService->loadObjectStateGroup(
            $ezLockObjectStateGroupId
        );
        $lockedObjectState = $objectStateService->loadObjectState($lockedObjectStateId);

        // Sets the state of $contentInfo from "not_locked" to "locked"
        $objectStateService->setContentState(
            $contentInfo,
            $ezLockObjectStateGroup,
            $lockedObjectState
        );
        /* END: Use Case */

        $ezLockObjectState = $objectStateService->getContentState(
            $contentInfo,
            $ezLockObjectStateGroup
        );

        $this->assertEquals('locked', $ezLockObjectState->identifier);
    }

    /**
     * Test for the setContentState() method.
     *
     * @covers \eZ\Publish\API\Repository\ObjectStateService::setContentState
     * @expectedException \eZ\Publish\API\Repository\Exceptions\InvalidArgumentException
     * @depends eZ\Publish\API\Repository\Tests\ObjectStateServiceTest::testSetContentState
     */
    public function testSetContentStateThrowsInvalidArgumentException()
    {
        $repository = $this->getRepository();

        $createdStateGroups = $this->createObjectStateGroups();

        $anonymousUserId = $this->generateId('user', 10);
        $differentObjectStateGroupId = $createdStateGroups[1]->id;
        $lockedObjectStateId = $this->generateId('objectstate', 2);

        /* BEGIN: Use Case */
        // $anonymousUserId is the content ID of "Anonymous User"
        // $differentObjectStateGroupId contains the ID of an object state
        // group which does not contain $lockedObjectStateId
        // $lockedObjectStateId is the ID of the state "locked"
        $contentService = $repository->getContentService();
        $objectStateService = $repository->getObjectStateService();

        $contentInfo = $contentService->loadContentInfo($anonymousUserId);

        $differentObjectStateGroup = $objectStateService->loadObjectStateGroup(
            $differentObjectStateGroupId
        );
        $lockedObjectState = $objectStateService->loadObjectState($lockedObjectStateId);

        // Throws an invalid argument exception since $lockedObjectState does
        // not belong to $differentObjectStateGroup
        $objectStateService->setContentState(
            $contentInfo,
            $differentObjectStateGroup,
            $lockedObjectState
        );
        /* END: Use Case */
    }

    /**
     * Test for the getContentCount() method.
     *
     *
     * @see \eZ\Publish\API\Repository\ObjectStateService::getContentCount()
     * @depends testLoadObjectState
     */
    public function testGetContentCount()
    {
        $repository = $this->getRepository();

        $notLockedObjectStateId = $this->generateId('objectstate', 1);
        /* BEGIN: Use Case */
        // $notLockedObjectStateId is the ID of the state "not_locked"
        $objectStateService = $repository->getObjectStateService();

        $notLockedObjectState = $objectStateService->loadObjectState($notLockedObjectStateId);

        $objectCount = $objectStateService->getContentCount($notLockedObjectState);
        /* END: Use Case */

        $this->assertEquals(18, $objectCount);
    }

    /**
     * Test for the deleteObjectState() method.
     *
     *
     * @see \eZ\Publish\API\Repository\ObjectStateService::deleteObjectState()
     * @depends testLoadObjectState
     */
    public function testDeleteObjectState()
    {
        $repository = $this->getRepository();

        $notLockedObjectStateId = $this->generateId('objectstate', 1);
        $lockedObjectStateId = $this->generateId('objectstate', 2);
        /* BEGIN: Use Case */
        // $notLockedObjectStateId is the ID of the state "not_locked"
        $objectStateService = $repository->getObjectStateService();

        $notLockedObjectState = $objectStateService->loadObjectState($notLockedObjectStateId);

        // Deletes the object state and sets all objects, which where in that
        // state, to the first state of the same object state group
        $objectStateService->deleteObjectState($notLockedObjectState);
        /* END: Use Case */

        $lockedObjectState = $objectStateService->loadObjectState($lockedObjectStateId);

        // All objects transferred
        $this->assertEquals(
            18,
            $objectStateService->getContentCount($lockedObjectState)
        );
    }

    /**
     * Test for the deleteObjectStateGroup() method.
     *
     *
     * @see \eZ\Publish\API\Repository\ObjectStateService::deleteObjectStateGroup()
     * @depends testLoadObjectStateGroup
     */
    public function testDeleteObjectStateGroup()
    {
        $repository = $this->getRepository();

        $objectStateGroupId = $this->generateId('objectstategroup', 2);
        /* BEGIN: Use Case */
        // $objectStateGroupId contains the ID of the standard object state
        // group ez_lock.
        $objectStateService = $repository->getObjectStateService();

        $loadedObjectStateGroup = $objectStateService->loadObjectStateGroup(
            $objectStateGroupId
        );

        $objectStateService->deleteObjectStateGroup($loadedObjectStateGroup);
        /* END: Use Case */

        try {
            $objectStateService->loadObjectStateGroup($objectStateGroupId);
            $this->fail(
                sprintf(
                    'ObjectStateGroup with ID "%s" not deleted.',
                    $objectStateGroupId
                )
            );
        } catch (NotFoundException $e) {
        }
    }

    /**
     * Delete existing (e.g. initial) object state groups.
     */
    private function deleteExistingObjectStateGroups()
    {
        $repository = $this->getRepository();
        $objectStateService = $repository->getObjectStateService();

        $objectStateGroups = $objectStateService->loadObjectStateGroups();

        foreach ($objectStateGroups as $objectStateGroup) {
            $objectStateService->deleteObjectStateGroup($objectStateGroup);
        }
    }

    /**
     * Create Object State within the given Object State Group.
     *
     * @param \eZ\Publish\API\Repository\Values\ObjectState\ObjectStateGroup $objectStateGroup
     * @param string $identifier
     * @param array $names multi-language names
     * @param array $descriptions multi-language descriptions
     * @return \eZ\Publish\API\Repository\Values\ObjectState\ObjectState
     */
    private function createObjectState(
        ObjectStateGroup $objectStateGroup,
        $identifier,
        array $names,
        array $descriptions
    ) {
        $objectStateService = $this->getRepository(false)->getObjectStateService();
        $objectStateCreateStruct = $objectStateService->newObjectStateCreateStruct(
            $identifier
        );
        $objectStateCreateStruct->priority = 23;
        $objectStateCreateStruct->defaultLanguageCode = array_keys($names)[0];
        $objectStateCreateStruct->names = $names;
        $objectStateCreateStruct->descriptions = $descriptions;

        // Create a new object state in the $objectStateGroup with the
        // data from $objectStateCreateStruct
        return $objectStateService->createObjectState(
            $objectStateGroup,
            $objectStateCreateStruct
        );
    }
}<|MERGE_RESOLUTION|>--- conflicted
+++ resolved
@@ -229,21 +229,12 @@
         $objectStateGroupCreate->defaultLanguageCode = 'eng-US';
         $objectStateGroupCreate->names = [
             'eng-US' => 'Publishing',
-<<<<<<< HEAD
             'ger-DE' => 'Sindelfingen',
-        );
-        $objectStateGroupCreate->descriptions = array(
+        ];
+        $objectStateGroupCreate->descriptions = [
             'eng-US' => 'Put something online',
             'ger-DE' => 'Put something ton Sindelfingen.',
-        );
-=======
-            'eng-GB' => 'Sindelfingen',
-        ];
-        $objectStateGroupCreate->descriptions = [
-            'eng-US' => 'Put something online',
-            'eng-GB' => 'Put something ton Sindelfingen.',
-        ];
->>>>>>> 0f2ea829
+        ];
 
         $createdObjectStateGroup = $objectStateService->createObjectStateGroup(
             $objectStateGroupCreate
@@ -271,7 +262,6 @@
         $this->assertPropertiesCorrect(
             [
                 'identifier' => 'publishing',
-<<<<<<< HEAD
                 'mainLanguageCode' => 'eng-US',
                 'languageCodes' => ['eng-US', 'ger-DE'],
                 'names' => [
@@ -281,17 +271,6 @@
                 'descriptions' => [
                     'eng-US' => 'Put something online',
                     'ger-DE' => 'Put something ton Sindelfingen.',
-=======
-                'defaultLanguageCode' => 'eng-US',
-                'languageCodes' => ['eng-US', 'eng-GB'],
-                'names' => [
-                    'eng-US' => 'Publishing',
-                    'eng-GB' => 'Sindelfingen',
-                ],
-                'descriptions' => [
-                    'eng-US' => 'Put something online',
-                    'eng-GB' => 'Put something ton Sindelfingen.',
->>>>>>> 0f2ea829
                 ],
             ],
             $createdObjectStateGroup
@@ -447,7 +426,6 @@
         $groupCreateStruct = $objectStateService->newObjectStateGroupCreateStruct('dummy');
 
         $groupCreateStruct->defaultLanguageCode = 'eng-US';
-<<<<<<< HEAD
         $groupCreateStruct->names = [
             'eng-US' => 'Foo',
             'ger-DE' => 'GerFoo',
@@ -456,10 +434,6 @@
             'eng-US' => 'Foo Bar',
             'ger-DE' => 'GerBar',
         ];
-=======
-        $groupCreateStruct->names = ['eng-US' => 'Foo'];
-        $groupCreateStruct->descriptions = ['eng-US' => 'Foo Bar'];
->>>>>>> 0f2ea829
 
         foreach ($identifiersToCreate as $identifier) {
             $groupCreateStruct->identifier = $identifier;
@@ -821,19 +795,12 @@
         $objectStateCreateStruct->defaultLanguageCode = 'eng-US';
         $objectStateCreateStruct->names = [
             'eng-US' => 'Locked and Unlocked',
-<<<<<<< HEAD
             'ger-DE' => 'geschlossen und ungeschlossen',
         ];
-        $objectStateCreateStruct->descriptions = array(
+        $objectStateCreateStruct->descriptions = [
             'eng-US' => 'A state between locked and unlocked.',
             'ger-DE' => 'ein Zustand zwischen geschlossen und ungeschlossen.',
-        );
-=======
-        ];
-        $objectStateCreateStruct->descriptions = [
-            'eng-US' => 'A state between locked and unlocked.',
-        ];
->>>>>>> 0f2ea829
+        ];
 
         // Creates a new object state in the $loadObjectStateGroup with the
         // data from $objectStateCreateStruct
@@ -852,7 +819,6 @@
             $objectStateCreateStruct,
             $createdObjectState,
         ];
-<<<<<<< HEAD
     }
 
     /**
@@ -909,8 +875,6 @@
 
         $this->assertEquals($createdGroup->id, $objectStateGroup->id);
         $this->assertGreaterThan(0, $objectStateService->getContentCount($createdState));
-=======
->>>>>>> 0f2ea829
     }
 
     /**
@@ -1029,19 +993,11 @@
                 'id' => 2,
                 'identifier' => 'locked',
                 'priority' => 1,
-<<<<<<< HEAD
                 'mainLanguageCode' => 'eng-US',
-                'languageCodes' => array(0 => 'eng-US'),
-                'names' => array('eng-US' => 'Locked'),
-                'descriptions' => array('eng-US' => ''),
-            ),
-=======
-                'defaultLanguageCode' => 'eng-US',
                 'languageCodes' => [0 => 'eng-US'],
                 'names' => ['eng-US' => 'Locked'],
                 'descriptions' => ['eng-US' => ''],
             ],
->>>>>>> 0f2ea829
             $loadedObjectState
         );
 
@@ -1421,13 +1377,8 @@
                 'id' => $loadedObjectState->id,
                 'identifier' => $updateStateStruct->identifier,
                 'priority' => $loadedObjectState->priority,
-<<<<<<< HEAD
                 'mainLanguageCode' => $updateStateStruct->defaultLanguageCode,
-                'languageCodes' => array('eng-US', 'ger-DE'),
-=======
-                'defaultLanguageCode' => $updateStateStruct->defaultLanguageCode,
                 'languageCodes' => ['eng-US', 'ger-DE'],
->>>>>>> 0f2ea829
                 'names' => $updateStateStruct->names,
                 'descriptions' => $updateStateStruct->descriptions,
             ],
