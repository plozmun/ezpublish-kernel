<?php

/**
 * File containing the EZP22958SearchSubtreePathstringFormatTest class.
 *
 * @copyright Copyright (C) eZ Systems AS. All rights reserved.
 * @license For full copyright and license information view LICENSE file distributed with this source code.
 */
namespace eZ\Publish\API\Repository\Tests\Regression;

use eZ\Publish\API\Repository\Tests\BaseTest;
use eZ\Publish\API\Repository\Values\Content\Query;
use eZ\Publish\API\Repository\Values\Content\Query\Criterion;

/**
 * Issue EZP-21906.
 */
class EZP22958SearchSubtreePathstringFormatTest extends BaseTest
{
    protected function setUp()
    {
        parent::setUp();
    }

    /**
     * Tests that invalid path string provided for subtree criterion result in exception.
     *
     * @dataProvider searchContentQueryWithInvalidDataProvider
     * @expectedException \InvalidArgumentException
     */
    public function testSearchContentSubtreeShouldThrowException($pathString)
    {
        $query = new Query(
            array(
                'filter' => new Criterion\Subtree($pathString),
            )
        );

        $result = $this->getRepository()->getSearchService()->findContent($query);
    }

    /**
     * Tests that path string provided for subtree criterion is valid.
     *
     * @dataProvider searchContentQueryProvider
     */
    public function testSearchContentSubtree($pathString)
    {
<<<<<<< HEAD
        if ($expectedException) {
            $this->expectException($expectedException);
        }

=======
>>>>>>> 6c34c583
        $query = new Query(
            array(
                'filter' => new Criterion\Subtree($pathString),
            )
        );

        $result = $this->getRepository()->getSearchService()->findContent($query);
    }

    public function searchContentQueryProvider()
    {
        return array(
            array(
                '/1/2/',
            ),
            array(
                array('/1/2/', '/1/2/4/'),
            ),
            array(
                '/1/id0/',
            ),
        );
    }

    public function searchContentQueryWithInvalidDataProvider()
    {
        return array(
            array(
                '/1/2',
            ),
            array(
                array('/1/2/', '/1/2/4'),
            ),
            array(
                '/1/id0',
            ),
        );
    }
}<|MERGE_RESOLUTION|>--- conflicted
+++ resolved
@@ -46,13 +46,6 @@
      */
     public function testSearchContentSubtree($pathString)
     {
-<<<<<<< HEAD
-        if ($expectedException) {
-            $this->expectException($expectedException);
-        }
-
-=======
->>>>>>> 6c34c583
         $query = new Query(
             array(
                 'filter' => new Criterion\Subtree($pathString),
