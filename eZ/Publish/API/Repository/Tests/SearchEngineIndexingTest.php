--- conflicted
+++ resolved
@@ -463,7 +463,6 @@
     }
 
     /**
-<<<<<<< HEAD
      * Test content is available for search after being published.
      */
     public function testPublishVersion()
@@ -671,8 +670,6 @@
     }
 
     /**
-     * Will create if not exists a simple content type for test purposes with just one required field name.
-=======
      * Test that swapping locations affects properly Search Engine Index.
      */
     public function testSwapLocation()
@@ -770,8 +767,7 @@
     }
 
     /**
-     * Will create if not exists an simple content type for test purposes with just one required field name.
->>>>>>> 8ec1f8d9
+     * Will create if not exists a simple content type for test purposes with just one required field name.
      *
      * @return \eZ\Publish\API\Repository\Values\ContentType\ContentType
      */
@@ -792,10 +788,7 @@
         $nameField->isTranslatable = true;
         $nameField->isSearchable = true;
         $nameField->isRequired = true;
-<<<<<<< HEAD
-
-=======
->>>>>>> 8ec1f8d9
+
         $contentTypeStruct = $contentTypeService->newContentTypeCreateStruct($contentTypeIdentifier);
         $contentTypeStruct->mainLanguageCode = 'eng-GB';
         $contentTypeStruct->creatorId = 14;
