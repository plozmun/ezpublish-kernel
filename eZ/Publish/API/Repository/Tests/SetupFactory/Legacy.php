--- conflicted
+++ resolved
@@ -362,14 +362,11 @@
 
             $serviceSettings['inner_repository']['arguments']['persistence_handler'] = '@persistence_handler_legacy';
             $serviceSettings['inner_repository']['arguments']['io_handler'] = '@io_handler_legacy';
-<<<<<<< HEAD
-=======
 
             // Needed for URLAliasService tests
             $serviceSettings['inner_repository']['arguments']['service_settings']['language']['languages'][] = 'eng-US';
             $serviceSettings['inner_repository']['arguments']['service_settings']['language']['languages'][] = 'eng-GB';
 
->>>>>>> d7650685
             $serviceSettings['persistence_handler_legacy']['arguments']['config']['dsn'] = self::$dsn;
             $serviceSettings['legacy_db_handler']['arguments']['dsn'] = self::$dsn;
 
