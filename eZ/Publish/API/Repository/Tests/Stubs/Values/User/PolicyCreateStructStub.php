--- conflicted
+++ resolved
@@ -48,27 +48,18 @@
      */
     public function getLimitations()
     {
-<<<<<<< HEAD
         return $this->limitations;
-=======
-        // @todo: Implement getLimitations() method.
->>>>>>> e2c0517d
     }
 
     /**
      * Adds a limitation with the given identifier and list of values
      *
      * @param \eZ\Publish\API\Repository\Values\User\Limitation $limitation
-     *
      * @return void
      */
     public function addLimitation( Limitation $limitation )
     {
-<<<<<<< HEAD
         $this->limitations[] = $limitation;
-=======
-        // @todo: Implement addLimitation() method.
->>>>>>> e2c0517d
     }
 
 }