--- conflicted
+++ resolved
@@ -499,15 +499,9 @@
                 'invisible' => $trashItem->invisible,
                 'pathString' => $newParentLocation->pathString . $this->parseId('location', $location->id) . '/',
                 'priority' => 0,
-<<<<<<< HEAD
                 'sortField' => APILocation::SORT_FIELD_NAME,
                 'sortOrder' => APILocation::SORT_ORDER_ASC,
-            ),
-=======
-                'sortField' => Location::SORT_FIELD_NAME,
-                'sortOrder' => Location::SORT_ORDER_ASC,
             ],
->>>>>>> 0f2ea829
             $location
         );
 
@@ -621,10 +615,10 @@
         $trashItem = $trashService->trash($location);
 
         $newParentLocation = new Location(
-            array(
+            [
                 'id' => 123456,
                 'parentLocationId' => 123455,
-            )
+            ]
         );
         $trashService->recover($trashItem, $newParentLocation);
     }
