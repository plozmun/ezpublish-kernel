--- conflicted
+++ resolved
@@ -84,12 +84,6 @@
         );
         /* END: Use Case */
 
-<<<<<<< HEAD
-        $this->expectException(
-            '\\eZ\\Publish\\API\\Repository\\Exceptions\\NotFoundException'
-        );
-=======
->>>>>>> 6c34c583
         $contentService->loadContent($content->id);
     }
 
