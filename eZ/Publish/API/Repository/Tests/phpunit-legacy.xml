--- conflicted
+++ resolved
@@ -36,12 +36,9 @@
             <file>TrashServiceAuthorizationTest.php</file>
             <file>URLWildcardServiceAuthorizationTest.php</file>
             <file>ObjectStateServiceAuthorizationTest.php</file>
+            <file>SearchServiceTest.php</file>
             <file>FieldType/UserIntegrationTest.php</file>
-<<<<<<< HEAD
-            <file>SearchServiceTest.php</file>
-=======
             <file>FieldType/UrlIntegrationTest.php</file>
->>>>>>> 5a3441ba
         </testsuite>
     </testsuites>
     <filter>
