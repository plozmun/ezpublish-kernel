<?php

/**
 * File containing the eZ\Publish\API\Repository\Values\Content\VersionInfo class.
 *
 * @copyright Copyright (C) eZ Systems AS. All rights reserved.
 * @license For full copyright and license information view LICENSE file distributed with this source code.
 */
namespace eZ\Publish\API\Repository\Values\Content;

use eZ\Publish\API\Repository\Values\ValueObject;
use eZ\Publish\SPI\Repository\Values\MultiLanguageName;

/**
 * This class holds version information data. It also contains the corresponding {@link Content} to
 * which the version belongs to.
 *
 * @property-read \eZ\Publish\API\Repository\Values\Content\ContentInfo $contentInfo calls getContentInfo()
 * @property-read mixed $id the internal id of the version
 * @property-read int $versionNo the version number of this version (which only increments in scope of a single Content object)
 * @property-read \DateTime $modificationDate the last modified date of this version
 * @property-read \DateTime $creationDate the creation date of this version
 * @property-read mixed $creatorId the user id of the user which created this version
 * @property-read int $status the status of this version. One of VersionInfo::STATUS_DRAFT, VersionInfo::STATUS_PUBLISHED, VersionInfo::STATUS_ARCHIVED
 * @property-read string $initialLanguageCode the language code of the version. This value is used to flag a version as a translation to specific language
 * @property-read string[] $languageCodes a collection of all languages which exist in this version.
 */
abstract class VersionInfo extends ValueObject implements MultiLanguageName
{
    const STATUS_DRAFT = 0;
    const STATUS_PUBLISHED = 1;
    const STATUS_ARCHIVED = 3;

    /**
     * Version ID.
     *
     * @var mixed
     */
    protected $id;

    /**
     * Version number.
     *
     * In contrast to {@link $id}, this is the version number, which only
     * increments in scope of a single Content object.
     *
     * @var int
     */
    protected $versionNo;

    /**
     * Content of the content this version belongs to.
     *
     * @return \eZ\Publish\API\Repository\Values\Content\ContentInfo
     */
    abstract public function getContentInfo();

    /**
     * the last modified date of this version.
     *
     * @var \DateTime
     */
    protected $modificationDate;

    /**
     * Creator user ID.
     *
     * Creator of the version, in the search API this is referred to as the modifier of the published content.
     *
     * @var mixed
     */
    protected $creatorId;

    /**
     * @var \DateTime
     */
    protected $creationDate;

    /**
     * One of VersionInfo::STATUS_DRAFT, VersionInfo::STATUS_PUBLISHED, VersionInfo::STATUS_ARCHIVED.
     *
     * @var int Constant.
     */
    protected $status;

    /**
     * In 4.x this is the language code which is used for labeling a translation.
     *
     * @var string
     */
    protected $initialLanguageCode;

    /**
     * List of languages in this version.
     *
     * Reflects which languages fields exists in for this version.
     *
     * @var string[]
     */
<<<<<<< HEAD
    protected $languageCodes = array();

    /**
     * Returns true if version is a draft.
     *
     * @return bool
     */
    public function isDraft()
    {
        return $this->status === self::STATUS_DRAFT;
    }

    /**
     * Returns true if version is published.
     *
     * @return bool
     */
    public function isPublished()
    {
        return $this->status === self::STATUS_PUBLISHED;
    }

    /**
     * Returns true if version is archived.
     *
     * @return bool
     */
    public function isArchived()
    {
        return $this->status === self::STATUS_ARCHIVED;
    }
=======
    protected $languageCodes = [];
>>>>>>> 0f2ea829
}<|MERGE_RESOLUTION|>--- conflicted
+++ resolved
@@ -97,8 +97,7 @@
      *
      * @var string[]
      */
-<<<<<<< HEAD
-    protected $languageCodes = array();
+    protected $languageCodes = [];
 
     /**
      * Returns true if version is a draft.
@@ -129,7 +128,4 @@
     {
         return $this->status === self::STATUS_ARCHIVED;
     }
-=======
-    protected $languageCodes = [];
->>>>>>> 0f2ea829
 }