<?php

/**
 * File containing the eZ\Publish\API\Repository\Values\ContentType\FieldDefinition class.
 *
 * @copyright Copyright (C) eZ Systems AS. All rights reserved.
 * @license For full copyright and license information view LICENSE file distributed with this source code.
 */
namespace eZ\Publish\API\Repository\Values\ContentType;

use eZ\Publish\API\Repository\Values\ValueObject;
use eZ\Publish\SPI\Repository\Values\MultiLanguageName;
use eZ\Publish\SPI\Repository\Values\MultiLanguageDescription;

/**
 * This class represents a field definition.
 *
 * @property-read mixed $fieldSettings calls getFieldSettings()
 * @property-read mixed $validatorConfiguration calls getValidatorConfiguration()
 * @property-read mixed $id the id of the field definition
 * @property-read string $identifier the identifier of the field definition
 * @property-read string $fieldGroup the field group name
 * @property-read int $position the position of the field definition in the content type
 * @property-read string $fieldTypeIdentifier String identifier of the field type
 * @property-read bool $isTranslatable indicates if fields of this definition are translatable
 * @property-read bool $isRequired indicates if this field is required in the content object
 * @property-read bool $isSearchable indicates if the field is searchable
 * @property-read bool $isInfoCollector indicates if this field is used for information collection
<<<<<<< HEAD
 * @property-read $defaultValue the default value of the field
 * @property-read string $mainLanguageCode main Translation (language code) of a multilingual Field Definition
=======
 * @property-read mixed $defaultValue the default value of the field
>>>>>>> e7b0ccfe
 */
abstract class FieldDefinition extends ValueObject implements MultiLanguageName, MultiLanguageDescription
{
    /**
     * the unique id of this field definition.
     *
     * @var mixed
     */
    protected $id;

    /**
     * Readable string identifier of a field definition.
     *
     * @var string
     */
    protected $identifier;

    /**
     * Field group name.
     *
     * @var string
     */
    protected $fieldGroup;

    /**
     * the position of the field definition in the content typr.
     *
     * @var int
     */
    protected $position;

    /**
     * String identifier of the field type.
     *
     * @var string
     */
    protected $fieldTypeIdentifier;

    /**
     * If the field is translatable.
     *
     * @var bool
     */
    protected $isTranslatable;

    /**
     * Is the field required.
     *
     * @var bool
     */
    protected $isRequired;

    /**
     * the flag if this field is used for information collection.
     *
     * @var bool
     */
    protected $isInfoCollector;

    /**
     * This method returns the validator configuration of this field definition supported by the field type.
     *
     * @return mixed
     */
    abstract public function getValidatorConfiguration();

    /**
     * This method returns settings for the field definition supported by the field type.
     *
     * @return mixed
     */
    abstract public function getFieldSettings();

    /**
     * Default value of the field.
     *
     * @var mixed
     */
    protected $defaultValue;

    /**
     * Indicates if th the content is searchable by this attribute.
     *
     * @var bool
     */
    protected $isSearchable;

    /**
     * Based on mainLanguageCode of contentType.
     *
     * @var string
     */
    protected $mainLanguageCode;
}<|MERGE_RESOLUTION|>--- conflicted
+++ resolved
@@ -26,12 +26,8 @@
  * @property-read bool $isRequired indicates if this field is required in the content object
  * @property-read bool $isSearchable indicates if the field is searchable
  * @property-read bool $isInfoCollector indicates if this field is used for information collection
-<<<<<<< HEAD
- * @property-read $defaultValue the default value of the field
+ * @property-read mixed $defaultValue the default value of the field
  * @property-read string $mainLanguageCode main Translation (language code) of a multilingual Field Definition
-=======
- * @property-read mixed $defaultValue the default value of the field
->>>>>>> e7b0ccfe
  */
 abstract class FieldDefinition extends ValueObject implements MultiLanguageName, MultiLanguageDescription
 {
