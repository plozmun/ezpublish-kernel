--- conflicted
+++ resolved
@@ -84,12 +84,7 @@
             $relationProcessor,
             [
                 'fieldType' => $this->fieldTypeCollectionFactory->getFieldTypes(),
-<<<<<<< HEAD
-                'role' => array(
-=======
-                'nameableFieldTypes' => $this->fieldTypeNameableCollectionFactory->getNameableFieldTypes(),
                 'role' => [
->>>>>>> 5ece8afb
                     'limitationTypes' => $this->roleLimitations,
                     'policyMap' => $this->policyMap,
                 ],
