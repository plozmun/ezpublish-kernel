--- conflicted
+++ resolved
@@ -54,7 +54,7 @@
      *
      * @var array
      */
-    protected $policyMap = array();
+    protected $policyMap = [];
 
     public function __construct(
         $repositoryClass,
@@ -96,12 +96,8 @@
                 'nameableFieldTypes' => $this->fieldTypeNameableCollectionFactory->getNameableFieldTypes(),
                 'role' => [
                     'limitationTypes' => $this->roleLimitations,
-<<<<<<< HEAD
                     'policyMap' => $this->policyMap,
-                ),
-=======
                 ],
->>>>>>> d1cf9be5
                 'languages' => $this->container->getParameter('languages'),
             ],
             new UserReference($this->container->getParameter('anonymous_user_id'))
