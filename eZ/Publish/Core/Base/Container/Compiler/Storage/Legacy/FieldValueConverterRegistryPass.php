<?php

/**
 * File containing the FieldValueConverterRegistryPass class.
 *
 * @copyright Copyright (C) eZ Systems AS. All rights reserved.
 * @license For full copyright and license information view LICENSE file distributed with this source code.
 */
namespace eZ\Publish\Core\Base\Container\Compiler\Storage\Legacy;

use Symfony\Component\DependencyInjection\Compiler\CompilerPassInterface;
use Symfony\Component\DependencyInjection\ContainerBuilder;
use Symfony\Component\DependencyInjection\Exception\LogicException;
use Symfony\Component\DependencyInjection\Reference;

/**
 * This compiler pass will register Legacy Storage field value converters.
 */
class FieldValueConverterRegistryPass implements CompilerPassInterface
{
    /**
     * @param \Symfony\Component\DependencyInjection\ContainerBuilder $container
     */
    public function process(ContainerBuilder $container)
    {
        if (!$container->hasDefinition('ezpublish.persistence.legacy.field_value_converter.registry')) {
            return;
        }

        $registry = $container->getDefinition('ezpublish.persistence.legacy.field_value_converter.registry');

        foreach ($container->findTaggedServiceIds('ezpublish.storageEngine.legacy.converter') as $id => $attributes) {
            foreach ($attributes as $attribute) {
                if (!isset($attribute['alias'])) {
                    throw new LogicException('ezpublish.storageEngine.legacy.converter service tag needs an "alias" attribute to identify the field type. None given.');
                }

                $registry->addMethodCall(
                    'register',
                    [
                        $attribute['alias'],
<<<<<<< HEAD
                        new Reference($id),
                    )
=======
                        $converter,
                    ]
>>>>>>> 0f2ea829
                );
            }
        }
    }
}<|MERGE_RESOLUTION|>--- conflicted
+++ resolved
@@ -39,13 +39,8 @@
                     'register',
                     [
                         $attribute['alias'],
-<<<<<<< HEAD
                         new Reference($id),
-                    )
-=======
-                        $converter,
                     ]
->>>>>>> 0f2ea829
                 );
             }
         }
