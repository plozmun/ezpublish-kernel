--- conflicted
+++ resolved
@@ -42,13 +42,8 @@
         $def = new Definition();
         $def->setClass($class);
         $def->addTag(
-<<<<<<< HEAD
             FieldValueConverterRegistryPass::STORAGE_ENGINE_LEGACY_CONVERTER_SERVICE_TAG,
-            array('alias' => $fieldTypeIdentifier)
-=======
-            'ezpublish.storageEngine.legacy.converter',
             ['alias' => $fieldTypeIdentifier]
->>>>>>> 5ece8afb
         );
         $this->setDefinition($serviceId, $def);
 
