<?php

/**
 * File containing the RichTextStorage class.
 *
 * @copyright Copyright (C) eZ Systems AS. All rights reserved.
 * @license For full copyright and license information view LICENSE file distributed with this source code.
 */
namespace eZ\Publish\Core\FieldType\RichText;

use eZ\Publish\SPI\FieldType\GatewayBasedStorage;
use eZ\Publish\SPI\FieldType\StorageGateway;
use eZ\Publish\SPI\Persistence\Content\VersionInfo;
use eZ\Publish\SPI\Persistence\Content\Field;
use eZ\Publish\Core\Base\Exceptions\NotFoundException;
use Psr\Log\LoggerInterface;
use DOMDocument;
use DOMXPath;

class RichTextStorage extends GatewayBasedStorage
{
    /**
     * @var \Psr\Log\LoggerInterface
     */
    protected $logger;

    /**
     * @var \eZ\Publish\Core\FieldType\RichText\RichTextStorage\Gateway
     */
    protected $gateway;

    /**
     * @param \eZ\Publish\SPI\FieldType\StorageGateway $gateway
     * @param \Psr\Log\LoggerInterface $logger
     */
<<<<<<< HEAD
    public function __construct(StorageGateway $gateway, LoggerInterface $logger = null)
=======
    public function __construct(array $gateways = [], LoggerInterface $logger = null)
>>>>>>> 0f2ea829
    {
        parent::__construct($gateway);
        $this->logger = $logger;
    }

    /**
     * @see \eZ\Publish\SPI\FieldType\FieldStorage
     */
    public function storeFieldData(VersionInfo $versionInfo, Field $field, array $context)
    {
        $document = new DOMDocument();
        $document->loadXML($field->value->data);

        $xpath = new DOMXPath($document);
        $xpath->registerNamespace('docbook', 'http://docbook.org/ns/docbook');
        // This will select only links with non-empty 'xlink:href' attribute value
        $xpathExpression = "//docbook:link[string( @xlink:href ) and not( starts-with( @xlink:href, 'ezurl://' )" .
            "or starts-with( @xlink:href, 'ezcontent://' )" .
            "or starts-with( @xlink:href, 'ezlocation://' )" .
            "or starts-with( @xlink:href, '#' ) )]";

        $links = $xpath->query($xpathExpression);

        if (empty($links)) {
            return false;
        }

        $urlSet = [];
        $remoteIdSet = [];
        $linksInfo = [];

        /** @var \DOMElement $link */
        foreach ($links as $index => $link) {
            preg_match(
                '~^(ezremote://)?([^#]*)?(#.*|\\s*)?$~',
                $link->getAttribute('xlink:href'),
                $matches
            );
            $linksInfo[$index] = $matches;

            if (empty($matches[1])) {
                $urlSet[$matches[2]] = true;
            } else {
                $remoteIdSet[$matches[2]] = true;
            }
        }

<<<<<<< HEAD
        $urlIdMap = $this->gateway->getUrlIdMap(array_keys($urlSet));
        $contentIds = $this->gateway->getContentIds(array_keys($remoteIdSet));
        $urlLinkSet = array();
=======
        $urlIdMap = $gateway->getUrlIdMap(array_keys($urlSet));
        $contentIds = $gateway->getContentIds(array_keys($remoteIdSet));
        $urlLinkSet = [];
>>>>>>> 0f2ea829

        foreach ($links as $index => $link) {
            list(, $scheme, $url, $fragment) = $linksInfo[$index];

            if (empty($scheme)) {
                // Insert the same URL only once
                if (!isset($urlIdMap[$url])) {
                    $urlIdMap[$url] = $this->gateway->insertUrl($url);
                }
                // Link the same URL only once
                if (!isset($urlLinkSet[$url])) {
                    $this->gateway->linkUrl(
                        $urlIdMap[$url],
                        $field->id,
                        $versionInfo->versionNo
                    );
                    $urlLinkSet[$url] = true;
                }
                $href = "ezurl://{$urlIdMap[$url]}{$fragment}";
            } else {
                if (!isset($contentIds[$url])) {
                    throw new NotFoundException('Content', $url);
                }
                $href = "ezcontent://{$contentIds[$url]}{$fragment}";
            }

            $link->setAttribute('xlink:href', $href);
        }

        $field->value->data = $document->saveXML();

        return true;
    }

    /**
     * Modifies $field if needed, using external data (like for Urls).
     *
     * @param \eZ\Publish\SPI\Persistence\Content\VersionInfo $versionInfo
     * @param \eZ\Publish\SPI\Persistence\Content\Field $field
     * @param array $context
     */
    public function getFieldData(VersionInfo $versionInfo, Field $field, array $context)
    {
        $document = new DOMDocument();
        $document->loadXML($field->value->data);

        $xpath = new DOMXPath($document);
        $xpath->registerNamespace('docbook', 'http://docbook.org/ns/docbook');
        $xpathExpression = "//docbook:link[starts-with( @xlink:href, 'ezurl://' )]|//docbook:ezlink[starts-with( @xlink:href, 'ezurl://' )]";

        $links = $xpath->query($xpathExpression);

        if (empty($links)) {
            return;
        }

        $urlIdSet = [];
        $urlInfo = [];

        /** @var \DOMElement $link */
        foreach ($links as $index => $link) {
            preg_match(
                '~^ezurl://([^#]*)?(#.*|\\s*)?$~',
                $link->getAttribute('xlink:href'),
                $matches
            );
            $urlInfo[$index] = $matches;

            if (!empty($matches[1])) {
                $urlIdSet[$matches[1]] = true;
            }
        }

        $idUrlMap = $this->gateway->getIdUrlMap(array_keys($urlIdSet));

        foreach ($links as $index => $link) {
            list(, $urlId, $fragment) = $urlInfo[$index];

            if (isset($idUrlMap[$urlId])) {
                $href = $idUrlMap[$urlId] . $fragment;
            } else {
                // URL id is empty or not in the DB
                if (isset($this->logger)) {
                    $this->logger->error("URL with ID {$urlId} not found");
                }
                $href = '#';
            }

            $link->setAttribute('xlink:href', $href);
        }

        $field->value->data = $document->saveXML();
    }

    public function deleteFieldData(VersionInfo $versionInfo, array $fieldIds, array $context)
    {
        foreach ($fieldIds as $fieldId) {
            $this->gateway->unlinkUrl($fieldId, $versionInfo->versionNo);
        }
    }

    /**
     * Checks if field type has external data to deal with.
     *
     * @return bool
     */
    public function hasFieldData()
    {
        return true;
    }

    public function getIndexData(VersionInfo $versionInfo, Field $field, array $context)
    {
    }
}<|MERGE_RESOLUTION|>--- conflicted
+++ resolved
@@ -33,11 +33,7 @@
      * @param \eZ\Publish\SPI\FieldType\StorageGateway $gateway
      * @param \Psr\Log\LoggerInterface $logger
      */
-<<<<<<< HEAD
     public function __construct(StorageGateway $gateway, LoggerInterface $logger = null)
-=======
-    public function __construct(array $gateways = [], LoggerInterface $logger = null)
->>>>>>> 0f2ea829
     {
         parent::__construct($gateway);
         $this->logger = $logger;
@@ -85,15 +81,9 @@
             }
         }
 
-<<<<<<< HEAD
         $urlIdMap = $this->gateway->getUrlIdMap(array_keys($urlSet));
         $contentIds = $this->gateway->getContentIds(array_keys($remoteIdSet));
-        $urlLinkSet = array();
-=======
-        $urlIdMap = $gateway->getUrlIdMap(array_keys($urlSet));
-        $contentIds = $gateway->getContentIds(array_keys($remoteIdSet));
         $urlLinkSet = [];
->>>>>>> 0f2ea829
 
         foreach ($links as $index => $link) {
             list(, $scheme, $url, $fragment) = $linksInfo[$index];
