<?php

/**
 * File containing the eZ\Publish\Core\FieldType\RichText\Type class.
 *
 * @copyright Copyright (C) eZ Systems AS. All rights reserved.
 * @license For full copyright and license information view LICENSE file distributed with this source code.
 */
namespace eZ\Publish\Core\FieldType\RichText;

use eZ\Publish\Core\FieldType\FieldType;
use eZ\Publish\Core\Base\Exceptions\InvalidArgumentException;
use eZ\Publish\Core\Base\Exceptions\InvalidArgumentType;
use eZ\Publish\Core\FieldType\ValidationError;
use eZ\Publish\SPI\FieldType\Value as SPIValue;
use eZ\Publish\SPI\Persistence\Content\FieldValue;
use eZ\Publish\Core\FieldType\Value as BaseValue;
use eZ\Publish\API\Repository\Values\Content\Relation;
use eZ\Publish\API\Repository\Values\ContentType\FieldDefinition;
use DOMDocument;
use RuntimeException;

/**
 * RichText field type.
 */
class Type extends FieldType
{
    /**
<<<<<<< HEAD
=======
     * List of settings available for this FieldType.
     *
     * The key is the setting name, and the value is the default value for this setting
     *
     * @var array
     */
    protected $settingsSchema = [
        'numRows' => [
            'type' => 'int',
            'default' => 10,
        ],
    ];

    /**
>>>>>>> 0f2ea829
     * @var \eZ\Publish\Core\FieldType\RichText\ValidatorDispatcher
     */
    protected $internalFormatValidator;

    /**
     * @var \eZ\Publish\Core\FieldType\RichText\ConverterDispatcher
     */
    protected $inputConverterDispatcher;

    /**
     * @var \eZ\Publish\Core\FieldType\RichText\Normalizer
     */
    protected $inputNormalizer;

    /**
     * @var null|\eZ\Publish\Core\FieldType\RichText\ValidatorDispatcher
     */
    protected $inputValidatorDispatcher;

    /**
     * @var null|\eZ\Publish\Core\FieldType\RichText\InternalLinkValidator
     */
    protected $internalLinkValidator;

    /**
     * @param \eZ\Publish\Core\FieldType\RichText\Validator $internalFormatValidator
     * @param \eZ\Publish\Core\FieldType\RichText\ConverterDispatcher $inputConverterDispatcher
     * @param null|\eZ\Publish\Core\FieldType\RichText\Normalizer $inputNormalizer
     * @param null|\eZ\Publish\Core\FieldType\RichText\ValidatorDispatcher $inputValidatorDispatcher
     * @param null|\eZ\Publish\Core\FieldType\RichText\InternalLinkValidator $internalLinkValidator
     */
    public function __construct(
        Validator $internalFormatValidator,
        ConverterDispatcher $inputConverterDispatcher,
        Normalizer $inputNormalizer = null,
        ValidatorDispatcher $inputValidatorDispatcher = null,
        InternalLinkValidator $internalLinkValidator = null
    ) {
        $this->internalFormatValidator = $internalFormatValidator;
        $this->inputConverterDispatcher = $inputConverterDispatcher;
        $this->inputNormalizer = $inputNormalizer;
        $this->inputValidatorDispatcher = $inputValidatorDispatcher;
        $this->internalLinkValidator = $internalLinkValidator;
    }

    /**
     * Returns the field type identifier for this field type.
     *
     * @return string
     */
    public function getFieldTypeIdentifier()
    {
        return 'ezrichtext';
    }

    /**
     * Returns the name of the given field value.
     *
     * It will be used to generate content name and url alias if current field is designated
     * to be used in the content name/urlAlias pattern.
     *
     * @param \eZ\Publish\Core\FieldType\RichText\Value $value
     *
     * @return string
     */
    public function getName(SPIValue $value)
    {
        $result = null;
        if ($section = $value->xml->documentElement->firstChild) {
            $textDom = $section->firstChild;

            if ($textDom && $textDom->hasChildNodes()) {
                $result = $textDom->firstChild->textContent;
            } elseif ($textDom) {
                $result = $textDom->textContent;
            }
        }

        if ($result === null) {
            $result = $value->xml->documentElement->textContent;
        }

        return trim(preg_replace(['/\n/', '/\s\s+/'], ' ', $result));
    }

    /**
     * Returns the fallback default value of field type when no such default
     * value is provided in the field definition in content types.
     *
     * @return \eZ\Publish\Core\FieldType\RichText\Value
     */
    public function getEmptyValue()
    {
        return new Value();
    }

    /**
     * Returns if the given $value is considered empty by the field type.
     *
     * @param \eZ\Publish\Core\FieldType\RichText\Value $value
     *
     * @return bool
     */
    public function isEmptyValue(SPIValue $value)
    {
        if ($value->xml === null) {
            return true;
        }

        return !$value->xml->documentElement->hasChildNodes();
    }

    /**
     * Inspects given $inputValue and potentially converts it into a dedicated value object.
     *
     * @param \eZ\Publish\Core\FieldType\RichText\Value|\DOMDocument|string $inputValue
     *
     * @return \eZ\Publish\Core\FieldType\RichText\Value The potentially converted and structurally plausible value.
     */
    protected function createValueFromInput($inputValue)
    {
        if (is_string($inputValue)) {
            if (empty($inputValue)) {
                $inputValue = Value::EMPTY_VALUE;
            }

            if ($this->inputNormalizer !== null && $this->inputNormalizer->accept($inputValue)) {
                $inputValue = $this->inputNormalizer->normalize($inputValue);
            }

            $inputValue = $this->loadXMLString($inputValue);
        }

        if ($inputValue instanceof DOMDocument) {
            if ($this->inputValidatorDispatcher !== null) {
                $errors = $this->inputValidatorDispatcher->dispatch($inputValue);
                if (!empty($errors)) {
                    throw new InvalidArgumentException(
                        '$inputValue',
                        'Validation of XML content failed: ' . implode("\n", $errors)
                    );
                }
            }

            $inputValue = new Value(
                $this->inputConverterDispatcher->dispatch($inputValue)
            );
        }

        return $inputValue;
    }

    /**
     * Creates \DOMDocument from given $xmlString.
     *
     * @throws \eZ\Publish\API\Repository\Exceptions\InvalidArgumentException
     *
     * @param $xmlString
     *
     * @return \DOMDocument
     */
    protected function loadXMLString($xmlString)
    {
        $document = new DOMDocument();

        libxml_use_internal_errors(true);
        libxml_clear_errors();

        // Options:
        // - substitute entities
        // - disable network access
        // - relax parser limits for document size/complexity
        $success = $document->loadXML($xmlString, LIBXML_NOENT | LIBXML_NONET | LIBXML_PARSEHUGE);

        if (!$success) {
            $messages = [];

            foreach (libxml_get_errors() as $error) {
                $messages[] = trim($error->message);
            }

            throw new InvalidArgumentException(
                '$inputValue',
                'Could not create XML document: ' . implode("\n", $messages)
            );
        }

        return $document;
    }

    /**
     * Throws an exception if value structure is not of expected format.
     *
     * @throws \eZ\Publish\API\Repository\Exceptions\InvalidArgumentException If the value does not match the expected structure.
     *
     * @param \eZ\Publish\Core\FieldType\RichText\Value $value
     */
    protected function checkValueStructure(BaseValue $value)
    {
        if (!$value->xml instanceof DOMDocument) {
            throw new InvalidArgumentType(
                '$value->xml',
                'DOMDocument',
                $value
            );
        }
    }

    /**
     * Validates a field based on the validators in the field definition.
     *
     * This is a base implementation, returning an empty array() that indicates
     * that no validation errors occurred. Overwrite in derived types, if
     * validation is supported.
     *
     * @throws \eZ\Publish\API\Repository\Exceptions\InvalidArgumentException
     *
     * @param \eZ\Publish\API\Repository\Values\ContentType\FieldDefinition $fieldDefinition The field definition of the field
     * @param \eZ\Publish\Core\FieldType\RichText\Value $value The field value for which an action is performed
     *
     * @return \eZ\Publish\SPI\FieldType\ValidationError[]
     */
    public function validate(FieldDefinition $fieldDefinition, SPIValue $value)
    {
        $validationErrors = [];

        $errors = $this->internalFormatValidator->validate($value->xml);

        if (!empty($errors)) {
            $validationErrors[] = new ValidationError(
                "Validation of XML content failed:\n" . implode("\n", $errors)
            );
        }

        if ($this->internalLinkValidator !== null) {
            $errors = $this->internalLinkValidator->validateDocument($value->xml);
            foreach ($errors as $error) {
                $validationErrors[] = new ValidationError($error);
            }
        }

        return $validationErrors;
    }

    /**
     * Returns information for FieldValue->$sortKey relevant to the field type.
     *
     * @param \eZ\Publish\Core\FieldType\RichText\Value $value
     *
     * @return string|null
     */
    protected function getSortInfo(BaseValue $value)
    {
        return SearchField::extractShortText($value->xml);
    }

    /**
     * Converts an $hash to the Value defined by the field type.
     * $hash accepts the following keys:
     *  - xml (XML string which complies internal format).
     *
     * @param mixed $hash
     *
     * @return \eZ\Publish\Core\FieldType\RichText\Value $value
     */
    public function fromHash($hash)
    {
        if (!isset($hash['xml'])) {
            throw new RuntimeException("'xml' index is missing in hash.");
        }

        return $this->acceptValue($hash['xml']);
    }

    /**
     * Converts a $Value to a hash.
     *
     * @param \eZ\Publish\Core\FieldType\RichText\Value $value
     *
     * @return mixed
     */
    public function toHash(SPIValue $value)
    {
        return ['xml' => (string)$value];
    }

    /**
     * Creates a new Value object from persistence data.
     * $fieldValue->data is supposed to be a string.
     *
     * @param \eZ\Publish\SPI\Persistence\Content\FieldValue $fieldValue
     *
     * @return \eZ\Publish\Core\FieldType\RichText\Value
     */
    public function fromPersistenceValue(FieldValue $fieldValue)
    {
        return new Value($fieldValue->data);
    }

    /**
     * @param \eZ\Publish\Core\FieldType\RichText\Value $value
     *
     * @return \eZ\Publish\SPI\Persistence\Content\FieldValue
     */
    public function toPersistenceValue(SPIValue $value)
    {
        return new FieldValue(
            [
                'data' => $value->xml->saveXML(),
                'externalData' => null,
                'sortKey' => $this->getSortInfo($value),
            ]
        );
    }

    /**
     * Returns whether the field type is searchable.
     *
     * @return bool
     */
    public function isSearchable()
    {
        return true;
    }

    /**
<<<<<<< HEAD
=======
     * Validates the fieldSettings of a FieldDefinitionCreateStruct or FieldDefinitionUpdateStruct.
     *
     * @param mixed $fieldSettings
     *
     * @return \eZ\Publish\SPI\FieldType\ValidationError[]
     */
    public function validateFieldSettings($fieldSettings)
    {
        $validationErrors = [];

        foreach ($fieldSettings as $name => $value) {
            if (isset($this->settingsSchema[$name])) {
                switch ($name) {
                    case 'numRows':
                        if (!is_int($value)) {
                            $validationErrors[] = new ValidationError(
                                "Setting '%setting%' value must be of integer type",
                                null,
                                [
                                    '%setting%' => $name,
                                ],
                                "[$name]"
                            );
                        }
                        break;
                }
            } else {
                $validationErrors[] = new ValidationError(
                    "Setting '%setting%' is unknown",
                    null,
                    [
                        '%setting%' => $name,
                    ],
                    "[$name]"
                );
            }
        }

        return $validationErrors;
    }

    /**
>>>>>>> 0f2ea829
     * Returns relation data extracted from value.
     *
     * Not intended for \eZ\Publish\API\Repository\Values\Content\Relation::COMMON type relations,
     * there is a service API for handling those.
     *
     * @param \eZ\Publish\Core\FieldType\RichText\Value $fieldValue
     *
     * @return array Hash with relation type as key and array of destination content ids as value.
     *
     * Example:
     * <code>
     *  array(
     *      \eZ\Publish\API\Repository\Values\Content\Relation::LINK => array(
     *          "contentIds" => array( 12, 13, 14 ),
     *          "locationIds" => array( 24 )
     *      ),
     *      \eZ\Publish\API\Repository\Values\Content\Relation::EMBED => array(
     *          "contentIds" => array( 12 ),
     *          "locationIds" => array( 24, 45 )
     *      ),
     *      \eZ\Publish\API\Repository\Values\Content\Relation::FIELD => array( 12 )
     *  )
     * </code>
     */
    public function getRelations(SPIValue $value)
    {
        $relations = [];

        /** @var \eZ\Publish\Core\FieldType\RichText\Value $value */
        if ($value->xml instanceof DOMDocument) {
            $relations = [
                Relation::LINK => $this->getRelatedObjectIds($value, Relation::LINK),
                Relation::EMBED => $this->getRelatedObjectIds($value, Relation::EMBED),
            ];
        }

        return $relations;
    }

    /**
     * {@inheritdoc}
     */
    protected function getRelatedObjectIds(Value $fieldValue, $relationType)
    {
        if ($relationType === Relation::EMBED) {
            $tagNames = ['ezembedinline', 'ezembed'];
        } else {
            $tagNames = ['link', 'ezlink'];
        }

        $contentIds = [];
        $locationIds = [];
        $xpath = new \DOMXPath($fieldValue->xml);
        $xpath->registerNamespace('docbook', 'http://docbook.org/ns/docbook');

        foreach ($tagNames as $tagName) {
            $xpathExpression = "//docbook:{$tagName}[starts-with( @xlink:href, 'ezcontent://' ) or starts-with( @xlink:href, 'ezlocation://' )]";
            /** @var \DOMElement $element */
            foreach ($xpath->query($xpathExpression) as $element) {
                preg_match('~^(.+)://([^#]*)?(#.*|\\s*)?$~', $element->getAttribute('xlink:href'), $matches);
                list(, $scheme, $id) = $matches;

                if (empty($id)) {
                    continue;
                }

                if ($scheme === 'ezcontent') {
                    $contentIds[] = $id;
                } elseif ($scheme === 'ezlocation') {
                    $locationIds[] = $id;
                }
            }
        }

        return [
            'locationIds' => array_unique($locationIds),
            'contentIds' => array_unique($contentIds),
        ];
    }
}<|MERGE_RESOLUTION|>--- conflicted
+++ resolved
@@ -26,23 +26,6 @@
 class Type extends FieldType
 {
     /**
-<<<<<<< HEAD
-=======
-     * List of settings available for this FieldType.
-     *
-     * The key is the setting name, and the value is the default value for this setting
-     *
-     * @var array
-     */
-    protected $settingsSchema = [
-        'numRows' => [
-            'type' => 'int',
-            'default' => 10,
-        ],
-    ];
-
-    /**
->>>>>>> 0f2ea829
      * @var \eZ\Publish\Core\FieldType\RichText\ValidatorDispatcher
      */
     protected $internalFormatValidator;
@@ -369,51 +352,6 @@
     }
 
     /**
-<<<<<<< HEAD
-=======
-     * Validates the fieldSettings of a FieldDefinitionCreateStruct or FieldDefinitionUpdateStruct.
-     *
-     * @param mixed $fieldSettings
-     *
-     * @return \eZ\Publish\SPI\FieldType\ValidationError[]
-     */
-    public function validateFieldSettings($fieldSettings)
-    {
-        $validationErrors = [];
-
-        foreach ($fieldSettings as $name => $value) {
-            if (isset($this->settingsSchema[$name])) {
-                switch ($name) {
-                    case 'numRows':
-                        if (!is_int($value)) {
-                            $validationErrors[] = new ValidationError(
-                                "Setting '%setting%' value must be of integer type",
-                                null,
-                                [
-                                    '%setting%' => $name,
-                                ],
-                                "[$name]"
-                            );
-                        }
-                        break;
-                }
-            } else {
-                $validationErrors[] = new ValidationError(
-                    "Setting '%setting%' is unknown",
-                    null,
-                    [
-                        '%setting%' => $name,
-                    ],
-                    "[$name]"
-                );
-            }
-        }
-
-        return $validationErrors;
-    }
-
-    /**
->>>>>>> 0f2ea829
      * Returns relation data extracted from value.
      *
      * Not intended for \eZ\Publish\API\Repository\Values\Content\Relation::COMMON type relations,
