<?php

/**
 * File containing the AuthorTest class.
 *
 * @copyright Copyright (C) eZ Systems AS. All rights reserved.
 * @license For full copyright and license information view LICENSE file distributed with this source code.
 */
namespace eZ\Publish\Core\FieldType\Tests;

use eZ\Publish\Core\FieldType\Author\Type as AuthorType;
use eZ\Publish\Core\FieldType\Author\Value as AuthorValue;
use eZ\Publish\Core\FieldType\Author\AuthorCollection;
use eZ\Publish\Core\FieldType\Author\Author;
use eZ\Publish\Core\FieldType\Value;
use eZ\Publish\Core\Base\Exceptions\InvalidArgumentException;

/**
 * @group fieldType
 * @group ezauthor
 */
class AuthorTest extends FieldTypeTest
{
    /**
     * @var \eZ\Publish\Core\FieldType\Author\Author[]
     */
    private $authors;

    protected function setUp()
    {
        parent::setUp();
        $this->authors = [
            new Author(['name' => 'Boba Fett', 'email' => 'boba.fett@bountyhunters.com']),
            new Author(['name' => 'Darth Vader', 'email' => 'darth.vader@evilempire.biz']),
            new Author(['name' => 'Luke Skywalker', 'email' => 'luke@imtheone.net']),
        ];
    }

    /**
     * Returns the field type under test.
     *
     * This method is used by all test cases to retrieve the field type under
     * test. Just create the FieldType instance using mocks from the provided
     * get*Mock() methods and/or custom get*Mock() implementations. You MUST
     * NOT take care for test case wide caching of the field type, just return
     * a new instance from this method!
     *
     * @return \eZ\Publish\SPI\FieldType\FieldType
     */
    protected function createFieldTypeUnderTest()
    {
        $fieldType = new AuthorType();
        $fieldType->setTransformationProcessor($this->getTransformationProcessorMock());

        return $fieldType;
    }

    /**
     * Returns the validator configuration schema expected from the field type.
     *
     * @return array
     */
    protected function getValidatorConfigurationSchemaExpectation()
    {
        return [];
    }

    /**
     * Returns the settings schema expected from the field type.
     *
     * @return array
     */
    protected function getSettingsSchemaExpectation()
    {
        return [];
    }

    /**
     * Returns the empty value expected from the field type.
     *
     * @return \eZ\Publish\Core\FieldType\Author\Value
     */
    protected function getEmptyValueExpectation()
    {
        return new AuthorValue();
    }

    /**
     * Data provider for invalid input to acceptValue().
     *
     * Returns an array of data provider sets with 2 arguments: 1. The invalid
     * input to acceptValue(), 2. The expected exception type as a string. For
     * example:
     *
     * <code>
     *  return array(
     *      array(
     *          new \stdClass(),
     *          'eZ\\Publish\\Core\\Base\\Exceptions\\InvalidArgumentException',
     *      ),
     *      array(
     *          array(),
     *          'eZ\\Publish\\Core\\Base\\Exceptions\\InvalidArgumentException',
     *      ),
     *      // ...
     *  );
     * </code>
     *
     * @return array
     */
    public function provideInvalidInputForAcceptValue()
    {
        return [
            [
                'My name',
<<<<<<< HEAD
                InvalidArgumentException::class,
            ),
            array(
                23,
                InvalidArgumentException::class,
            ),
            array(
                array('foo'),
                InvalidArgumentException::class,
            ),
        );
=======
                'eZ\\Publish\\Core\\Base\\Exceptions\\InvalidArgumentException',
            ],
            [
                23,
                'eZ\\Publish\\Core\\Base\\Exceptions\\InvalidArgumentException',
            ],
            [
                ['foo'],
                'eZ\\Publish\\Core\\Base\\Exceptions\\InvalidArgumentException',
            ],
        ];
>>>>>>> 0f2ea829
    }

    /**
     * Data provider for valid input to acceptValue().
     *
     * Returns an array of data provider sets with 2 arguments: 1. The valid
     * input to acceptValue(), 2. The expected return value from acceptValue().
     * For example:
     *
     * <code>
     *  return array(
     *      array(
     *          null,
     *          null
     *      ),
     *      array(
     *          __FILE__,
     *          new BinaryFileValue( array(
     *              'path' => __FILE__,
     *              'fileName' => basename( __FILE__ ),
     *              'fileSize' => filesize( __FILE__ ),
     *              'downloadCount' => 0,
     *              'mimeType' => 'text/plain',
     *          ) )
     *      ),
     *      // ...
     *  );
     * </code>
     *
     * @return array
     */
    public function provideValidInputForAcceptValue()
    {
        return [
            [
                [],
                new AuthorValue([]),
            ],
            [
                [
                    new Author(['name' => 'Boba Fett', 'email' => 'boba.fett@example.com']),
                ],
                new AuthorValue(
                    [
                        new Author(['id' => 1, 'name' => 'Boba Fett', 'email' => 'boba.fett@example.com']),
                    ]
                ),
            ],
            [
                [
                    new Author(['name' => 'Boba Fett', 'email' => 'boba.fett@example.com']),
                    new Author(['name' => 'Darth Vader', 'email' => 'darth.vader@example.com']),
                ],
                new AuthorValue(
                    [
                        new Author(['id' => 1, 'name' => 'Boba Fett', 'email' => 'boba.fett@example.com']),
                        new Author(['id' => 2, 'name' => 'Darth Vader', 'email' => 'darth.vader@example.com']),
                    ]
                ),
            ],
        ];
    }

    /**
     * Provide input for the toHash() method.
     *
     * Returns an array of data provider sets with 2 arguments: 1. The valid
     * input to toHash(), 2. The expected return value from toHash().
     * For example:
     *
     * <code>
     *  return array(
     *      array(
     *          null,
     *          null
     *      ),
     *      array(
     *          new BinaryFileValue( array(
     *              'path' => 'some/file/here',
     *              'fileName' => 'sindelfingen.jpg',
     *              'fileSize' => 2342,
     *              'downloadCount' => 0,
     *              'mimeType' => 'image/jpeg',
     *          ) ),
     *          array(
     *              'path' => 'some/file/here',
     *              'fileName' => 'sindelfingen.jpg',
     *              'fileSize' => 2342,
     *              'downloadCount' => 0,
     *              'mimeType' => 'image/jpeg',
     *          )
     *      ),
     *      // ...
     *  );
     * </code>
     *
     * @return array
     */
    public function provideInputForToHash()
    {
        return [
            [
                new AuthorValue([]),
                [],
            ],
            [
                new AuthorValue(
                    [
                        new Author(['id' => 1, 'name' => 'Joe Sindelfingen', 'email' => 'sindelfingen@example.com']),
                    ]
                ),
                [
                    ['id' => 1, 'name' => 'Joe Sindelfingen', 'email' => 'sindelfingen@example.com'],
                ],
            ],
            [
                new AuthorValue(
                    [
                        new Author(['id' => 1, 'name' => 'Joe Sindelfingen', 'email' => 'sindelfingen@example.com']),
                        new Author(['id' => 2, 'name' => 'Joe Bielefeld', 'email' => 'bielefeld@example.com']),
                    ]
                ),
                [
                    ['id' => 1, 'name' => 'Joe Sindelfingen', 'email' => 'sindelfingen@example.com'],
                    ['id' => 2, 'name' => 'Joe Bielefeld', 'email' => 'bielefeld@example.com'],
                ],
            ],
        ];
    }

    /**
     * Provide input to fromHash() method.
     *
     * Returns an array of data provider sets with 2 arguments: 1. The valid
     * input to fromHash(), 2. The expected return value from fromHash().
     * For example:
     *
     * <code>
     *  return array(
     *      array(
     *          null,
     *          null
     *      ),
     *      array(
     *          array(
     *              'path' => 'some/file/here',
     *              'fileName' => 'sindelfingen.jpg',
     *              'fileSize' => 2342,
     *              'downloadCount' => 0,
     *              'mimeType' => 'image/jpeg',
     *          ),
     *          new BinaryFileValue( array(
     *              'path' => 'some/file/here',
     *              'fileName' => 'sindelfingen.jpg',
     *              'fileSize' => 2342,
     *              'downloadCount' => 0,
     *              'mimeType' => 'image/jpeg',
     *          ) )
     *      ),
     *      // ...
     *  );
     * </code>
     *
     * @return array
     */
    public function provideInputForFromHash()
    {
        return [
            [
                [],
                new AuthorValue([]),
            ],
            [
                [
                    ['id' => 1, 'name' => 'Joe Sindelfingen', 'email' => 'sindelfingen@example.com'],
                ],
                new AuthorValue(
                    [
                        new Author(['id' => 1, 'name' => 'Joe Sindelfingen', 'email' => 'sindelfingen@example.com']),
                    ]
                ),
            ],
            [
                [
                    ['id' => 1, 'name' => 'Joe Sindelfingen', 'email' => 'sindelfingen@example.com'],
                    ['id' => 2, 'name' => 'Joe Bielefeld', 'email' => 'bielefeld@example.com'],
                ],
                new AuthorValue(
                    [
                        new Author(['id' => 1, 'name' => 'Joe Sindelfingen', 'email' => 'sindelfingen@example.com']),
                        new Author(['id' => 2, 'name' => 'Joe Bielefeld', 'email' => 'bielefeld@example.com']),
                    ]
                ),
            ],
        ];
    }

    protected function tearDown()
    {
        unset($this->authors);
        parent::tearDown();
    }

    /**
     * @covers \eZ\Publish\Core\FieldType\FieldType::getValidatorConfigurationSchema
     */
    public function testValidatorConfigurationSchema()
    {
        $ft = $this->createFieldTypeUnderTest();
        self::assertEmpty(
            $ft->getValidatorConfigurationSchema(),
            'The validator configuration schema does not match what is expected.'
        );
    }

    /**
     * @covers \eZ\Publish\Core\FieldType\FieldType::getSettingsSchema
     */
    public function testSettingsSchema()
    {
        $ft = $this->createFieldTypeUnderTest();
        self::assertEmpty(
            $ft->getSettingsSchema(),
            'The settings schema does not match what is expected.'
        );
    }

    /**
     * @covers \eZ\Publish\Core\FieldType\Author\Type::acceptValue
     * @expectedException \eZ\Publish\API\Repository\Exceptions\InvalidArgumentException
     */
    public function testAcceptValueInvalidType()
    {
        $ft = $this->createFieldTypeUnderTest();
        $ft->acceptValue($this->createMock(Value::class));
    }

    /**
     * @covers \eZ\Publish\Core\FieldType\Author\Type::acceptValue
     * @expectedException \eZ\Publish\API\Repository\Exceptions\InvalidArgumentException
     */
    public function testAcceptValueInvalidFormat()
    {
        $ft = $this->createFieldTypeUnderTest();
        $value = new AuthorValue();
        $value->authors = 'This is not a valid author collection';
        $ft->acceptValue($value);
    }

    /**
     * @covers \eZ\Publish\Core\FieldType\Author\Type::acceptValue
     */
    public function testAcceptValueValidFormat()
    {
        $ft = $this->createFieldTypeUnderTest();
        $author = new Author();
        $author->name = 'Boba Fett';
        $author->email = 'boba.fett@bountyhunters.com';
        $value = new AuthorValue([$author]);
        $newValue = $ft->acceptValue($value);
        self::assertSame($value, $newValue);
    }

    /**
     * @covers \eZ\Publish\Core\FieldType\Author\Value::__construct
     */
    public function testBuildFieldValueWithoutParam()
    {
        $value = new AuthorValue();
<<<<<<< HEAD
        self::assertInstanceOf(AuthorCollection::class, $value->authors);
        self::assertSame(array(), $value->authors->getArrayCopy());
=======
        self::assertInstanceOf('eZ\\Publish\\Core\\FieldType\\Author\\AuthorCollection', $value->authors);
        self::assertSame([], $value->authors->getArrayCopy());
>>>>>>> 0f2ea829
    }

    /**
     * @covers \eZ\Publish\Core\FieldType\Author\Value::__construct
     */
    public function testBuildFieldValueWithParam()
    {
        $value = new AuthorValue($this->authors);
        self::assertInstanceOf(AuthorCollection::class, $value->authors);
        self::assertSame($this->authors, $value->authors->getArrayCopy());
    }

    /**
     * @covers \eZ\Publish\Core\FieldType\Author\Value::__toString
     */
    public function testFieldValueToString()
    {
        $value = new AuthorValue($this->authors);

        $authorsName = [];
        foreach ($this->authors as $author) {
            $authorsName[] = $author->name;
        }

        self::assertSame(implode(', ', $authorsName), $value->__toString());
    }

    /**
     * @covers \eZ\Publish\Core\FieldType\Author\AuthorCollection::offsetSet
     */
    public function testAddAuthor()
    {
        $value = new AuthorValue();
        $value->authors[] = $this->authors[0];
        self::assertSame(1, $this->authors[0]->id);
        self::assertSame(1, count($value->authors));

        $this->authors[1]->id = 10;
        $value->authors[] = $this->authors[1];
        self::assertSame(10, $this->authors[1]->id);

        $this->authors[2]->id = -1;
        $value->authors[] = $this->authors[2];
        self::assertSame($this->authors[1]->id + 1, $this->authors[2]->id);
        self::assertSame(3, count($value->authors));
    }

    /**
     * @covers \eZ\Publish\Core\FieldType\Author\AuthorCollection::removeAuthorsById
     */
    public function testRemoveAuthors()
    {
        $existingIds = [];
        foreach ($this->authors as $author) {
            $id = mt_rand(1, 100);
            if (in_array($id, $existingIds)) {
                continue;
            }
            $author->id = $id;
            $existingIds[] = $id;
        }

        $value = new AuthorValue($this->authors);
        $value->authors->removeAuthorsById([$this->authors[1]->id, $this->authors[2]->id]);
        self::assertSame(count($this->authors) - 2, count($value->authors));
        self::assertSame([$this->authors[0]], $value->authors->getArrayCopy());
    }

    /**
     * Returns the identifier of the field type under test.
     *
     * @return string
     */
    protected function provideFieldTypeIdentifier()
    {
        return 'ezauthor';
    }

    /**
     * Provides data for the getName() test.
     *
     * @return array
     */
    public function provideDataForGetName()
    {
        $authorList = new AuthorValue(
            [
                new Author(['id' => 1, 'name' => 'Boba Fett', 'email' => 'boba.fett@example.com']),
                new Author(['id' => 2, 'name' => 'Luke Skywalker', 'email' => 'luke.skywalker@example.com']),
            ]
        );

        return [
            [$this->getEmptyValueExpectation(), ''],
            [$authorList, 'Boba Fett'],
        ];
    }
}<|MERGE_RESOLUTION|>--- conflicted
+++ resolved
@@ -113,31 +113,17 @@
         return [
             [
                 'My name',
-<<<<<<< HEAD
                 InvalidArgumentException::class,
-            ),
-            array(
+            ],
+            [
                 23,
                 InvalidArgumentException::class,
-            ),
-            array(
-                array('foo'),
+            ],
+            [
+                ['foo'],
                 InvalidArgumentException::class,
-            ),
-        );
-=======
-                'eZ\\Publish\\Core\\Base\\Exceptions\\InvalidArgumentException',
-            ],
-            [
-                23,
-                'eZ\\Publish\\Core\\Base\\Exceptions\\InvalidArgumentException',
-            ],
-            [
-                ['foo'],
-                'eZ\\Publish\\Core\\Base\\Exceptions\\InvalidArgumentException',
-            ],
-        ];
->>>>>>> 0f2ea829
+            ],
+        ];
     }
 
     /**
@@ -407,13 +393,8 @@
     public function testBuildFieldValueWithoutParam()
     {
         $value = new AuthorValue();
-<<<<<<< HEAD
         self::assertInstanceOf(AuthorCollection::class, $value->authors);
-        self::assertSame(array(), $value->authors->getArrayCopy());
-=======
-        self::assertInstanceOf('eZ\\Publish\\Core\\FieldType\\Author\\AuthorCollection', $value->authors);
         self::assertSame([], $value->authors->getArrayCopy());
->>>>>>> 0f2ea829
     }
 
     /**
