--- conflicted
+++ resolved
@@ -72,16 +72,12 @@
      */
     protected function getSettingsSchemaExpectation()
     {
-<<<<<<< HEAD
-        return array(
-            'defaultAuthor' => array(
+        return [
+            'defaultAuthor' => [
                 'type' => 'choice',
                 'default' => AuthorType::DEFAULT_VALUE_EMPTY,
-            ),
-        );
-=======
-        return [];
->>>>>>> d1cf9be5
+            ],
+        ];
     }
 
     /**
@@ -354,21 +350,21 @@
      */
     public function provideValidFieldSettings()
     {
-        return array(
-            array(
-                array(),
-            ),
-            array(
-                array(
+        return [
+            [
+                [],
+            ],
+            [
+                [
                     'defaultAuthor' => AuthorType::DEFAULT_VALUE_EMPTY,
-                ),
-            ),
-            array(
-                array(
+                ],
+            ],
+            [
+                [
                     'defaultAuthor' => AuthorType::DEFAULT_CURRENT_USER,
-                ),
-            ),
-        );
+                ],
+            ],
+        ];
     }
 
     /**
@@ -396,20 +392,20 @@
      */
     public function provideInValidFieldSettings()
     {
-        return array(
-            array(
-                array(
+        return [
+            [
+                [
                     // non-existent setting
                     'useSeconds' => 23,
-                ),
-            ),
-            array(
-                array(
+                ],
+            ],
+            [
+                [
                     //defaultAuthor must be constant
                     'defaultAuthor' => 42,
-                ),
-            ),
-        );
+                ],
+            ],
+        ];
     }
 
     protected function tearDown()
