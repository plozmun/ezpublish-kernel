<?php

/**
 * File containing the BinaryBaseTest class.
 *
 * @copyright Copyright (C) eZ Systems AS. All rights reserved.
 * @license For full copyright and license information view LICENSE file distributed with this source code.
 */
namespace eZ\Publish\Core\FieldType\Tests;

use eZ\Publish\Core\FieldType\Value;
use eZ\Publish\Core\Base\Exceptions\InvalidArgumentException;

/**
 * Base class for binary field types.
 *
 * @group fieldType
 */
abstract class BinaryBaseTest extends FieldTypeTest
{
    protected function getValidatorConfigurationSchemaExpectation()
    {
        return [
            'FileSizeValidator' => [
                'maxFileSize' => [
                    'type' => 'int',
                    'default' => null,
                ],
            ],
        ];
    }

    protected function getSettingsSchemaExpectation()
    {
        return [];
    }

    public function provideInvalidInputForAcceptValue()
    {
<<<<<<< HEAD
        return array(
            array(
                $this->getMockForAbstractClass(Value::class),
                InvalidArgumentException::class,
            ),
            array(
                array('id' => '/foo/bar'),
                InvalidArgumentException::class,
            ),
        );
=======
        return [
            [
                $this->getMockForAbstractClass('eZ\Publish\Core\FieldType\Value'),
                'eZ\\Publish\\Core\\Base\\Exceptions\\InvalidArgumentException',
            ],
            [
                ['id' => '/foo/bar'],
                'eZ\\Publish\\Core\\Base\\Exceptions\\InvalidArgumentException',
            ],
        ];
>>>>>>> 0f2ea829
    }

    /**
     * Provide data sets with validator configurations which are considered
     * valid by the {@link validateValidatorConfiguration()} method.
     *
     * Returns an array of data provider sets with a single argument: A valid
     * set of validator configurations.
     *
     * For example:
     *
     * <code>
     *  return array(
     *      array(
     *          array(),
     *      ),
     *      array(
     *          array(
     *              'IntegerValueValidator' => array(
     *                  'minIntegerValue' => 0,
     *                  'maxIntegerValue' => 23,
     *              )
     *          )
     *      ),
     *      // ...
     *  );
     * </code>
     *
     * @return array
     */
    public function provideValidValidatorConfiguration()
    {
        return [
            [
                [],
            ],
            [
                [
                    'FileSizeValidator' => [
                        'maxFileSize' => 2342,
                    ],
                ],
            ],
            [
                [
                    'FileSizeValidator' => [
                        'maxFileSize' => null,
                    ],
                ],
            ],
        ];
    }

    /**
     * Provide data sets with validator configurations which are considered
     * invalid by the {@link validateValidatorConfiguration()} method. The
     * method must return a non-empty array of validation errors when receiving
     * one of the provided values.
     *
     * Returns an array of data provider sets with a single argument: A valid
     * set of validator configurations.
     *
     * For example:
     *
     * <code>
     *  return array(
     *      array(
     *          array(
     *              'NonExistentValidator' => array(),
     *          ),
     *      ),
     *      array(
     *          array(
     *              // Typos
     *              'InTEgervALUeVALIdator' => array(
     *                  'minIntegerValue' => 0,
     *                  'maxIntegerValue' => 23,
     *              )
     *          )
     *      ),
     *      array(
     *          array(
     *              'IntegerValueValidator' => array(
     *                  // Incorrect value types
     *                  'minIntegerValue' => true,
     *                  'maxIntegerValue' => false,
     *              )
     *          )
     *      ),
     *      // ...
     *  );
     * </code>
     *
     * @return array
     */
    public function provideInvalidValidatorConfiguration()
    {
        return [
            [
                [
                    'NonExistingValidator' => [],
                ],
            ],
            [
                // maxFileSize must be int or bool
                [
                    'FileSizeValidator' => [
                        'maxFileSize' => 'foo',
                    ],
                ],
            ],
            [
                // maxFileSize is required for this validator
                [
                    'FileSizeValidator' => [],
                ],
            ],
        ];
    }
}<|MERGE_RESOLUTION|>--- conflicted
+++ resolved
@@ -37,29 +37,16 @@
 
     public function provideInvalidInputForAcceptValue()
     {
-<<<<<<< HEAD
-        return array(
-            array(
+        return [
+            [
                 $this->getMockForAbstractClass(Value::class),
                 InvalidArgumentException::class,
-            ),
-            array(
-                array('id' => '/foo/bar'),
-                InvalidArgumentException::class,
-            ),
-        );
-=======
-        return [
-            [
-                $this->getMockForAbstractClass('eZ\Publish\Core\FieldType\Value'),
-                'eZ\\Publish\\Core\\Base\\Exceptions\\InvalidArgumentException',
             ],
             [
                 ['id' => '/foo/bar'],
-                'eZ\\Publish\\Core\\Base\\Exceptions\\InvalidArgumentException',
+                InvalidArgumentException::class,
             ],
         ];
->>>>>>> 0f2ea829
     }
 
     /**
