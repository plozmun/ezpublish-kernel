--- conflicted
+++ resolved
@@ -295,19 +295,8 @@
     public function provideDataForGetName(): array
     {
         return [
-<<<<<<< HEAD
             [new CheckboxValue(true), [], 'en_GB', '1'],
             [new CheckboxValue(false), [], 'en_GB', '0'],
-=======
-            [
-                new CheckboxValue(true),
-                '1',
-            ],
-            [
-                new CheckboxValue(false),
-                '0',
-            ],
->>>>>>> 5ece8afb
         ];
     }
 }