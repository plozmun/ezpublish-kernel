<?php

/**
 * File containing the CountryTest class.
 *
 * @copyright Copyright (C) eZ Systems AS. All rights reserved.
 * @license For full copyright and license information view LICENSE file distributed with this source code.
 */
namespace eZ\Publish\Core\FieldType\Tests;

use eZ\Publish\Core\FieldType\Country\Type as Country;
use eZ\Publish\Core\FieldType\Country\Value as CountryValue;
use eZ\Publish\Core\FieldType\ValidationError;
use eZ\Publish\Core\Base\Exceptions\InvalidArgumentException;
use eZ\Publish\Core\FieldType\Country\Exception\InvalidValue;

/**
 * @group fieldType
 * @group ezcountry
 */
class CountryTest extends FieldTypeTest
{
    protected function provideFieldTypeIdentifier()
    {
        return 'ezcountry';
    }

    /**
     * Returns the field type under test.
     *
     * This method is used by all test cases to retrieve the field type under
     * test. Just create the FieldType instance using mocks from the provided
     * get*Mock() methods and/or custom get*Mock() implementations. You MUST
     * NOT take care for test case wide caching of the field type, just return
     * a new instance from this method!
     *
     * @return FieldType
     */
    protected function createFieldTypeUnderTest()
    {
        $fieldType = new Country(
            [
                'BE' => [
                    'Name' => 'Belgium',
                    'Alpha2' => 'BE',
                    'Alpha3' => 'BEL',
                    'IDC' => 32,
                ],
                'FR' => [
                    'Name' => 'France',
                    'Alpha2' => 'FR',
                    'Alpha3' => 'FRA',
                    'IDC' => 33,
                ],
                'NO' => [
                    'Name' => 'Norway',
                    'Alpha2' => 'NO',
                    'Alpha3' => 'NOR',
                    'IDC' => 47,
                ],
                'KP' => [
                    'Name' => "Korea, Democratic People's Republic of",
                    'Alpha2' => 'KP',
                    'Alpha3' => 'PRK',
                    'IDC' => 850,
                ],
                'TF' => [
                    'Name' => 'French Southern Territories',
                    'Alpha2' => 'TF',
                    'Alpha3' => 'ATF',
                    'IDC' => 0,
                ],
                'CF' => [
                    'Name' => 'Central African Republic',
                    'Alpha2' => 'CF',
                    'Alpha3' => 'CAF',
                    'IDC' => 236,
                ],
            ]
        );
        $fieldType->setTransformationProcessor($this->getTransformationProcessorMock());

        return $fieldType;
    }

    /**
     * Returns the validator configuration schema expected from the field type.
     *
     * @return array
     */
    protected function getValidatorConfigurationSchemaExpectation()
    {
        return [];
    }

    /**
     * Returns the settings schema expected from the field type.
     *
     * @return array
     */
    protected function getSettingsSchemaExpectation()
    {
        return [
            'isMultiple' => [
                'type' => 'boolean',
                'default' => false,
            ],
        ];
    }

    /**
     * Returns the empty value expected from the field type.
     *
     * @return \eZ\Publish\Core\FieldType\Checkbox\Value
     */
    protected function getEmptyValueExpectation()
    {
        return new CountryValue();
    }

    /**
     * Data provider for invalid input to acceptValue().
     *
     * Returns an array of data provider sets with 2 arguments: 1. The invalid
     * input to acceptValue(), 2. The expected exception type as a string. For
     * example:
     *
     * <code>
     *  return array(
     *      array(
     *          new \stdClass(),
     *          'eZ\\Publish\\Core\\Base\\Exceptions\\InvalidArgumentException',
     *      ),
     *      array(
     *          array(),
     *          'eZ\\Publish\\Core\\Base\\Exceptions\\InvalidArgumentException',
     *      ),
     *      // ...
     *  );
     * </code>
     *
     * @return array
     */
    public function provideInvalidInputForAcceptValue()
    {
        return [
            [
                'LegoLand',
<<<<<<< HEAD
                InvalidArgumentException::class,
            ),
            array(
                array('Norway', 'France', 'LegoLand'),
                InvalidValue::class,
            ),
            array(
                array('FR', 'BE', 'LE'),
                InvalidValue::class,
            ),
            array(
                array('FRE', 'BEL', 'LEG'),
                InvalidValue::class,
            ),
        );
=======
                'eZ\\Publish\\Core\\Base\\Exceptions\\InvalidArgumentException',
            ],
            [
                ['Norway', 'France', 'LegoLand'],
                'eZ\\Publish\\Core\\FieldType\\Country\\Exception\\InvalidValue',
            ],
            [
                ['FR', 'BE', 'LE'],
                'eZ\\Publish\\Core\\FieldType\\Country\\Exception\\InvalidValue',
            ],
            [
                ['FRE', 'BEL', 'LEG'],
                'eZ\\Publish\\Core\\FieldType\\Country\\Exception\\InvalidValue',
            ],
        ];
>>>>>>> 0f2ea829
    }

    /**
     * Data provider for valid input to acceptValue().
     *
     * Returns an array of data provider sets with 2 arguments: 1. The valid
     * input to acceptValue(), 2. The expected return value from acceptValue().
     * For example:
     *
     * <code>
     *  return array(
     *      array(
     *          null,
     *          null
     *      ),
     *      array(
     *          __FILE__,
     *          new BinaryFileValue( array(
     *              'path' => __FILE__,
     *              'fileName' => basename( __FILE__ ),
     *              'fileSize' => filesize( __FILE__ ),
     *              'downloadCount' => 0,
     *              'mimeType' => 'text/plain',
     *          ) )
     *      ),
     *      // ...
     *  );
     * </code>
     *
     * @return array
     */
    public function provideValidInputForAcceptValue()
    {
        return [
            [
                ['BE', 'FR'],
                new CountryValue(
                    [
                        'BE' => [
                            'Name' => 'Belgium',
                            'Alpha2' => 'BE',
                            'Alpha3' => 'BEL',
                            'IDC' => 32,
                        ],
                        'FR' => [
                            'Name' => 'France',
                            'Alpha2' => 'FR',
                            'Alpha3' => 'FRA',
                            'IDC' => 33,
                        ],
                    ]
                ),
            ],
            [
                ['Belgium'],
                new CountryValue(
                    [
                        'BE' => [
                            'Name' => 'Belgium',
                            'Alpha2' => 'BE',
                            'Alpha3' => 'BEL',
                            'IDC' => 32,
                        ],
                    ]
                ),
            ],
            [
                ['BE'],
                new CountryValue(
                    [
                        'BE' => [
                            'Name' => 'Belgium',
                            'Alpha2' => 'BE',
                            'Alpha3' => 'BEL',
                            'IDC' => 32,
                        ],
                    ]
                ),
            ],
            [
                ['BEL'],
                new CountryValue(
                    [
                        'BE' => [
                            'Name' => 'Belgium',
                            'Alpha2' => 'BE',
                            'Alpha3' => 'BEL',
                            'IDC' => 32,
                        ],
                    ]
                ),
            ],
        ];
    }

    /**
     * Provide input for the toHash() method.
     *
     * Returns an array of data provider sets with 2 arguments: 1. The valid
     * input to toHash(), 2. The expected return value from toHash().
     * For example:
     *
     * <code>
     *  return array(
     *      array(
     *          null,
     *          null
     *      ),
     *      array(
     *          new BinaryFileValue( array(
     *              'path' => 'some/file/here',
     *              'fileName' => 'sindelfingen.jpg',
     *              'fileSize' => 2342,
     *              'downloadCount' => 0,
     *              'mimeType' => 'image/jpeg',
     *          ) ),
     *          array(
     *              'path' => 'some/file/here',
     *              'fileName' => 'sindelfingen.jpg',
     *              'fileSize' => 2342,
     *              'downloadCount' => 0,
     *              'mimeType' => 'image/jpeg',
     *          )
     *      ),
     *      // ...
     *  );
     * </code>
     *
     * @return array
     */
    public function provideInputForToHash()
    {
        return [
            [
                new CountryValue(
                    [
                        'BE' => [
                            'Name' => 'Belgium',
                            'Alpha2' => 'BE',
                            'Alpha3' => 'BEL',
                            'IDC' => 32,
                        ],
                    ]
                ),
                ['BE'],
            ],
            [
                new CountryValue(
                    [
                        'BE' => [
                            'Name' => 'Belgium',
                            'Alpha2' => 'BE',
                            'Alpha3' => 'BEL',
                            'IDC' => 32,
                        ],
                        'FR' => [
                            'Name' => 'France',
                            'Alpha2' => 'FR',
                            'Alpha3' => 'FRA',
                            'IDC' => 33,
                        ],
                    ]
                ),
                ['BE', 'FR'],
            ],
        ];
    }

    /**
     * Provide input to fromHash() method.
     *
     * Returns an array of data provider sets with 2 arguments: 1. The valid
     * input to fromHash(), 2. The expected return value from fromHash().
     * For example:
     *
     * <code>
     *  return array(
     *      array(
     *          null,
     *          null
     *      ),
     *      array(
     *          array(
     *              'path' => 'some/file/here',
     *              'fileName' => 'sindelfingen.jpg',
     *              'fileSize' => 2342,
     *              'downloadCount' => 0,
     *              'mimeType' => 'image/jpeg',
     *          ),
     *          new BinaryFileValue( array(
     *              'path' => 'some/file/here',
     *              'fileName' => 'sindelfingen.jpg',
     *              'fileSize' => 2342,
     *              'downloadCount' => 0,
     *              'mimeType' => 'image/jpeg',
     *          ) )
     *      ),
     *      // ...
     *  );
     * </code>
     *
     * @return array
     */
    public function provideInputForFromHash()
    {
        return [
            [
                ['BE'],
                new CountryValue(
                    [
                        'BE' => [
                            'Name' => 'Belgium',
                            'Alpha2' => 'BE',
                            'Alpha3' => 'BEL',
                            'IDC' => 32,
                        ],
                    ]
                ),
            ],
            [
                ['BE', 'FR'],
                new CountryValue(
                    [
                        'BE' => [
                            'Name' => 'Belgium',
                            'Alpha2' => 'BE',
                            'Alpha3' => 'BEL',
                            'IDC' => 32,
                        ],
                        'FR' => [
                            'Name' => 'France',
                            'Alpha2' => 'FR',
                            'Alpha3' => 'FRA',
                            'IDC' => 33,
                        ],
                    ]
                ),
            ],
        ];
    }

    public function provideDataForGetName()
    {
        return [
            [
                new CountryValue(),
                '',
            ],
            [
                new CountryValue(['FR' => ['Name' => 'France']]),
                'France',
            ],
            [
                new CountryValue(['FR' => ['Name' => 'France'], 'DE' => ['Name' => 'Deutschland']]),
                'France, Deutschland',
            ],
        ];
    }

    /**
     * Provides data sets with validator configuration and/or field settings and
     * field value which are considered valid by the {@link validate()} method.
     *
     * ATTENTION: This is a default implementation, which must be overwritten if
     * a FieldType supports validation!
     *
     * For example:
     *
     * <code>
     *  return array(
     *      array(
     *          array(
     *              "validatorConfiguration" => array(
     *                  "StringLengthValidator" => array(
     *                      "minStringLength" => 2,
     *                      "maxStringLength" => 10,
     *                  ),
     *              ),
     *          ),
     *          new TextLineValue( "lalalala" ),
     *      ),
     *      array(
     *          array(
     *              "fieldSettings" => array(
     *                  'isMultiple' => true
     *              ),
     *          ),
     *          new CountryValue(
     *              array(
     *                  "BE" => array(
     *                      "Name" => "Belgium",
     *                      "Alpha2" => "BE",
     *                      "Alpha3" => "BEL",
     *                      "IDC" => 32,
     *                  ),
     *              ),
     *          ),
     *      ),
     *      // ...
     *  );
     * </code>
     *
     * @return array
     */
    public function provideValidDataForValidate()
    {
        return [
            [
                [
                    'fieldSettings' => [
                        'isMultiple' => true,
                    ],
                ],
                new CountryValue(),
            ],
            [
                [
                    'fieldSettings' => [
                        'isMultiple' => false,
                    ],
                ],
                new CountryValue(
                    [
                        'BE' => [
                            'Name' => 'Belgium',
                            'Alpha2' => 'BE',
                            'Alpha3' => 'BEL',
                            'IDC' => 32,
                        ],
                    ]
                ),
            ],
            [
                [
                    'fieldSettings' => [
                        'isMultiple' => true,
                    ],
                ],
                new CountryValue(
                    [
                        'BE' => [
                            'Name' => 'Belgium',
                            'Alpha2' => 'BE',
                            'Alpha3' => 'BEL',
                            'IDC' => 32,
                        ],
                        'FR' => [
                            'Name' => 'France',
                            'Alpha2' => 'FR',
                            'Alpha3' => 'FRA',
                            'IDC' => 33,
                        ],
                    ]
                ),
            ],
        ];
    }

    /**
     * Provides data sets with validator configuration and/or field settings,
     * field value and corresponding validation errors returned by
     * the {@link validate()} method.
     *
     * ATTENTION: This is a default implementation, which must be overwritten
     * if a FieldType supports validation!
     *
     * For example:
     *
     * <code>
     *  return array(
     *      array(
     *          array(
     *              "validatorConfiguration" => array(
     *                  "IntegerValueValidator" => array(
     *                      "minIntegerValue" => 5,
     *                      "maxIntegerValue" => 10
     *                  ),
     *              ),
     *          ),
     *          new IntegerValue( 3 ),
     *          array(
     *              new ValidationError(
     *                  "The value can not be lower than %size%.",
     *                  null,
     *                  array(
     *                      "size" => 5
     *                  ),
     *              ),
     *          ),
     *      ),
     *      array(
     *          array(
     *              "fieldSettings" => array(
     *                  "isMultiple" => false
     *              ),
     *          ),
     *          new CountryValue(
     *              "BE" => array(
     *                  "Name" => "Belgium",
     *                  "Alpha2" => "BE",
     *                  "Alpha3" => "BEL",
     *                  "IDC" => 32,
     *              ),
     *              "FR" => array(
     *                  "Name" => "France",
     *                  "Alpha2" => "FR",
     *                  "Alpha3" => "FRA",
     *                  "IDC" => 33,
     *              ),
     *          )
     *      ),
     *      array(
     *          new ValidationError(
     *              "Field definition does not allow multiple countries to be selected."
     *          ),
     *      ),
     *      // ...
     *  );
     * </code>
     *
     * @return array
     */
    public function provideInvalidDataForValidate()
    {
        return [
            [
                [
                    'fieldSettings' => [
                        'isMultiple' => false,
                    ],
                ],
                new CountryValue(
                    [
                        'BE' => [
                            'Name' => 'Belgium',
                            'Alpha2' => 'BE',
                            'Alpha3' => 'BEL',
                            'IDC' => 32,
                        ],
                        'FR' => [
                            'Name' => 'France',
                            'Alpha2' => 'FR',
                            'Alpha3' => 'FRA',
                            'IDC' => 33,
                        ],
                    ]
                ),
                [
                    new ValidationError(
                        'Field definition does not allow multiple countries to be selected.',
                        null,
                        [],
                        'countries'
                    ),
                ],
            ],
            [
                [
                    'fieldSettings' => [
                        'isMultiple' => true,
                    ],
                ],
                new CountryValue(
                    [
                        'LE' => [
                            'Name' => 'LegoLand',
                            'Alpha2' => 'LE',
                            'Alpha3' => 'LEG',
                            'IDC' => 888,
                        ],
                    ]
                ),
                [
                    new ValidationError(
                        "Country with Alpha2 code '%alpha2%' is not defined in FieldType settings.",
                        null,
                        [
                            '%alpha2%' => 'LE',
                        ],
                        'countries'
                    ),
                ],
            ],
        ];
    }
}<|MERGE_RESOLUTION|>--- conflicted
+++ resolved
@@ -146,39 +146,21 @@
         return [
             [
                 'LegoLand',
-<<<<<<< HEAD
                 InvalidArgumentException::class,
-            ),
-            array(
-                array('Norway', 'France', 'LegoLand'),
+            ],
+            [
+                ['Norway', 'France', 'LegoLand'],
                 InvalidValue::class,
-            ),
-            array(
-                array('FR', 'BE', 'LE'),
+            ],
+            [
+                ['FR', 'BE', 'LE'],
                 InvalidValue::class,
-            ),
-            array(
-                array('FRE', 'BEL', 'LEG'),
+            ],
+            [
+                ['FRE', 'BEL', 'LEG'],
                 InvalidValue::class,
-            ),
-        );
-=======
-                'eZ\\Publish\\Core\\Base\\Exceptions\\InvalidArgumentException',
-            ],
-            [
-                ['Norway', 'France', 'LegoLand'],
-                'eZ\\Publish\\Core\\FieldType\\Country\\Exception\\InvalidValue',
-            ],
-            [
-                ['FR', 'BE', 'LE'],
-                'eZ\\Publish\\Core\\FieldType\\Country\\Exception\\InvalidValue',
-            ],
-            [
-                ['FRE', 'BEL', 'LEG'],
-                'eZ\\Publish\\Core\\FieldType\\Country\\Exception\\InvalidValue',
-            ],
-        ];
->>>>>>> 0f2ea829
+            ],
+        ];
     }
 
     /**
