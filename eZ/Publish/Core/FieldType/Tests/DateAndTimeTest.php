--- conflicted
+++ resolved
@@ -105,21 +105,12 @@
      */
     public function provideInvalidInputForAcceptValue()
     {
-<<<<<<< HEAD
-        return array(
-            array(
-                array(),
+        return [
+            [
+                [],
                 InvalidArgumentException::class,
-            ),
-        );
-=======
-        return [
-            [
-                [],
-                'eZ\\Publish\\Core\\Base\\Exceptions\\InvalidArgumentException',
-            ],
-        ];
->>>>>>> 0f2ea829
+            ],
+        ];
     }
 
     /**
