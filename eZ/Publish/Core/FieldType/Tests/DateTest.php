--- conflicted
+++ resolved
@@ -369,19 +369,8 @@
     public function provideDataForGetName(): array
     {
         return [
-<<<<<<< HEAD
             [$this->getEmptyValueExpectation(), [], 'en_GB', ''],
             [new DateValue(new DateTime('11/24/1983')), [], 'en_GB', 'Thursday 24 November 1983'],
-=======
-            [
-                $this->getEmptyValueExpectation(),
-                '',
-            ],
-            [
-                new DateValue(new DateTime('11/24/1983')),
-                'Thursday 24 November 1983',
-            ],
->>>>>>> 5ece8afb
         ];
     }
 }