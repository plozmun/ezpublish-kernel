--- conflicted
+++ resolved
@@ -97,21 +97,12 @@
      */
     public function provideInvalidInputForAcceptValue()
     {
-<<<<<<< HEAD
-        return array(
-            array(
-                array(),
+        return [
+            [
+                [],
                 InvalidArgumentException::class,
-            ),
-        );
-=======
-        return [
-            [
-                [],
-                'eZ\\Publish\\Core\\Base\\Exceptions\\InvalidArgumentException',
-            ],
-        ];
->>>>>>> 0f2ea829
+            ],
+        ];
     }
 
     /**
