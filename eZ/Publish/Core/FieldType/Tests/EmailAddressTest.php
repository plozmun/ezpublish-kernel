<?php

/**
 * File containing the EmailAddressValueTest class.
 *
 * @copyright Copyright (C) eZ Systems AS. All rights reserved.
 * @license For full copyright and license information view LICENSE file distributed with this source code.
 */
namespace eZ\Publish\Core\FieldType\Tests;

use eZ\Publish\Core\FieldType\EmailAddress\Type as EmailAddressType;
use eZ\Publish\Core\FieldType\EmailAddress\Value as EmailAddressValue;
use eZ\Publish\Core\FieldType\ValidationError;
use eZ\Publish\Core\Base\Exceptions\InvalidArgumentException;

/**
 * @group fieldType
 * @group ezemail
 */
class EmailAddressTest extends FieldTypeTest
{
    /**
     * Returns the field type under test.
     *
     * This method is used by all test cases to retrieve the field type under
     * test. Just create the FieldType instance using mocks from the provided
     * get*Mock() methods and/or custom get*Mock() implementations. You MUST
     * NOT take care for test case wide caching of the field type, just return
     * a new instance from this method!
     *
     * @return FieldType
     */
    protected function createFieldTypeUnderTest()
    {
        $transformationProcessorMock = $this->getTransformationProcessorMock();

        $transformationProcessorMock->expects($this->any())
            ->method('transformByGroup')
            ->with($this->anything(), 'lowercase')
            ->will(
                $this->returnCallback(
                    function ($value, $group) {
                        return strtolower($value);
                    }
                )
            );

        $fieldType = new EmailAddressType();
        $fieldType->setTransformationProcessor($transformationProcessorMock);

        return $fieldType;
    }

    /**
     * Returns the validator configuration schema expected from the field type.
     *
     * @return array
     */
    protected function getValidatorConfigurationSchemaExpectation()
    {
        return [
            'EmailAddressValidator' => [],
        ];
    }

    /**
     * Returns the settings schema expected from the field type.
     *
     * @return array
     */
    protected function getSettingsSchemaExpectation()
    {
        return [];
    }

    /**
     * Returns the empty value expected from the field type.
     */
    protected function getEmptyValueExpectation()
    {
        return new EmailAddressValue();
    }

    /**
     * Data provider for invalid input to acceptValue().
     *
     * Returns an array of data provider sets with 2 arguments: 1. The invalid
     * input to acceptValue(), 2. The expected exception type as a string. For
     * example:
     *
     * <code>
     *  return array(
     *      array(
     *          new \stdClass(),
     *          'eZ\\Publish\\Core\\Base\\Exceptions\\InvalidArgumentException',
     *      ),
     *      array(
     *          array(),
     *          'eZ\\Publish\\Core\\Base\\Exceptions\\InvalidArgumentException',
     *      ),
     *      // ...
     *  );
     * </code>
     *
     * @return array
     */
    public function provideInvalidInputForAcceptValue()
    {
        return [
            [
                23,
                InvalidArgumentException::class,
            ],
            [
                new EmailAddressValue(23),
                InvalidArgumentException::class,
            ],
        ];
    }

    /**
     * Data provider for valid input to acceptValue().
     *
     * Returns an array of data provider sets with 2 arguments: 1. The valid
     * input to acceptValue(), 2. The expected return value from acceptValue().
     * For example:
     *
     * <code>
     *  return array(
     *      array(
     *          null,
     *          null
     *      ),
     *      array(
     *          __FILE__,
     *          new BinaryFileValue( array(
     *              'path' => __FILE__,
     *              'fileName' => basename( __FILE__ ),
     *              'fileSize' => filesize( __FILE__ ),
     *              'downloadCount' => 0,
     *              'mimeType' => 'text/plain',
     *          ) )
     *      ),
     *      // ...
     *  );
     * </code>
     *
     * @return array
     */
    public function provideValidInputForAcceptValue()
    {
        return [
            [
                null,
                new EmailAddressValue(),
            ],
            [
                'spam_mail@ex-something.no',
                new EmailAddressValue('spam_mail@ex-something.no'),
            ],
            [
                new EmailAddressValue('spam_mail@ex-something.no'),
                new EmailAddressValue('spam_mail@ex-something.no'),
            ],
        ];
    }

    /**
     * Provide input for the toHash() method.
     *
     * Returns an array of data provider sets with 2 arguments: 1. The valid
     * input to toHash(), 2. The expected return value from toHash().
     * For example:
     *
     * <code>
     *  return array(
     *      array(
     *          null,
     *          null
     *      ),
     *      array(
     *          new BinaryFileValue( array(
     *              'path' => 'some/file/here',
     *              'fileName' => 'sindelfingen.jpg',
     *              'fileSize' => 2342,
     *              'downloadCount' => 0,
     *              'mimeType' => 'image/jpeg',
     *          ) ),
     *          array(
     *              'path' => 'some/file/here',
     *              'fileName' => 'sindelfingen.jpg',
     *              'fileSize' => 2342,
     *              'downloadCount' => 0,
     *              'mimeType' => 'image/jpeg',
     *          )
     *      ),
     *      // ...
     *  );
     * </code>
     *
     * @return array
     */
    public function provideInputForToHash()
    {
        return [
            [
                new EmailAddressValue(),
                null,
            ],
            [
                new EmailAddressValue('spam_mail@ex-something.no'),
                'spam_mail@ex-something.no',
            ],
        ];
    }

    /**
     * Provide input to fromHash() method.
     *
     * Returns an array of data provider sets with 2 arguments: 1. The valid
     * input to fromHash(), 2. The expected return value from fromHash().
     * For example:
     *
     * <code>
     *  return array(
     *      array(
     *          null,
     *          null
     *      ),
     *      array(
     *          array(
     *              'path' => 'some/file/here',
     *              'fileName' => 'sindelfingen.jpg',
     *              'fileSize' => 2342,
     *              'downloadCount' => 0,
     *              'mimeType' => 'image/jpeg',
     *          ),
     *          new BinaryFileValue( array(
     *              'path' => 'some/file/here',
     *              'fileName' => 'sindelfingen.jpg',
     *              'fileSize' => 2342,
     *              'downloadCount' => 0,
     *              'mimeType' => 'image/jpeg',
     *          ) )
     *      ),
     *      // ...
     *  );
     * </code>
     *
     * @return array
     */
    public function provideInputForFromHash()
    {
        return [
            [
                null,
                new EmailAddressValue(),
            ],
            [
                '',
                new EmailAddressValue(),
            ],
            [
                'spam_mail@ex-something.no',
                new EmailAddressValue('spam_mail@ex-something.no'),
            ],
        ];
    }

    /**
     * Provide data sets with validator configurations which are considered
     * valid by the {@link validateValidatorConfiguration()} method.
     *
     * Returns an array of data provider sets with a single argument: A valid
     * set of validator configurations.
     *
     * For example:
     *
     * <code>
     *  return array(
     *      array(
     *          array(),
     *      ),
     *      array(
     *          array(
     *              'StringLengthValidator' => array(
     *                  'minStringLength' => 0,
     *                  'maxStringLength' => 23,
     *              )
     *          )
     *      ),
     *      // ...
     *  );
     * </code>
     *
     * @return array
     */
    public function provideValidValidatorConfiguration()
    {
        return [
            [
                [],
            ],
            [
                [
                    'EmailAddressValidator' => [],
                ],
            ],
            [
                [
                    'EmailAddressValidator' => [
                        'Extent' => 'regex',
                    ],
                ],
            ],
        ];
    }

    /**
     * Provide data sets with validator configurations which are considered
     * invalid by the {@link validateValidatorConfiguration()} method. The
     * method must return a non-empty array of validation errors when receiving
     * one of the provided values.
     *
     * Returns an array of data provider sets with a single argument: A valid
     * set of validator configurations.
     *
     * For example:
     *
     * <code>
     *  return array(
     *      array(
     *          array(
     *              'NonExistentValidator' => array(),
     *          ),
     *      ),
     *      array(
     *          array(
     *              // Typos
     *              'InTEgervALUeVALIdator' => array(
     *                  'iinStringLength' => 0,
     *                  'maxStringLength' => 23,
     *              )
     *          )
     *      ),
     *      array(
     *          array(
     *              'StringLengthValidator' => array(
     *                  // Incorrect value types
     *                  'minStringLength' => true,
     *                  'maxStringLength' => false,
     *              )
     *          )
     *      ),
     *      // ...
     *  );
     * </code>
     *
     * @return array
     */
    public function provideInvalidValidatorConfiguration()
    {
        return [
            [
                [
                    'NonExistentValidator' => [],
                ],
            ],
            [
                [
                    'EmailAddressValidator' => [
                        'Extent' => 23,
                    ],
                ],
            ],
            [
                [
                    'EmailAddressValidator' => [
                        'Extent' => '',
                    ],
                ],
            ],
            [
                [
                    'EmailAddressValidator' => [
                        'Extent' => '\\http\\',
                    ],
                ],
            ],
        ];
    }

    protected function provideFieldTypeIdentifier()
    {
        return 'ezemail';
    }

    public function provideDataForGetName(): array
    {
        return [
<<<<<<< HEAD
            [new EmailAddressValue('john.doe@example.com'), [], 'en_GB', 'john.doe@example.com'],
            [new EmailAddressValue('JANE.DOE@EXAMPLE.COM'), [], 'en_GB', 'jane.doe@example.com'],
=======
            [
                new EmailAddressValue('john.doe@example.com'),
                'john.doe@example.com',
            ],
            [
                new EmailAddressValue('JANE.DOE@EXAMPLE.COM'),
                'jane.doe@example.com',
            ],
>>>>>>> 5ece8afb
        ];
    }

    /**
     * Provides data sets with validator configuration and/or field settings and
     * field value which are considered valid by the {@link validate()} method.
     *
     * ATTENTION: This is a default implementation, which must be overwritten if
     * a FieldType supports validation!
     *
     * For example:
     *
     * <code>
     *  return array(
     *      array(
     *          array(
     *              "validatorConfiguration" => array(
     *                  "StringLengthValidator" => array(
     *                      "minStringLength" => 2,
     *                      "maxStringLength" => 10,
     *                  ),
     *              ),
     *          ),
     *          new TextLineValue( "lalalala" ),
     *      ),
     *      array(
     *          array(
     *              "fieldSettings" => array(
     *                  'isMultiple' => true
     *              ),
     *          ),
     *          new CountryValue(
     *              array(
     *                  "BE" => array(
     *                      "Name" => "Belgium",
     *                      "Alpha2" => "BE",
     *                      "Alpha3" => "BEL",
     *                      "IDC" => 32,
     *                  ),
     *              ),
     *          ),
     *      ),
     *      // ...
     *  );
     * </code>
     *
     * @return array
     */
    public function provideValidDataForValidate()
    {
        return [
            [
                [
                    'validatorConfiguration' => [],
                ],
                new EmailAddressValue('jane.doe@example.com'),
            ],
        ];
    }

    /**
     * Provides data sets with validator configuration and/or field settings,
     * field value and corresponding validation errors returned by
     * the {@link validate()} method.
     *
     * ATTENTION: This is a default implementation, which must be overwritten
     * if a FieldType supports validation!
     *
     * For example:
     *
     * <code>
     *  return array(
     *      array(
     *          array(
     *              "validatorConfiguration" => array(
     *                  "IntegerValueValidator" => array(
     *                      "minIntegerValue" => 5,
     *                      "maxIntegerValue" => 10
     *                  ),
     *              ),
     *          ),
     *          new IntegerValue( 3 ),
     *          array(
     *              new ValidationError(
     *                  "The value can not be lower than %size%.",
     *                  null,
     *                  array(
     *                      "size" => 5
     *                  ),
     *              ),
     *          ),
     *      ),
     *      array(
     *          array(
     *              "fieldSettings" => array(
     *                  "isMultiple" => false
     *              ),
     *          ),
     *          new CountryValue(
     *              "BE" => array(
     *                  "Name" => "Belgium",
     *                  "Alpha2" => "BE",
     *                  "Alpha3" => "BEL",
     *                  "IDC" => 32,
     *              ),
     *              "FR" => array(
     *                  "Name" => "France",
     *                  "Alpha2" => "FR",
     *                  "Alpha3" => "FRA",
     *                  "IDC" => 33,
     *              ),
     *          )
     *      ),
     *      array(
     *          new ValidationError(
     *              "Field definition does not allow multiple countries to be selected."
     *          ),
     *      ),
     *      // ...
     *  );
     * </code>
     *
     * @return array
     */
    public function provideInvalidDataForValidate()
    {
        return [
            [
                [
                    'validatorConfiguration' => [],
                ],
                new EmailAddressValue('jane.doe.example.com'),
                [
                    new ValidationError('The value must be a valid email address.', null, [], 'email'),
                ],
            ],
        ];
    }
}<|MERGE_RESOLUTION|>--- conflicted
+++ resolved
@@ -398,19 +398,8 @@
     public function provideDataForGetName(): array
     {
         return [
-<<<<<<< HEAD
             [new EmailAddressValue('john.doe@example.com'), [], 'en_GB', 'john.doe@example.com'],
             [new EmailAddressValue('JANE.DOE@EXAMPLE.COM'), [], 'en_GB', 'jane.doe@example.com'],
-=======
-            [
-                new EmailAddressValue('john.doe@example.com'),
-                'john.doe@example.com',
-            ],
-            [
-                new EmailAddressValue('JANE.DOE@EXAMPLE.COM'),
-                'jane.doe@example.com',
-            ],
->>>>>>> 5ece8afb
         ];
     }
 
