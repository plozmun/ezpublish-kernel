<?php

/**
 * File containing the eZ\Publish\Core\FieldType\Tests\FieldTypeTest class.
 *
 * @copyright Copyright (C) eZ Systems AS. All rights reserved.
 * @license For full copyright and license information view LICENSE file distributed with this source code.
 */
namespace eZ\Publish\Core\FieldType\Tests;

use PHPUnit\Framework\TestCase;
use Exception;
use eZ\Publish\API\Repository\Values\ContentType\FieldDefinition as APIFieldDefinition;
use eZ\Publish\SPI\FieldType\Value as SPIValue;
use eZ\Publish\Core\Persistence\TransformationProcessor;
use eZ\Publish\SPI\FieldType\ValidationError;

abstract class FieldTypeTest extends TestCase
{
    /**
     * Generic cache for the getFieldTypeUnderTest() method.
     *
     * @var FieldType
     */
    private $fieldTypeUnderTest;

    /**
     * @return \eZ\Publish\Core\Persistence\TransformationProcessor|\PHPUnit_Framework_MockObject_MockObject
     */
    protected function getTransformationProcessorMock()
    {
        return $this->getMockForAbstractClass(
<<<<<<< HEAD
            TransformationProcessor::class,
            array(),
=======
            'eZ\\Publish\\Core\\Persistence\\TransformationProcessor',
            [],
>>>>>>> 0f2ea829
            '',
            false,
            true,
            true,
            ['transform', 'transformByGroup']
        );
    }

    /**
     * Returns the identifier of the field type under test.
     *
     * @return string
     */
    abstract protected function provideFieldTypeIdentifier();

    /**
     * Returns the field type under test.
     *
     * This method is used by all test cases to retrieve the field type under
     * test. Just create the FieldType instance using mocks from the provided
     * get*Mock() methods and/or custom get*Mock() implementations. You MUST
     * NOT take care for test case wide caching of the field type, just return
     * a new instance from this method!
     *
     * @return FieldType
     */
    abstract protected function createFieldTypeUnderTest();

    /**
     * Returns the validator configuration schema expected from the field type.
     *
     * @return array
     */
    abstract protected function getValidatorConfigurationSchemaExpectation();

    /**
     * Returns the settings schema expected from the field type.
     *
     * @return array
     */
    abstract protected function getSettingsSchemaExpectation();

    /**
     * Returns the empty value expected from the field type.
     *
     * @return mixed
     */
    abstract protected function getEmptyValueExpectation();

    /**
     * Data provider for invalid input to acceptValue().
     *
     * Returns an array of data provider sets with 2 arguments: 1. The invalid
     * input to acceptValue(), 2. The expected exception type as a string. For
     * example:
     *
     * <code>
     *  return array(
     *      array(
     *          new \stdClass(),
     *          'eZ\\Publish\\Core\\Base\\Exceptions\\InvalidArgumentException',
     *      ),
     *      array(
     *          array(),
     *          'eZ\\Publish\\Core\\Base\\Exceptions\\InvalidArgumentException',
     *      ),
     *      // ...
     *  );
     * </code>
     *
     * @return array
     */
    abstract public function provideInvalidInputForAcceptValue();

    /**
     * Data provider for valid input to acceptValue().
     *
     * Returns an array of data provider sets with 2 arguments: 1. The valid
     * input to acceptValue(), 2. The expected return value from acceptValue().
     * For example:
     *
     * <code>
     *  return array(
     *      array(
     *          null,
     *          null
     *      ),
     *      array(
     *          __FILE__,
     *          new BinaryFileValue( array(
     *              'path' => __FILE__,
     *              'fileName' => basename( __FILE__ ),
     *              'fileSize' => filesize( __FILE__ ),
     *              'downloadCount' => 0,
     *              'mimeType' => 'text/plain',
     *          ) )
     *      ),
     *      // ...
     *  );
     * </code>
     *
     * @return array
     */
    abstract public function provideValidInputForAcceptValue();

    /**
     * Provide input for the toHash() method.
     *
     * Returns an array of data provider sets with 2 arguments: 1. The valid
     * input to toHash(), 2. The expected return value from toHash().
     * For example:
     *
     * <code>
     *  return array(
     *      array(
     *          null,
     *          null
     *      ),
     *      array(
     *          new BinaryFileValue( array(
     *              'path' => 'some/file/here',
     *              'fileName' => 'sindelfingen.jpg',
     *              'fileSize' => 2342,
     *              'downloadCount' => 0,
     *              'mimeType' => 'image/jpeg',
     *          ) ),
     *          array(
     *              'path' => 'some/file/here',
     *              'fileName' => 'sindelfingen.jpg',
     *              'fileSize' => 2342,
     *              'downloadCount' => 0,
     *              'mimeType' => 'image/jpeg',
     *          )
     *      ),
     *      // ...
     *  );
     * </code>
     *
     * @return array
     */
    abstract public function provideInputForToHash();

    /**
     * Provide input to fromHash() method.
     *
     * Returns an array of data provider sets with 2 arguments: 1. The valid
     * input to fromHash(), 2. The expected return value from fromHash().
     * For example:
     *
     * <code>
     *  return array(
     *      array(
     *          null,
     *          null
     *      ),
     *      array(
     *          array(
     *              'path' => 'some/file/here',
     *              'fileName' => 'sindelfingen.jpg',
     *              'fileSize' => 2342,
     *              'downloadCount' => 0,
     *              'mimeType' => 'image/jpeg',
     *          ),
     *          new BinaryFileValue( array(
     *              'path' => 'some/file/here',
     *              'fileName' => 'sindelfingen.jpg',
     *              'fileSize' => 2342,
     *              'downloadCount' => 0,
     *              'mimeType' => 'image/jpeg',
     *          ) )
     *      ),
     *      // ...
     *  );
     * </code>
     *
     * @return array
     */
    abstract public function provideInputForFromHash();

    /**
     * Provides data for the getName() test.
     *
     * @return array
     */
    abstract public function provideDataForGetName();

    /**
     * Provide data sets with field settings which are considered valid by the
     * {@link validateFieldSettings()} method.
     *
     * ATTENTION: This is a default implementation, which must be overwritten
     * if a FieldType supports field settings!
     *
     * Returns an array of data provider sets with a single argument: A valid
     * set of field settings.
     * For example:
     *
     * <code>
     *  return array(
     *      array(
     *          array(),
     *      ),
     *      array(
     *          array( 'rows' => 2 )
     *      ),
     *      // ...
     *  );
     * </code>
     *
     * @return array
     */
    public function provideValidFieldSettings()
    {
        return [
            [
                [],
            ],
        ];
    }

    /**
     * Provide data sets with field settings which are considered invalid by the
     * {@link validateFieldSettings()} method. The method must return a
     * non-empty array of validation error when receiving such field settings.
     *
     * ATTENTION: This is a default implementation, which must be overwritten
     * if a FieldType supports field settings!
     *
     * Returns an array of data provider sets with a single argument: A valid
     * set of field settings.
     * For example:
     *
     * <code>
     *  return array(
     *      array(
     *          true,
     *      ),
     *      array(
     *          array( 'nonExistentKey' => 2 )
     *      ),
     *      // ...
     *  );
     * </code>
     *
     * @return array
     */
    public function provideInValidFieldSettings()
    {
        return [
            [
                ['nonempty'],
            ],
        ];
    }

    /**
     * Provide data sets with validator configurations which are considered
     * valid by the {@link validateValidatorConfiguration()} method.
     *
     * ATTENTION: This is a default implementation, which must be overwritten
     * if a FieldType supports validators!
     *
     * Returns an array of data provider sets with a single argument: A valid
     * set of validator configurations.
     *
     * For example:
     *
     * <code>
     *  return array(
     *      array(
     *          array(),
     *      ),
     *      array(
     *          array(
     *              'IntegerValueValidator' => array(
     *                  'minIntegerValue' => 0,
     *                  'maxIntegerValue' => 23,
     *              )
     *          )
     *      ),
     *      // ...
     *  );
     * </code>
     *
     * @return array
     */
    public function provideValidValidatorConfiguration()
    {
        return [
            [
                [],
            ],
        ];
    }

    /**
     * Provide data sets with validator configurations which are considered
     * invalid by the {@link validateValidatorConfiguration()} method. The
     * method must return a non-empty array of valiation errors when receiving
     * one of the provided values.
     *
     * ATTENTION: This is a default implementation, which must be overwritten
     * if a FieldType supports validators!
     *
     * Returns an array of data provider sets with a single argument: A valid
     * set of validator configurations.
     *
     * For example:
     *
     * <code>
     *  return array(
     *      array(
     *          array(
     *              'NonExistentValidator' => array(),
     *          ),
     *      ),
     *      array(
     *          array(
     *              // Typos
     *              'InTEgervALUeVALIdator' => array(
     *                  'minIntegerValue' => 0,
     *                  'maxIntegerValue' => 23,
     *              )
     *          )
     *      ),
     *      array(
     *          array(
     *              'IntegerValueValidator' => array(
     *                  // Incorrect value types
     *                  'minIntegerValue' => true,
     *                  'maxIntegerValue' => false,
     *              )
     *          )
     *      ),
     *      // ...
     *  );
     * </code>
     *
     * @return array
     */
    public function provideInvalidValidatorConfiguration()
    {
        return [
            [
                [
                    'NonExistentValidator' => [],
                ],
            ],
        ];
    }

    /**
     * Provides data sets with validator configuration and/or field settings and
     * field value which are considered valid by the {@link validate()} method.
     *
     * ATTENTION: This is a default implementation, which must be overwritten if
     * a FieldType supports validation!
     *
     * For example:
     *
     * <code>
     *  return array(
     *      array(
     *          array(
     *              "validatorConfiguration" => array(
     *                  "StringLengthValidator" => array(
     *                      "minStringLength" => 2,
     *                      "maxStringLength" => 10,
     *                  ),
     *              ),
     *          ),
     *          new TextLineValue( "lalalala" ),
     *      ),
     *      array(
     *          array(
     *              "fieldSettings" => array(
     *                  'isMultiple' => true
     *              ),
     *          ),
     *          new CountryValue(
     *              array(
     *                  "BE" => array(
     *                      "Name" => "Belgium",
     *                      "Alpha2" => "BE",
     *                      "Alpha3" => "BEL",
     *                      "IDC" => 32,
     *                  ),
     *              ),
     *          ),
     *      ),
     *      // ...
     *  );
     * </code>
     *
     * @return array
     */
    public function provideValidDataForValidate()
    {
<<<<<<< HEAD
        return array(
            array(
                array(),
                $this->createMock(SPIValue::class),
            ),
        );
=======
        return [
            [
                [],
                $this->getMock('eZ\\Publish\\SPI\\FieldType\\Value'),
            ],
        ];
>>>>>>> 0f2ea829
    }

    /**
     * Provides data sets with validator configuration and/or field settings,
     * field value and corresponding validation errors returned by
     * the {@link validate()} method.
     *
     * ATTENTION: This is a default implementation, which must be overwritten
     * if a FieldType supports validation!
     *
     * For example:
     *
     * <code>
     *  return array(
     *      array(
     *          array(
     *              "validatorConfiguration" => array(
     *                  "IntegerValueValidator" => array(
     *                      "minIntegerValue" => 5,
     *                      "maxIntegerValue" => 10
     *                  ),
     *              ),
     *          ),
     *          new IntegerValue( 3 ),
     *          array(
     *              new ValidationError(
     *                  "The value can not be lower than %size%.",
     *                  null,
     *                  array(
     *                      "%size%" => 5
     *                  ),
     *              ),
     *          ),
     *      ),
     *      array(
     *          array(
     *              "fieldSettings" => array(
     *                  "isMultiple" => false
     *              ),
     *          ),
     *          new CountryValue(
     *              "BE" => array(
     *                  "Name" => "Belgium",
     *                  "Alpha2" => "BE",
     *                  "Alpha3" => "BEL",
     *                  "IDC" => 32,
     *              ),
     *              "FR" => array(
     *                  "Name" => "France",
     *                  "Alpha2" => "FR",
     *                  "Alpha3" => "FRA",
     *                  "IDC" => 33,
     *              ),
     *          )
     *      ),
     *      array(
     *          new ValidationError(
     *              "Field definition does not allow multiple countries to be selected."
     *          ),
     *      ),
     *      // ...
     *  );
     * </code>
     *
     * @return array
     */
    public function provideInvalidDataForValidate()
    {
<<<<<<< HEAD
        return array(
            array(
                array(),
                $this->createMock(SPIValue::class),
                array(),
            ),
        );
=======
        return [
            [
                [],
                $this->getMock('eZ\\Publish\\SPI\\FieldType\\Value'),
                [],
            ],
        ];
>>>>>>> 0f2ea829
    }

    /**
     * Retrieves a test wide cached version of the field type under test.
     *
     * Uses {@link createFieldTypeUnderTest()} to create the instance
     * initially.
     *
     * @return \eZ\Publish\SPI\FieldType\FieldType
     */
    protected function getFieldTypeUnderTest()
    {
        if (!isset($this->fieldTypeUnderTest)) {
            $this->fieldTypeUnderTest = $this->createFieldTypeUnderTest();
        }

        return $this->fieldTypeUnderTest;
    }

    public function testGetFieldTypeIdentifier()
    {
        self::assertSame(
            $this->provideFieldTypeIdentifier(),
            $this->getFieldTypeUnderTest()->getFieldTypeIdentifier()
        );
    }

    /**
     * @dataProvider provideDataForGetName
     *
     * @param SPIValue $value
     * @param string $expected
     */
    public function testGetName(SPIValue $value, $expected)
    {
        self::assertSame(
            $expected,
            $this->getFieldTypeUnderTest()->getName($value)
        );
    }

    public function testValidatorConfigurationSchema()
    {
        $fieldType = $this->getFieldTypeUnderTest();

        self::assertSame(
            $this->getValidatorConfigurationSchemaExpectation(),
            $fieldType->getValidatorConfigurationSchema(),
            'Validator configuration schema not returned correctly.'
        );
    }

    public function testSettingsSchema()
    {
        $fieldType = $this->getFieldTypeUnderTest();

        self::assertSame(
            $this->getSettingsSchemaExpectation(),
            $fieldType->getSettingsSchema(),
            'Settings schema not returned correctly.'
        );
    }

    public function testEmptyValue()
    {
        $fieldType = $this->getFieldTypeUnderTest();

        $this->assertEquals(
            $this->getEmptyValueExpectation(),
            $fieldType->getEmptyValue()
        );
    }

    /**
     * @param mixed $inputValue
     * @param mixed $expectedOutputValue
     *
     * @dataProvider provideValidInputForAcceptValue
     */
    public function testAcceptValue($inputValue, $expectedOutputValue)
    {
        $fieldType = $this->getFieldTypeUnderTest();

        $outputValue = $fieldType->acceptValue($inputValue);

        $this->assertEquals(
            $expectedOutputValue,
            $outputValue,
            'acceptValue() did not convert properly.'
        );
    }

    /**
     * Tests that default empty value is unchanged by acceptValue() method.
     */
    public function testAcceptGetEmptyValue()
    {
        $fieldType = $this->getFieldTypeUnderTest();
        $emptyValue = $fieldType->getEmptyValue();

        $acceptedEmptyValue = $fieldType->acceptValue($emptyValue);

        $this->assertEquals(
            $emptyValue,
            $acceptedEmptyValue,
            'acceptValue() did not convert properly.'
        );
    }

    /**
     * @param mixed $inputValue
     * @param \Exception $expectedException
     *
     * @dataProvider provideInvalidInputForAcceptValue
     */
    public function testAcceptValueFailsOnInvalidValues($inputValue, $expectedException)
    {
        $fieldType = $this->getFieldTypeUnderTest();

        try {
            $fieldType->acceptValue($inputValue);
            $this->fail(
                sprintf(
                    'Expected exception of type "%s" not thrown on incorrect input to acceptValue().',
                    $expectedException
                )
            );
        } catch (Exception $e) {
            if ($e instanceof \PHPUnit_Framework_Exception
                 || $e instanceof \PHPUnit_Framework_Error
                 || $e instanceof \PHPUnit_Framework_AssertionFailedError) {
                throw $e;
            }

            $this->assertInstanceOf(
                $expectedException,
                $e
            );
        }
    }

    /**
     * @param mixed $inputValue
     * @param array $expectedResult
     *
     * @dataProvider provideInputForToHash
     */
    public function testToHash($inputValue, $expectedResult)
    {
        $fieldType = $this->getFieldTypeUnderTest();

        $actualResult = $fieldType->toHash($inputValue);

        $this->assertIsValidHashValue($actualResult);

        if (is_object($expectedResult) || is_array($expectedResult)) {
            $this->assertEquals(
                $expectedResult,
                $actualResult,
                'toHash() method did not create expected result.'
            );
        } else {
            $this->assertSame(
                $expectedResult,
                $actualResult,
                'toHash() method did not create expected result.'
            );
        }
    }

    /**
     * @param mixed $inputValue
     * @param array $expectedResult
     *
     * @dataProvider provideInputForFromHash
     */
    public function testFromHash($inputHash, $expectedResult)
    {
        $this->assertIsValidHashValue($inputHash);

        $fieldType = $this->getFieldTypeUnderTest();

        $actualResult = $fieldType->fromHash($inputHash);

        if (is_object($expectedResult) || is_array($expectedResult)) {
            $this->assertEquals(
                $expectedResult,
                $actualResult,
                'fromHash() method did not create expected result.'
            );
        } else {
            $this->assertSame(
                $expectedResult,
                $actualResult,
                'fromHash() method did not create expected result.'
            );
        }
    }

    public function testEmptyValueIsEmpty()
    {
        $fieldType = $this->getFieldTypeUnderTest();

        $this->assertTrue(
            $fieldType->isEmptyValue($fieldType->getEmptyValue())
        );
    }

    /**
     * @param mixed $inputSettings
     *
     * @dataProvider provideValidFieldSettings
     */
    public function testValidateFieldSettingsValid($inputSettings)
    {
        $fieldType = $this->getFieldTypeUnderTest();

        $validationResult = $fieldType->validateFieldSettings($inputSettings);

        $this->assertInternalType(
            'array',
            $validationResult,
            'The method validateFieldSettings() must return an array.'
        );
        $this->assertEquals(
            [],
            $validationResult,
            'validateFieldSettings() did not consider the input settings valid.'
        );
    }

    /**
     * @param mixed $inputSettings
     *
     * @dataProvider provideInvalidFieldSettings
     */
    public function testValidateFieldSettingsInvalid($inputSettings)
    {
        $fieldType = $this->getFieldTypeUnderTest();

        $validationResult = $fieldType->validateFieldSettings($inputSettings);

        $this->assertInternalType(
            'array',
            $validationResult,
            'The method validateFieldSettings() must return an array.'
        );

        $this->assertNotEquals(
            [],
            $validationResult,
            'validateFieldSettings() did consider the input settings valid, which should be invalid.'
        );

        foreach ($validationResult as $actualResultElement) {
            $this->assertInstanceOf(
                ValidationError::class,
                $actualResultElement,
                'Validation result of incorrect type.'
            );
        }
    }

    /**
     * @param mixed $inputConfiguration
     *
     * @dataProvider provideValidValidatorConfiguration
     */
    public function testValidateValidatorConfigurationValid($inputConfiguration)
    {
        $fieldType = $this->getFieldTypeUnderTest();

        $validationResult = $fieldType->validateValidatorConfiguration($inputConfiguration);

        $this->assertInternalType(
            'array',
            $validationResult,
            'The method validateValidatorConfiguration() must return an array.'
        );
        $this->assertEquals(
            [],
            $validationResult,
            'validateValidatorConfiguration() did not consider the input configuration valid.'
        );
    }

    /**
     * @param mixed $inputConfiguration
     *
     * @dataProvider provideInvalidValidatorConfiguration
     */
    public function testValidateValidatorConfigurationInvalid($inputConfiguration)
    {
        $fieldType = $this->getFieldTypeUnderTest();

        $validationResult = $fieldType->validateValidatorConfiguration($inputConfiguration);

        $this->assertInternalType(
            'array',
            $validationResult,
            'The method validateValidatorConfiguration() must return an array.'
        );

        $this->assertNotEquals(
            [],
            $validationResult,
            'validateValidatorConfiguration() did consider the input settings valid, which should be invalid.'
        );

        foreach ($validationResult as $actualResultElement) {
            $this->assertInstanceOf(
                ValidationError::class,
                $actualResultElement,
                'Validation result of incorrect type.'
            );
        }
    }

    /**
     * @param mixed $inputConfiguration
     *
     * @dataProvider provideValidFieldSettings
     */
    public function testFieldSettingsToHash($inputSettings)
    {
        $fieldType = $this->getFieldTypeUnderTest();

        $hash = $fieldType->fieldSettingsToHash($inputSettings);

        $this->assertIsValidHashValue($hash);
    }

    /**
     * @param mixed $inputConfiguration
     *
     * @dataProvider provideValidValidatorConfiguration
     */
    public function testValidatorConfigurationToHash($inputConfiguration)
    {
        $fieldType = $this->getFieldTypeUnderTest();

        $hash = $fieldType->validatorConfigurationToHash($inputConfiguration);

        $this->assertIsValidHashValue($hash);
    }

    /**
     * @param mixed $inputConfiguration
     *
     * @dataProvider provideValidFieldSettings
     */
    public function testFieldSettingsFromHash($inputSettings)
    {
        $fieldType = $this->getFieldTypeUnderTest();

        $hash = $fieldType->fieldSettingsToHash($inputSettings);
        $restoredSettings = $fieldType->fieldSettingsFromHash($hash);

        $this->assertEquals($inputSettings, $restoredSettings);
    }

    /**
     * @param mixed $inputConfiguration
     *
     * @dataProvider provideValidValidatorConfiguration
     */
    public function testValidatorConfigurationFromHash($inputConfiguration)
    {
        $fieldType = $this->getFieldTypeUnderTest();

        $hash = $fieldType->validatorConfigurationToHash($inputConfiguration);
        $restoredConfiguration = $fieldType->validatorConfigurationFromHash($hash);

        $this->assertEquals($inputConfiguration, $restoredConfiguration);
    }

    /**
     * Asserts that the given $actualHash complies to the rules for hashes.
     *
     * @param mixed $actualHash
     * @param array $keyChain
     */
    protected function assertIsValidHashValue($actualHash, $keyChain = [])
    {
        switch ($actualHashType = gettype($actualHash)) {
            case 'boolean':
            case 'integer':
            case 'double':
            case 'string':
            case 'NULL':
                // All valid, just return
                return;

            case 'array':
                foreach ($actualHash as $key => $childHash) {
                    $this->assertIsValidHashValue(
                        $childHash,
                        array_merge($keyChain, [$key])
                    );
                }

                return;

            case 'resource':
            case 'object':
                $this->fail(
                    sprintf(
                        'Value for $hash[%s] is of invalid type "%s".',
                        implode('][', $keyChain),
                        $actualHashType
                    )
                );
        }
    }

    /**
     * @dataProvider provideValidDataForValidate
     */
    public function testValidateValid($fieldDefinitionData, $value)
    {
        $validationErrors = $this->doValidate($fieldDefinitionData, $value);

        $this->assertInternalType('array', $validationErrors);
        $this->assertEmpty($validationErrors, "Got value:\n" . var_export($validationErrors, true));
    }

    /**
     * @dataProvider provideInvalidDataForValidate
     */
    public function testValidateInvalid($fieldDefinitionData, $value, $errors)
    {
        $validationErrors = $this->doValidate($fieldDefinitionData, $value);

        $this->assertInternalType('array', $validationErrors);
        $this->assertEquals($errors, $validationErrors);
    }

    protected function doValidate($fieldDefinitionData, $value)
    {
        $fieldType = $this->getFieldTypeUnderTest();

        /** @var \eZ\Publish\API\Repository\Values\ContentType\FieldDefinition|\PHPUnit_Framework_MockObject_MockObject $fieldDefinitionMock */
        $fieldDefinitionMock = $this->createMock(APIFieldDefinition::class);

        foreach ($fieldDefinitionData as $method => $data) {
            if ($method === 'validatorConfiguration') {
                $fieldDefinitionMock
                    ->expects($this->any())
                    ->method('getValidatorConfiguration')
                    ->will($this->returnValue($data));
            }

            if ($method === 'fieldSettings') {
                $fieldDefinitionMock
                    ->expects($this->any())
                    ->method('getFieldSettings')
                    ->will($this->returnValue($data));
            }
        }

        $validationErrors = $fieldType->validate($fieldDefinitionMock, $value);

        return $validationErrors;
    }

    // @todo: More test methods …
}<|MERGE_RESOLUTION|>--- conflicted
+++ resolved
@@ -30,13 +30,8 @@
     protected function getTransformationProcessorMock()
     {
         return $this->getMockForAbstractClass(
-<<<<<<< HEAD
             TransformationProcessor::class,
-            array(),
-=======
-            'eZ\\Publish\\Core\\Persistence\\TransformationProcessor',
             [],
->>>>>>> 0f2ea829
             '',
             false,
             true,
@@ -435,21 +430,12 @@
      */
     public function provideValidDataForValidate()
     {
-<<<<<<< HEAD
-        return array(
-            array(
-                array(),
-                $this->createMock(SPIValue::class),
-            ),
-        );
-=======
         return [
             [
                 [],
-                $this->getMock('eZ\\Publish\\SPI\\FieldType\\Value'),
+                $this->createMock(SPIValue::class),
             ],
         ];
->>>>>>> 0f2ea829
     }
 
     /**
@@ -518,23 +504,13 @@
      */
     public function provideInvalidDataForValidate()
     {
-<<<<<<< HEAD
-        return array(
-            array(
-                array(),
-                $this->createMock(SPIValue::class),
-                array(),
-            ),
-        );
-=======
         return [
             [
                 [],
-                $this->getMock('eZ\\Publish\\SPI\\FieldType\\Value'),
+                $this->createMock(SPIValue::class),
                 [],
             ],
         ];
->>>>>>> 0f2ea829
     }
 
     /**
