<?php

/**
 * File containing the FloatTest class.
 *
 * @copyright Copyright (C) eZ Systems AS. All rights reserved.
 * @license For full copyright and license information view LICENSE file distributed with this source code.
 */
namespace eZ\Publish\Core\FieldType\Tests;

use eZ\Publish\Core\FieldType\Float\Type as FloatType;
use eZ\Publish\Core\FieldType\Float\Value as FloatValue;
use eZ\Publish\Core\FieldType\ValidationError;
use eZ\Publish\Core\Base\Exceptions\InvalidArgumentException;

/**
 * @group fieldType
 * @group ezfloat
 */
class FloatTest extends FieldTypeTest
{
    /**
     * Returns the field type under test.
     *
     * This method is used by all test cases to retrieve the field type under
     * test. Just create the FieldType instance using mocks from the provided
     * get*Mock() methods and/or custom get*Mock() implementations. You MUST
     * NOT take care for test case wide caching of the field type, just return
     * a new instance from this method!
     *
     * @return FieldType
     */
    protected function createFieldTypeUnderTest()
    {
        $fieldType = new FloatType();
        $fieldType->setTransformationProcessor($this->getTransformationProcessorMock());

        return $fieldType;
    }

    /**
     * Returns the validator configuration schema expected from the field type.
     *
     * @return array
     */
    protected function getValidatorConfigurationSchemaExpectation()
    {
        return [
            'FloatValueValidator' => [
                'minFloatValue' => [
                    'type' => 'float',
                    'default' => null,
                ],
                'maxFloatValue' => [
                    'type' => 'float',
                    'default' => null,
                ],
            ],
        ];
    }

    /**
     * Returns the settings schema expected from the field type.
     *
     * @return array
     */
    protected function getSettingsSchemaExpectation()
    {
        return [];
    }

    /**
     * Returns the empty value expected from the field type.
     *
     * @return FloatValue
     */
    protected function getEmptyValueExpectation()
    {
        return new FloatValue();
    }

    /**
     * Data provider for invalid input to acceptValue().
     *
     * Returns an array of data provider sets with 2 arguments: 1. The invalid
     * input to acceptValue(), 2. The expected exception type as a string. For
     * example:
     *
     * <code>
     *  return array(
     *      array(
     *          new \stdClass(),
     *          'eZ\\Publish\\Core\\Base\\Exceptions\\InvalidArgumentException',
     *      ),
     *      array(
     *          array(),
     *          'eZ\\Publish\\Core\\Base\\Exceptions\\InvalidArgumentException',
     *      ),
     *      // ...
     *  );
     * </code>
     *
     * @return array
     */
    public function provideInvalidInputForAcceptValue()
    {
        return [
            [
                'foo',
                InvalidArgumentException::class,
            ],
            [
                [],
                InvalidArgumentException::class,
            ],
            [
                new FloatValue('foo'),
                InvalidArgumentException::class,
            ],
        ];
    }

    /**
     * Data provider for valid input to acceptValue().
     *
     * Returns an array of data provider sets with 2 arguments: 1. The valid
     * input to acceptValue(), 2. The expected return value from acceptValue().
     * For example:
     *
     * <code>
     *  return array(
     *      array(
     *          null,
     *          null
     *      ),
     *      array(
     *          __FILE__,
     *          new BinaryFileValue( array(
     *              'path' => __FILE__,
     *              'fileName' => basename( __FILE__ ),
     *              'fileSize' => filesize( __FILE__ ),
     *              'downloadCount' => 0,
     *              'mimeType' => 'text/plain',
     *          ) )
     *      ),
     *      // ...
     *  );
     * </code>
     *
     * @return array
     */
    public function provideValidInputForAcceptValue()
    {
        return [
            [
                null,
                new FloatValue(),
            ],
            [
                42.23,
                new FloatValue(42.23),
            ],
            [
                23,
                new FloatValue(23.),
            ],
            [
                new FloatValue(23.42),
                new FloatValue(23.42),
            ],
            [
                '42.23',
                new FloatValue(42.23),
            ],
            [
                '23',
                new FloatValue(23.),
            ],
        ];
    }

    /**
     * Provide input for the toHash() method.
     *
     * Returns an array of data provider sets with 2 arguments: 1. The valid
     * input to toHash(), 2. The expected return value from toHash().
     * For example:
     *
     * <code>
     *  return array(
     *      array(
     *          null,
     *          null
     *      ),
     *      array(
     *          new BinaryFileValue( array(
     *              'path' => 'some/file/here',
     *              'fileName' => 'sindelfingen.jpg',
     *              'fileSize' => 2342,
     *              'downloadCount' => 0,
     *              'mimeType' => 'image/jpeg',
     *          ) ),
     *          array(
     *              'path' => 'some/file/here',
     *              'fileName' => 'sindelfingen.jpg',
     *              'fileSize' => 2342,
     *              'downloadCount' => 0,
     *              'mimeType' => 'image/jpeg',
     *          )
     *      ),
     *      // ...
     *  );
     * </code>
     *
     * @return array
     */
    public function provideInputForToHash()
    {
        return [
            [
                new FloatValue(),
                null,
            ],
            [
                new FloatValue(23.42),
                23.42,
            ],
        ];
    }

    /**
     * Provide input to fromHash() method.
     *
     * Returns an array of data provider sets with 2 arguments: 1. The valid
     * input to fromHash(), 2. The expected return value from fromHash().
     * For example:
     *
     * <code>
     *  return array(
     *      array(
     *          null,
     *          null
     *      ),
     *      array(
     *          array(
     *              'path' => 'some/file/here',
     *              'fileName' => 'sindelfingen.jpg',
     *              'fileSize' => 2342,
     *              'downloadCount' => 0,
     *              'mimeType' => 'image/jpeg',
     *          ),
     *          new BinaryFileValue( array(
     *              'path' => 'some/file/here',
     *              'fileName' => 'sindelfingen.jpg',
     *              'fileSize' => 2342,
     *              'downloadCount' => 0,
     *              'mimeType' => 'image/jpeg',
     *          ) )
     *      ),
     *      // ...
     *  );
     * </code>
     *
     * @return array
     */
    public function provideInputForFromHash()
    {
        return [
            [
                null,
                new FloatValue(),
            ],
            [
                23.42,
                new FloatValue(23.42),
            ],
        ];
    }

    /**
     * Provide data sets with validator configurations which are considered
     * valid by the {@link validateValidatorConfiguration()} method.
     *
     * Returns an array of data provider sets with a single argument: A valid
     * set of validator configurations.
     *
     * For example:
     *
     * <code>
     *  return array(
     *      array(
     *          array(),
     *      ),
     *      array(
     *          array(
     *              'IntegerValueValidator' => array(
     *                  'minIntegerValue' => 0,
     *                  'maxIntegerValue' => 23,
     *              )
     *          )
     *      ),
     *      // ...
     *  );
     * </code>
     *
     * @return array
     */
    public function provideValidValidatorConfiguration()
    {
        return [
            [
                [],
            ],
            [
                [
                    'FloatValueValidator' => [
                        'minFloatValue' => null,
                    ],
                ],
            ],
            [
                [
                    'FloatValueValidator' => [
                        'minFloatValue' => .23,
                    ],
                ],
            ],
            [
                [
                    'FloatValueValidator' => [
                        'maxFloatValue' => null,
                    ],
                ],
            ],
            [
                [
                    'FloatValueValidator' => [
                        'maxFloatValue' => .23,
                    ],
                ],
            ],
            [
                [
                    'FloatValueValidator' => [
                        'minFloatValue' => .23,
                        'maxFloatValue' => .42,
                    ],
                ],
            ],
        ];
    }

    /**
     * Provide data sets with validator configurations which are considered
     * invalid by the {@link validateValidatorConfiguration()} method. The
     * method must return a non-empty array of validation errors when receiving
     * one of the provided values.
     *
     * Returns an array of data provider sets with a single argument: A valid
     * set of validator configurations.
     *
     * For example:
     *
     * <code>
     *  return array(
     *      array(
     *          array(
     *              'NonExistentValidator' => array(),
     *          ),
     *      ),
     *      array(
     *          array(
     *              // Typos
     *              'InTEgervALUeVALIdator' => array(
     *                  'iinIntegerValue' => 0,
     *                  'maxIntegerValue' => 23,
     *              )
     *          )
     *      ),
     *      array(
     *          array(
     *              'IntegerValueValidator' => array(
     *                  // Incorrect value types
     *                  'minIntegerValue' => true,
     *                  'maxIntegerValue' => false,
     *              )
     *          )
     *      ),
     *      // ...
     *  );
     * </code>
     *
     * @return array
     */
    public function provideInvalidValidatorConfiguration()
    {
        return [
            [
                [
                    'NonExistentValidator' => [],
                ],
            ],
            [
                [
                    'FloatValueValidator' => [
                        'nonExistentValue' => .23,
                    ],
                ],
            ],
            [
                [
                    'FloatValueValidator' => [
                        'minFloatValue' => 'foo',
                    ],
                ],
            ],
            [
                [
                    'FloatValueValidator' => [
                        'maxFloatValue' => 'bar',
                    ],
                ],
            ],
        ];
    }

    protected function provideFieldTypeIdentifier()
    {
        return 'ezfloat';
    }

    public function provideDataForGetName(): array
    {
        return [
<<<<<<< HEAD
            [$this->getEmptyValueExpectation(), [], 'en_GB', ''],
            [new FloatValue(23.42), [], 'en_GB', '23.42'],
=======
            [$this->getEmptyValueExpectation(), ''],
            [new FloatValue(23.42), '23.42'],
>>>>>>> 5ece8afb
        ];
    }

    /**
     * Provides data sets with validator configuration and/or field settings and
     * field value which are considered valid by the {@link validate()} method.
     *
     * ATTENTION: This is a default implementation, which must be overwritten if
     * a FieldType supports validation!
     *
     * For example:
     *
     * <code>
     *  return array(
     *      array(
     *          array(
     *              "validatorConfiguration" => array(
     *                  "StringLengthValidator" => array(
     *                      "minStringLength" => 2,
     *                      "maxStringLength" => 10,
     *                  ),
     *              ),
     *          ),
     *          new TextLineValue( "lalalala" ),
     *      ),
     *      array(
     *          array(
     *              "fieldSettings" => array(
     *                  'isMultiple' => true
     *              ),
     *          ),
     *          new CountryValue(
     *              array(
     *                  "BE" => array(
     *                      "Name" => "Belgium",
     *                      "Alpha2" => "BE",
     *                      "Alpha3" => "BEL",
     *                      "IDC" => 32,
     *                  ),
     *              ),
     *          ),
     *      ),
     *      // ...
     *  );
     * </code>
     *
     * @return array
     */
    public function provideValidDataForValidate()
    {
        return [
            [
                [
                    'validatorConfiguration' => [
                        'FloatValueValidator' => [
                            'minFloatValue' => 5.1,
                            'maxFloatValue' => 10.5,
                        ],
                    ],
                ],
                new FloatValue(7.5),
            ],
        ];
    }

    /**
     * Provides data sets with validator configuration and/or field settings,
     * field value and corresponding validation errors returned by
     * the {@link validate()} method.
     *
     * ATTENTION: This is a default implementation, which must be overwritten
     * if a FieldType supports validation!
     *
     * For example:
     *
     * <code>
     *  return array(
     *      array(
     *          array(
     *              "validatorConfiguration" => array(
     *                  "IntegerValueValidator" => array(
     *                      "minIntegerValue" => 5,
     *                      "maxIntegerValue" => 10
     *                  ),
     *              ),
     *          ),
     *          new IntegerValue( 3 ),
     *          array(
     *              new ValidationError(
     *                  "The value can not be lower than %size%.",
     *                  null,
     *                  array(
     *                      "%size%" => 5
     *                  ),
     *              ),
     *          ),
     *      ),
     *      array(
     *          array(
     *              "fieldSettings" => array(
     *                  "isMultiple" => false
     *              ),
     *          ),
     *          new CountryValue(
     *              "BE" => array(
     *                  "Name" => "Belgium",
     *                  "Alpha2" => "BE",
     *                  "Alpha3" => "BEL",
     *                  "IDC" => 32,
     *              ),
     *              "FR" => array(
     *                  "Name" => "France",
     *                  "Alpha2" => "FR",
     *                  "Alpha3" => "FRA",
     *                  "IDC" => 33,
     *              ),
     *          )
     *      ),
     *      array(
     *          new ValidationError(
     *              "Field definition does not allow multiple countries to be selected."
     *          ),
     *      ),
     *      // ...
     *  );
     * </code>
     *
     * @return array
     */
    public function provideInvalidDataForValidate()
    {
        return [
            [
                [
                    'validatorConfiguration' => [
                        'FloatValueValidator' => [
                            'minFloatValue' => 5.1,
                            'maxFloatValue' => 10.5,
                        ],
                    ],
                ],
                new FloatValue(3.2),
                [
                    new ValidationError(
                        'The value can not be lower than %size%.',
                        null,
                        [
                            '%size%' => 5.1,
                        ],
                        'value'
                    ),
                ],
            ],
            [
                [
                    'validatorConfiguration' => [
                        'FloatValueValidator' => [
                            'minFloatValue' => 5.1,
                            'maxFloatValue' => 10.5,
                        ],
                    ],
                ],
                new FloatValue(13.2),
                [
                    new ValidationError(
                        'The value can not be higher than %size%.',
                        null,
                        [
                            '%size%' => 10.5,
                        ],
                        'value'
                    ),
                ],
            ],
            [
                [
                    'validatorConfiguration' => [
                        'FloatValueValidator' => [
                            'minFloatValue' => 10.5,
                            'maxFloatValue' => 5.1,
                        ],
                    ],
                ],
                new FloatValue(7.5),
                [
                    new ValidationError(
                        'The value can not be higher than %size%.',
                        null,
                        [
                            '%size%' => 5.1,
                        ],
                        'value'
                    ),
                    new ValidationError(
                        'The value can not be lower than %size%.',
                        null,
                        [
                            '%size%' => 10.5,
                        ],
                        'value'
                    ),
                ],
            ],
        ];
    }
}<|MERGE_RESOLUTION|>--- conflicted
+++ resolved
@@ -432,13 +432,8 @@
     public function provideDataForGetName(): array
     {
         return [
-<<<<<<< HEAD
             [$this->getEmptyValueExpectation(), [], 'en_GB', ''],
             [new FloatValue(23.42), [], 'en_GB', '23.42'],
-=======
-            [$this->getEmptyValueExpectation(), ''],
-            [new FloatValue(23.42), '23.42'],
->>>>>>> 5ece8afb
         ];
     }
 
