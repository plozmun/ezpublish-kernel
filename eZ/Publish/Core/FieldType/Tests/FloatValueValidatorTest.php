<?php

/**
 * File containing the FloatValueValidatorTest class.
 *
 * @copyright Copyright (C) eZ Systems AS. All rights reserved.
 * @license For full copyright and license information view LICENSE file distributed with this source code.
 */
namespace eZ\Publish\Core\FieldType\Tests;

use eZ\Publish\Core\FieldType\Float\Value as FloatValue;
use eZ\Publish\Core\FieldType\Validator\FloatValueValidator;
use eZ\Publish\Core\FieldType\Validator;
use eZ\Publish\SPI\FieldType\ValidationError;
use eZ\Publish\API\Repository\Values\Translation\Message;
use PHPUnit\Framework\TestCase;

/**
 * @group fieldType
 * @group validator
 */
class FloatValueValidatorTest extends TestCase
{
    /**
     * @return float
     */
    protected function getMinFloatValue()
    {
        return 10 / 7;
    }

    /**
     * @return float
     */
    protected function getMaxFloatValue()
    {
        return 11 / 7;
    }

    /**
     * This test ensure an FloatValueValidator can be created.
     */
    public function testConstructor()
    {
        $this->assertInstanceOf(
            Validator::class,
            new FloatValueValidator()
        );
    }

    /**
     * Tests setting and getting constraints.
     *
     * @covers \eZ\Publish\Core\FieldType\Validator::initializeWithConstraints
     * @covers \eZ\Publish\Core\FieldType\Validator::__get
     */
    public function testConstraintsInitializeGet()
    {
        $constraints = [
            'minFloatValue' => 0.5,
            'maxFloatValue' => 22 / 7,
        ];
        $validator = new FloatValueValidator();
        $validator->initializeWithConstraints(
            $constraints
        );
        $this->assertSame($constraints['minFloatValue'], $validator->minFloatValue);
        $this->assertSame($constraints['maxFloatValue'], $validator->maxFloatValue);
    }

    /**
     * Test getting constraints schema.
     *
     * @covers \eZ\Publish\Core\FieldType\Validator::getConstraintsSchema
     */
    public function testGetConstraintsSchema()
    {
        $constraintsSchema = [
            'minFloatValue' => [
                'type' => 'float',
                'default' => null,
            ],
            'maxFloatValue' => [
                'type' => 'float',
                'default' => null,
            ],
        ];
        $validator = new FloatValueValidator();
        $this->assertSame($constraintsSchema, $validator->getConstraintsSchema());
    }

    /**
     * Tests setting and getting constraints.
     *
     * @covers \eZ\Publish\Core\FieldType\Validator::__set
     * @covers \eZ\Publish\Core\FieldType\Validator::__get
     */
    public function testConstraintsSetGet()
    {
        $constraints = [
            'minFloatValue' => 0.5,
            'maxFloatValue' => 22 / 7,
        ];
        $validator = new FloatValueValidator();
        $validator->minFloatValue = $constraints['minFloatValue'];
        $validator->maxFloatValue = $constraints['maxFloatValue'];
        $this->assertSame($constraints['minFloatValue'], $validator->minFloatValue);
        $this->assertSame($constraints['maxFloatValue'], $validator->maxFloatValue);
    }

    /**
     * Tests initializing with a wrong constraint.
     *
     * @covers \eZ\Publish\Core\FieldType\Validator::initializeWithConstraints
     */
    public function testInitializeBadConstraint()
    {
<<<<<<< HEAD
        $this->expectException(\eZ\Publish\API\Repository\Exceptions\PropertyNotFoundException::class);

        $constraints = array(
=======
        $constraints = [
>>>>>>> 5ece8afb
            'unexisting' => 0,
        ];
        $validator = new FloatValueValidator();
        $validator->initializeWithConstraints(
            $constraints
        );
    }

    /**
     * Tests setting a wrong constraint.
     *
     * @covers \eZ\Publish\Core\FieldType\Validator::__set
     */
    public function testSetBadConstraint()
    {
        $this->expectException(\eZ\Publish\API\Repository\Exceptions\PropertyNotFoundException::class);

        $validator = new FloatValueValidator();
        $validator->unexisting = 0;
    }

    /**
     * Tests getting a wrong constraint.
     *
     * @covers \eZ\Publish\Core\FieldType\Validator::__get
     */
    public function testGetBadConstraint()
    {
        $this->expectException(\eZ\Publish\API\Repository\Exceptions\PropertyNotFoundException::class);

        $validator = new FloatValueValidator();
        $null = $validator->unexisting;
    }

    /**
     * Tests validating a correct value.
     *
     * @dataProvider providerForValidateOK
     * @covers \eZ\Publish\Core\FieldType\Validator\FloatValueValidator::validate
     * @covers \eZ\Publish\Core\FieldType\Validator::getMessage
     */
    public function testValidateCorrectValues($value)
    {
        $validator = new FloatValueValidator();
        $validator->minFloatValue = 10 / 7;
        $validator->maxFloatValue = 11 / 7;
        $this->assertTrue($validator->validate(new FloatValue($value)));
        $this->assertSame([], $validator->getMessage());
    }

    public function providerForValidateOK()
    {
        return [
            [100 / 70],
            [101 / 70],
            [105 / 70],
            [109 / 70],
            [110 / 70],
        ];
    }

    /**
     * Tests validating a wrong value.
     *
     * @dataProvider providerForValidateKO
     * @covers \eZ\Publish\Core\FieldType\Validator\FloatValueValidator::validate
     */
    public function testValidateWrongValues($value, $message, $values)
    {
        $validator = new FloatValueValidator();
        $validator->minFloatValue = $this->getMinFloatValue();
        $validator->maxFloatValue = $this->getMaxFloatValue();
        $this->assertFalse($validator->validate(new FloatValue($value)));
        $messages = $validator->getMessage();
        $this->assertCount(1, $messages);
        $this->assertInstanceOf(
            ValidationError::class,
            $messages[0]
        );
        $this->assertInstanceOf(
            Message::class,
            $messages[0]->getTranslatableMessage()
        );
        $this->assertEquals(
            $message,
            $messages[0]->getTranslatableMessage()->message
        );
        $this->assertEquals(
            $values,
            $messages[0]->getTranslatableMessage()->values
        );
    }

    public function providerForValidateKO()
    {
        return [
            [-10 / 7, 'The value can not be lower than %size%.', ['%size%' => $this->getMinFloatValue()]],
            [0, 'The value can not be lower than %size%.', ['%size%' => $this->getMinFloatValue()]],
            [99 / 70, 'The value can not be lower than %size%.', ['%size%' => $this->getMinFloatValue()]],
            [111 / 70, 'The value can not be higher than %size%.', ['%size%' => $this->getMaxFloatValue()]],
        ];
    }

    /**
     * Tests validation of constraints.
     *
     * @dataProvider providerForValidateConstraintsOK
     * @covers \eZ\Publish\Core\FieldType\Validator\FileSizeValidator::validateConstraints
     */
    public function testValidateConstraintsCorrectValues($constraints)
    {
        $validator = new FloatValueValidator();

        $this->assertEmpty(
            $validator->validateConstraints($constraints)
        );
    }

    public function providerForValidateConstraintsOK()
    {
        return [
            [
                [],
                [
                    'minFloatValue' => 5,
                ],
                [
                    'maxFloatValue' => 2.2,
                ],
                [
                    'minFloatValue' => null,
                    'maxFloatValue' => null,
                ],
                [
                    'minFloatValue' => -5,
                    'maxFloatValue' => null,
                ],
                [
                    'minFloatValue' => null,
                    'maxFloatValue' => 12.7,
                ],
                [
                    'minFloatValue' => 6,
                    'maxFloatValue' => 8.3,
                ],
            ],
        ];
    }

    /**
     * Tests validation of constraints.
     *
     * @dataProvider providerForValidateConstraintsKO
     * @covers \eZ\Publish\Core\FieldType\Validator\FileSizeValidator::validateConstraints
     */
    public function testValidateConstraintsWrongValues($constraints, $expectedMessages, $values)
    {
        $validator = new FloatValueValidator();
        $messages = $validator->validateConstraints($constraints);

        foreach ($expectedMessages as $index => $expectedMessage) {
            $this->assertInstanceOf(
                Message::class,
                $messages[0]->getTranslatableMessage()
            );
            $this->assertEquals(
                $expectedMessage,
                $messages[$index]->getTranslatableMessage()->message
            );
            $this->assertEquals(
                $values[$index],
                $messages[$index]->getTranslatableMessage()->values
            );
        }
    }

    public function providerForValidateConstraintsKO()
    {
        return [
            [
                [
                    'minFloatValue' => true,
                ],
                ["Validator parameter '%parameter%' value must be of numeric type"],
                [
                    ['%parameter%' => 'minFloatValue'],
                ],
            ],
            [
                [
                    'minFloatValue' => 'five thousand bytes',
                ],
                ["Validator parameter '%parameter%' value must be of numeric type"],
                [
                    ['%parameter%' => 'minFloatValue'],
                ],
            ],
            [
                [
                    'minFloatValue' => 'five thousand bytes',
                    'maxFloatValue' => 1234,
                ],
                ["Validator parameter '%parameter%' value must be of numeric type"],
                [
                    ['%parameter%' => 'minFloatValue'],
                ],
            ],
            [
                [
                    'maxFloatValue' => new \DateTime(),
                    'minFloatValue' => 1234,
                ],
                ["Validator parameter '%parameter%' value must be of numeric type"],
                [
                    ['%parameter%' => 'maxFloatValue'],
                ],
            ],
            [
                [
                    'minFloatValue' => true,
                    'maxFloatValue' => 1234,
                ],
                ["Validator parameter '%parameter%' value must be of numeric type"],
                [
                    ['%parameter%' => 'minFloatValue'],
                ],
            ],
            [
                [
                    'minFloatValue' => 'five thousand bytes',
                    'maxFloatValue' => 'ten billion bytes',
                ],
                [
                    "Validator parameter '%parameter%' value must be of numeric type",
                    "Validator parameter '%parameter%' value must be of numeric type",
                ],
                [
                    ['%parameter%' => 'minFloatValue'],
                    ['%parameter%' => 'maxFloatValue'],
                ],
            ],
            [
                [
                    'brljix' => 12345,
                ],
                ["Validator parameter '%parameter%' is unknown"],
                [
                    ['%parameter%' => 'brljix'],
                ],
            ],
            [
                [
                    'minFloatValue' => 12345,
                    'brljix' => 12345,
                ],
                ["Validator parameter '%parameter%' is unknown"],
                [
                    ['%parameter%' => 'brljix'],
                ],
            ],
        ];
    }
}<|MERGE_RESOLUTION|>--- conflicted
+++ resolved
@@ -115,13 +115,9 @@
      */
     public function testInitializeBadConstraint()
     {
-<<<<<<< HEAD
         $this->expectException(\eZ\Publish\API\Repository\Exceptions\PropertyNotFoundException::class);
 
-        $constraints = array(
-=======
         $constraints = [
->>>>>>> 5ece8afb
             'unexisting' => 0,
         ];
         $validator = new FloatValueValidator();
