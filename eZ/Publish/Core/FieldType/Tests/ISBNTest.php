<?php

/**
 * File containing the ISBNTest class.
 *
 * @copyright Copyright (C) eZ Systems AS. All rights reserved.
 * @license For full copyright and license information view LICENSE file distributed with this source code.
 *
 * @version
 */
namespace eZ\Publish\Core\FieldType\Tests;

use eZ\Publish\Core\FieldType\ISBN\Type as ISBN;
use eZ\Publish\Core\FieldType\ISBN\Value as ISBNValue;
use eZ\Publish\Core\FieldType\ValidationError;
use eZ\Publish\Core\Base\Exceptions\InvalidArgumentException;

/**
 * @group fieldType
 * @group ezisbn
 */
class ISBNTest extends FieldTypeTest
{
    /**
     * Returns the field type under test.
     *
     * This method is used by all test cases to retrieve the field type under
     * test. Just create the FieldType instance using mocks from the provided
     * get*Mock() methods and/or custom get*Mock() implementations. You MUST
     * NOT take care for test case wide caching of the field type, just return
     * a new instance from this method!
     *
     * @return FieldType
     */
    protected function createFieldTypeUnderTest()
    {
        $fieldType = new ISBN('9789722514095');
        $fieldType->setTransformationProcessor($this->getTransformationProcessorMock());

        return $fieldType;
    }

    /**
     * Returns the validator configuration schema expected from the field type.
     *
     * @return array
     */
    protected function getValidatorConfigurationSchemaExpectation()
    {
        return [];
    }

    /**
     * Returns the settings schema expected from the field type.
     *
     * @return array
     */
    protected function getSettingsSchemaExpectation()
    {
        return [
            'isISBN13' => [
                'type' => 'boolean',
                'default' => true,
            ],
        ];
    }

    /**
     * Returns the empty value expected from the field type.
     *
     * @return \eZ\Publish\Core\FieldType\Checkbox\Value
     */
    protected function getEmptyValueExpectation()
    {
        return new ISBNValue();
    }

    /**
     * Data provider for invalid input to acceptValue().
     *
     * Returns an array of data provider sets with 2 arguments: 1. The invalid
     * input to acceptValue(), 2. The expected exception type as a string. For
     * example:
     *
     * <code>
     *  return array(
     *      array(
     *          new \stdClass(),
     *          'eZ\\Publish\\Core\\Base\\Exceptions\\InvalidArgumentException',
     *      ),
     *      array(
     *          array(),
     *          'eZ\\Publish\\Core\\Base\\Exceptions\\InvalidArgumentException',
     *      ),
     *      // ...
     *  );
     * </code>
     *
     * @return array
     */
    public function provideInvalidInputForAcceptValue()
    {
        return [
            [
                1234567890,
<<<<<<< HEAD
                InvalidArgumentException::class,
            ),
            array(
                array(),
                InvalidArgumentException::class,
            ),
            array(
                new \stdClass(),
                InvalidArgumentException::class,
            ),
            array(
                44.55,
                InvalidArgumentException::class,
            ),
        );
=======
                'eZ\\Publish\\Core\\Base\\Exceptions\\InvalidArgumentException',
            ],
            [
                [],
                'eZ\\Publish\\Core\\Base\\Exceptions\\InvalidArgumentException',
            ],
            [
                new \stdClass(),
                'eZ\\Publish\\Core\\Base\\Exceptions\\InvalidArgumentException',
            ],
            [
                44.55,
                'eZ\\Publish\\Core\\Base\\Exceptions\\InvalidArgumentException',
            ],
        ];
>>>>>>> 0f2ea829
    }

    /**
     * Data provider for valid input to acceptValue().
     *
     * Returns an array of data provider sets with 2 arguments: 1. The valid
     * input to acceptValue(), 2. The expected return value from acceptValue().
     * For example:
     *
     * <code>
     *  return array(
     *      array(
     *          null,
     *          null
     *      ),
     *      array(
     *          __FILE__,
     *          new BinaryFileValue( array(
     *              'path' => __FILE__,
     *              'fileName' => basename( __FILE__ ),
     *              'fileSize' => filesize( __FILE__ ),
     *              'downloadCount' => 0,
     *              'mimeType' => 'text/plain',
     *          ) )
     *      ),
     *      // ...
     *  );
     * </code>
     *
     * @return array
     */
    public function provideValidInputForAcceptValue()
    {
        return [
            [
                '9789722514095',
                new ISBNValue('9789722514095'),
            ],
            [
                '978-972-25-1409-5',
                new ISBNValue('978-972-25-1409-5'),
            ],
            [
                '0-9752298-0-X',
                new ISBNValue('0-9752298-0-X'),
            ],
        ];
    }

    /**
     * Provide input for the toHash() method.
     *
     * Returns an array of data provider sets with 2 arguments: 1. The valid
     * input to toHash(), 2. The expected return value from toHash().
     * For example:
     *
     * <code>
     *  return array(
     *      array(
     *          null,
     *          null
     *      ),
     *      array(
     *          new BinaryFileValue( array(
     *              'path' => 'some/file/here',
     *              'fileName' => 'sindelfingen.jpg',
     *              'fileSize' => 2342,
     *              'downloadCount' => 0,
     *              'mimeType' => 'image/jpeg',
     *          ) ),
     *          array(
     *              'path' => 'some/file/here',
     *              'fileName' => 'sindelfingen.jpg',
     *              'fileSize' => 2342,
     *              'downloadCount' => 0,
     *              'mimeType' => 'image/jpeg',
     *          )
     *      ),
     *      // ...
     *  );
     * </code>
     *
     * @return array
     */
    public function provideInputForToHash()
    {
        return [
            [
                new ISBNValue('9789722514095'),
                '9789722514095',
            ],
        ];
    }

    /**
     * Provide input to fromHash() method.
     *
     * Returns an array of data provider sets with 2 arguments: 1. The valid
     * input to fromHash(), 2. The expected return value from fromHash().
     * For example:
     *
     * <code>
     *  return array(
     *      array(
     *          null,
     *          null
     *      ),
     *      array(
     *          array(
     *              'path' => 'some/file/here',
     *              'fileName' => 'sindelfingen.jpg',
     *              'fileSize' => 2342,
     *              'downloadCount' => 0,
     *              'mimeType' => 'image/jpeg',
     *          ),
     *          new BinaryFileValue( array(
     *              'path' => 'some/file/here',
     *              'fileName' => 'sindelfingen.jpg',
     *              'fileSize' => 2342,
     *              'downloadCount' => 0,
     *              'mimeType' => 'image/jpeg',
     *          ) )
     *      ),
     *      // ...
     *  );
     * </code>
     *
     * @return array
     */
    public function provideInputForFromHash()
    {
        return [
            [
                '9789722514095',
                new ISBNValue('9789722514095'),
            ],
        ];
    }

    protected function provideFieldTypeIdentifier()
    {
        return 'ezisbn';
    }

    public function provideDataForGetName()
    {
        return [
            [$this->getEmptyValueExpectation(), ''],
            [new ISBNValue('9789722514095'), '9789722514095'],
        ];
    }

    /**
     * Provides data sets with validator configuration and/or field settings and
     * field value which are considered valid by the {@link validate()} method.
     *
     * @return array
     */
    public function provideValidDataForValidate()
    {
        return [
            [
                [
                    'fieldSettings' => [
                        'isISBN13' => true,
                    ],
                ],
                new ISBNValue(),
            ],
            [
                [
                    'fieldSettings' => [
                        'isISBN13' => false,
                    ],
                ],
                new ISBNValue(),
            ],
            [
                [
                    'fieldSettings' => [
                        'isISBN13' => true,
                    ],
                ],
                new ISBNValue('9789722514095'),
            ],
            [
                [
                    'fieldSettings' => [
                        'isISBN13' => false,
                    ],
                ],
                new ISBNValue('0-9752298-0-X'),
            ],
        ];
    }

    /**
     * Provides data sets with validator configuration and/or field settings,
     * field value and corresponding validation errors returned by
     * the {@link validate()} method.
     *
     * @return array
     */
    public function provideInvalidDataForValidate()
    {
        return [
            [
                [
                    'fieldSettings' => [
                        'isISBN13' => false,
                    ],
                ],
                new ISBNValue('9789722514095'),
                [
                    new ValidationError('ISBN-10 must be 10 character length', null, [], 'isbn'),
                ],
            ],
        ];
    }
}<|MERGE_RESOLUTION|>--- conflicted
+++ resolved
@@ -103,39 +103,21 @@
         return [
             [
                 1234567890,
-<<<<<<< HEAD
                 InvalidArgumentException::class,
-            ),
-            array(
-                array(),
+            ],
+            [
+                [],
                 InvalidArgumentException::class,
-            ),
-            array(
+            ],
+            [
                 new \stdClass(),
                 InvalidArgumentException::class,
-            ),
-            array(
+            ],
+            [
                 44.55,
                 InvalidArgumentException::class,
-            ),
-        );
-=======
-                'eZ\\Publish\\Core\\Base\\Exceptions\\InvalidArgumentException',
-            ],
-            [
-                [],
-                'eZ\\Publish\\Core\\Base\\Exceptions\\InvalidArgumentException',
-            ],
-            [
-                new \stdClass(),
-                'eZ\\Publish\\Core\\Base\\Exceptions\\InvalidArgumentException',
-            ],
-            [
-                44.55,
-                'eZ\\Publish\\Core\\Base\\Exceptions\\InvalidArgumentException',
-            ],
-        ];
->>>>>>> 0f2ea829
+            ],
+        ];
     }
 
     /**
