<?php

/**
 * File containing the IntegerTest class.
 *
 * @copyright Copyright (C) eZ Systems AS. All rights reserved.
 * @license For full copyright and license information view LICENSE file distributed with this source code.
 */
namespace eZ\Publish\Core\FieldType\Tests;

use eZ\Publish\Core\FieldType\Integer\Type as Integer;
use eZ\Publish\Core\FieldType\Integer\Value as IntegerValue;
use eZ\Publish\Core\FieldType\ValidationError;
use eZ\Publish\Core\Base\Exceptions\InvalidArgumentException;

/**
 * @group fieldType
 * @group ezinteger
 */
class IntegerTest extends FieldTypeTest
{
    /**
     * Returns the field type under test.
     *
     * This method is used by all test cases to retrieve the field type under
     * test. Just create the FieldType instance using mocks from the provided
     * get*Mock() methods and/or custom get*Mock() implementations. You MUST
     * NOT take care for test case wide caching of the field type, just return
     * a new instance from this method!
     *
     * @return FieldType
     */
    protected function createFieldTypeUnderTest()
    {
        $fieldType = new Integer();
        $fieldType->setTransformationProcessor($this->getTransformationProcessorMock());

        return $fieldType;
    }

    /**
     * Returns the validator configuration schema expected from the field type.
     *
     * @return array
     */
    protected function getValidatorConfigurationSchemaExpectation()
    {
        return [
            'IntegerValueValidator' => [
                'minIntegerValue' => [
                    'type' => 'int',
                    'default' => null,
                ],
                'maxIntegerValue' => [
                    'type' => 'int',
                    'default' => null,
                ],
            ],
        ];
    }

    /**
     * Returns the settings schema expected from the field type.
     *
     * @return array
     */
    protected function getSettingsSchemaExpectation()
    {
        return [];
    }

    /**
     * Returns the empty value expected from the field type.
     */
    protected function getEmptyValueExpectation()
    {
        return new IntegerValue();
    }

    /**
     * Data provider for invalid input to acceptValue().
     *
     * Returns an array of data provider sets with 2 arguments: 1. The invalid
     * input to acceptValue(), 2. The expected exception type as a string. For
     * example:
     *
     * <code>
     *  return array(
     *      array(
     *          new \stdClass(),
     *          'eZ\\Publish\\Core\\Base\\Exceptions\\InvalidArgumentException',
     *      ),
     *      array(
     *          array(),
     *          'eZ\\Publish\\Core\\Base\\Exceptions\\InvalidArgumentException',
     *      ),
     *      // ...
     *  );
     * </code>
     *
     * @return array
     */
    public function provideInvalidInputForAcceptValue()
    {
        return [
            [
                'foo',
<<<<<<< HEAD
                InvalidArgumentException::class,
            ),
            array(
                array(),
                InvalidArgumentException::class,
            ),
            array(
                new IntegerValue('foo'),
                InvalidArgumentException::class,
            ),
        );
=======
                'eZ\\Publish\\Core\\Base\\Exceptions\\InvalidArgumentException',
            ],
            [
                [],
                'eZ\\Publish\\Core\\Base\\Exceptions\\InvalidArgumentException',
            ],
            [
                new IntegerValue('foo'),
                'eZ\\Publish\\Core\\Base\\Exceptions\\InvalidArgumentException',
            ],
        ];
>>>>>>> 0f2ea829
    }

    /**
     * Data provider for valid input to acceptValue().
     *
     * Returns an array of data provider sets with 2 arguments: 1. The valid
     * input to acceptValue(), 2. The expected return value from acceptValue().
     * For example:
     *
     * <code>
     *  return array(
     *      array(
     *          null,
     *          null
     *      ),
     *      array(
     *          __FILE__,
     *          new BinaryFileValue( array(
     *              'path' => __FILE__,
     *              'fileName' => basename( __FILE__ ),
     *              'fileSize' => filesize( __FILE__ ),
     *              'downloadCount' => 0,
     *              'mimeType' => 'text/plain',
     *          ) )
     *      ),
     *      // ...
     *  );
     * </code>
     *
     * @return array
     */
    public function provideValidInputForAcceptValue()
    {
        return [
            [
                null,
                new IntegerValue(),
            ],
            [
                42,
                new IntegerValue(42),
            ],
            [
                23,
                new IntegerValue(23),
            ],
            [
                new IntegerValue(23),
                new IntegerValue(23),
            ],
        ];
    }

    /**
     * Provide input for the toHash() method.
     *
     * Returns an array of data provider sets with 2 arguments: 1. The valid
     * input to toHash(), 2. The expected return value from toHash().
     * For example:
     *
     * <code>
     *  return array(
     *      array(
     *          null,
     *          null
     *      ),
     *      array(
     *          new BinaryFileValue( array(
     *              'path' => 'some/file/here',
     *              'fileName' => 'sindelfingen.jpg',
     *              'fileSize' => 2342,
     *              'downloadCount' => 0,
     *              'mimeType' => 'image/jpeg',
     *          ) ),
     *          array(
     *              'path' => 'some/file/here',
     *              'fileName' => 'sindelfingen.jpg',
     *              'fileSize' => 2342,
     *              'downloadCount' => 0,
     *              'mimeType' => 'image/jpeg',
     *          )
     *      ),
     *      // ...
     *  );
     * </code>
     *
     * @return array
     */
    public function provideInputForToHash()
    {
        return [
            [
                new IntegerValue(),
                null,
            ],
            [
                new IntegerValue(42),
                42,
            ],
        ];
    }

    /**
     * Provide input to fromHash() method.
     *
     * Returns an array of data provider sets with 2 arguments: 1. The valid
     * input to fromHash(), 2. The expected return value from fromHash().
     * For example:
     *
     * <code>
     *  return array(
     *      array(
     *          null,
     *          null
     *      ),
     *      array(
     *          array(
     *              'path' => 'some/file/here',
     *              'fileName' => 'sindelfingen.jpg',
     *              'fileSize' => 2342,
     *              'downloadCount' => 0,
     *              'mimeType' => 'image/jpeg',
     *          ),
     *          new BinaryFileValue( array(
     *              'path' => 'some/file/here',
     *              'fileName' => 'sindelfingen.jpg',
     *              'fileSize' => 2342,
     *              'downloadCount' => 0,
     *              'mimeType' => 'image/jpeg',
     *          ) )
     *      ),
     *      // ...
     *  );
     * </code>
     *
     * @return array
     */
    public function provideInputForFromHash()
    {
        return [
            [
                null,
                new IntegerValue(),
            ],
            [
                42,
                new IntegerValue(42),
            ],
        ];
    }

    /**
     * Provide data sets with validator configurations which are considered
     * valid by the {@link validateValidatorConfiguration()} method.
     *
     * Returns an array of data provider sets with a single argument: A valid
     * set of validator configurations.
     *
     * For example:
     *
     * <code>
     *  return array(
     *      array(
     *          array(),
     *      ),
     *      array(
     *          array(
     *              'IntegerValueValidator' => array(
     *                  'minIntegerValue' => 0,
     *                  'maxIntegerValue' => 23,
     *              )
     *          )
     *      ),
     *      // ...
     *  );
     * </code>
     *
     * @return array
     */
    public function provideValidValidatorConfiguration()
    {
        return [
            [
                [],
            ],
            [
                [
                    'IntegerValueValidator' => [
                        'minIntegerValue' => null,
                    ],
                ],
            ],
            [
                [
                    'IntegerValueValidator' => [
                        'minIntegerValue' => 23,
                    ],
                ],
            ],
            [
                [
                    'IntegerValueValidator' => [
                        'maxIntegerValue' => null,
                    ],
                ],
            ],
            [
                [
                    'IntegerValueValidator' => [
                        'maxIntegerValue' => 23,
                    ],
                ],
            ],
            [
                [
                    'IntegerValueValidator' => [
                        'minIntegerValue' => 23,
                        'maxIntegerValue' => 42,
                    ],
                ],
            ],
        ];
    }

    /**
     * Provide data sets with validator configurations which are considered
     * invalid by the {@link validateValidatorConfiguration()} method. The
     * method must return a non-empty array of validation errors when receiving
     * one of the provided values.
     *
     * Returns an array of data provider sets with a single argument: A valid
     * set of validator configurations.
     *
     * For example:
     *
     * <code>
     *  return array(
     *      array(
     *          array(
     *              'NonExistentValidator' => array(),
     *          ),
     *      ),
     *      array(
     *          array(
     *              // Typos
     *              'InTEgervALUeVALIdator' => array(
     *                  'iinIntegerValue' => 0,
     *                  'maxIntegerValue' => 23,
     *              )
     *          )
     *      ),
     *      array(
     *          array(
     *              'IntegerValueValidator' => array(
     *                  // Incorrect value types
     *                  'minIntegerValue' => true,
     *                  'maxIntegerValue' => false,
     *              )
     *          )
     *      ),
     *      // ...
     *  );
     * </code>
     *
     * @return array
     */
    public function provideInvalidValidatorConfiguration()
    {
        return [
            [
                [
                    'NonExistentValidator' => [],
                ],
            ],
            [
                [
                    'IntegerValueValidator' => [
                        'nonExistentValue' => 23,
                    ],
                ],
            ],
            [
                [
                    'IntegerValueValidator' => [
                        'minIntegerValue' => .23,
                    ],
                ],
            ],
            [
                [
                    'IntegerValueValidator' => [
                        'maxIntegerValue' => .42,
                    ],
                ],
            ],
        ];
    }

    protected function provideFieldTypeIdentifier()
    {
        return 'ezinteger';
    }

    public function provideDataForGetName()
    {
        return [
            [$this->getEmptyValueExpectation(), ''],
            [new IntegerValue(42), '42'],
        ];
    }

    /**
     * Provides data sets with validator configuration and/or field settings and
     * field value which are considered valid by the {@link validate()} method.
     *
     * ATTENTION: This is a default implementation, which must be overwritten if
     * a FieldType supports validation!
     *
     * For example:
     *
     * <code>
     *  return array(
     *      array(
     *          array(
     *              "validatorConfiguration" => array(
     *                  "StringLengthValidator" => array(
     *                      "minStringLength" => 2,
     *                      "maxStringLength" => 10,
     *                  ),
     *              ),
     *          ),
     *          new TextLineValue( "lalalala" ),
     *      ),
     *      array(
     *          array(
     *              "fieldSettings" => array(
     *                  'isMultiple' => true
     *              ),
     *          ),
     *          new CountryValue(
     *              array(
     *                  "BE" => array(
     *                      "Name" => "Belgium",
     *                      "Alpha2" => "BE",
     *                      "Alpha3" => "BEL",
     *                      "IDC" => 32,
     *                  ),
     *              ),
     *          ),
     *      ),
     *      // ...
     *  );
     * </code>
     *
     * @return array
     */
    public function provideValidDataForValidate()
    {
        return [
            [
                [
                    'validatorConfiguration' => [
                        'IntegerValueValidator' => [
                            'minIntegerValue' => 5,
                            'maxIntegerValue' => 10,
                        ],
                    ],
                ],
                new IntegerValue(7),
            ],
        ];
    }

    /**
     * Provides data sets with validator configuration and/or field settings,
     * field value and corresponding validation errors returned by
     * the {@link validate()} method.
     *
     * ATTENTION: This is a default implementation, which must be overwritten
     * if a FieldType supports validation!
     *
     * For example:
     *
     * <code>
     *  return array(
     *      array(
     *          array(
     *              "validatorConfiguration" => array(
     *                  "IntegerValueValidator" => array(
     *                      "minIntegerValue" => 5,
     *                      "maxIntegerValue" => 10
     *                  ),
     *              ),
     *          ),
     *          new IntegerValue( 3 ),
     *          array(
     *              new ValidationError(
     *                  "The value can not be lower than %size%.",
     *                  null,
     *                  array(
     *                      "size" => 5
     *                  ),
     *              ),
     *          ),
     *      ),
     *      array(
     *          array(
     *              "fieldSettings" => array(
     *                  "isMultiple" => false
     *              ),
     *          ),
     *          new CountryValue(
     *              "BE" => array(
     *                  "Name" => "Belgium",
     *                  "Alpha2" => "BE",
     *                  "Alpha3" => "BEL",
     *                  "IDC" => 32,
     *              ),
     *              "FR" => array(
     *                  "Name" => "France",
     *                  "Alpha2" => "FR",
     *                  "Alpha3" => "FRA",
     *                  "IDC" => 33,
     *              ),
     *          )
     *      ),
     *      array(
     *          new ValidationError(
     *              "Field definition does not allow multiple countries to be selected."
     *          ),
     *      ),
     *      // ...
     *  );
     * </code>
     *
     * @return array
     */
    public function provideInvalidDataForValidate()
    {
        return [
            [
                [
                    'validatorConfiguration' => [
                        'IntegerValueValidator' => [
                            'minIntegerValue' => 5,
                            'maxIntegerValue' => 10,
                        ],
                    ],
                ],
                new IntegerValue(3),
                [
                    new ValidationError(
                        'The value can not be lower than %size%.',
                        null,
                        [
                            '%size%' => 5,
                        ],
                        'value'
                    ),
                ],
            ],
            [
                [
                    'validatorConfiguration' => [
                        'IntegerValueValidator' => [
                            'minIntegerValue' => 5,
                            'maxIntegerValue' => 10,
                        ],
                    ],
                ],
                new IntegerValue(13),
                [
                    new ValidationError(
                        'The value can not be higher than %size%.',
                        null,
                        [
                            '%size%' => 10,
                        ],
                        'value'
                    ),
                ],
            ],
            [
                [
                    'validatorConfiguration' => [
                        'IntegerValueValidator' => [
                            'minIntegerValue' => 10,
                            'maxIntegerValue' => 5,
                        ],
                    ],
                ],
                new IntegerValue(7),
                [
                    new ValidationError(
                        'The value can not be higher than %size%.',
                        null,
                        [
                            '%size%' => 5,
                        ],
                        'value'
                    ),
                    new ValidationError(
                        'The value can not be lower than %size%.',
                        null,
                        [
                            '%size%' => 10,
                        ],
                        'value'
                    ),
                ],
            ],
        ];
    }
}<|MERGE_RESOLUTION|>--- conflicted
+++ resolved
@@ -105,31 +105,17 @@
         return [
             [
                 'foo',
-<<<<<<< HEAD
                 InvalidArgumentException::class,
-            ),
-            array(
-                array(),
+            ],
+            [
+                [],
                 InvalidArgumentException::class,
-            ),
-            array(
+            ],
+            [
                 new IntegerValue('foo'),
                 InvalidArgumentException::class,
-            ),
-        );
-=======
-                'eZ\\Publish\\Core\\Base\\Exceptions\\InvalidArgumentException',
-            ],
-            [
-                [],
-                'eZ\\Publish\\Core\\Base\\Exceptions\\InvalidArgumentException',
-            ],
-            [
-                new IntegerValue('foo'),
-                'eZ\\Publish\\Core\\Base\\Exceptions\\InvalidArgumentException',
-            ],
-        ];
->>>>>>> 0f2ea829
+            ],
+        ];
     }
 
     /**
