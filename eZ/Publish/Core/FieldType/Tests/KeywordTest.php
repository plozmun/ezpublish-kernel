<?php

/**
 * File containing the KeywordTest class.
 *
 * @copyright Copyright (C) eZ Systems AS. All rights reserved.
 * @license For full copyright and license information view LICENSE file distributed with this source code.
 */
namespace eZ\Publish\Core\FieldType\Tests;

use eZ\Publish\Core\FieldType\Keyword\Type as KeywordType;
use eZ\Publish\Core\FieldType\Keyword\Value as KeywordValue;
use eZ\Publish\Core\Base\Exceptions\InvalidArgumentException;

/**
 * @group fieldType
 * @group ezinteger
 */
class KeywordTest extends FieldTypeTest
{
    /**
     * Returns the field type under test.
     *
     * This method is used by all test cases to retrieve the field type under
     * test. Just create the FieldType instance using mocks from the provided
     * get*Mock() methods and/or custom get*Mock() implementations. You MUST
     * NOT take care for test case wide caching of the field type, just return
     * a new instance from this method!
     *
     * @return FieldType
     */
    protected function createFieldTypeUnderTest()
    {
        $fieldType = new KeywordType();
        $fieldType->setTransformationProcessor($this->getTransformationProcessorMock());

        return $fieldType;
    }

    /**
     * Returns the validator configuration schema expected from the field type.
     *
     * @return array
     */
    protected function getValidatorConfigurationSchemaExpectation()
    {
        return [];
    }

    /**
     * Returns the settings schema expected from the field type.
     *
     * @return array
     */
    protected function getSettingsSchemaExpectation()
    {
        return [];
    }

    /**
     * Returns the empty value expected from the field type.
     */
    protected function getEmptyValueExpectation()
    {
        return new KeywordValue([]);
    }

    /**
     * Data provider for invalid input to acceptValue().
     *
     * Returns an array of data provider sets with 2 arguments: 1. The invalid
     * input to acceptValue(), 2. The expected exception type as a string. For
     * example:
     *
     * <code>
     *  return array(
     *      array(
     *          new \stdClass(),
     *          'eZ\\Publish\\Core\\Base\\Exceptions\\InvalidArgumentException',
     *      ),
     *      array(
     *          array(),
     *          'eZ\\Publish\\Core\\Base\\Exceptions\\InvalidArgumentException',
     *      ),
     *      // ...
     *  );
     * </code>
     *
     * @return array
     */
    public function provideInvalidInputForAcceptValue()
    {
        return [
            [
                23,
<<<<<<< HEAD
                InvalidArgumentException::class,
            ),
        );
=======
                'eZ\\Publish\\Core\\Base\\Exceptions\\InvalidArgumentException',
            ],
        ];
>>>>>>> 0f2ea829
    }

    /**
     * Data provider for valid input to acceptValue().
     *
     * Returns an array of data provider sets with 2 arguments: 1. The valid
     * input to acceptValue(), 2. The expected return value from acceptValue().
     * For example:
     *
     * <code>
     *  return array(
     *      array(
     *          null,
     *          null
     *      ),
     *      array(
     *          __FILE__,
     *          new BinaryFileValue( array(
     *              'path' => __FILE__,
     *              'fileName' => basename( __FILE__ ),
     *              'fileSize' => filesize( __FILE__ ),
     *              'downloadCount' => 0,
     *              'mimeType' => 'text/plain',
     *          ) )
     *      ),
     *      // ...
     *  );
     * </code>
     *
     * @return array
     */
    public function provideValidInputForAcceptValue()
    {
        return [
            [
                null,
                new KeywordValue([]),
            ],
            [
                [],
                new KeywordValue([]),
            ],
            [
                'foo',
                new KeywordValue(['foo']),
            ],
            [
                ['foo'],
                new KeywordValue(['foo']),
            ],
            [
                new KeywordValue(['foo']),
                new KeywordValue(['foo']),
            ],
        ];
    }

    /**
     * Provide input for the toHash() method.
     *
     * Returns an array of data provider sets with 2 arguments: 1. The valid
     * input to toHash(), 2. The expected return value from toHash().
     * For example:
     *
     * <code>
     *  return array(
     *      array(
     *          null,
     *          null
     *      ),
     *      array(
     *          new BinaryFileValue( array(
     *              'path' => 'some/file/here',
     *              'fileName' => 'sindelfingen.jpg',
     *              'fileSize' => 2342,
     *              'downloadCount' => 0,
     *              'mimeType' => 'image/jpeg',
     *          ) ),
     *          array(
     *              'path' => 'some/file/here',
     *              'fileName' => 'sindelfingen.jpg',
     *              'fileSize' => 2342,
     *              'downloadCount' => 0,
     *              'mimeType' => 'image/jpeg',
     *          )
     *      ),
     *      // ...
     *  );
     * </code>
     *
     * @return array
     */
    public function provideInputForToHash()
    {
        return [
            [
                new KeywordValue([]),
                [],
            ],
            [
                new KeywordValue(['foo', 'bar']),
                ['foo', 'bar'],
            ],
        ];
    }

    /**
     * Provide input to fromHash() method.
     *
     * Returns an array of data provider sets with 2 arguments: 1. The valid
     * input to fromHash(), 2. The expected return value from fromHash().
     * For example:
     *
     * <code>
     *  return array(
     *      array(
     *          null,
     *          null
     *      ),
     *      array(
     *          array(
     *              'path' => 'some/file/here',
     *              'fileName' => 'sindelfingen.jpg',
     *              'fileSize' => 2342,
     *              'downloadCount' => 0,
     *              'mimeType' => 'image/jpeg',
     *          ),
     *          new BinaryFileValue( array(
     *              'path' => 'some/file/here',
     *              'fileName' => 'sindelfingen.jpg',
     *              'fileSize' => 2342,
     *              'downloadCount' => 0,
     *              'mimeType' => 'image/jpeg',
     *          ) )
     *      ),
     *      // ...
     *  );
     * </code>
     *
     * @return array
     */
    public function provideInputForFromHash()
    {
        return [
            [
                [],
                new KeywordValue([]),
            ],
            [
                ['foo', 'bar'],
                new KeywordValue(['foo', 'bar']),
            ],
        ];
    }

    protected function provideFieldTypeIdentifier()
    {
        return 'ezkeyword';
    }

    public function provideDataForGetName()
    {
        return [
            [$this->getEmptyValueExpectation(), ''],
            [new KeywordValue(['foo', 'bar']), 'foo, bar'],
        ];
    }
}<|MERGE_RESOLUTION|>--- conflicted
+++ resolved
@@ -93,15 +93,9 @@
         return [
             [
                 23,
-<<<<<<< HEAD
                 InvalidArgumentException::class,
-            ),
-        );
-=======
-                'eZ\\Publish\\Core\\Base\\Exceptions\\InvalidArgumentException',
-            ],
-        ];
->>>>>>> 0f2ea829
+            ],
+        ];
     }
 
     /**
