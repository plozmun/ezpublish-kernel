--- conflicted
+++ resolved
@@ -339,13 +339,8 @@
     public function provideDataForGetName(): array
     {
         return [
-<<<<<<< HEAD
             [$this->getEmptyValueExpectation(), [], 'en_GB', ''],
             [new MapLocation\Value(['address' => 'Bag End, The Shire']), [], 'en_GB', 'Bag End, The Shire'],
-=======
-            [$this->getEmptyValueExpectation(), ''],
-            [new MapLocation\Value(['address' => 'Bag End, The Shire']), 'Bag End, The Shire'],
->>>>>>> 5ece8afb
         ];
     }
 }