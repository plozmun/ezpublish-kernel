<?php

/**
 * File containing the MediaTest class.
 *
 * @copyright Copyright (C) eZ Systems AS. All rights reserved.
 * @license For full copyright and license information view LICENSE file distributed with this source code.
 */
namespace eZ\Publish\Core\FieldType\Tests;

use eZ\Publish\Core\FieldType\Media\Type as MediaType;
use eZ\Publish\Core\FieldType\Media\Value as MediaValue;
use eZ\Publish\Core\Base\Exceptions\InvalidArgumentException;

/**
 * @group fieldType
 * @group ezbinaryfile
 */
class MediaTest extends BinaryBaseTest
{
    /**
     * Returns the field type under test.
     *
     * This method is used by all test cases to retrieve the field type under
     * test. Just create the FieldType instance using mocks from the provided
     * get*Mock() methods and/or custom get*Mock() implementations. You MUST
     * NOT take care for test case wide caching of the field type, just return
     * a new instance from this method!
     *
     * @return FieldType
     */
    protected function createFieldTypeUnderTest()
    {
        $fieldType = new MediaType();
        $fieldType->setTransformationProcessor($this->getTransformationProcessorMock());

        return $fieldType;
    }

    protected function getEmptyValueExpectation()
    {
        return new MediaValue();
    }

    protected function getSettingsSchemaExpectation()
    {
        return [
            'mediaType' => [
                'type' => 'choice',
                'default' => MediaType::TYPE_HTML5_VIDEO,
            ],
        ];
    }

    public function provideInvalidInputForAcceptValue()
    {
        $baseInput = parent::provideInvalidInputForAcceptValue();
<<<<<<< HEAD
        $binaryFileInput = array(
            array(
                new MediaValue(array('id' => '/foo/bar')),
                InvalidArgumentException::class,
            ),
            array(
                new MediaValue(array('hasController' => 'yes')),
                InvalidArgumentException::class,
            ),
            array(
                new MediaValue(array('autoplay' => 'yes')),
                InvalidArgumentException::class,
            ),
            array(
                new MediaValue(array('loop' => 'yes')),
                InvalidArgumentException::class,
            ),
            array(
                new MediaValue(array('height' => array())),
                InvalidArgumentException::class,
            ),
            array(
                new MediaValue(array('width' => array())),
                InvalidArgumentException::class,
            ),
        );
=======
        $binaryFileInput = [
            [
                new MediaValue(['id' => '/foo/bar']),
                'eZ\\Publish\\Core\\Base\\Exceptions\\InvalidArgumentException',
            ],
            [
                new MediaValue(['hasController' => 'yes']),
                'eZ\\Publish\\Core\\Base\\Exceptions\\InvalidArgumentException',
            ],
            [
                new MediaValue(['autoplay' => 'yes']),
                'eZ\\Publish\\Core\\Base\\Exceptions\\InvalidArgumentException',
            ],
            [
                new MediaValue(['loop' => 'yes']),
                'eZ\\Publish\\Core\\Base\\Exceptions\\InvalidArgumentException',
            ],
            [
                new MediaValue(['height' => []]),
                'eZ\\Publish\\Core\\Base\\Exceptions\\InvalidArgumentException',
            ],
            [
                new MediaValue(['width' => []]),
                'eZ\\Publish\\Core\\Base\\Exceptions\\InvalidArgumentException',
            ],
        ];
>>>>>>> 0f2ea829

        return array_merge($baseInput, $binaryFileInput);
    }

    public function provideValidInputForAcceptValue()
    {
        return [
            [
                null,
                new MediaValue(),
            ],
            [
                new MediaValue(),
                new MediaValue(),
            ],
            [
                __FILE__,
                new MediaValue(
                    [
                        'inputUri' => __FILE__,
                        'fileName' => basename(__FILE__),
                        'fileSize' => filesize(__FILE__),
                        'hasController' => false,
                        'autoplay' => false,
                        'loop' => false,
                        'width' => 0,
                        'height' => 0,
                        'uri' => '',
                    ]
                ),
            ],
            [
                ['inputUri' => __FILE__],
                new MediaValue(
                    [
                        'inputUri' => __FILE__,
                        'fileName' => basename(__FILE__),
                        'fileSize' => filesize(__FILE__),
                        'hasController' => false,
                        'autoplay' => false,
                        'loop' => false,
                        'width' => 0,
                        'height' => 0,
                        'uri' => '',
                    ]
                ),
            ],
            [
                [
                    'inputUri' => __FILE__,
                    'fileSize' => 23,
                ],
                new MediaValue(
                    [
                        'inputUri' => __FILE__,
                        'fileName' => basename(__FILE__),
                        'fileSize' => 23,
                        'hasController' => false,
                        'autoplay' => false,
                        'loop' => false,
                        'width' => 0,
                        'height' => 0,
                        'uri' => '',
                    ]
                ),
            ],
            [
                [
                    'inputUri' => __FILE__,
                    'mimeType' => 'application/text+php',
                ],
                new MediaValue(
                    [
                        'inputUri' => __FILE__,
                        'fileName' => basename(__FILE__),
                        'fileSize' => filesize(__FILE__),
                        'mimeType' => 'application/text+php',
                        'hasController' => false,
                        'autoplay' => false,
                        'loop' => false,
                        'width' => 0,
                        'height' => 0,
                        'uri' => '',
                    ]
                ),
            ],
            [
                [
                    'inputUri' => __FILE__,
                    'hasController' => true,
                ],
                new MediaValue(
                    [
                        'inputUri' => __FILE__,
                        'fileName' => basename(__FILE__),
                        'fileSize' => filesize(__FILE__),
                        'hasController' => true,
                        'autoplay' => false,
                        'loop' => false,
                        'width' => 0,
                        'height' => 0,
                        'uri' => '',
                    ]
                ),
            ],
            [
                [
                    'inputUri' => __FILE__,
                    'autoplay' => true,
                ],
                new MediaValue(
                    [
                        'inputUri' => __FILE__,
                        'fileName' => basename(__FILE__),
                        'fileSize' => filesize(__FILE__),
                        'hasController' => false,
                        'autoplay' => true,
                        'loop' => false,
                        'width' => 0,
                        'height' => 0,
                        'uri' => '',
                    ]
                ),
            ],
            [
                [
                    'inputUri' => __FILE__,
                    'loop' => true,
                ],
                new MediaValue(
                    [
                        'inputUri' => __FILE__,
                        'fileName' => basename(__FILE__),
                        'fileSize' => filesize(__FILE__),
                        'hasController' => false,
                        'autoplay' => false,
                        'loop' => true,
                        'width' => 0,
                        'height' => 0,
                        'uri' => '',
                    ]
                ),
            ],
            [
                [
                    'inputUri' => __FILE__,
                    'width' => 23,
                ],
                new MediaValue(
                    [
                        'inputUri' => __FILE__,
                        'fileName' => basename(__FILE__),
                        'fileSize' => filesize(__FILE__),
                        'hasController' => false,
                        'autoplay' => false,
                        'loop' => false,
                        'width' => 23,
                        'height' => 0,
                        'uri' => '',
                    ]
                ),
            ],
            [
                [
                    'inputUri' => __FILE__,
                    'height' => 42,
                ],
                new MediaValue(
                    [
                        'inputUri' => __FILE__,
                        'fileName' => basename(__FILE__),
                        'fileSize' => filesize(__FILE__),
                        'hasController' => false,
                        'autoplay' => false,
                        'loop' => false,
                        'width' => 0,
                        'height' => 42,
                        'uri' => '',
                    ]
                ),
            ],
            // BC with 5.2 (EZP-22808). Id can be used as input instead of inputUri.
            [
                ['id' => __FILE__],
                new MediaValue(
                    [
                        'inputUri' => __FILE__,
                        'fileName' => basename(__FILE__),
                        'fileSize' => filesize(__FILE__),
                        'hasController' => false,
                        'autoplay' => false,
                        'loop' => false,
                        'width' => 0,
                        'height' => 0,
                        'uri' => '',
                    ]
                ),
            ],
        ];
    }

    /**
     * Provide input for the toHash() method.
     *
     * Returns an array of data provider sets with 2 arguments: 1. The valid
     * input to toHash(), 2. The expected return value from toHash().
     * For example:
     *
     * <code>
     *  return array(
     *      array(
     *          null,
     *          null
     *      ),
     *      array(
     *          new BinaryFileValue(
     *                  array(
     *                  'id' => 'some/file/here',
     *                  'fileName' => 'sindelfingen.jpg',
     *                  'fileSize' => 2342,
     *                  'downloadCount' => 0,
     *                  'mimeType' => 'image/jpeg',
     *              )
     *          ),
     *          array(
     *              'id' => 'some/file/here',
     *              'fileName' => 'sindelfingen.jpg',
     *              'fileSize' => 2342,
     *              'downloadCount' => 0,
     *              'mimeType' => 'image/jpeg',
     *          )
     *      ),
     *      // ...
     *  );
     * </code>
     *
     * @return array
     */
    public function provideInputForToHash()
    {
        return [
            [
                new MediaValue(),
                null,
            ],
            [
                new MediaValue(
                    [
                        'inputUri' => __FILE__,
                        'fileName' => basename(__FILE__),
                        'fileSize' => filesize(__FILE__),
                        'mimeType' => 'text/plain',
                        'hasController' => false,
                        'autoplay' => false,
                        'loop' => true,
                        'width' => 0,
                        'height' => 0,
                        'uri' => 'http://' . basename(__FILE__),
                    ]
                ),
                [
                    'id' => null,
                    'inputUri' => __FILE__,
                    'path' => __FILE__,
                    'fileName' => basename(__FILE__),
                    'fileSize' => filesize(__FILE__),
                    'mimeType' => 'text/plain',
                    'hasController' => false,
                    'autoplay' => false,
                    'loop' => true,
                    'width' => 0,
                    'height' => 0,
                    'uri' => 'http://' . basename(__FILE__),
                ],
            ],
            // BC with 5.0 (EZP-20948). Path can be used as input instead of inputUri.
            [
                new MediaValue(
                    [
                        'path' => __FILE__,
                        'fileName' => basename(__FILE__),
                        'fileSize' => filesize(__FILE__),
                        'mimeType' => 'text/plain',
                        'hasController' => false,
                        'autoplay' => false,
                        'loop' => true,
                        'width' => 0,
                        'height' => 0,
                        'uri' => 'http://' . basename(__FILE__),
                    ]
                ),
                [
                    'id' => null,
                    'inputUri' => __FILE__,
                    'path' => __FILE__,
                    'fileName' => basename(__FILE__),
                    'fileSize' => filesize(__FILE__),
                    'mimeType' => 'text/plain',
                    'hasController' => false,
                    'autoplay' => false,
                    'loop' => true,
                    'width' => 0,
                    'height' => 0,
                    'uri' => 'http://' . basename(__FILE__),
                ],
            ],
            // BC with 5.2 (EZP-22808). Id can be used as input instead of inputUri.
            [
                new MediaValue(
                    [
                        'id' => __FILE__,
                        'fileName' => basename(__FILE__),
                        'fileSize' => filesize(__FILE__),
                        'mimeType' => 'text/plain',
                        'hasController' => false,
                        'autoplay' => false,
                        'loop' => true,
                        'width' => 0,
                        'height' => 0,
                        'uri' => 'http://' . basename(__FILE__),
                    ]
                ),
                [
                    'id' => null,
                    'inputUri' => __FILE__,
                    'path' => __FILE__,
                    'fileName' => basename(__FILE__),
                    'fileSize' => filesize(__FILE__),
                    'mimeType' => 'text/plain',
                    'hasController' => false,
                    'autoplay' => false,
                    'loop' => true,
                    'width' => 0,
                    'height' => 0,
                    'uri' => 'http://' . basename(__FILE__),
                ],
            ],
            // BC with 5.2 (EZP-22808). Id is recognized as such if not pointing to existing file.
            [
                new MediaValue(
                    [
                        'id' => 'application/asdf1234.pdf',
                        'fileName' => 'asdf1234.pdf',
                        'fileSize' => 12345,
                        'mimeType' => 'text/plain',
                        'hasController' => false,
                        'autoplay' => false,
                        'loop' => true,
                        'width' => 0,
                        'height' => 0,
                        'uri' => 'http://asdf1234.pdf',
                    ]
                ),
                [
                    'id' => 'application/asdf1234.pdf',
                    'inputUri' => null,
                    'path' => null,
                    'fileName' => 'asdf1234.pdf',
                    'fileSize' => 12345,
                    'mimeType' => 'text/plain',
                    'hasController' => false,
                    'autoplay' => false,
                    'loop' => true,
                    'width' => 0,
                    'height' => 0,
                    'uri' => 'http://asdf1234.pdf',
                ],
            ],
        ];
    }

    /**
     * Provide input to fromHash() method.
     *
     * Returns an array of data provider sets with 2 arguments: 1. The valid
     * input to fromHash(), 2. The expected return value from fromHash().
     * For example:
     *
     * <code>
     *  return array(
     *      array(
     *          null,
     *          null
     *      ),
     *      array(
     *          array(
     *              'id' => 'some/file/here',
     *              'fileName' => 'sindelfingen.jpg',
     *              'fileSize' => 2342,
     *              'downloadCount' => 0,
     *              'mimeType' => 'image/jpeg',
     *          ),
     *          new BinaryFileValue(
     *                  array(
     *                  'id' => 'some/file/here',
     *                  'fileName' => 'sindelfingen.jpg',
     *                  'fileSize' => 2342,
     *                  'downloadCount' => 0,
     *                  'mimeType' => 'image/jpeg',
     *              )
     *          )
     *      ),
     *      // ...
     *  );
     * </code>
     *
     * @return array
     */
    public function provideInputForFromHash()
    {
        return [
            [
                null,
                new MediaValue(),
            ],
            [
                [
                    'id' => __FILE__,
                    'fileName' => basename(__FILE__),
                    'fileSize' => filesize(__FILE__),
                    'mimeType' => 'text/plain',
                    'hasController' => false,
                    'autoplay' => false,
                    'loop' => true,
                    'width' => 0,
                    'height' => 0,
                ],
                new MediaValue(
                    [
                        'id' => __FILE__,
                        'fileName' => basename(__FILE__),
                        'fileSize' => filesize(__FILE__),
                        'mimeType' => 'text/plain',
                        'hasController' => false,
                        'autoplay' => false,
                        'loop' => true,
                        'width' => 0,
                        'height' => 0,
                    ]
                ),
            ],
            // BC with 5.0 (EZP-20948). Path can be used as input instead of ID.
            [
                [
                    'path' => __FILE__,
                    'fileName' => basename(__FILE__),
                    'fileSize' => filesize(__FILE__),
                    'mimeType' => 'text/plain',
                    'hasController' => false,
                    'autoplay' => false,
                    'loop' => true,
                    'width' => 0,
                    'height' => 0,
                ],
                new MediaValue(
                    [
                        'id' => __FILE__,
                        'fileName' => basename(__FILE__),
                        'fileSize' => filesize(__FILE__),
                        'mimeType' => 'text/plain',
                        'hasController' => false,
                        'autoplay' => false,
                        'loop' => true,
                        'width' => 0,
                        'height' => 0,
                    ]
                ),
            ],
            // BC with 5.2 (EZP-22808). Id can be used as input instead of inputUri.
            [
                [
                    'id' => __FILE__,
                    'fileName' => basename(__FILE__),
                    'fileSize' => filesize(__FILE__),
                    'mimeType' => 'text/plain',
                    'hasController' => false,
                    'autoplay' => false,
                    'loop' => true,
                    'width' => 0,
                    'height' => 0,
                ],
                new MediaValue(
                    [
                        'id' => null,
                        'inputUri' => __FILE__,
                        'path' => __FILE__,
                        'fileName' => basename(__FILE__),
                        'fileSize' => filesize(__FILE__),
                        'mimeType' => 'text/plain',
                        'hasController' => false,
                        'autoplay' => false,
                        'loop' => true,
                        'width' => 0,
                        'height' => 0,
                    ]
                ),
            ],
            // @todo: Test for REST upload hash
        ];
    }

    /**
     * Provide data sets with field settings which are considered valid by the
     * {@link validateFieldSettings()} method.
     *
     * Returns an array of data provider sets with a single argument: A valid
     * set of field settings.
     * For example:
     *
     * <code>
     *  return array(
     *      array(
     *          array(),
     *      ),
     *      array(
     *          array( 'rows' => 2 )
     *      ),
     *      // ...
     *  );
     * </code>
     *
     * @return array
     */
    public function provideValidFieldSettings()
    {
        return [
            [
                [],
            ],
            [
                [
                    'mediaType' => MediaType::TYPE_FLASH,
                ],
            ],
            [
                [
                    'mediaType' => MediaType::TYPE_REALPLAYER,
                ],
            ],
        ];
    }

    /**
     * Provide data sets with field settings which are considered invalid by the
     * {@link validateFieldSettings()} method. The method must return a
     * non-empty array of validation error when receiving such field settings.
     *
     * Returns an array of data provider sets with a single argument: A valid
     * set of field settings.
     * For example:
     *
     * <code>
     *  return array(
     *      array(
     *          true,
     *      ),
     *      array(
     *          array( 'nonExistentKey' => 2 )
     *      ),
     *      // ...
     *  );
     * </code>
     *
     * @return array
     */
    public function provideInValidFieldSettings()
    {
        return [
            [
                [
                    'not-existing' => 23,
                ],
            ],
            [
                // mediaType must be constant
                [
                    'mediaType' => 23,
                ],
            ],
        ];
    }

    protected function provideFieldTypeIdentifier()
    {
        return 'ezmedia';
    }

    public function provideDataForGetName()
    {
        return [
            [
                new MediaValue(),
                '',
            ],
            [
                new MediaValue(['fileName' => 'sindelfingen.jpg']),
                'sindelfingen.jpg',
            ],
        ];
    }
}<|MERGE_RESOLUTION|>--- conflicted
+++ resolved
@@ -55,61 +55,32 @@
     public function provideInvalidInputForAcceptValue()
     {
         $baseInput = parent::provideInvalidInputForAcceptValue();
-<<<<<<< HEAD
-        $binaryFileInput = array(
-            array(
-                new MediaValue(array('id' => '/foo/bar')),
+        $binaryFileInput = [
+            [
+                new MediaValue(['id' => '/foo/bar']),
                 InvalidArgumentException::class,
-            ),
-            array(
-                new MediaValue(array('hasController' => 'yes')),
+            ],
+            [
+                new MediaValue(['hasController' => 'yes']),
                 InvalidArgumentException::class,
-            ),
-            array(
-                new MediaValue(array('autoplay' => 'yes')),
+            ],
+            [
+                new MediaValue(['autoplay' => 'yes']),
                 InvalidArgumentException::class,
-            ),
-            array(
-                new MediaValue(array('loop' => 'yes')),
+            ],
+            [
+                new MediaValue(['loop' => 'yes']),
                 InvalidArgumentException::class,
-            ),
-            array(
-                new MediaValue(array('height' => array())),
+            ],
+            [
+                new MediaValue(['height' => []]),
                 InvalidArgumentException::class,
-            ),
-            array(
-                new MediaValue(array('width' => array())),
+            ],
+            [
+                new MediaValue(['width' => []]),
                 InvalidArgumentException::class,
-            ),
-        );
-=======
-        $binaryFileInput = [
-            [
-                new MediaValue(['id' => '/foo/bar']),
-                'eZ\\Publish\\Core\\Base\\Exceptions\\InvalidArgumentException',
-            ],
-            [
-                new MediaValue(['hasController' => 'yes']),
-                'eZ\\Publish\\Core\\Base\\Exceptions\\InvalidArgumentException',
-            ],
-            [
-                new MediaValue(['autoplay' => 'yes']),
-                'eZ\\Publish\\Core\\Base\\Exceptions\\InvalidArgumentException',
-            ],
-            [
-                new MediaValue(['loop' => 'yes']),
-                'eZ\\Publish\\Core\\Base\\Exceptions\\InvalidArgumentException',
-            ],
-            [
-                new MediaValue(['height' => []]),
-                'eZ\\Publish\\Core\\Base\\Exceptions\\InvalidArgumentException',
-            ],
-            [
-                new MediaValue(['width' => []]),
-                'eZ\\Publish\\Core\\Base\\Exceptions\\InvalidArgumentException',
-            ],
-        ];
->>>>>>> 0f2ea829
+            ],
+        ];
 
         return array_merge($baseInput, $binaryFileInput);
     }
