<?php

/**
 * File containing the RatingTest class.
 *
 * @copyright Copyright (C) eZ Systems AS. All rights reserved.
 * @license For full copyright and license information view LICENSE file distributed with this source code.
 */
namespace eZ\Publish\Core\FieldType\Tests;

use eZ\Publish\Core\FieldType\Rating\Type as Rating;
use eZ\Publish\Core\FieldType\Rating\Value;
use eZ\Publish\SPI\FieldType\Value as SPIValue;
use eZ\Publish\Core\Base\Exceptions\InvalidArgumentException;
use ReflectionObject;

/**
 * @group fieldType
 * @group ezsrrating
 */
class RatingTest extends FieldTypeTest
{
    /**
     * Returns the field type under test.
     *
     * This method is used by all test cases to retrieve the field type under
     * test. Just create the FieldType instance using mocks from the provided
     * get*Mock() methods and/or custom get*Mock() implementations. You MUST
     * NOT take care for test case wide caching of the field type, just return
     * a new instance from this method!
     *
     * @return \eZ\Publish\SPI\FieldType\FieldType
     */
    protected function createFieldTypeUnderTest()
    {
        $fieldType = new Rating();
        $fieldType->setTransformationProcessor($this->getTransformationProcessorMock());

        return $fieldType;
    }

    /**
     * Returns the validator configuration schema expected from the field type.
     *
     * @return array
     */
    protected function getValidatorConfigurationSchemaExpectation()
    {
        [];
    }

    /**
     * Returns the settings schema expected from the field type.
     *
     * @return array
     */
    protected function getSettingsSchemaExpectation()
    {
        return [];
    }

    /**
     * Returns the empty value expected from the field type.
     *
     * @return mixed
     */
    protected function getEmptyValueExpectation()
    {
        return new Value();
    }

    /**
     * Data provider for invalid input to acceptValue().
     *
     * Returns an array of data provider sets with 2 arguments: 1. The invalid
     * input to acceptValue(), 2. The expected exception type as a string. For
     * example:
     *
     * <code>
     *  return array(
     *      array(
     *          new \stdClass(),
     *          'eZ\\Publish\\Core\\Base\\Exceptions\\InvalidArgumentException',
     *      ),
     *      array(
     *          array(),
     *          'eZ\\Publish\\Core\\Base\\Exceptions\\InvalidArgumentException',
     *      ),
     *      // ...
     *  );
     * </code>
     *
     * @return array
     */
    public function provideInvalidInputForAcceptValue()
    {
        return [
            [
                'sindelfingen',
                InvalidArgumentException::class,
            ],
            [
                [],
                InvalidArgumentException::class,
            ],
            [
                new Value('sindelfingen'),
                InvalidArgumentException::class,
            ],
        ];
    }

    /**
     * Data provider for valid input to acceptValue().
     *
     * Returns an array of data provider sets with 2 arguments: 1. The valid
     * input to acceptValue(), 2. The expected return value from acceptValue().
     * For example:
     *
     * <code>
     *  return array(
     *      array(
     *          null,
     *          null
     *      ),
     *      array(
     *          __FILE__,
     *          new BinaryFileValue( array(
     *              'path' => __FILE__,
     *              'fileName' => basename( __FILE__ ),
     *              'fileSize' => filesize( __FILE__ ),
     *              'downloadCount' => 0,
     *              'mimeType' => 'text/plain',
     *          ) )
     *      ),
     *      // ...
     *  );
     * </code>
     *
     * @return array
     */
    public function provideValidInputForAcceptValue()
    {
        return [
            [
                false,
                new Value(false),
            ],
            [
                true,
                new Value(true),
            ],
            [
                new Value(),
                new Value(false),
            ],
            [
                new Value(true),
                new Value(true),
            ],
        ];
    }

    /**
     * Provide input for the toHash() method.
     *
     * Returns an array of data provider sets with 2 arguments: 1. The valid
     * input to toHash(), 2. The expected return value from toHash().
     * For example:
     *
     * <code>
     *  return array(
     *      array(
     *          null,
     *          null
     *      ),
     *      array(
     *          new BinaryFileValue( array(
     *              'path' => 'some/file/here',
     *              'fileName' => 'sindelfingen.jpg',
     *              'fileSize' => 2342,
     *              'downloadCount' => 0,
     *              'mimeType' => 'image/jpeg',
     *          ) ),
     *          array(
     *              'path' => 'some/file/here',
     *              'fileName' => 'sindelfingen.jpg',
     *              'fileSize' => 2342,
     *              'downloadCount' => 0,
     *              'mimeType' => 'image/jpeg',
     *          )
     *      ),
     *      // ...
     *  );
     * </code>
     *
     * @return array
     */
    public function provideInputForToHash()
    {
        return [
            [
                new Value(true),
                true,
            ],
            [
                new Value(false),
                false,
            ],
        ];
    }

    /**
     * Provide input to fromHash() method.
     *
     * Returns an array of data provider sets with 2 arguments: 1. The valid
     * input to fromHash(), 2. The expected return value from fromHash().
     * For example:
     *
     * <code>
     *  return array(
     *      array(
     *          null,
     *          null
     *      ),
     *      array(
     *          array(
     *              'path' => 'some/file/here',
     *              'fileName' => 'sindelfingen.jpg',
     *              'fileSize' => 2342,
     *              'downloadCount' => 0,
     *              'mimeType' => 'image/jpeg',
     *          ),
     *          new BinaryFileValue( array(
     *              'path' => 'some/file/here',
     *              'fileName' => 'sindelfingen.jpg',
     *              'fileSize' => 2342,
     *              'downloadCount' => 0,
     *              'mimeType' => 'image/jpeg',
     *          ) )
     *      ),
     *      // ...
     *  );
     * </code>
     *
     * @return array
     */
    public function provideInputForFromHash()
    {
        return [
            [
                true,
                new Value(true),
            ],
            [
                false,
                new Value(false),
            ],
        ];
    }

    public function testEmptyValueIsEmpty()
    {
        $this->markTestSkipped('Rating value is never empty');
    }

    /**
     * @covers \eZ\Publish\Core\FieldType\FieldType::getValidatorConfigurationSchema
     */
    public function testValidatorConfigurationSchema()
    {
        $ft = $this->createFieldTypeUnderTest();
        self::assertEmpty(
            $ft->getValidatorConfigurationSchema(),
            'The validator configuration schema does not match what is expected.'
        );
    }

    /**
     * @covers \eZ\Publish\Core\FieldType\FieldType::getSettingsSchema
     */
    public function testSettingsSchema()
    {
        $ft = $this->createFieldTypeUnderTest();
        self::assertEmpty(
            $ft->getSettingsSchema(),
            'The settings schema does not match what is expected.'
        );
    }

    /**
     * @covers \eZ\Publish\Core\FieldType\Rating\Type::acceptValue
     */
    public function testAcceptValueInvalidFormat()
    {
        $this->expectException(\eZ\Publish\API\Repository\Exceptions\InvalidArgumentException::class);

        $ft = $this->createFieldTypeUnderTest();
        $ref = new ReflectionObject($ft);
        $refMethod = $ref->getMethod('acceptValue');
        $refMethod->setAccessible(true);
        $ratingValue = new Value();
        $ratingValue->isDisabled = 'Strings should not work.';
        $refMethod->invoke($ft, $ratingValue);
    }

    /**
     * @covers \eZ\Publish\Core\FieldType\Rating\Type::acceptValue
     */
    public function testAcceptValueValidFormat()
    {
        $ft = $this->createFieldTypeUnderTest();
        $ref = new ReflectionObject($ft);
        $refMethod = $ref->getMethod('acceptValue');
        $refMethod->setAccessible(true);

        $value = new Value(false);
        self::assertSame($value, $refMethod->invoke($ft, $value));
    }

    /**
     * @covers \eZ\Publish\Core\FieldType\Rating\Type::toPersistenceValue
     */
    public function testToPersistenceValue()
    {
        $rating = false;
        $ft = $this->createFieldTypeUnderTest();
        $fieldValue = $ft->toPersistenceValue($fv = new Value($rating));

        self::assertSame($rating, $fieldValue->data);
    }

    /**
     * @covers \eZ\Publish\Core\FieldType\Rating\Value::__construct
     */
    public function testBuildFieldValueWithParamFalse()
    {
        $value = new Value(false);
        self::assertFalse($value->isDisabled);
    }

    /**
     * @covers \eZ\Publish\Core\FieldType\Rating\Value::__construct
     */
    public function testBuildFieldValueWithParamTrue()
    {
        $value = new Value(true);
        self::assertTrue($value->isDisabled);
    }

    /**
     * @covers \eZ\Publish\Core\FieldType\Rating\Value::__construct
     */
    public function testBuildFieldValueWithoutParam()
    {
        $value = new Value();
        self::assertFalse($value->isDisabled);
    }

    protected function provideFieldTypeIdentifier()
    {
        return 'ezsrrating';
    }

    /**
     * @dataProvider provideDataForGetName
     */
    public function testGetName(SPIValue $value, array $fieldSettings = [], string $languageCode = 'en_GB', $expected)
    {
        $this->expectException(\RuntimeException::class);

        $fieldSettingsMock = $this->getFieldDefinitionMock($fieldSettings);

        $this->getFieldTypeUnderTest()->getName($value, $fieldSettingsMock, $languageCode);
    }

    public function provideDataForGetName(): array
    {
        return [
<<<<<<< HEAD
            [$this->getEmptyValueExpectation(), [], 'en_GB', ''],
=======
            [$this->getEmptyValueExpectation(), ''],
>>>>>>> 5ece8afb
        ];
    }
}<|MERGE_RESOLUTION|>--- conflicted
+++ resolved
@@ -377,11 +377,7 @@
     public function provideDataForGetName(): array
     {
         return [
-<<<<<<< HEAD
             [$this->getEmptyValueExpectation(), [], 'en_GB', ''],
-=======
-            [$this->getEmptyValueExpectation(), ''],
->>>>>>> 5ece8afb
         ];
     }
 }