--- conflicted
+++ resolved
@@ -813,13 +813,9 @@
     public function provideDataForGetName(): array
     {
         return [
-<<<<<<< HEAD
             [$this->getEmptyValueExpectation(), [], 'en_GB', ''],
             [new Value([self::DESTINATION_CONTENT_ID_14, self::DESTINATION_CONTENT_ID_22]), [], 'en_GB', 'name_14_en_GB name_22_en_GB'],
             [new Value([self::DESTINATION_CONTENT_ID_14, self::DESTINATION_CONTENT_ID_22]), [], 'de_DE', 'Name_14_de_DE Name_22_de_DE'],
-=======
-            [$this->getEmptyValueExpectation(), ''],
->>>>>>> 5ece8afb
         ];
     }
 }