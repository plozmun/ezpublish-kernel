<?php

/**
 * File containing the RelationTest class.
 *
 * @copyright Copyright (C) eZ Systems AS. All rights reserved.
 * @license For full copyright and license information view LICENSE file distributed with this source code.
 */
namespace eZ\Publish\Core\FieldType\Tests;

use eZ\Publish\Core\FieldType\RelationList\Type as RelationList;
use eZ\Publish\Core\FieldType\RelationList\Value;
use eZ\Publish\API\Repository\Values\Content\Relation;
use eZ\Publish\SPI\FieldType\Value as SPIValue;
use eZ\Publish\API\Repository\Values\Content\ContentInfo;
use eZ\Publish\Core\Base\Exceptions\InvalidArgumentException;

class RelationListTest extends FieldTypeTest
{
    /**
     * Returns the field type under test.
     *
     * This method is used by all test cases to retrieve the field type under
     * test. Just create the FieldType instance using mocks from the provided
     * get*Mock() methods and/or custom get*Mock() implementations. You MUST
     * NOT take care for test case wide caching of the field type, just return
     * a new instance from this method!
     *
     * @return \eZ\Publish\Core\FieldType\Relation\Type
     */
    protected function createFieldTypeUnderTest()
    {
        $fieldType = new RelationList();
        $fieldType->setTransformationProcessor($this->getTransformationProcessorMock());

        return $fieldType;
    }

    /**
     * Returns the validator configuration schema expected from the field type.
     *
     * @return array
     */
    protected function getValidatorConfigurationSchemaExpectation()
    {
        return [];
    }

    /**
     * Returns the settings schema expected from the field type.
     *
     * @return array
     */
    protected function getSettingsSchemaExpectation()
    {
        return [
            'selectionMethod' => [
                'type' => 'int',
                'default' => RelationList::SELECTION_BROWSE,
            ],
            'selectionDefaultLocation' => [
                'type' => 'string',
                'default' => null,
            ],
            'selectionContentTypes' => [
                'type' => 'array',
                'default' => [],
            ],
        ];
    }

    /**
     * Returns the empty value expected from the field type.
     *
     * @return Value
     */
    protected function getEmptyValueExpectation()
    {
        // @todo FIXME: Is this correct?
        return new Value();
    }

    /**
     * Data provider for invalid input to acceptValue().
     *
     * Returns an array of data provider sets with 2 arguments: 1. The invalid
     * input to acceptValue(), 2. The expected exception type as a string. For
     * example:
     *
     * <code>
     *  return array(
     *      array(
     *          new \stdClass(),
     *          'eZ\\Publish\\Core\\Base\\Exceptions\\InvalidArgumentException',
     *      ),
     *      array(
     *          array(),
     *          'eZ\\Publish\\Core\\Base\\Exceptions\\InvalidArgumentException',
     *      ),
     *      // ...
     *  );
     * </code>
     *
     * @return array
     */
    public function provideInvalidInputForAcceptValue()
    {
        return [
            [
                true,
<<<<<<< HEAD
                InvalidArgumentException::class,
            ),
        );
=======
                'eZ\\Publish\\Core\\Base\\Exceptions\\InvalidArgumentException',
            ],
        ];
>>>>>>> 0f2ea829
    }

    /**
     * Data provider for valid input to acceptValue().
     *
     * Returns an array of data provider sets with 2 arguments: 1. The valid
     * input to acceptValue(), 2. The expected return value from acceptValue().
     * For example:
     *
     * <code>
     *  return array(
     *      array(
     *          null,
     *          null
     *      ),
     *      array(
     *          __FILE__,
     *          new BinaryFileValue( array(
     *              'path' => __FILE__,
     *              'fileName' => basename( __FILE__ ),
     *              'fileSize' => filesize( __FILE__ ),
     *              'downloadCount' => 0,
     *              'mimeType' => 'text/plain',
     *          ) )
     *      ),
     *      // ...
     *  );
     * </code>
     *
     * @return array
     */
    public function provideValidInputForAcceptValue()
    {
        return [
            [
                new Value(),
                new Value(),
            ],
            [
                23,
                new Value([23]),
            ],
            [
                new ContentInfo(['id' => 23]),
                new Value([23]),
            ],
            [
                [23, 42],
                new Value([23, 42]),
            ],
        ];
    }

    /**
     * Provide input for the toHash() method.
     *
     * Returns an array of data provider sets with 2 arguments: 1. The valid
     * input to toHash(), 2. The expected return value from toHash().
     * For example:
     *
     * <code>
     *  return array(
     *      array(
     *          null,
     *          null
     *      ),
     *      array(
     *          new BinaryFileValue( array(
     *              'path' => 'some/file/here',
     *              'fileName' => 'sindelfingen.jpg',
     *              'fileSize' => 2342,
     *              'downloadCount' => 0,
     *              'mimeType' => 'image/jpeg',
     *          ) ),
     *          array(
     *              'path' => 'some/file/here',
     *              'fileName' => 'sindelfingen.jpg',
     *              'fileSize' => 2342,
     *              'downloadCount' => 0,
     *              'mimeType' => 'image/jpeg',
     *          )
     *      ),
     *      // ...
     *  );
     * </code>
     *
     * @return array
     */
    public function provideInputForToHash()
    {
        return [
            [
                new Value([23, 42]),
                ['destinationContentIds' => [23, 42]],
            ],
            [
                new Value(),
                ['destinationContentIds' => []],
            ],
        ];
    }

    /**
     * Provide input to fromHash() method.
     *
     * Returns an array of data provider sets with 2 arguments: 1. The valid
     * input to fromHash(), 2. The expected return value from fromHash().
     * For example:
     *
     * <code>
     *  return array(
     *      array(
     *          null,
     *          null
     *      ),
     *      array(
     *          array(
     *              'path' => 'some/file/here',
     *              'fileName' => 'sindelfingen.jpg',
     *              'fileSize' => 2342,
     *              'downloadCount' => 0,
     *              'mimeType' => 'image/jpeg',
     *          ),
     *          new BinaryFileValue( array(
     *              'path' => 'some/file/here',
     *              'fileName' => 'sindelfingen.jpg',
     *              'fileSize' => 2342,
     *              'downloadCount' => 0,
     *              'mimeType' => 'image/jpeg',
     *          ) )
     *      ),
     *      // ...
     *  );
     * </code>
     *
     * @return array
     */
    public function provideInputForFromHash()
    {
        return [
            [
                ['destinationContentIds' => [23, 42]],
                new Value([23, 42]),
            ],
            [
                ['destinationContentIds' => []],
                new Value(),
            ],
        ];
    }

    /**
     * Provide data sets with field settings which are considered valid by the
     * {@link validateFieldSettings()} method.
     *
     * Returns an array of data provider sets with a single argument: A valid
     * set of field settings.
     * For example:
     *
     * <code>
     *  return array(
     *      array(
     *          array(),
     *      ),
     *      array(
     *          array( 'rows' => 2 )
     *      ),
     *      // ...
     *  );
     * </code>
     *
     * @return array
     */
    public function provideValidFieldSettings()
    {
        return [
            [
                [
                    'selectionMethod' => RelationList::SELECTION_BROWSE,
                    'selectionDefaultLocation' => 23,
                ],
            ],
            [
                [
                    'selectionMethod' => RelationList::SELECTION_DROPDOWN,
                    'selectionDefaultLocation' => 'foo',
                ],
            ],
            [
                [
                    'selectionMethod' => RelationList::SELECTION_DROPDOWN,
                    'selectionDefaultLocation' => 'foo',
                    'selectionContentTypes' => [1, 2, 3],
                ],
            ],
            [
                [
                    'selectionMethod' => RelationList::SELECTION_LIST_WITH_RADIO_BUTTONS,
                    'selectionDefaultLocation' => 'foo',
                    'selectionContentTypes' => [1, 2, 3],
                ],
            ],
            [
                [
                    'selectionMethod' => RelationList::SELECTION_LIST_WITH_CHECKBOXES,
                    'selectionDefaultLocation' => 'foo',
                    'selectionContentTypes' => [1, 2, 3],
                ],
            ],
            [
                [
                    'selectionMethod' => RelationList::SELECTION_MULTIPLE_SELECTION_LIST,
                    'selectionDefaultLocation' => 'foo',
                    'selectionContentTypes' => [1, 2, 3],
                ],
            ],
            [
                [
                    'selectionMethod' => RelationList::SELECTION_TEMPLATE_BASED_MULTIPLE,
                    'selectionDefaultLocation' => 'foo',
                    'selectionContentTypes' => [1, 2, 3],
                ],
            ],
            [
                [
                    'selectionMethod' => RelationList::SELECTION_TEMPLATE_BASED_SINGLE,
                    'selectionDefaultLocation' => 'foo',
                    'selectionContentTypes' => [1, 2, 3],
                ],
            ],
        ];
    }

    /**
     * Provide data sets with field settings which are considered invalid by the
     * {@link validateFieldSettings()} method. The method must return a
     * non-empty array of validation error when receiving such field settings.
     *
     * ATTENTION: This is a default implementation, which must be overwritten
     * if a FieldType supports field settings!
     *
     * Returns an array of data provider sets with a single argument: A valid
     * set of field settings.
     * For example:
     *
     * <code>
     *  return array(
     *      array(
     *          true,
     *      ),
     *      array(
     *          array( 'nonExistentKey' => 2 )
     *      ),
     *      // ...
     *  );
     * </code>
     *
     * @return array
     */
    public function provideInValidFieldSettings()
    {
        return [
            [
                // Invalid value for 'selectionMethod'
                [
                    'selectionMethod' => true,
                    'selectionDefaultLocation' => 23,
                ],
            ],
            [
                // Invalid value for 'selectionDefaultLocation'
                [
                    'selectionMethod' => RelationList::SELECTION_DROPDOWN,
                    'selectionDefaultLocation' => [],
                ],
            ],
            [
                // Invalid value for 'selectionContentTypes'
                [
                    'selectionMethod' => RelationList::SELECTION_DROPDOWN,
                    'selectionDefaultLocation' => 23,
                    'selectionContentTypes' => true,
                ],
            ],
            [
                // Invalid value for 'selectionMethod'
                [
                    'selectionMethod' => 9,
                    'selectionDefaultLocation' => 23,
                    'selectionContentTypes' => true,
                ],
            ],
        ];
    }

    /**
     * @covers \eZ\Publish\Core\FieldType\Relation\Type::getRelations
     */
    public function testGetRelations()
    {
        $ft = $this->createFieldTypeUnderTest();
        $this->assertEquals(
            [
                Relation::FIELD => [70, 72],
            ],
            $ft->getRelations($ft->acceptValue([70, 72]))
        );
    }

    protected function provideFieldTypeIdentifier()
    {
        return 'ezobjectrelationlist';
    }

    /**
     * @dataProvider provideDataForGetName
     * @expectedException \RuntimeException
     */
    public function testGetName(SPIValue $value, $expected)
    {
        $this->getFieldTypeUnderTest()->getName($value);
    }

    public function provideDataForGetName()
    {
        return [
            [$this->getEmptyValueExpectation(), ''],
        ];
    }
}<|MERGE_RESOLUTION|>--- conflicted
+++ resolved
@@ -108,15 +108,9 @@
         return [
             [
                 true,
-<<<<<<< HEAD
                 InvalidArgumentException::class,
-            ),
-        );
-=======
-                'eZ\\Publish\\Core\\Base\\Exceptions\\InvalidArgumentException',
-            ],
-        ];
->>>>>>> 0f2ea829
+            ],
+        ];
     }
 
     /**
