--- conflicted
+++ resolved
@@ -106,23 +106,13 @@
         return [
             [
                 23,
-<<<<<<< HEAD
                 InvalidArgumentException::class,
-            ),
-            array(
+            ],
+            [
                 'sindelfingen',
                 InvalidArgumentException::class,
-            ),
-        );
-=======
-                'eZ\\Publish\\Core\\Base\\Exceptions\\InvalidArgumentException',
-            ],
-            [
-                'sindelfingen',
-                'eZ\\Publish\\Core\\Base\\Exceptions\\InvalidArgumentException',
-            ],
-        ];
->>>>>>> 0f2ea829
+            ],
+        ];
     }
 
     /**
