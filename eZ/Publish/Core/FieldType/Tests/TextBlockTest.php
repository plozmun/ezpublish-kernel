--- conflicted
+++ resolved
@@ -100,23 +100,13 @@
         return [
             [
                 23,
-<<<<<<< HEAD
                 InvalidArgumentException::class,
-            ),
-            array(
+            ],
+            [
                 new TextBlockValue(23),
                 InvalidArgumentException::class,
-            ),
-        );
-=======
-                'eZ\\Publish\\Core\\Base\\Exceptions\\InvalidArgumentException',
-            ],
-            [
-                new TextBlockValue(23),
-                'eZ\\Publish\\Core\\Base\\Exceptions\\InvalidArgumentException',
-            ],
-        ];
->>>>>>> 0f2ea829
+            ],
+        ];
     }
 
     /**
