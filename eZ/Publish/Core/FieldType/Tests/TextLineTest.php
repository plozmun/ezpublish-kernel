--- conflicted
+++ resolved
@@ -470,17 +470,10 @@
 
     public function provideDataForGetName(): array
     {
-<<<<<<< HEAD
-        return array(
-            array($this->getEmptyValueExpectation(), [], 'en_GB', ''),
-            array(new TextLineValue('This is a line of text'), [], 'en_GB', 'This is a line of text'),
-        );
-=======
-        return [
-            [$this->getEmptyValueExpectation(), ''],
-            [new TextLineValue('This is a line of text'), 'This is a line of text'],
-        ];
->>>>>>> 5ece8afb
+        return [
+            [$this->getEmptyValueExpectation(), [], 'en_GB', ''],
+            [new TextLineValue('This is a line of text'), [], 'en_GB', 'This is a line of text'],
+        ];
     }
 
     /**
