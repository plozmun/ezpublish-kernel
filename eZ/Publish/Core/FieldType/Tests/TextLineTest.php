<?php

/**
 * File containing the TextLineTest class.
 *
 * @copyright Copyright (C) eZ Systems AS. All rights reserved.
 * @license For full copyright and license information view LICENSE file distributed with this source code.
 */
namespace eZ\Publish\Core\FieldType\Tests;

use eZ\Publish\Core\FieldType\TextLine\Type as TextLineType;
use eZ\Publish\Core\FieldType\TextLine\Value as TextLineValue;
use eZ\Publish\Core\FieldType\ValidationError;
use eZ\Publish\Core\Base\Exceptions\InvalidArgumentException;

/**
 * @group fieldType
 * @group ezstring
 */
class TextLineTest extends FieldTypeTest
{
    /**
     * Returns the field type under test.
     *
     * This method is used by all test cases to retrieve the field type under
     * test. Just create the FieldType instance using mocks from the provided
     * get*Mock() methods and/or custom get*Mock() implementations. You MUST
     * NOT take care for test case wide caching of the field type, just return
     * a new instance from this method!
     *
     * @return \eZ\Publish\Core\FieldType\FieldType
     */
    protected function createFieldTypeUnderTest()
    {
        $fieldType = new TextLineType();
        $fieldType->setTransformationProcessor($this->getTransformationProcessorMock());

        return $fieldType;
    }

    /**
     * Returns the validator configuration schema expected from the field type.
     *
     * @return array
     */
    protected function getValidatorConfigurationSchemaExpectation()
    {
        return [
            'StringLengthValidator' => [
                'minStringLength' => [
                    'type' => 'int',
                    'default' => 0,
                ],
                'maxStringLength' => [
                    'type' => 'int',
                    'default' => null,
                ],
            ],
        ];
    }

    /**
     * Returns the settings schema expected from the field type.
     *
     * @return array
     */
    protected function getSettingsSchemaExpectation()
    {
        return [];
    }

    /**
     * Returns the empty value expected from the field type.
     *
     * @return \eZ\Publish\Core\FieldType\TextLine\Value
     */
    protected function getEmptyValueExpectation()
    {
        return new TextLineValue();
    }

    /**
     * Data provider for invalid input to acceptValue().
     *
     * Returns an array of data provider sets with 2 arguments: 1. The invalid
     * input to acceptValue(), 2. The expected exception type as a string. For
     * example:
     *
     * <code>
     *  return array(
     *      array(
     *          new \stdClass(),
     *          'eZ\\Publish\\Core\\Base\\Exceptions\\InvalidArgumentException',
     *      ),
     *      array(
     *          array(),
     *          'eZ\\Publish\\Core\\Base\\Exceptions\\InvalidArgumentException',
     *      ),
     *      // ...
     *  );
     * </code>
     *
     * @return array
     */
    public function provideInvalidInputForAcceptValue()
    {
        return [
            [
                23,
<<<<<<< HEAD
                InvalidArgumentException::class,
            ),
            array(
                new TextLineValue(23),
                InvalidArgumentException::class,
            ),
        );
=======
                'eZ\\Publish\\Core\\Base\\Exceptions\\InvalidArgumentException',
            ],
            [
                new TextLineValue(23),
                'eZ\\Publish\\Core\\Base\\Exceptions\\InvalidArgumentException',
            ],
        ];
>>>>>>> 0f2ea829
    }

    /**
     * Data provider for valid input to acceptValue().
     *
     * Returns an array of data provider sets with 2 arguments: 1. The valid
     * input to acceptValue(), 2. The expected return value from acceptValue().
     * For example:
     *
     * <code>
     *  return array(
     *      array(
     *          null,
     *          null
     *      ),
     *      array(
     *          __FILE__,
     *          new BinaryFileValue( array(
     *              'path' => __FILE__,
     *              'fileName' => basename( __FILE__ ),
     *              'fileSize' => filesize( __FILE__ ),
     *              'downloadCount' => 0,
     *              'mimeType' => 'text/plain',
     *          ) )
     *      ),
     *      // ...
     *  );
     * </code>
     *
     * @return array
     */
    public function provideValidInputForAcceptValue()
    {
        return [
            [
                null,
                new TextLineValue(),
            ],
            [
                '',
                new TextLineValue(),
            ],
            [
                ' ',
                new TextLineValue(),
            ],
            [
                ' sindelfingen ',
                new TextLineValue(' sindelfingen '),
            ],
            [
                new TextLineValue(' sindelfingen '),
                new TextLineValue(' sindelfingen '),
            ],
            [
                // 11+ numbers - EZP-21771
                '12345678901',
                new TextLineValue('12345678901'),
            ],
            [
                new TextLineValue(''),
                new TextLineValue(),
            ],
            [
                new TextLineValue(' '),
                new TextLineValue(),
            ],
            [
                new TextLineValue(null),
                new TextLineValue(),
            ],
        ];
    }

    /**
     * Provide input for the toHash() method.
     *
     * Returns an array of data provider sets with 2 arguments: 1. The valid
     * input to toHash(), 2. The expected return value from toHash().
     * For example:
     *
     * <code>
     *  return array(
     *      array(
     *          null,
     *          null
     *      ),
     *      array(
     *          new BinaryFileValue( array(
     *              'path' => 'some/file/here',
     *              'fileName' => 'sindelfingen.jpg',
     *              'fileSize' => 2342,
     *              'downloadCount' => 0,
     *              'mimeType' => 'image/jpeg',
     *          ) ),
     *          array(
     *              'path' => 'some/file/here',
     *              'fileName' => 'sindelfingen.jpg',
     *              'fileSize' => 2342,
     *              'downloadCount' => 0,
     *              'mimeType' => 'image/jpeg',
     *          )
     *      ),
     *      // ...
     *  );
     * </code>
     *
     * @return array
     */
    public function provideInputForToHash()
    {
        return [
            [
                new TextLineValue(),
                null,
            ],
            [
                new TextLineValue(''),
                null,
            ],
            [
                new TextLineValue('sindelfingen'),
                'sindelfingen',
            ],
        ];
    }

    /**
     * Provide input to fromHash() method.
     *
     * Returns an array of data provider sets with 2 arguments: 1. The valid
     * input to fromHash(), 2. The expected return value from fromHash().
     * For example:
     *
     * <code>
     *  return array(
     *      array(
     *          null,
     *          null
     *      ),
     *      array(
     *          array(
     *              'path' => 'some/file/here',
     *              'fileName' => 'sindelfingen.jpg',
     *              'fileSize' => 2342,
     *              'downloadCount' => 0,
     *              'mimeType' => 'image/jpeg',
     *          ),
     *          new BinaryFileValue( array(
     *              'path' => 'some/file/here',
     *              'fileName' => 'sindelfingen.jpg',
     *              'fileSize' => 2342,
     *              'downloadCount' => 0,
     *              'mimeType' => 'image/jpeg',
     *          ) )
     *      ),
     *      // ...
     *  );
     * </code>
     *
     * @return array
     */
    public function provideInputForFromHash()
    {
        return [
            [
                null,
                new TextLineValue(),
            ],
            [
                '',
                new TextLineValue(),
            ],
            [
                'sindelfingen',
                new TextLineValue('sindelfingen'),
            ],
        ];
    }

    /**
     * Provide data sets with validator configurations which are considered
     * valid by the {@link validateValidatorConfiguration()} method.
     *
     * Returns an array of data provider sets with a single argument: A valid
     * set of validator configurations.
     *
     * For example:
     *
     * <code>
     *  return array(
     *      array(
     *          array(),
     *      ),
     *      array(
     *          array(
     *              'StringLengthValidator' => array(
     *                  'minStringLength' => 0,
     *                  'maxStringLength' => 23,
     *              )
     *          )
     *      ),
     *      // ...
     *  );
     * </code>
     *
     * @return array
     */
    public function provideValidValidatorConfiguration()
    {
        return [
            [
                [],
            ],
            [
                [
                    'StringLengthValidator' => [
                        'minStringLength' => null,
                    ],
                ],
            ],
            [
                [
                    'StringLengthValidator' => [
                        'minStringLength' => 23,
                    ],
                ],
            ],
            [
                [
                    'StringLengthValidator' => [
                        'maxStringLength' => null,
                    ],
                ],
            ],
            [
                [
                    'StringLengthValidator' => [
                        'maxStringLength' => 23,
                    ],
                ],
            ],
            [
                [
                    'StringLengthValidator' => [
                        'minStringLength' => 23,
                        'maxStringLength' => 42,
                    ],
                ],
            ],
        ];
    }

    /**
     * Provide data sets with validator configurations which are considered
     * invalid by the {@link validateValidatorConfiguration()} method. The
     * method must return a non-empty array of valiation errors when receiving
     * one of the provided values.
     *
     * Returns an array of data provider sets with a single argument: A valid
     * set of validator configurations.
     *
     * For example:
     *
     * <code>
     *  return array(
     *      array(
     *          array(
     *              'NonExistentValidator' => array(),
     *          ),
     *      ),
     *      array(
     *          array(
     *              // Typos
     *              'InTEgervALUeVALIdator' => array(
     *                  'iinStringLength' => 0,
     *                  'maxStringLength' => 23,
     *              )
     *          )
     *      ),
     *      array(
     *          array(
     *              'StringLengthValidator' => array(
     *                  // Incorrect value types
     *                  'minStringLength' => true,
     *                  'maxStringLength' => false,
     *              )
     *          )
     *      ),
     *      // ...
     *  );
     * </code>
     *
     * @return array
     */
    public function provideInvalidValidatorConfiguration()
    {
        return [
            [
                [
                    'NonExistentValidator' => [],
                ],
            ],
            [
                [
                    'StringLengthValidator' => [
                        'nonExistentValue' => 23,
                    ],
                ],
            ],
            [
                [
                    'StringLengthValidator' => [
                        'minStringLength' => .23,
                    ],
                ],
            ],
            [
                [
                    'StringLengthValidator' => [
                        'maxStringLength' => .42,
                    ],
                ],
            ],
            [
                [
                    'StringLengthValidator' => [
                        'minStringLength' => -23,
                    ],
                ],
            ],
            [
                [
                    'StringLengthValidator' => [
                        'maxStringLength' => -42,
                    ],
                ],
            ],
            [
                [
                    'StringLengthValidator' => [
                        'maxStringLength' => 23,
                        'minStringLength' => 42,
                    ],
                ],
            ],
        ];
    }

    protected function provideFieldTypeIdentifier()
    {
        return 'ezstring';
    }

    public function provideDataForGetName()
    {
        return [
            [$this->getEmptyValueExpectation(), ''],
            [new TextLineValue('This is a line of text'), 'This is a line of text'],
        ];
    }

    /**
     * Provides data sets with validator configuration and/or field settings and
     * field value which are considered valid by the {@link validate()} method.
     *
     * ATTENTION: This is a default implementation, which must be overwritten if
     * a FieldType supports validation!
     *
     * For example:
     *
     * <code>
     *  return array(
     *      array(
     *          array(
     *              "validatorConfiguration" => array(
     *                  "StringLengthValidator" => array(
     *                      "minStringLength" => 2,
     *                      "maxStringLength" => 10,
     *                  ),
     *              ),
     *          ),
     *          new TextLineValue( "lalalala" ),
     *      ),
     *      array(
     *          array(
     *              "fieldSettings" => array(
     *                  'isMultiple' => true
     *              ),
     *          ),
     *          new CountryValue(
     *              array(
     *                  "BE" => array(
     *                      "Name" => "Belgium",
     *                      "Alpha2" => "BE",
     *                      "Alpha3" => "BEL",
     *                      "IDC" => 32,
     *                  ),
     *              ),
     *          ),
     *      ),
     *      // ...
     *  );
     * </code>
     *
     * @return array
     */
    public function provideValidDataForValidate()
    {
        return [
            [
                [
                    'validatorConfiguration' => [
                        'StringLengthValidator' => [
                            'minStringLength' => 2,
                            'maxStringLength' => 10,
                        ],
                    ],
                ],
                new TextLineValue('lalalala'),
            ],
            [
                [
                    'validatorConfiguration' => [
                        'StringLengthValidator' => [
                            'maxStringLength' => 10,
                        ],
                    ],
                ],
                new TextLineValue('lililili'),
            ],
            [
                [
                    'validatorConfiguration' => [
                        'StringLengthValidator' => [
                            'maxStringLength' => 10,
                        ],
                    ],
                ],
                new TextLineValue('♔♕♖♗♘♙♚♛♜♝'),
            ],
        ];
    }

    /**
     * Provides data sets with validator configuration and/or field settings,
     * field value and corresponding validation errors returned by
     * the {@link validate()} method.
     *
     * ATTENTION: This is a default implementation, which must be overwritten
     * if a FieldType supports validation!
     *
     * For example:
     *
     * <code>
     *  return array(
     *      array(
     *          array(
     *              "validatorConfiguration" => array(
     *                  "IntegerValueValidator" => array(
     *                      "minIntegerValue" => 5,
     *                      "maxIntegerValue" => 10
     *                  ),
     *              ),
     *          ),
     *          new IntegerValue( 3 ),
     *          array(
     *              new ValidationError(
     *                  "The value can not be lower than %size%.",
     *                  null,
     *                  array(
     *                      "size" => 5
     *                  ),
     *              ),
     *          ),
     *      ),
     *      array(
     *          array(
     *              "fieldSettings" => array(
     *                  "isMultiple" => false
     *              ),
     *          ),
     *          new CountryValue(
     *              "BE" => array(
     *                  "Name" => "Belgium",
     *                  "Alpha2" => "BE",
     *                  "Alpha3" => "BEL",
     *                  "IDC" => 32,
     *              ),
     *              "FR" => array(
     *                  "Name" => "France",
     *                  "Alpha2" => "FR",
     *                  "Alpha3" => "FRA",
     *                  "IDC" => 33,
     *              ),
     *          )
     *      ),
     *      array(
     *          new ValidationError(
     *              "Field definition does not allow multiple countries to be selected."
     *          ),
     *      ),
     *      // ...
     *  );
     * </code>
     *
     * @return array
     */
    public function provideInvalidDataForValidate()
    {
        return [
            [
                [
                    'validatorConfiguration' => [
                        'StringLengthValidator' => [
                            'minStringLength' => 5,
                            'maxStringLength' => 10,
                        ],
                    ],
                ],
                new TextLineValue('aaa'),
                [
                    new ValidationError(
                        'The string cannot be shorter than %size% character.',
                        'The string cannot be shorter than %size% characters.',
                        [
                            '%size%' => 5,
                        ],
                        'text'
                    ),
                ],
            ],
            [
                [
                    'validatorConfiguration' => [
                        'StringLengthValidator' => [
                            'minStringLength' => 5,
                            'maxStringLength' => 10,
                        ],
                    ],
                ],
                new TextLineValue('0123456789012345'),
                [
                    new ValidationError(
                        'The string can not exceed %size% character.',
                        'The string can not exceed %size% characters.',
                        [
                            '%size%' => 10,
                        ],
                        'text'
                    ),
                ],
            ],
            [
                [
                    'validatorConfiguration' => [
                        'StringLengthValidator' => [
                            'minStringLength' => 10,
                            'maxStringLength' => 5,
                        ],
                    ],
                ],
                new TextLineValue('1234567'),
                [
                    new ValidationError(
                        'The string can not exceed %size% character.',
                        'The string can not exceed %size% characters.',
                        [
                            '%size%' => 5,
                        ],
                        'text'
                    ),
                    new ValidationError(
                        'The string cannot be shorter than %size% character.',
                        'The string cannot be shorter than %size% characters.',
                        [
                            '%size%' => 10,
                        ],
                        'text'
                    ),
                ],
            ],
            [
                [
                    'validatorConfiguration' => [
                        'StringLengthValidator' => [
                            'minStringLength' => 5,
                            'maxStringLength' => 10,
                        ],
                    ],
                ],
                new TextLineValue('ABC♔'),
                [
                    new ValidationError(
                        'The string cannot be shorter than %size% character.',
                        'The string cannot be shorter than %size% characters.',
                        [
                            '%size%' => 5,
                        ],
                        'text'
                    ),
                ],
            ],
        ];
    }
}<|MERGE_RESOLUTION|>--- conflicted
+++ resolved
@@ -107,23 +107,13 @@
         return [
             [
                 23,
-<<<<<<< HEAD
                 InvalidArgumentException::class,
-            ),
-            array(
+            ],
+            [
                 new TextLineValue(23),
                 InvalidArgumentException::class,
-            ),
-        );
-=======
-                'eZ\\Publish\\Core\\Base\\Exceptions\\InvalidArgumentException',
-            ],
-            [
-                new TextLineValue(23),
-                'eZ\\Publish\\Core\\Base\\Exceptions\\InvalidArgumentException',
-            ],
-        ];
->>>>>>> 0f2ea829
+            ],
+        ];
     }
 
     /**
