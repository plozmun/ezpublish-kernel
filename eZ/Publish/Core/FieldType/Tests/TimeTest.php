<?php

/**
 * File containing the TimeTest class.
 *
 * @copyright Copyright (C) eZ Systems AS. All rights reserved.
 * @license For full copyright and license information view LICENSE file distributed with this source code.
 */
namespace eZ\Publish\Core\FieldType\Tests;

use eZ\Publish\Core\FieldType\Time\Type as Time;
use eZ\Publish\Core\FieldType\Time\Value as TimeValue;
use eZ\Publish\Core\Base\Exceptions\InvalidArgumentException;
use DateTime;

/**
 * @group fieldType
 * @group eztime
 */
class TimeTest extends FieldTypeTest
{
    /**
     * Returns the field type under test.
     *
     * This method is used by all test cases to retrieve the field type under
     * test. Just create the FieldType instance using mocks from the provided
     * get*Mock() methods and/or custom get*Mock() implementations. You MUST
     * NOT take care for test case wide caching of the field type, just return
     * a new instance from this method!
     *
     * @return FieldType
     */
    protected function createFieldTypeUnderTest()
    {
        $fieldType = new Time();
        $fieldType->setTransformationProcessor($this->getTransformationProcessorMock());

        return $fieldType;
    }

    /**
     * Returns the validator configuration schema expected from the field type.
     *
     * @return array
     */
    protected function getValidatorConfigurationSchemaExpectation()
    {
        return [];
    }

    /**
     * Returns the settings schema expected from the field type.
     *
     * @return array
     */
    protected function getSettingsSchemaExpectation()
    {
        return [
            'useSeconds' => [
                'type' => 'bool',
                'default' => false,
            ],
            'defaultType' => [
                'type' => 'choice',
                'default' => Time::DEFAULT_EMPTY,
            ],
        ];
    }

    /**
     * Returns the empty value expected from the field type.
     */
    protected function getEmptyValueExpectation()
    {
        return new TimeValue();
    }

    /**
     * Data provider for invalid input to acceptValue().
     *
     * Returns an array of data provider sets with 2 arguments: 1. The invalid
     * input to acceptValue(), 2. The expected exception type as a string. For
     * example:
     *
     * <code>
     *  return array(
     *      array(
     *          new \stdClass(),
     *          'eZ\\Publish\\Core\\Base\\Exceptions\\InvalidArgumentException',
     *      ),
     *      array(
     *          array(),
     *          'eZ\\Publish\\Core\\Base\\Exceptions\\InvalidArgumentException',
     *      ),
     *      // ...
     *  );
     * </code>
     *
     * @return array
     */
    public function provideInvalidInputForAcceptValue()
    {
        return [
            [
                [],
                InvalidArgumentException::class,
            ],
        ];
    }

    /**
     * Data provider for valid input to acceptValue().
     *
     * Returns an array of data provider sets with 2 arguments: 1. The valid
     * input to acceptValue(), 2. The expected return value from acceptValue().
     * For example:
     *
     * <code>
     *  return array(
     *      array(
     *          null,
     *          null
     *      ),
     *      array(
     *          __FILE__,
     *          new BinaryFileValue( array(
     *              'path' => __FILE__,
     *              'fileName' => basename( __FILE__ ),
     *              'fileSize' => filesize( __FILE__ ),
     *              'downloadCount' => 0,
     *              'mimeType' => 'text/plain',
     *          ) )
     *      ),
     *      // ...
     *  );
     * </code>
     *
     * @return array
     */
    public function provideValidInputForAcceptValue()
    {
        $dateTime = new DateTime();
        // change timezone to UTC (+00:00) to be able to calculate proper TimeValue
        $timestamp = $dateTime->setTimezone(new \DateTimeZone('UTC'))->getTimestamp();

        return [
            [
                null,
                new TimeValue(),
            ],
            [
                '2012-08-28 12:20',
                new TimeValue(44400),
            ],
            [
                '2012-08-28 12:20 Europe/Berlin',
                new TimeValue(44400),
            ],
            [
                '2012-08-28 12:20 Asia/Sakhalin',
                new TimeValue(44400),
            ],
            [
<<<<<<< HEAD
                // create new DateTime object from timestamp w/o taking into account server timezone
                (new DateTime('@1372896001'))->getTimestamp(),
                new TimeValue(1),
            ],
            [
                TimeValue::fromTimestamp($timestamp),
=======
                // Set $dateTime to proper time for correct offset
                $dateTime->setTimestamp(1372896001)->getTimestamp(),
                // Correct for negative offset
                new TimeValue(($secondsInDay + $dateTime->getOffset() + 1) % $secondsInDay),
            ],
            [
                TimeValue::fromTimestamp($timestamp = 1346149200),
>>>>>>> d1cf9be5
                new TimeValue(
                    $timestamp - $dateTime->setTime(0, 0, 0)->getTimestamp()
                ),
            ],
            [
                clone $dateTime,
                new TimeValue(
                    $dateTime->getTimestamp() - $dateTime->setTime(0, 0, 0)->getTimestamp()
                ),
            ],
        ];
    }

    /**
     * Provide input for the toHash() method.
     *
     * Returns an array of data provider sets with 2 arguments: 1. The valid
     * input to toHash(), 2. The expected return value from toHash().
     * For example:
     *
     * <code>
     *  return array(
     *      array(
     *          null,
     *          null
     *      ),
     *      array(
     *          new BinaryFileValue( array(
     *              'path' => 'some/file/here',
     *              'fileName' => 'sindelfingen.jpg',
     *              'fileSize' => 2342,
     *              'downloadCount' => 0,
     *              'mimeType' => 'image/jpeg',
     *          ) ),
     *          array(
     *              'path' => 'some/file/here',
     *              'fileName' => 'sindelfingen.jpg',
     *              'fileSize' => 2342,
     *              'downloadCount' => 0,
     *              'mimeType' => 'image/jpeg',
     *          )
     *      ),
     *      // ...
     *  );
     * </code>
     *
     * @return array
     */
    public function provideInputForToHash()
    {
        return [
            [
                new TimeValue(),
                null,
            ],
            [
                new TimeValue(0),
                0,
            ],
            [
                new TimeValue(200),
                200,
            ],
        ];
    }

    /**
     * Provide input to fromHash() method.
     *
     * Returns an array of data provider sets with 2 arguments: 1. The valid
     * input to fromHash(), 2. The expected return value from fromHash().
     * For example:
     *
     * <code>
     *  return array(
     *      array(
     *          null,
     *          null
     *      ),
     *      array(
     *          array(
     *              'path' => 'some/file/here',
     *              'fileName' => 'sindelfingen.jpg',
     *              'fileSize' => 2342,
     *              'downloadCount' => 0,
     *              'mimeType' => 'image/jpeg',
     *          ),
     *          new BinaryFileValue( array(
     *              'path' => 'some/file/here',
     *              'fileName' => 'sindelfingen.jpg',
     *              'fileSize' => 2342,
     *              'downloadCount' => 0,
     *              'mimeType' => 'image/jpeg',
     *          ) )
     *      ),
     *      // ...
     *  );
     * </code>
     *
     * @return array
     */
    public function provideInputForFromHash()
    {
        return [
            [
                null,
                new TimeValue(),
            ],
            [
                0,
                new TimeValue(0),
            ],
            [
                200,
                new TimeValue(200),
            ],
        ];
    }

    /**
     * Provide data sets with field settings which are considered valid by the
     * {@link validateFieldSettings()} method.
     *
     * Returns an array of data provider sets with a single argument: A valid
     * set of field settings.
     * For example:
     *
     * <code>
     *  return array(
     *      array(
     *          array(),
     *      ),
     *      array(
     *          array( 'rows' => 2 )
     *      ),
     *      // ...
     *  );
     * </code>
     *
     * @return array
     */
    public function provideValidFieldSettings()
    {
        return [
            [
                [],
            ],
            [
                [
                    'useSeconds' => true,
                    'defaultType' => Time::DEFAULT_EMPTY,
                ],
            ],
            [
                [
                    'useSeconds' => false,
                    'defaultType' => Time::DEFAULT_CURRENT_TIME,
                ],
            ],
        ];
    }

    /**
     * Provide data sets with field settings which are considered invalid by the
     * {@link validateFieldSettings()} method. The method must return a
     * non-empty array of validation error when receiving such field settings.
     *
     * Returns an array of data provider sets with a single argument: A valid
     * set of field settings.
     * For example:
     *
     * <code>
     *  return array(
     *      array(
     *          true,
     *      ),
     *      array(
     *          array( 'nonExistentKey' => 2 )
     *      ),
     *      // ...
     *  );
     * </code>
     *
     * @return array
     */
    public function provideInValidFieldSettings()
    {
        return [
            [
                [
                    // useSeconds must be bool
                    'useSeconds' => 23,
                ],
            ],
            [
                [
                    // defaultType must be constant
                    'defaultType' => 42,
                ],
            ],
        ];
    }

    protected function provideFieldTypeIdentifier()
    {
        return 'eztime';
    }

    public function provideDataForGetName()
    {
        return [
            [$this->getEmptyValueExpectation(), ''],
            [new TimeValue(200), '12:03:20 am'],
        ];
    }
}<|MERGE_RESOLUTION|>--- conflicted
+++ resolved
@@ -161,22 +161,12 @@
                 new TimeValue(44400),
             ],
             [
-<<<<<<< HEAD
                 // create new DateTime object from timestamp w/o taking into account server timezone
                 (new DateTime('@1372896001'))->getTimestamp(),
                 new TimeValue(1),
             ],
             [
                 TimeValue::fromTimestamp($timestamp),
-=======
-                // Set $dateTime to proper time for correct offset
-                $dateTime->setTimestamp(1372896001)->getTimestamp(),
-                // Correct for negative offset
-                new TimeValue(($secondsInDay + $dateTime->getOffset() + 1) % $secondsInDay),
-            ],
-            [
-                TimeValue::fromTimestamp($timestamp = 1346149200),
->>>>>>> d1cf9be5
                 new TimeValue(
                     $timestamp - $dateTime->setTime(0, 0, 0)->getTimestamp()
                 ),
