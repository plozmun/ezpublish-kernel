<?php

/**
 * File containing the UrlTest class.
 *
 * @copyright Copyright (C) eZ Systems AS. All rights reserved.
 * @license For full copyright and license information view LICENSE file distributed with this source code.
 */
namespace eZ\Publish\Core\FieldType\Tests;

use eZ\Publish\Core\FieldType\Url\Type as UrlType;
use eZ\Publish\Core\FieldType\Url\Value as UrlValue;
use eZ\Publish\Core\Base\Exceptions\InvalidArgumentException;

/**
 * @group fieldType
 * @group ezurl
 */
class UrlTest extends FieldTypeTest
{
    /**
     * Returns the field type under test.
     *
     * This method is used by all test cases to retrieve the field type under
     * test. Just create the FieldType instance using mocks from the provided
     * get*Mock() methods and/or custom get*Mock() implementations. You MUST
     * NOT take care for test case wide caching of the field type, just return
     * a new instance from this method!
     *
     * @return FieldType
     */
    protected function createFieldTypeUnderTest()
    {
        $fieldType = new UrlType();
        $fieldType->setTransformationProcessor($this->getTransformationProcessorMock());

        return $fieldType;
    }

    /**
     * Returns the validator configuration schema expected from the field type.
     *
     * @return array
     */
    protected function getValidatorConfigurationSchemaExpectation()
    {
        return [];
    }

    /**
     * Returns the settings schema expected from the field type.
     *
     * @return array
     */
    protected function getSettingsSchemaExpectation()
    {
        return [];
    }

    /**
     * Returns the empty value expected from the field type.
     */
    protected function getEmptyValueExpectation()
    {
        return new UrlValue();
    }

    /**
     * Data provider for invalid input to acceptValue().
     *
     * Returns an array of data provider sets with 2 arguments: 1. The invalid
     * input to acceptValue(), 2. The expected exception type as a string. For
     * example:
     *
     * <code>
     *  return array(
     *      array(
     *          new \stdClass(),
     *          'eZ\\Publish\\Core\\Base\\Exceptions\\InvalidArgumentException',
     *      ),
     *      array(
     *          array(),
     *          'eZ\\Publish\\Core\\Base\\Exceptions\\InvalidArgumentException',
     *      ),
     *      // ...
     *  );
     * </code>
     *
     * @return array
     */
    public function provideInvalidInputForAcceptValue()
    {
        return [
            [
                23,
<<<<<<< HEAD
                InvalidArgumentException::class,
            ),
            array(
                new UrlValue(23),
                InvalidArgumentException::class,
            ),
        );
=======
                'eZ\\Publish\\Core\\Base\\Exceptions\\InvalidArgumentException',
            ],
            [
                new UrlValue(23),
                'eZ\\Publish\\Core\\Base\\Exceptions\\InvalidArgumentException',
            ],
        ];
>>>>>>> 0f2ea829
    }

    /**
     * Data provider for valid input to acceptValue().
     *
     * Returns an array of data provider sets with 2 arguments: 1. The valid
     * input to acceptValue(), 2. The expected return value from acceptValue().
     * For example:
     *
     * <code>
     *  return array(
     *      array(
     *          null,
     *          null
     *      ),
     *      array(
     *          __FILE__,
     *          new BinaryFileValue( array(
     *              'path' => __FILE__,
     *              'fileName' => basename( __FILE__ ),
     *              'fileSize' => filesize( __FILE__ ),
     *              'downloadCount' => 0,
     *              'mimeType' => 'text/plain',
     *          ) )
     *      ),
     *      // ...
     *  );
     * </code>
     *
     * @return array
     */
    public function provideValidInputForAcceptValue()
    {
        return [
            [
                null,
                new UrlValue(),
            ],
            [
                'http://example.com/sindelfingen',
                new UrlValue('http://example.com/sindelfingen'),
            ],
            [
                new UrlValue('http://example.com/sindelfingen', 'Sindelfingen!'),
                new UrlValue('http://example.com/sindelfingen', 'Sindelfingen!'),
            ],
        ];
    }

    /**
     * Provide input for the toHash() method.
     *
     * Returns an array of data provider sets with 2 arguments: 1. The valid
     * input to toHash(), 2. The expected return value from toHash().
     * For example:
     *
     * <code>
     *  return array(
     *      array(
     *          null,
     *          null
     *      ),
     *      array(
     *          new BinaryFileValue( array(
     *              'path' => 'some/file/here',
     *              'fileName' => 'sindelfingen.jpg',
     *              'fileSize' => 2342,
     *              'downloadCount' => 0,
     *              'mimeType' => 'image/jpeg',
     *          ) ),
     *          array(
     *              'path' => 'some/file/here',
     *              'fileName' => 'sindelfingen.jpg',
     *              'fileSize' => 2342,
     *              'downloadCount' => 0,
     *              'mimeType' => 'image/jpeg',
     *          )
     *      ),
     *      // ...
     *  );
     * </code>
     *
     * @return array
     */
    public function provideInputForToHash()
    {
        return [
            [
                new UrlValue(),
                null,
            ],
            [
                new UrlValue('http://example.com/sindelfingen'),
                [
                    'link' => 'http://example.com/sindelfingen',
                    'text' => '',
                ],
            ],
            [
                new UrlValue('http://example.com/sindelfingen', 'Sindelfingen!'),
                [
                    'link' => 'http://example.com/sindelfingen',
                    'text' => 'Sindelfingen!',
                ],
            ],
        ];
    }

    /**
     * Provide input to fromHash() method.
     *
     * Returns an array of data provider sets with 2 arguments: 1. The valid
     * input to fromHash(), 2. The expected return value from fromHash().
     * For example:
     *
     * <code>
     *  return array(
     *      array(
     *          null,
     *          null
     *      ),
     *      array(
     *          array(
     *              'path' => 'some/file/here',
     *              'fileName' => 'sindelfingen.jpg',
     *              'fileSize' => 2342,
     *              'downloadCount' => 0,
     *              'mimeType' => 'image/jpeg',
     *          ),
     *          new BinaryFileValue( array(
     *              'path' => 'some/file/here',
     *              'fileName' => 'sindelfingen.jpg',
     *              'fileSize' => 2342,
     *              'downloadCount' => 0,
     *              'mimeType' => 'image/jpeg',
     *          ) )
     *      ),
     *      // ...
     *  );
     * </code>
     *
     * @return array
     */
    public function provideInputForFromHash()
    {
        return [
            [
                null,
                new UrlValue(),
            ],
            [
                [
                    'link' => 'http://example.com/sindelfingen',
                    'text' => null,
                ],
                new UrlValue('http://example.com/sindelfingen'),
            ],
            [
                [
                    'link' => 'http://example.com/sindelfingen',
                    'text' => 'Sindelfingen!',
                ],
                new UrlValue('http://example.com/sindelfingen', 'Sindelfingen!'),
            ],
        ];
    }

    protected function provideFieldTypeIdentifier()
    {
        return 'ezurl';
    }

    public function provideDataForGetName()
    {
        return [
            [$this->getEmptyValueExpectation(), ''],
            [new UrlValue('', 'Url text'), 'Url text'],
        ];
    }
}<|MERGE_RESOLUTION|>--- conflicted
+++ resolved
@@ -93,23 +93,13 @@
         return [
             [
                 23,
-<<<<<<< HEAD
                 InvalidArgumentException::class,
-            ),
-            array(
+            ],
+            [
                 new UrlValue(23),
                 InvalidArgumentException::class,
-            ),
-        );
-=======
-                'eZ\\Publish\\Core\\Base\\Exceptions\\InvalidArgumentException',
-            ],
-            [
-                new UrlValue(23),
-                'eZ\\Publish\\Core\\Base\\Exceptions\\InvalidArgumentException',
-            ],
-        ];
->>>>>>> 0f2ea829
+            ],
+        ];
     }
 
     /**
