<?php

/**
 * File containing the FieldHelperTest class.
 *
 * @copyright Copyright (C) eZ Systems AS. All rights reserved.
 * @license For full copyright and license information view LICENSE file distributed with this source code.
 */
namespace eZ\Publish\Core\Helper\Tests;

use eZ\Publish\API\Repository\ContentTypeService;
use eZ\Publish\API\Repository\FieldTypeService;
use eZ\Publish\API\Repository\Values\Content\ContentInfo;
use eZ\Publish\API\Repository\Values\ContentType\ContentType;
use eZ\Publish\API\Repository\Values\ContentType\FieldDefinition;
use eZ\Publish\API\Repository\Values\Content\Field;
use eZ\Publish\API\Repository\Values\Content\Content as APIContent;
use eZ\Publish\Core\FieldType\TextLine\Type as TextLineType;
use eZ\Publish\Core\FieldType\TextLine\Value;
use eZ\Publish\Core\Helper\FieldHelper;
use eZ\Publish\Core\Helper\TranslationHelper;
use PHPUnit\Framework\TestCase;

class FieldHelperTest extends TestCase
{
    /**
     * @var FieldHelper
     */
    private $fieldHelper;

    /**
     * @var FieldTypeService|\PHPUnit_Framework_MockObject_MockObject
     */
    private $fieldTypeServiceMock;

    /**
     * @var ContentTypeService|\PHPUnit_Framework_MockObject_MockObject
     */
    private $contentTypeServiceMock;

    /**
     * @var \eZ\Publish\Core\Helper\TranslationHelper|\PHPUnit_Framework_MockObject_MockObject
     */
    private $translationHelper;

    protected function setUp()
    {
        parent::setUp();
        $this->fieldTypeServiceMock = $this->createMock(FieldTypeService::class);
        $this->contentTypeServiceMock = $this->createMock(ContentTypeService::class);
        $this->translationHelper = $this->createMock(TranslationHelper::class);
        $this->fieldHelper = new FieldHelper($this->translationHelper, $this->contentTypeServiceMock, $this->fieldTypeServiceMock);
    }

    public function testIsFieldEmpty()
    {
        $contentTypeId = 123;
<<<<<<< HEAD
        $contentInfo = new ContentInfo(array('contentTypeId' => $contentTypeId));
        $content = $this->createMock(APIContent::class);
=======
        $contentInfo = new ContentInfo(['contentTypeId' => $contentTypeId]);
        $content = $this->getMock('eZ\\Publish\\API\\Repository\\Values\\Content\\Content');
>>>>>>> 0f2ea829
        $content
            ->expects($this->any())
            ->method('__get')
            ->with('contentInfo')
            ->will($this->returnValue($contentInfo));

        $fieldDefIdentifier = 'my_field_definition';
        $textLineFT = new TextLineType();
        $emptyValue = $textLineFT->getEmptyValue();
        $emptyField = new Field(['fieldDefIdentifier' => $fieldDefIdentifier, 'value' => $emptyValue]);

<<<<<<< HEAD
        $contentType = $this->getMockForAbstractClass(ContentType::class);
        $fieldDefinition = $this->getMockBuilder(FieldDefinition::class)
            ->setConstructorArgs(array(array('fieldTypeIdentifier' => 'ezstring')))
=======
        $contentType = $this->getMockForAbstractClass('eZ\\Publish\\API\\Repository\\Values\\ContentType\\ContentType');
        $fieldDefinition = $this->getMockBuilder('eZ\\Publish\\API\\Repository\\Values\\ContentType\\FieldDefinition')
            ->setConstructorArgs([['fieldTypeIdentifier' => 'ezstring']])
>>>>>>> 0f2ea829
            ->getMockForAbstractClass();
        $contentType
            ->expects($this->once())
            ->method('getFieldDefinition')
            ->with($fieldDefIdentifier)
            ->will($this->returnValue($fieldDefinition));

        $this->contentTypeServiceMock
            ->expects($this->once())
            ->method('loadContentType')
            ->with($contentTypeId)
            ->will($this->returnValue($contentType));

        $this->translationHelper
            ->expects($this->once())
            ->method('getTranslatedField')
            ->with($content, $fieldDefIdentifier)
            ->will($this->returnValue($emptyField));

        $this->fieldTypeServiceMock
            ->expects($this->any())
            ->method('getFieldType')
            ->with('ezstring')
            ->will($this->returnValue($textLineFT));

        $this->assertTrue($this->fieldHelper->isFieldEmpty($content, $fieldDefIdentifier));
    }

    public function testIsFieldNotEmpty()
    {
        $contentTypeId = 123;
<<<<<<< HEAD
        $contentInfo = new ContentInfo(array('contentTypeId' => $contentTypeId));
        $content = $this->createMock(APIContent::class);
=======
        $contentInfo = new ContentInfo(['contentTypeId' => $contentTypeId]);
        $content = $this->getMock('eZ\\Publish\\API\\Repository\\Values\\Content\\Content');
>>>>>>> 0f2ea829
        $content
            ->expects($this->any())
            ->method('__get')
            ->with('contentInfo')
            ->will($this->returnValue($contentInfo));

        $fieldDefIdentifier = 'my_field_definition';
        $textLineFT = new TextLineType();
        $nonEmptyValue = new Value('Vive le sucre !!!');
        $emptyField = new Field(['fieldDefIdentifier' => 'ezstring', 'value' => $nonEmptyValue]);

<<<<<<< HEAD
        $contentType = $this->getMockForAbstractClass(ContentType::class);
        $fieldDefinition = $this->getMockBuilder(FieldDefinition::class)
            ->setConstructorArgs(array(array('fieldTypeIdentifier' => 'ezstring')))
=======
        $contentType = $this->getMockForAbstractClass('eZ\\Publish\\API\\Repository\\Values\\ContentType\\ContentType');
        $fieldDefinition = $this->getMockBuilder('eZ\\Publish\\API\\Repository\\Values\\ContentType\\FieldDefinition')
            ->setConstructorArgs([['fieldTypeIdentifier' => 'ezstring']])
>>>>>>> 0f2ea829
            ->getMockForAbstractClass();
        $contentType
            ->expects($this->once())
            ->method('getFieldDefinition')
            ->with($fieldDefIdentifier)
            ->will($this->returnValue($fieldDefinition));

        $this->contentTypeServiceMock
            ->expects($this->once())
            ->method('loadContentType')
            ->with($contentTypeId)
            ->will($this->returnValue($contentType));

        $this->translationHelper
            ->expects($this->once())
            ->method('getTranslatedField')
            ->with($content, $fieldDefIdentifier)
            ->will($this->returnValue($emptyField));

        $this->fieldTypeServiceMock
            ->expects($this->any())
            ->method('getFieldType')
            ->with('ezstring')
            ->will($this->returnValue($textLineFT));

        $this->assertFalse($this->fieldHelper->isFieldEmpty($content, $fieldDefIdentifier));
    }
}<|MERGE_RESOLUTION|>--- conflicted
+++ resolved
@@ -55,13 +55,8 @@
     public function testIsFieldEmpty()
     {
         $contentTypeId = 123;
-<<<<<<< HEAD
-        $contentInfo = new ContentInfo(array('contentTypeId' => $contentTypeId));
+        $contentInfo = new ContentInfo(['contentTypeId' => $contentTypeId]);
         $content = $this->createMock(APIContent::class);
-=======
-        $contentInfo = new ContentInfo(['contentTypeId' => $contentTypeId]);
-        $content = $this->getMock('eZ\\Publish\\API\\Repository\\Values\\Content\\Content');
->>>>>>> 0f2ea829
         $content
             ->expects($this->any())
             ->method('__get')
@@ -73,15 +68,9 @@
         $emptyValue = $textLineFT->getEmptyValue();
         $emptyField = new Field(['fieldDefIdentifier' => $fieldDefIdentifier, 'value' => $emptyValue]);
 
-<<<<<<< HEAD
         $contentType = $this->getMockForAbstractClass(ContentType::class);
         $fieldDefinition = $this->getMockBuilder(FieldDefinition::class)
-            ->setConstructorArgs(array(array('fieldTypeIdentifier' => 'ezstring')))
-=======
-        $contentType = $this->getMockForAbstractClass('eZ\\Publish\\API\\Repository\\Values\\ContentType\\ContentType');
-        $fieldDefinition = $this->getMockBuilder('eZ\\Publish\\API\\Repository\\Values\\ContentType\\FieldDefinition')
             ->setConstructorArgs([['fieldTypeIdentifier' => 'ezstring']])
->>>>>>> 0f2ea829
             ->getMockForAbstractClass();
         $contentType
             ->expects($this->once())
@@ -113,13 +102,8 @@
     public function testIsFieldNotEmpty()
     {
         $contentTypeId = 123;
-<<<<<<< HEAD
-        $contentInfo = new ContentInfo(array('contentTypeId' => $contentTypeId));
+        $contentInfo = new ContentInfo(['contentTypeId' => $contentTypeId]);
         $content = $this->createMock(APIContent::class);
-=======
-        $contentInfo = new ContentInfo(['contentTypeId' => $contentTypeId]);
-        $content = $this->getMock('eZ\\Publish\\API\\Repository\\Values\\Content\\Content');
->>>>>>> 0f2ea829
         $content
             ->expects($this->any())
             ->method('__get')
@@ -131,15 +115,9 @@
         $nonEmptyValue = new Value('Vive le sucre !!!');
         $emptyField = new Field(['fieldDefIdentifier' => 'ezstring', 'value' => $nonEmptyValue]);
 
-<<<<<<< HEAD
         $contentType = $this->getMockForAbstractClass(ContentType::class);
         $fieldDefinition = $this->getMockBuilder(FieldDefinition::class)
-            ->setConstructorArgs(array(array('fieldTypeIdentifier' => 'ezstring')))
-=======
-        $contentType = $this->getMockForAbstractClass('eZ\\Publish\\API\\Repository\\Values\\ContentType\\ContentType');
-        $fieldDefinition = $this->getMockBuilder('eZ\\Publish\\API\\Repository\\Values\\ContentType\\FieldDefinition')
             ->setConstructorArgs([['fieldTypeIdentifier' => 'ezstring']])
->>>>>>> 0f2ea829
             ->getMockForAbstractClass();
         $contentType
             ->expects($this->once())
