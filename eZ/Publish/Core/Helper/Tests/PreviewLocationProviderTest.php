<?php

/**
 * This file is part of the eZ Publish Kernel package.
 *
 * @copyright Copyright (C) eZ Systems AS. All rights reserved.
 * @license For full copyright and license information view LICENSE file distributed with this source code.
 */
namespace eZ\Publish\Core\Helper\Tests;

use eZ\Publish\API\Repository\ContentService;
use eZ\Publish\API\Repository\LocationService;
use eZ\Publish\API\Repository\Values\Content\ContentInfo as APIContentInfo;
use eZ\Publish\API\Repository\Values\Content\Location as APILocation;
use eZ\Publish\Core\Helper\PreviewLocationProvider;
use eZ\Publish\Core\Repository\Values\Content\Location;
use eZ\Publish\SPI\Persistence\Content\Location\Handler as SPILocationHandler;
use PHPUnit\Framework\TestCase;

class PreviewLocationProviderTest extends TestCase
{
    /** @var \eZ\Publish\API\Repository\LocationService|\PHPUnit_Framework_MockObject_MockObject */
    private $contentService;

    /** @var \eZ\Publish\API\Repository\LocationService|\PHPUnit_Framework_MockObject_MockObject */
    private $locationService;

    /** @var \eZ\Publish\SPI\Persistence\Content\Location\Handler|\PHPUnit_Framework_MockObject_MockObject */
    private $locationHandler;

    /** @var \eZ\Publish\Core\Helper\PreviewLocationProvider */
    private $provider;

    protected function setUp()
    {
        parent::setUp();

        $this->contentService = $this->createMock(ContentService::class);
        $this->locationService = $this->createMock(LocationService::class);
        $this->locationHandler = $this->createMock(SPILocationHandler::class);
        $this->provider = new PreviewLocationProvider($this->locationService, $this->contentService, $this->locationHandler);
    }

    public function testGetPreviewLocationDraft()
    {
        $contentId = 123;
        $parentLocationId = 456;

        $contentInfo = $this
<<<<<<< HEAD
            ->getMockBuilder(APIContentInfo::class)
            ->setConstructorArgs(array(array('id' => $contentId)))
=======
            ->getMockBuilder('eZ\Publish\API\Repository\Values\Content\ContentInfo')
            ->setConstructorArgs([['id' => $contentId]])
>>>>>>> 0f2ea829
            ->getMockForAbstractClass();

        $this->contentService
            ->expects($this->once())
            ->method('loadContentInfo')
            ->with($contentId)
            ->will($this->returnValue($contentInfo));

        $this->locationService
            ->expects($this->never())
            ->method('loadLocation');

        $this->locationHandler
            ->expects($this->once())
            ->method('loadParentLocationsForDraftContent')
            ->with($contentId)
            ->will($this->returnValue([new Location(['id' => $parentLocationId])]));

        $location = $this->provider->loadMainLocation($contentId);
        $this->assertInstanceOf(APILocation::class, $location);
        $this->assertSame($contentInfo, $location->contentInfo);
        $this->assertNull($location->id);
        $this->assertEquals($parentLocationId, $location->parentLocationId);
    }

    public function testGetPreviewLocation()
    {
        $contentId = 123;
        $locationId = 456;
        $contentInfo = $this
<<<<<<< HEAD
            ->getMockBuilder(APIContentInfo::class)
            ->setConstructorArgs(array(array('id' => $contentId, 'mainLocationId' => $locationId)))
            ->getMockForAbstractClass();
        $location = $this
            ->getMockBuilder(Location::class)
            ->setConstructorArgs(array(array('id' => $locationId, 'contentInfo' => $contentInfo)))
=======
            ->getMockBuilder('eZ\Publish\API\Repository\Values\Content\ContentInfo')
            ->setConstructorArgs([['id' => $contentId, 'mainLocationId' => $locationId]])
            ->getMockForAbstractClass();
        $location = $this
            ->getMockBuilder('eZ\Publish\Core\Repository\Values\Content\Location')
            ->setConstructorArgs([['id' => $locationId, 'contentInfo' => $contentInfo]])
>>>>>>> 0f2ea829
            ->getMockForAbstractClass();
        $this->contentService
            ->expects($this->once())
            ->method('loadContentInfo')
            ->with($contentId)
            ->will($this->returnValue($contentInfo));
        $this->locationService
            ->expects($this->once())
            ->method('loadLocation')
            ->with($locationId)
            ->will($this->returnValue($location));
        $this->locationHandler->expects($this->never())->method('loadParentLocationsForDraftContent');

        $returnedLocation = $this->provider->loadMainLocation($contentId);
        $this->assertSame($location, $returnedLocation);
        $this->assertSame($contentInfo, $returnedLocation->contentInfo);
    }

    public function testGetPreviewLocationNoLocation()
    {
        $contentId = 123;

        $contentInfo = $this
<<<<<<< HEAD
            ->getMockBuilder(APIContentInfo::class)
            ->setConstructorArgs(array(array('id' => $contentId)))
=======
            ->getMockBuilder('eZ\Publish\API\Repository\Values\Content\ContentInfo')
            ->setConstructorArgs([['id' => $contentId]])
>>>>>>> 0f2ea829
            ->getMockForAbstractClass();
        $this->contentService
            ->expects($this->once())
            ->method('loadContentInfo')
            ->with($contentId)
            ->will($this->returnValue($contentInfo));
        $this->locationHandler
            ->expects($this->once())
            ->method('loadParentLocationsForDraftContent')
            ->with($contentId)
            ->will($this->returnValue([]));

        $this->locationHandler->expects($this->never())->method('loadLocationsByContent');

        $this->assertNull($this->provider->loadMainLocation($contentId));
    }
}<|MERGE_RESOLUTION|>--- conflicted
+++ resolved
@@ -47,13 +47,8 @@
         $parentLocationId = 456;
 
         $contentInfo = $this
-<<<<<<< HEAD
             ->getMockBuilder(APIContentInfo::class)
-            ->setConstructorArgs(array(array('id' => $contentId)))
-=======
-            ->getMockBuilder('eZ\Publish\API\Repository\Values\Content\ContentInfo')
             ->setConstructorArgs([['id' => $contentId]])
->>>>>>> 0f2ea829
             ->getMockForAbstractClass();
 
         $this->contentService
@@ -84,21 +79,12 @@
         $contentId = 123;
         $locationId = 456;
         $contentInfo = $this
-<<<<<<< HEAD
             ->getMockBuilder(APIContentInfo::class)
-            ->setConstructorArgs(array(array('id' => $contentId, 'mainLocationId' => $locationId)))
+            ->setConstructorArgs([['id' => $contentId, 'mainLocationId' => $locationId]])
             ->getMockForAbstractClass();
         $location = $this
             ->getMockBuilder(Location::class)
-            ->setConstructorArgs(array(array('id' => $locationId, 'contentInfo' => $contentInfo)))
-=======
-            ->getMockBuilder('eZ\Publish\API\Repository\Values\Content\ContentInfo')
-            ->setConstructorArgs([['id' => $contentId, 'mainLocationId' => $locationId]])
-            ->getMockForAbstractClass();
-        $location = $this
-            ->getMockBuilder('eZ\Publish\Core\Repository\Values\Content\Location')
             ->setConstructorArgs([['id' => $locationId, 'contentInfo' => $contentInfo]])
->>>>>>> 0f2ea829
             ->getMockForAbstractClass();
         $this->contentService
             ->expects($this->once())
@@ -122,13 +108,8 @@
         $contentId = 123;
 
         $contentInfo = $this
-<<<<<<< HEAD
             ->getMockBuilder(APIContentInfo::class)
-            ->setConstructorArgs(array(array('id' => $contentId)))
-=======
-            ->getMockBuilder('eZ\Publish\API\Repository\Values\Content\ContentInfo')
             ->setConstructorArgs([['id' => $contentId]])
->>>>>>> 0f2ea829
             ->getMockForAbstractClass();
         $this->contentService
             ->expects($this->once())
