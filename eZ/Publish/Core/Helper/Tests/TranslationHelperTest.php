--- conflicted
+++ resolved
@@ -56,27 +56,15 @@
     protected function setUp()
     {
         parent::setUp();
-<<<<<<< HEAD
         $this->configResolver = $this->createMock(ConfigResolverInterface::class);
         $this->contentService = $this->createMock(ContentService::class);
         $this->logger = $this->createMock(LoggerInterface::class);
-        $this->siteAccessByLanguages = array(
-            'fre-FR' => array('fre'),
-            'eng-GB' => array('my_siteaccess', 'eng'),
-            'esl-ES' => array('esl', 'mex'),
-            'heb-IL' => array('heb'),
-        );
-=======
-        $this->configResolver = $this->getMock('eZ\\Publish\\Core\\MVC\\ConfigResolverInterface');
-        $this->contentService = $this->getMock('eZ\\Publish\\API\\Repository\\ContentService');
-        $this->logger = $this->getMock('Psr\Log\LoggerInterface');
         $this->siteAccessByLanguages = [
             'fre-FR' => ['fre'],
             'eng-GB' => ['my_siteaccess', 'eng'],
             'esl-ES' => ['esl', 'mex'],
             'heb-IL' => ['heb'],
         ];
->>>>>>> 0f2ea829
         $this->translationHelper = new TranslationHelper(
             $this->configResolver,
             $this->contentService,
