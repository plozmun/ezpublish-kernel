--- conflicted
+++ resolved
@@ -400,20 +400,7 @@
      */
     public function testDeleteBinaryFileNotFound()
     {
-<<<<<<< HEAD
         $this->expectException(BinaryFileNotFoundException::class);
-=======
-        $binaryFile = new BinaryFile(
-            ['id' => __METHOD__]
-        );
-
-        $prefixedId = $this->getPrefixedUri($binaryFile->id);
-        $this->metadataHandlerMock
-            ->expects($this->once())
-            ->method('delete')
-            ->with($this->equalTo($prefixedId))
-            ->will($this->throwException(new BinaryFileNotFoundException($prefixedId)));
->>>>>>> 5ece8afb
 
         $this->deleteBinaryFileNotFound();
     }
