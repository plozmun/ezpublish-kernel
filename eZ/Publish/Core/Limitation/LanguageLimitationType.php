--- conflicted
+++ resolved
@@ -102,8 +102,7 @@
      */
     public function validate(APILimitationValue $limitationValue): array
     {
-<<<<<<< HEAD
-        $validationErrors = array();
+        $validationErrors = [];
         $existingLanguages = $this->persistenceLanguageHandler->loadListByLanguageCodes(
             $limitationValue->limitationValues
         );
@@ -119,22 +118,6 @@
                     'languageCodes' => implode(', ', $missingLanguages),
                 ]
             );
-=======
-        $validationErrors = [];
-        foreach ($limitationValue->limitationValues as $key => $value) {
-            try {
-                $this->persistence->contentLanguageHandler()->loadByLanguageCode($value);
-            } catch (APINotFoundException $e) {
-                $validationErrors[] = new ValidationError(
-                    "limitationValues[%key%] => '%value%' does not exist in the backend",
-                    null,
-                    [
-                        'value' => $value,
-                        'key' => $key,
-                    ]
-                );
-            }
->>>>>>> d1cf9be5
         }
 
         return $validationErrors;
