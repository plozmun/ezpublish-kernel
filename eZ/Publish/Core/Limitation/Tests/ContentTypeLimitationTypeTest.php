<?php

/**
 * File containing a Test Case for LimitationType class.
 *
 * @copyright Copyright (C) eZ Systems AS. All rights reserved.
 * @license For full copyright and license information view LICENSE file distributed with this source code.
 */
namespace eZ\Publish\Core\Limitation\Tests;

use eZ\Publish\API\Repository\Values\Content\Content as APIContent;
use eZ\Publish\API\Repository\Values\Content\VersionInfo as APIVersionInfo;
use eZ\Publish\API\Repository\Values\ValueObject;
use eZ\Publish\API\Repository\Values\Content\ContentInfo;
use eZ\Publish\API\Repository\Values\Content\Query\Criterion\Operator;
use eZ\Publish\API\Repository\Values\Content\Query\Criterion\ContentTypeId;
use eZ\Publish\API\Repository\Values\User\Limitation;
use eZ\Publish\API\Repository\Values\User\Limitation\ContentTypeLimitation;
use eZ\Publish\API\Repository\Values\User\Limitation\ObjectStateLimitation;
use eZ\Publish\Core\Base\Exceptions\NotFoundException;
use eZ\Publish\Core\Limitation\ContentTypeLimitationType;
use eZ\Publish\Core\Repository\Values\Content\Location;
use eZ\Publish\Core\Repository\Values\Content\ContentCreateStruct;
use eZ\Publish\SPI\Limitation\Target\Builder\VersionBuilder;
use eZ\Publish\SPI\Persistence\Content\Type\Handler as SPIHandler;

/**
 * Test Case for LimitationType.
 */
class ContentTypeLimitationTypeTest extends Base
{
    /**
     * @var \eZ\Publish\SPI\Persistence\Content\Type\Handler|\PHPUnit\Framework\MockObject\MockObject
     */
    private $contentTypeHandlerMock;

    /**
     * Setup Location Handler mock.
     */
    public function setUp()
    {
        parent::setUp();
        $this->contentTypeHandlerMock = $this->createMock(SPIHandler::class);
    }

    /**
     * Tear down Location Handler mock.
     */
    public function tearDown()
    {
        unset($this->contentTypeHandlerMock);
        parent::tearDown();
    }

    /**
     * @return \eZ\Publish\Core\Limitation\ContentTypeLimitationType
     */
    public function testConstruct()
    {
        return new ContentTypeLimitationType($this->getPersistenceMock());
    }

    /**
     * @return array
     */
    public function providerForTestAcceptValue()
    {
        return [
            [new ContentTypeLimitation()],
            [new ContentTypeLimitation([])],
            [new ContentTypeLimitation(['limitationValues' => [0, PHP_INT_MAX, '2', 's3fdaf32r']])],
        ];
    }

    /**
     * @dataProvider providerForTestAcceptValue
     * @depends testConstruct
     *
     * @param \eZ\Publish\API\Repository\Values\User\Limitation\ContentTypeLimitation $limitation
     * @param \eZ\Publish\Core\Limitation\ContentTypeLimitationType $limitationType
     */
    public function testAcceptValue(ContentTypeLimitation $limitation, ContentTypeLimitationType $limitationType)
    {
        $limitationType->acceptValue($limitation);
    }

    /**
     * @return array
     */
    public function providerForTestAcceptValueException()
    {
        return [
            [new ObjectStateLimitation()],
            [new ContentTypeLimitation(['limitationValues' => [true]])],
        ];
    }

    /**
     * @dataProvider providerForTestAcceptValueException
     * @depends testConstruct
     * @expectedException \eZ\Publish\API\Repository\Exceptions\InvalidArgumentException
     *
     * @param \eZ\Publish\API\Repository\Values\User\Limitation $limitation
     * @param \eZ\Publish\Core\Limitation\ContentTypeLimitationType $limitationType
     */
    public function testAcceptValueException(Limitation $limitation, ContentTypeLimitationType $limitationType)
    {
        $limitationType->acceptValue($limitation);
    }

    /**
     * @return array
     */
    public function providerForTestValidatePass()
    {
        return [
            [new ContentTypeLimitation()],
            [new ContentTypeLimitation([])],
            [new ContentTypeLimitation(['limitationValues' => [2]])],
        ];
    }

    /**
     * @dataProvider providerForTestValidatePass
     *
     * @param \eZ\Publish\API\Repository\Values\User\Limitation\ContentTypeLimitation $limitation
     */
    public function testValidatePass(ContentTypeLimitation $limitation)
    {
        if (!empty($limitation->limitationValues)) {
            $this->getPersistenceMock()
                ->expects($this->any())
                ->method('contentTypeHandler')
                ->will($this->returnValue($this->contentTypeHandlerMock));

            foreach ($limitation->limitationValues as $key => $value) {
                $this->contentTypeHandlerMock
                    ->expects($this->at($key))
                    ->method('load')
                    ->with($value);
            }
        }

        // Need to create inline instead of depending on testConstruct() to get correct mock instance
        $limitationType = $this->testConstruct();

        $validationErrors = $limitationType->validate($limitation);
        self::assertEmpty($validationErrors);
    }

    /**
     * @return array
     */
    public function providerForTestValidateError()
    {
        return [
            [new ContentTypeLimitation(), 0],
            [new ContentTypeLimitation(['limitationValues' => [0]]), 1],
            [new ContentTypeLimitation(['limitationValues' => [0, PHP_INT_MAX]]), 2],
        ];
    }

    /**
     * @dataProvider providerForTestValidateError
     *
     * @param \eZ\Publish\API\Repository\Values\User\Limitation\ContentTypeLimitation $limitation
     * @param int $errorCount
     */
    public function testValidateError(ContentTypeLimitation $limitation, $errorCount)
    {
        if (!empty($limitation->limitationValues)) {
            $this->getPersistenceMock()
                ->expects($this->any())
                ->method('contentTypeHandler')
                ->will($this->returnValue($this->contentTypeHandlerMock));

            foreach ($limitation->limitationValues as $key => $value) {
                $this->contentTypeHandlerMock
                    ->expects($this->at($key))
                    ->method('load')
                    ->with($value)
                    ->will($this->throwException(new NotFoundException('contentType', $value)));
            }
        } else {
            $this->getPersistenceMock()
                ->expects($this->never())
                ->method($this->anything());
        }

        // Need to create inline instead of depending on testConstruct() to get correct mock instance
        $limitationType = $this->testConstruct();

        $validationErrors = $limitationType->validate($limitation);
        self::assertCount($errorCount, $validationErrors);
    }

    /**
     * @depends testConstruct
     *
     * @param \eZ\Publish\Core\Limitation\ContentTypeLimitationType $limitationType
     */
    public function testBuildValue(ContentTypeLimitationType $limitationType)
    {
        $expected = ['test', 'test' => 9];
        $value = $limitationType->buildValue($expected);

        self::assertInstanceOf(ContentTypeLimitation::class, $value);
        self::assertInternalType('array', $value->limitationValues);
        self::assertEquals($expected, $value->limitationValues);
    }

    /**
     * @return array
     */
    public function providerForTestEvaluate()
    {
        // Mocks for testing Content & VersionInfo objects, should only be used once because of expect rules.
        $contentMock = $this->createMock(APIContent::class);
        $versionInfoMock = $this->createMock(APIVersionInfo::class);

        $contentMock
            ->expects($this->once())
            ->method('getVersionInfo')
            ->will($this->returnValue($versionInfoMock));

        $versionInfoMock
            ->expects($this->once())
            ->method('getContentInfo')
            ->will($this->returnValue(new ContentInfo(['contentTypeId' => 66])));

        $versionInfoMock2 = $this->createMock(APIVersionInfo::class);

        $versionInfoMock2
            ->expects($this->once())
            ->method('getContentInfo')
            ->will($this->returnValue(new ContentInfo(['contentTypeId' => 66])));

        return [
            // ContentInfo, no access
            [
                'limitation' => new ContentTypeLimitation(),
                'object' => new ContentInfo(),
                'targets' => [],
                'expected' => false,
            ],
            // ContentInfo, no access
            [
                'limitation' => new ContentTypeLimitation(['limitationValues' => [2]]),
                'object' => new ContentInfo(),
                'targets' => [],
                'expected' => false,
            ],
            // ContentInfo, with access
            [
                'limitation' => new ContentTypeLimitation(['limitationValues' => [66]]),
                'object' => new ContentInfo(['contentTypeId' => 66]),
                'targets' => [],
                'expected' => true,
            ],
            // Content, with access
            [
                'limitation' => new ContentTypeLimitation(['limitationValues' => [66]]),
                'object' => $contentMock,
                'targets' => [],
                'expected' => true,
            ],
            // VersionInfo, with access
            [
                'limitation' => new ContentTypeLimitation(['limitationValues' => [66]]),
                'object' => $versionInfoMock2,
                'targets' => [],
                'expected' => true,
            ],
            // ContentCreateStruct, no access
            [
                'limitation' => new ContentTypeLimitation(['limitationValues' => [2]]),
                'object' => new ContentCreateStruct(['contentType' => ((object)['id' => 22])]),
                'targets' => [],
                'expected' => false,
            ],
            // ContentCreateStruct, with access
            [
                'limitation' => new ContentTypeLimitation(['limitationValues' => [2, 43]]),
                'object' => new ContentCreateStruct(['contentType' => ((object)['id' => 43])]),
                'targets' => [],
                'expected' => true,
<<<<<<< HEAD
            ),
            // ContentType intention test, with access
            array(
                'limitation' => new ContentTypeLimitation(array('limitationValues' => array(2, 43))),
                'object' => new ContentCreateStruct(array('contentType' => (object)array('id' => 22))),
                'targets' => [(new VersionBuilder())->createFromAnyContentTypeOf([43])->build()],
                'expected' => true,
            ),
            // ContentType intention test, no access
            array(
                'limitation' => new ContentTypeLimitation(array('limitationValues' => array(2, 43))),
                'object' => new ContentCreateStruct(array('contentType' => (object)array('id' => 22))),
                'targets' => [(new VersionBuilder())->createFromAnyContentTypeOf([23])->build()],
                'expected' => false,
            ),
        );
=======
            ],
        ];
>>>>>>> d1cf9be5
    }

    /**
     * @dataProvider providerForTestEvaluate
     */
    public function testEvaluate(
        ContentTypeLimitation $limitation,
        ValueObject $object,
        array $targets,
        $expected
    ) {
        // Need to create inline instead of depending on testConstruct() to get correct mock instance
        $limitationType = $this->testConstruct();

        $userMock = $this->getUserMock();
        $userMock
            ->expects($this->never())
            ->method($this->anything());

        $persistenceMock = $this->getPersistenceMock();
        $persistenceMock
            ->expects($this->never())
            ->method($this->anything());

        $value = $limitationType->evaluate(
            $limitation,
            $userMock,
            $object,
            $targets
        );

        self::assertInternalType('boolean', $value);
        self::assertEquals($expected, $value);
    }

    /**
     * @return array
     */
    public function providerForTestEvaluateInvalidArgument()
    {
        return [
            // invalid limitation
            [
                'limitation' => new ObjectStateLimitation(),
                'object' => new ContentInfo(),
                'targets' => [new Location()],
            ],
            // invalid object
            [
                'limitation' => new ContentTypeLimitation(),
                'object' => new ObjectStateLimitation(),
                'targets' => [new Location()],
            ],
        ];
    }

    /**
     * @dataProvider providerForTestEvaluateInvalidArgument
     * @expectedException \eZ\Publish\API\Repository\Exceptions\InvalidArgumentException
     */
    public function testEvaluateInvalidArgument(
        Limitation $limitation,
        ValueObject $object,
        array $targets
    ) {
        // Need to create inline instead of depending on testConstruct() to get correct mock instance
        $limitationType = $this->testConstruct();

        $userMock = $this->getUserMock();
        $userMock
            ->expects($this->never())
            ->method($this->anything());

        $persistenceMock = $this->getPersistenceMock();
        $persistenceMock
            ->expects($this->never())
            ->method($this->anything());

        $v = $limitationType->evaluate(
            $limitation,
            $userMock,
            $object,
            $targets
        );
        var_dump($v); // intentional, debug in case no exception above
    }

    /**
     * @depends testConstruct
     * @expectedException \RuntimeException
     *
     * @param \eZ\Publish\Core\Limitation\ContentTypeLimitationType $limitationType
     */
    public function testGetCriterionInvalidValue(ContentTypeLimitationType $limitationType)
    {
        $limitationType->getCriterion(
            new ContentTypeLimitation([]),
            $this->getUserMock()
        );
    }

    /**
     * @depends testConstruct
     *
     * @param \eZ\Publish\Core\Limitation\ContentTypeLimitationType $limitationType
     */
    public function testGetCriterionSingleValue(ContentTypeLimitationType $limitationType)
    {
        $criterion = $limitationType->getCriterion(
            new ContentTypeLimitation(['limitationValues' => [9]]),
            $this->getUserMock()
        );

        self::assertInstanceOf(ContentTypeId::class, $criterion);
        self::assertInternalType('array', $criterion->value);
        self::assertInternalType('string', $criterion->operator);
        self::assertEquals(Operator::EQ, $criterion->operator);
        self::assertEquals([9], $criterion->value);
    }

    /**
     * @depends testConstruct
     *
     * @param \eZ\Publish\Core\Limitation\ContentTypeLimitationType $limitationType
     */
    public function testGetCriterionMultipleValues(ContentTypeLimitationType $limitationType)
    {
        $criterion = $limitationType->getCriterion(
            new ContentTypeLimitation(['limitationValues' => [9, 55]]),
            $this->getUserMock()
        );

        self::assertInstanceOf(ContentTypeId::class, $criterion);
        self::assertInternalType('array', $criterion->value);
        self::assertInternalType('string', $criterion->operator);
        self::assertEquals(Operator::IN, $criterion->operator);
        self::assertEquals([9, 55], $criterion->value);
    }

    /**
     * @depends testConstruct
     * @expectedException \eZ\Publish\API\Repository\Exceptions\NotImplementedException
     *
     * @param \eZ\Publish\Core\Limitation\ContentTypeLimitationType $limitationType
     */
    public function testValueSchema(ContentTypeLimitationType $limitationType)
    {
        self::assertEquals(
            [],
            $limitationType->valueSchema()
        );
    }
}<|MERGE_RESOLUTION|>--- conflicted
+++ resolved
@@ -284,27 +284,22 @@
                 'object' => new ContentCreateStruct(['contentType' => ((object)['id' => 43])]),
                 'targets' => [],
                 'expected' => true,
-<<<<<<< HEAD
-            ),
+            ],
             // ContentType intention test, with access
-            array(
-                'limitation' => new ContentTypeLimitation(array('limitationValues' => array(2, 43))),
-                'object' => new ContentCreateStruct(array('contentType' => (object)array('id' => 22))),
+            [
+                'limitation' => new ContentTypeLimitation(['limitationValues' => [2, 43]]),
+                'object' => new ContentCreateStruct(['contentType' => (object)['id' => 22]]),
                 'targets' => [(new VersionBuilder())->createFromAnyContentTypeOf([43])->build()],
                 'expected' => true,
-            ),
+            ],
             // ContentType intention test, no access
-            array(
-                'limitation' => new ContentTypeLimitation(array('limitationValues' => array(2, 43))),
-                'object' => new ContentCreateStruct(array('contentType' => (object)array('id' => 22))),
+            [
+                'limitation' => new ContentTypeLimitation(['limitationValues' => [2, 43]]),
+                'object' => new ContentCreateStruct(['contentType' => (object)['id' => 22]]),
                 'targets' => [(new VersionBuilder())->createFromAnyContentTypeOf([23])->build()],
                 'expected' => false,
-            ),
-        );
-=======
-            ],
-        ];
->>>>>>> d1cf9be5
+            ],
+        ];
     }
 
     /**
