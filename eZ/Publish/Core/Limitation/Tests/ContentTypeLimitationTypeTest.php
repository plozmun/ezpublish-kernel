<?php

/**
 * File containing a Test Case for LimitationType class.
 *
 * @copyright Copyright (C) eZ Systems AS. All rights reserved.
 * @license For full copyright and license information view LICENSE file distributed with this source code.
 */
namespace eZ\Publish\Core\Limitation\Tests;

use eZ\Publish\API\Repository\Values\Content\Content as APIContent;
use eZ\Publish\API\Repository\Values\Content\VersionInfo as APIVersionInfo;
use eZ\Publish\API\Repository\Values\ValueObject;
use eZ\Publish\API\Repository\Values\Content\ContentInfo;
use eZ\Publish\API\Repository\Values\Content\Query\Criterion\Operator;
use eZ\Publish\API\Repository\Values\Content\Query\Criterion\ContentTypeId;
use eZ\Publish\API\Repository\Values\User\Limitation;
use eZ\Publish\API\Repository\Values\User\Limitation\ContentTypeLimitation;
use eZ\Publish\API\Repository\Values\User\Limitation\ObjectStateLimitation;
use eZ\Publish\Core\Base\Exceptions\NotFoundException;
use eZ\Publish\Core\Limitation\ContentTypeLimitationType;
use eZ\Publish\Core\Repository\Values\Content\Location;
use eZ\Publish\Core\Repository\Values\Content\ContentCreateStruct;
use eZ\Publish\SPI\Persistence\Content\Type\Handler as SPIHandler;

/**
 * Test Case for LimitationType.
 */
class ContentTypeLimitationTypeTest extends Base
{
    /**
     * @var \eZ\Publish\SPI\Persistence\Content\Type\Handler|\PHPUnit_Framework_MockObject_MockObject
     */
    private $contentTypeHandlerMock;

    /**
     * Setup Location Handler mock.
     */
    public function setUp()
    {
        parent::setUp();
<<<<<<< HEAD
        $this->contentTypeHandlerMock = $this->createMock(SPIHandler::class);
=======

        $this->contentTypeHandlerMock = $this->getMock(
            'eZ\\Publish\\SPI\\Persistence\\Content\\Type\\Handler',
            [],
            [],
            '',
            false
        );
>>>>>>> 0f2ea829
    }

    /**
     * Tear down Location Handler mock.
     */
    public function tearDown()
    {
        unset($this->contentTypeHandlerMock);
        parent::tearDown();
    }

    /**
     * @return \eZ\Publish\Core\Limitation\ContentTypeLimitationType
     */
    public function testConstruct()
    {
        return new ContentTypeLimitationType($this->getPersistenceMock());
    }

    /**
     * @return array
     */
    public function providerForTestAcceptValue()
    {
        return [
            [new ContentTypeLimitation()],
            [new ContentTypeLimitation([])],
            [new ContentTypeLimitation(['limitationValues' => [0, PHP_INT_MAX, '2', 's3fdaf32r']])],
        ];
    }

    /**
     * @dataProvider providerForTestAcceptValue
     * @depends testConstruct
     *
     * @param \eZ\Publish\API\Repository\Values\User\Limitation\ContentTypeLimitation $limitation
     * @param \eZ\Publish\Core\Limitation\ContentTypeLimitationType $limitationType
     */
    public function testAcceptValue(ContentTypeLimitation $limitation, ContentTypeLimitationType $limitationType)
    {
        $limitationType->acceptValue($limitation);
    }

    /**
     * @return array
     */
    public function providerForTestAcceptValueException()
    {
        return [
            [new ObjectStateLimitation()],
            [new ContentTypeLimitation(['limitationValues' => [true]])],
        ];
    }

    /**
     * @dataProvider providerForTestAcceptValueException
     * @depends testConstruct
     * @expectedException \eZ\Publish\API\Repository\Exceptions\InvalidArgumentException
     *
     * @param \eZ\Publish\API\Repository\Values\User\Limitation $limitation
     * @param \eZ\Publish\Core\Limitation\ContentTypeLimitationType $limitationType
     */
    public function testAcceptValueException(Limitation $limitation, ContentTypeLimitationType $limitationType)
    {
        $limitationType->acceptValue($limitation);
    }

    /**
     * @return array
     */
    public function providerForTestValidatePass()
    {
        return [
            [new ContentTypeLimitation()],
            [new ContentTypeLimitation([])],
            [new ContentTypeLimitation(['limitationValues' => [2]])],
        ];
    }

    /**
     * @dataProvider providerForTestValidatePass
     *
     * @param \eZ\Publish\API\Repository\Values\User\Limitation\ContentTypeLimitation $limitation
     */
    public function testValidatePass(ContentTypeLimitation $limitation)
    {
        if (!empty($limitation->limitationValues)) {
            $this->getPersistenceMock()
                ->expects($this->any())
                ->method('contentTypeHandler')
                ->will($this->returnValue($this->contentTypeHandlerMock));

            foreach ($limitation->limitationValues as $key => $value) {
                $this->contentTypeHandlerMock
                    ->expects($this->at($key))
                    ->method('load')
                    ->with($value);
            }
        }

        // Need to create inline instead of depending on testConstruct() to get correct mock instance
        $limitationType = $this->testConstruct();

        $validationErrors = $limitationType->validate($limitation);
        self::assertEmpty($validationErrors);
    }

    /**
     * @return array
     */
    public function providerForTestValidateError()
    {
        return [
            [new ContentTypeLimitation(), 0],
            [new ContentTypeLimitation(['limitationValues' => [0]]), 1],
            [new ContentTypeLimitation(['limitationValues' => [0, PHP_INT_MAX]]), 2],
        ];
    }

    /**
     * @dataProvider providerForTestValidateError
     *
     * @param \eZ\Publish\API\Repository\Values\User\Limitation\ContentTypeLimitation $limitation
     * @param int $errorCount
     */
    public function testValidateError(ContentTypeLimitation $limitation, $errorCount)
    {
        if (!empty($limitation->limitationValues)) {
            $this->getPersistenceMock()
                ->expects($this->any())
                ->method('contentTypeHandler')
                ->will($this->returnValue($this->contentTypeHandlerMock));

            foreach ($limitation->limitationValues as $key => $value) {
                $this->contentTypeHandlerMock
                    ->expects($this->at($key))
                    ->method('load')
                    ->with($value)
                    ->will($this->throwException(new NotFoundException('contentType', $value)));
            }
        } else {
            $this->getPersistenceMock()
                ->expects($this->never())
                ->method($this->anything());
        }

        // Need to create inline instead of depending on testConstruct() to get correct mock instance
        $limitationType = $this->testConstruct();

        $validationErrors = $limitationType->validate($limitation);
        self::assertCount($errorCount, $validationErrors);
    }

    /**
     * @depends testConstruct
     *
     * @param \eZ\Publish\Core\Limitation\ContentTypeLimitationType $limitationType
     */
    public function testBuildValue(ContentTypeLimitationType $limitationType)
    {
        $expected = ['test', 'test' => 9];
        $value = $limitationType->buildValue($expected);

        self::assertInstanceOf(ContentTypeLimitation::class, $value);
        self::assertInternalType('array', $value->limitationValues);
        self::assertEquals($expected, $value->limitationValues);
    }

    /**
     * @return array
     */
    public function providerForTestEvaluate()
    {
        // Mocks for testing Content & VersionInfo objects, should only be used once because of expect rules.
<<<<<<< HEAD
        $contentMock = $this->createMock(APIContent::class);
        $versionInfoMock = $this->createMock(APIVersionInfo::class);
=======
        $contentMock = $this->getMock(
            'eZ\\Publish\\API\\Repository\\Values\\Content\\Content',
            [],
            [],
            '',
            false
        );

        $versionInfoMock = $this->getMock(
            'eZ\\Publish\\API\\Repository\\Values\\Content\\VersionInfo',
            [],
            [],
            '',
            false
        );
>>>>>>> 0f2ea829

        $contentMock
            ->expects($this->once())
            ->method('getVersionInfo')
            ->will($this->returnValue($versionInfoMock));

        $versionInfoMock
            ->expects($this->once())
            ->method('getContentInfo')
            ->will($this->returnValue(new ContentInfo(['contentTypeId' => 66])));

<<<<<<< HEAD
        $versionInfoMock2 = $this->createMock(APIVersionInfo::class);
=======
        $versionInfoMock2 = $this->getMock(
            'eZ\\Publish\\API\\Repository\\Values\\Content\\VersionInfo',
            [],
            [],
            '',
            false
        );
>>>>>>> 0f2ea829

        $versionInfoMock2
            ->expects($this->once())
            ->method('getContentInfo')
            ->will($this->returnValue(new ContentInfo(['contentTypeId' => 66])));

        return [
            // ContentInfo, no access
            [
                'limitation' => new ContentTypeLimitation(),
                'object' => new ContentInfo(),
                'targets' => [],
                'expected' => false,
            ],
            // ContentInfo, no access
            [
                'limitation' => new ContentTypeLimitation(['limitationValues' => [2]]),
                'object' => new ContentInfo(),
                'targets' => [],
                'expected' => false,
            ],
            // ContentInfo, with access
            [
                'limitation' => new ContentTypeLimitation(['limitationValues' => [66]]),
                'object' => new ContentInfo(['contentTypeId' => 66]),
                'targets' => [],
                'expected' => true,
            ],
            // Content, with access
            [
                'limitation' => new ContentTypeLimitation(['limitationValues' => [66]]),
                'object' => $contentMock,
                'targets' => [],
                'expected' => true,
            ],
            // VersionInfo, with access
            [
                'limitation' => new ContentTypeLimitation(['limitationValues' => [66]]),
                'object' => $versionInfoMock2,
                'targets' => [],
                'expected' => true,
            ],
            // ContentCreateStruct, no access
            [
                'limitation' => new ContentTypeLimitation(['limitationValues' => [2]]),
                'object' => new ContentCreateStruct(['contentType' => ((object)['id' => 22])]),
                'targets' => [],
                'expected' => false,
            ],
            // ContentCreateStruct, with access
            [
                'limitation' => new ContentTypeLimitation(['limitationValues' => [2, 43]]),
                'object' => new ContentCreateStruct(['contentType' => ((object)['id' => 43])]),
                'targets' => [],
                'expected' => true,
            ],
        ];
    }

    /**
     * @dataProvider providerForTestEvaluate
     */
    public function testEvaluate(
        ContentTypeLimitation $limitation,
        ValueObject $object,
        array $targets,
        $expected
    ) {
        // Need to create inline instead of depending on testConstruct() to get correct mock instance
        $limitationType = $this->testConstruct();

        $userMock = $this->getUserMock();
        $userMock
            ->expects($this->never())
            ->method($this->anything());

        $persistenceMock = $this->getPersistenceMock();
        $persistenceMock
            ->expects($this->never())
            ->method($this->anything());

        $value = $limitationType->evaluate(
            $limitation,
            $userMock,
            $object,
            $targets
        );

        self::assertInternalType('boolean', $value);
        self::assertEquals($expected, $value);
    }

    /**
     * @return array
     */
    public function providerForTestEvaluateInvalidArgument()
    {
        return [
            // invalid limitation
            [
                'limitation' => new ObjectStateLimitation(),
                'object' => new ContentInfo(),
                'targets' => [new Location()],
            ],
            // invalid object
            [
                'limitation' => new ContentTypeLimitation(),
                'object' => new ObjectStateLimitation(),
                'targets' => [new Location()],
            ],
        ];
    }

    /**
     * @dataProvider providerForTestEvaluateInvalidArgument
     * @expectedException \eZ\Publish\API\Repository\Exceptions\InvalidArgumentException
     */
    public function testEvaluateInvalidArgument(
        Limitation $limitation,
        ValueObject $object,
        array $targets
    ) {
        // Need to create inline instead of depending on testConstruct() to get correct mock instance
        $limitationType = $this->testConstruct();

        $userMock = $this->getUserMock();
        $userMock
            ->expects($this->never())
            ->method($this->anything());

        $persistenceMock = $this->getPersistenceMock();
        $persistenceMock
            ->expects($this->never())
            ->method($this->anything());

        $v = $limitationType->evaluate(
            $limitation,
            $userMock,
            $object,
            $targets
        );
        var_dump($v); // intentional, debug in case no exception above
    }

    /**
     * @depends testConstruct
     * @expectedException \RuntimeException
     *
     * @param \eZ\Publish\Core\Limitation\ContentTypeLimitationType $limitationType
     */
    public function testGetCriterionInvalidValue(ContentTypeLimitationType $limitationType)
    {
        $limitationType->getCriterion(
            new ContentTypeLimitation([]),
            $this->getUserMock()
        );
    }

    /**
     * @depends testConstruct
     *
     * @param \eZ\Publish\Core\Limitation\ContentTypeLimitationType $limitationType
     */
    public function testGetCriterionSingleValue(ContentTypeLimitationType $limitationType)
    {
        $criterion = $limitationType->getCriterion(
            new ContentTypeLimitation(['limitationValues' => [9]]),
            $this->getUserMock()
        );

        self::assertInstanceOf(ContentTypeId::class, $criterion);
        self::assertInternalType('array', $criterion->value);
        self::assertInternalType('string', $criterion->operator);
        self::assertEquals(Operator::EQ, $criterion->operator);
        self::assertEquals([9], $criterion->value);
    }

    /**
     * @depends testConstruct
     *
     * @param \eZ\Publish\Core\Limitation\ContentTypeLimitationType $limitationType
     */
    public function testGetCriterionMultipleValues(ContentTypeLimitationType $limitationType)
    {
        $criterion = $limitationType->getCriterion(
            new ContentTypeLimitation(['limitationValues' => [9, 55]]),
            $this->getUserMock()
        );

        self::assertInstanceOf(ContentTypeId::class, $criterion);
        self::assertInternalType('array', $criterion->value);
        self::assertInternalType('string', $criterion->operator);
        self::assertEquals(Operator::IN, $criterion->operator);
        self::assertEquals([9, 55], $criterion->value);
    }

    /**
     * @depends testConstruct
     * @expectedException \eZ\Publish\API\Repository\Exceptions\NotImplementedException
     *
     * @param \eZ\Publish\Core\Limitation\ContentTypeLimitationType $limitationType
     */
    public function testValueSchema(ContentTypeLimitationType $limitationType)
    {
        self::assertEquals(
            [],
            $limitationType->valueSchema()
        );
    }
}<|MERGE_RESOLUTION|>--- conflicted
+++ resolved
@@ -39,18 +39,7 @@
     public function setUp()
     {
         parent::setUp();
-<<<<<<< HEAD
         $this->contentTypeHandlerMock = $this->createMock(SPIHandler::class);
-=======
-
-        $this->contentTypeHandlerMock = $this->getMock(
-            'eZ\\Publish\\SPI\\Persistence\\Content\\Type\\Handler',
-            [],
-            [],
-            '',
-            false
-        );
->>>>>>> 0f2ea829
     }
 
     /**
@@ -225,26 +214,8 @@
     public function providerForTestEvaluate()
     {
         // Mocks for testing Content & VersionInfo objects, should only be used once because of expect rules.
-<<<<<<< HEAD
         $contentMock = $this->createMock(APIContent::class);
         $versionInfoMock = $this->createMock(APIVersionInfo::class);
-=======
-        $contentMock = $this->getMock(
-            'eZ\\Publish\\API\\Repository\\Values\\Content\\Content',
-            [],
-            [],
-            '',
-            false
-        );
-
-        $versionInfoMock = $this->getMock(
-            'eZ\\Publish\\API\\Repository\\Values\\Content\\VersionInfo',
-            [],
-            [],
-            '',
-            false
-        );
->>>>>>> 0f2ea829
 
         $contentMock
             ->expects($this->once())
@@ -256,17 +227,7 @@
             ->method('getContentInfo')
             ->will($this->returnValue(new ContentInfo(['contentTypeId' => 66])));
 
-<<<<<<< HEAD
         $versionInfoMock2 = $this->createMock(APIVersionInfo::class);
-=======
-        $versionInfoMock2 = $this->getMock(
-            'eZ\\Publish\\API\\Repository\\Values\\Content\\VersionInfo',
-            [],
-            [],
-            '',
-            false
-        );
->>>>>>> 0f2ea829
 
         $versionInfoMock2
             ->expects($this->once())
