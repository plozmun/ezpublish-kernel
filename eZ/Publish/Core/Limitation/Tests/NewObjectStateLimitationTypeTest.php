<?php

/**
 * File containing a Test Case for LimitationType class.
 *
 * @copyright Copyright (C) eZ Systems AS. All rights reserved.
 * @license For full copyright and license information view LICENSE file distributed with this source code.
 */
namespace eZ\Publish\Core\Limitation\Tests;

use eZ\Publish\API\Repository\Values\ValueObject;
use eZ\Publish\API\Repository\Values\Content\ContentInfo;
use eZ\Publish\API\Repository\Values\User\Limitation;
use eZ\Publish\API\Repository\Values\User\Limitation\ObjectStateLimitation;
use eZ\Publish\API\Repository\Values\User\Limitation\NewObjectStateLimitation;
use eZ\Publish\Core\Base\Exceptions\NotFoundException;
use eZ\Publish\Core\Limitation\NewObjectStateLimitationType;
use eZ\Publish\Core\Repository\Values\Content\Content;
use eZ\Publish\Core\Repository\Values\Content\VersionInfo;
use eZ\Publish\Core\Repository\Values\Content\Location;
use eZ\Publish\Core\Repository\Values\ObjectState\ObjectState;
use eZ\Publish\SPI\Persistence\Content\ObjectState\Handler as SPIHandler;

/**
 * Test Case for LimitationType.
 */
class NewObjectStateLimitationTypeTest extends Base
{
    /**
     * @var \eZ\Publish\SPI\Persistence\Content\ObjectState\Handler|\PHPUnit_Framework_MockObject_MockObject
     */
    private $objectStateHandlerMock;

    /**
     * Setup Handler mock.
     */
    public function setUp()
    {
        parent::setUp();
<<<<<<< HEAD
        $this->objectStateHandlerMock = $this->createMock(SPIHandler::class);
=======

        $this->objectStateHandlerMock = $this->getMock(
            'eZ\\Publish\\SPI\\Persistence\\Content\\ObjectState\\Handler',
            [],
            [],
            '',
            false
        );
>>>>>>> 0f2ea829
    }

    /**
     * Tear down Handler mock.
     */
    public function tearDown()
    {
        unset($this->objectStateHandlerMock);
        parent::tearDown();
    }

    /**
     * @return \eZ\Publish\Core\Limitation\NewObjectStateLimitationType
     */
    public function testConstruct()
    {
        return new NewObjectStateLimitationType($this->getPersistenceMock());
    }

    /**
     * @return array
     */
    public function providerForTestAcceptValue()
    {
        return [
            [new NewObjectStateLimitation()],
            [new NewObjectStateLimitation([])],
            [new NewObjectStateLimitation(['limitationValues' => [0, PHP_INT_MAX, '2', 's3fdaf32r']])],
        ];
    }

    /**
     * @dataProvider providerForTestAcceptValue
     * @depends testConstruct
     *
     * @param \eZ\Publish\API\Repository\Values\User\Limitation\NewObjectStateLimitation $limitation
     * @param \eZ\Publish\Core\Limitation\NewObjectStateLimitationType $limitationType
     */
    public function testAcceptValue(NewObjectStateLimitation $limitation, NewObjectStateLimitationType $limitationType)
    {
        $limitationType->acceptValue($limitation);
    }

    /**
     * @return array
     */
    public function providerForTestAcceptValueException()
    {
        return [
            [new ObjectStateLimitation()],
            [new NewObjectStateLimitation(['limitationValues' => [true]])],
        ];
    }

    /**
     * @dataProvider providerForTestAcceptValueException
     * @depends testConstruct
     * @expectedException \eZ\Publish\API\Repository\Exceptions\InvalidArgumentException
     *
     * @param \eZ\Publish\API\Repository\Values\User\Limitation $limitation
     * @param \eZ\Publish\Core\Limitation\NewObjectStateLimitationType $limitationType
     */
    public function testAcceptValueException(Limitation $limitation, NewObjectStateLimitationType $limitationType)
    {
        $limitationType->acceptValue($limitation);
    }

    /**
     * @return array
     */
    public function providerForTestValidatePass()
    {
        return [
            [new NewObjectStateLimitation()],
            [new NewObjectStateLimitation([])],
            [new NewObjectStateLimitation(['limitationValues' => [2]])],
        ];
    }

    /**
     * @dataProvider providerForTestValidatePass
     *
     * @param \eZ\Publish\API\Repository\Values\User\Limitation\NewObjectStateLimitation $limitation
     */
    public function testValidatePass(NewObjectStateLimitation $limitation)
    {
        if (!empty($limitation->limitationValues)) {
            $this->getPersistenceMock()
                ->expects($this->any())
                ->method('objectStateHandler')
                ->will($this->returnValue($this->objectStateHandlerMock));

            foreach ($limitation->limitationValues as $key => $value) {
                $this->objectStateHandlerMock
                    ->expects($this->at($key))
                    ->method('load')
                    ->with($value);
            }
        }

        // Need to create inline instead of depending on testConstruct() to get correct mock instance
        $limitationType = $this->testConstruct();

        $validationErrors = $limitationType->validate($limitation);
        self::assertEmpty($validationErrors);
    }

    /**
     * @return array
     */
    public function providerForTestValidateError()
    {
        return [
            [new NewObjectStateLimitation(), 0],
            [new NewObjectStateLimitation(['limitationValues' => [0]]), 1],
            [new NewObjectStateLimitation(['limitationValues' => [0, PHP_INT_MAX]]), 2],
        ];
    }

    /**
     * @dataProvider providerForTestValidateError
     *
     * @param \eZ\Publish\API\Repository\Values\User\Limitation\NewObjectStateLimitation $limitation
     * @param int $errorCount
     */
    public function testValidateError(NewObjectStateLimitation $limitation, $errorCount)
    {
        if (!empty($limitation->limitationValues)) {
            $this->getPersistenceMock()
                ->expects($this->any())
                ->method('objectStateHandler')
                ->will($this->returnValue($this->objectStateHandlerMock));

            foreach ($limitation->limitationValues as $key => $value) {
                $this->objectStateHandlerMock
                    ->expects($this->at($key))
                    ->method('load')
                    ->with($value)
                    ->will($this->throwException(new NotFoundException('contentType', $value)));
            }
        } else {
            $this->getPersistenceMock()
                ->expects($this->never())
                ->method($this->anything());
        }

        // Need to create inline instead of depending on testConstruct() to get correct mock instance
        $limitationType = $this->testConstruct();

        $validationErrors = $limitationType->validate($limitation);
        self::assertCount($errorCount, $validationErrors);
    }

    /**
     * @depends testConstruct
     *
     * @param \eZ\Publish\Core\Limitation\NewObjectStateLimitationType $limitationType
     */
    public function testBuildValue(NewObjectStateLimitationType $limitationType)
    {
        $expected = ['test', 'test' => 9];
        $value = $limitationType->buildValue($expected);

        self::assertInstanceOf(NewObjectStateLimitation::class, $value);
        self::assertInternalType('array', $value->limitationValues);
        self::assertEquals($expected, $value->limitationValues);
    }

    /**
     * @return array
     */
    public function providerForTestEvaluate()
    {
        return [
            // ContentInfo, no access
            [
                'limitation' => new NewObjectStateLimitation(),
                'object' => new ContentInfo(),
                'targets' => [new ObjectState(['id' => 66])],
                'expected' => false,
            ],
            // Content, no access
            [
                'limitation' => new NewObjectStateLimitation(['limitationValues' => [2]]),
                'object' => new Content(),
                'targets' => [new ObjectState(['id' => 66])],
                'expected' => false,
            ],
            // Content, no access  (both must match!)
            [
                'limitation' => new NewObjectStateLimitation(['limitationValues' => [2, 22]]),
                'object' => new Content(),
                'targets' => [new ObjectState(['id' => 2]), new ObjectState(['id' => 66])],
                'expected' => false,
            ],
            // ContentInfo, with access
            [
                'limitation' => new NewObjectStateLimitation(['limitationValues' => [66]]),
                'object' => new ContentInfo(),
                'targets' => [new ObjectState(['id' => 66])],
                'expected' => true,
            ],
            // VersionInfo, with access
            [
                'limitation' => new NewObjectStateLimitation(['limitationValues' => [2, 66]]),
                'object' => new VersionInfo(),
                'targets' => [new ObjectState(['id' => 66])],
                'expected' => true,
            ],
            // Content, with access
            [
                'limitation' => new NewObjectStateLimitation(['limitationValues' => [2, 66]]),
                'object' => new Content(),
                'targets' => [new ObjectState(['id' => 66]), new ObjectState(['id' => 2])],
                'expected' => true,
            ],
        ];
    }

    /**
     * @dataProvider providerForTestEvaluate
     */
    public function testEvaluate(
        NewObjectStateLimitation $limitation,
        ValueObject $object,
        array $targets,
        $expected
    ) {
        // Need to create inline instead of depending on testConstruct() to get correct mock instance
        $limitationType = $this->testConstruct();

        $userMock = $this->getUserMock();
        $userMock
            ->expects($this->never())
            ->method($this->anything());

        $persistenceMock = $this->getPersistenceMock();
        $persistenceMock
            ->expects($this->never())
            ->method($this->anything());

        $value = $limitationType->evaluate(
            $limitation,
            $userMock,
            $object,
            $targets
        );

        self::assertInternalType('boolean', $value);
        self::assertEquals($expected, $value);
    }

    /**
     * @return array
     */
    public function providerForTestEvaluateInvalidArgument()
    {
        return [
            // invalid limitation
            [
                'limitation' => new ObjectStateLimitation(),
                'object' => new ContentInfo(),
                'targets' => [new Location()],
            ],
            // invalid object
            [
                'limitation' => new NewObjectStateLimitation(),
                'object' => new ObjectStateLimitation(),
                'targets' => [new Location()],
            ],
            // empty targets
            [
                'limitation' => new NewObjectStateLimitation(),
                'object' => new ObjectStateLimitation(),
                'targets' => [],
            ],
        ];
    }

    /**
     * @dataProvider providerForTestEvaluateInvalidArgument
     * @expectedException \eZ\Publish\API\Repository\Exceptions\InvalidArgumentException
     */
    public function testEvaluateInvalidArgument(
        Limitation $limitation,
        ValueObject $object,
        array $targets
    ) {
        // Need to create inline instead of depending on testConstruct() to get correct mock instance
        $limitationType = $this->testConstruct();

        $userMock = $this->getUserMock();
        $userMock
            ->expects($this->never())
            ->method($this->anything());

        $persistenceMock = $this->getPersistenceMock();
        $persistenceMock
            ->expects($this->never())
            ->method($this->anything());

        $v = $limitationType->evaluate(
            $limitation,
            $userMock,
            $object,
            $targets
        );
        var_dump($v); // intentional, debug in case no exception above
    }

    /**
     * @depends testConstruct
     * @expectedException \eZ\Publish\API\Repository\Exceptions\NotImplementedException
     *
     * @param \eZ\Publish\Core\Limitation\NewObjectStateLimitationType $limitationType
     */
    public function testGetCriterion(NewObjectStateLimitationType $limitationType)
    {
        $limitationType->getCriterion(
            new NewObjectStateLimitation([]),
            $this->getUserMock()
        );
    }

    /**
     * @depends testConstruct
     * @expectedException \eZ\Publish\API\Repository\Exceptions\NotImplementedException
     *
     * @param \eZ\Publish\Core\Limitation\NewObjectStateLimitationType $limitationType
     */
    public function testValueSchema(NewObjectStateLimitationType $limitationType)
    {
        self::assertEquals(
            [],
            $limitationType->valueSchema()
        );
    }
}<|MERGE_RESOLUTION|>--- conflicted
+++ resolved
@@ -37,18 +37,7 @@
     public function setUp()
     {
         parent::setUp();
-<<<<<<< HEAD
         $this->objectStateHandlerMock = $this->createMock(SPIHandler::class);
-=======
-
-        $this->objectStateHandlerMock = $this->getMock(
-            'eZ\\Publish\\SPI\\Persistence\\Content\\ObjectState\\Handler',
-            [],
-            [],
-            '',
-            false
-        );
->>>>>>> 0f2ea829
     }
 
     /**
