<?php

/**
 * File containing a Test Case for LimitationType class.
 *
 * @copyright Copyright (C) eZ Systems AS. All rights reserved.
 * @license For full copyright and license information view LICENSE file distributed with this source code.
 */
namespace eZ\Publish\Core\Limitation\Tests;

use eZ\Publish\API\Repository\Values\Content\Content as APIContent;
use eZ\Publish\API\Repository\Values\Content\VersionInfo as APIVersionInfo;
use eZ\Publish\API\Repository\Values\ValueObject;
use eZ\Publish\API\Repository\Values\Content\ContentInfo;
use eZ\Publish\API\Repository\Values\Content\LocationCreateStruct;
use eZ\Publish\API\Repository\Values\User\Limitation;
use eZ\Publish\API\Repository\Values\User\Limitation\ParentContentTypeLimitation;
use eZ\Publish\API\Repository\Values\User\Limitation\ObjectStateLimitation;
use eZ\Publish\Core\Base\Exceptions\NotFoundException;
use eZ\Publish\Core\Limitation\ParentContentTypeLimitationType;
use eZ\Publish\Core\Repository\Values\Content\Location;
use eZ\Publish\Core\Repository\Values\Content\ContentCreateStruct;
use eZ\Publish\SPI\Persistence\Content\ContentInfo as SPIContentInfo;
use eZ\Publish\SPI\Persistence\Content\Location as SPILocation;
use eZ\Publish\SPI\Persistence\Content\Type\Handler as SPIContentTypeHandler;
use eZ\Publish\SPI\Persistence\Content\Handler as SPIContentHandler;

/**
 * Test Case for LimitationType.
 */
class ParentContentTypeLimitationTypeTest extends Base
{
    /**
     * @var \eZ\Publish\SPI\Persistence\Content\Location\Handler|\PHPUnit_Framework_MockObject_MockObject
     */
    private $locationHandlerMock;

    /**
     * @var \eZ\Publish\SPI\Persistence\Content\Type\Handler|\PHPUnit_Framework_MockObject_MockObject
     */
    private $contentTypeHandlerMock;

    /**
     * @var \eZ\Publish\SPI\Persistence\Content\Handler|\PHPUnit_Framework_MockObject_MockObject
     */
    private $contentHandlerMock;

    /**
     * Setup Location Handler mock.
     */
    public function setUp()
    {
        parent::setUp();
<<<<<<< HEAD
        $this->locationHandlerMock = $this->createMock(SPILocation\Handler::class);
        $this->contentTypeHandlerMock = $this->createMock(SPIContentTypeHandler::class);
        $this->contentHandlerMock = $this->createMock(SPIContentHandler::class);
=======

        $this->locationHandlerMock = $this->getMock(
            'eZ\\Publish\\SPI\\Persistence\\Content\\Location\\Handler',
            [],
            [],
            '',
            false
        );
        $this->contentTypeHandlerMock = $this->getMock(
            'eZ\\Publish\\SPI\\Persistence\\Content\\Type\\Handler',
            [],
            [],
            '',
            false
        );
        $this->contentHandlerMock = $this->getMock(
            'eZ\\Publish\\SPI\\Persistence\\Content\\Handler',
            [],
            [],
            '',
            false
        );
>>>>>>> 0f2ea829
    }

    /**
     * Tear down Location Handler mock.
     */
    public function tearDown()
    {
        unset($this->locationHandlerMock);
        unset($this->contentTypeHandlerMock);
        unset($this->contentHandlerMock);
        parent::tearDown();
    }

    /**
     * @return \eZ\Publish\Core\Limitation\ParentContentTypeLimitationType
     */
    public function testConstruct()
    {
        return new ParentContentTypeLimitationType($this->getPersistenceMock());
    }

    /**
     * @return array
     */
    public function providerForTestAcceptValue()
    {
        return [
            [new ParentContentTypeLimitation()],
            [new ParentContentTypeLimitation([])],
            [new ParentContentTypeLimitation(['limitationValues' => ['', 'true', '2', 's3fd4af32r']])],
        ];
    }

    /**
     * @dataProvider providerForTestAcceptValue
     * @depends testConstruct
     *
     * @param \eZ\Publish\API\Repository\Values\User\Limitation\ParentContentTypeLimitation $limitation
     * @param \eZ\Publish\Core\Limitation\ParentContentTypeLimitationType $limitationType
     */
    public function testAcceptValue(ParentContentTypeLimitation $limitation, ParentContentTypeLimitationType $limitationType)
    {
        $limitationType->acceptValue($limitation);
    }

    /**
     * @return array
     */
    public function providerForTestAcceptValueException()
    {
        return [
            [new ObjectStateLimitation()],
            [new ParentContentTypeLimitation(['limitationValues' => [true]])],
            [new ParentContentTypeLimitation(['limitationValues' => [new \DateTime()]])],
        ];
    }

    /**
     * @dataProvider providerForTestAcceptValueException
     * @depends testConstruct
     * @expectedException \eZ\Publish\API\Repository\Exceptions\InvalidArgumentException
     *
     * @param \eZ\Publish\API\Repository\Values\User\Limitation $limitation
     * @param \eZ\Publish\Core\Limitation\ParentContentTypeLimitationType $limitationType
     */
    public function testAcceptValueException(Limitation $limitation, ParentContentTypeLimitationType $limitationType)
    {
        $limitationType->acceptValue($limitation);
    }

    /**
     * @return array
     */
    public function providerForTestValidatePass()
    {
        return [
            [new ParentContentTypeLimitation()],
            [new ParentContentTypeLimitation([])],
            [new ParentContentTypeLimitation(['limitationValues' => ['1']])],
        ];
    }

    /**
     * @dataProvider providerForTestValidatePass
     *
     * @param \eZ\Publish\API\Repository\Values\User\Limitation\ParentContentTypeLimitation $limitation
     */
    public function testValidatePass(ParentContentTypeLimitation $limitation)
    {
        if (!empty($limitation->limitationValues)) {
            $this->getPersistenceMock()
                ->expects($this->any())
                ->method('contentTypeHandler')
                ->will($this->returnValue($this->contentTypeHandlerMock));

            foreach ($limitation->limitationValues as $key => $value) {
                $this->contentTypeHandlerMock
                    ->expects($this->at($key))
                    ->method('load')
                    ->with($value)
                    ->will($this->returnValue(42));
            }
        }

        // Need to create inline instead of depending on testConstruct() to get correct mock instance
        $limitationType = $this->testConstruct();

        $validationErrors = $limitationType->validate($limitation);
        self::assertEmpty($validationErrors);
    }

    /**
     * @return array
     */
    public function providerForTestValidateError()
    {
        return [
            [new ParentContentTypeLimitation(), 0],
            [new ParentContentTypeLimitation(['limitationValues' => ['/1/777/']]), 1],
            [new ParentContentTypeLimitation(['limitationValues' => ['/1/888/', '/1/999/']]), 2],
        ];
    }

    /**
     * @dataProvider providerForTestValidateError
     *
     * @param \eZ\Publish\API\Repository\Values\User\Limitation\ParentContentTypeLimitation $limitation
     * @param int $errorCount
     */
    public function testValidateError(ParentContentTypeLimitation $limitation, $errorCount)
    {
        if (!empty($limitation->limitationValues)) {
            $this->getPersistenceMock()
                ->expects($this->any())
                ->method('contentTypeHandler')
                ->will($this->returnValue($this->contentTypeHandlerMock));

            foreach ($limitation->limitationValues as $key => $value) {
                $this->contentTypeHandlerMock
                    ->expects($this->at($key))
                    ->method('load')
                    ->with($value)
                    ->will($this->throwException(new NotFoundException('location', $value)));
            }
        } else {
            $this->getPersistenceMock()
                ->expects($this->never())
                ->method($this->anything());
        }

        // Need to create inline instead of depending on testConstruct() to get correct mock instance
        $limitationType = $this->testConstruct();

        $validationErrors = $limitationType->validate($limitation);
        self::assertCount($errorCount, $validationErrors);
    }

    /**
     * @depends testConstruct
     *
     * @param \eZ\Publish\Core\Limitation\ParentContentTypeLimitationType $limitationType
     */
    public function testBuildValue(ParentContentTypeLimitationType $limitationType)
    {
        $expected = ['test', 'test' => '1'];
        $value = $limitationType->buildValue($expected);

        self::assertInstanceOf(ParentContentTypeLimitation::class, $value);
        self::assertInternalType('array', $value->limitationValues);
        self::assertEquals($expected, $value->limitationValues);
    }

    protected function getTestEvaluateContentMock()
    {
<<<<<<< HEAD
        $contentMock = $this->createMock(APIContent::class);
=======
        $contentMock = $this->getMock(
            'eZ\\Publish\\API\\Repository\\Values\\Content\\Content',
            [],
            [],
            '',
            false
        );
>>>>>>> 0f2ea829

        $contentMock
            ->expects($this->once())
            ->method('getVersionInfo')
            ->will($this->returnValue($this->getTestEvaluateVersionInfoMock()));

        return $contentMock;
    }

    protected function getTestEvaluateVersionInfoMock()
    {
<<<<<<< HEAD
        $versionInfoMock = $this->createMock(APIVersionInfo::class);
=======
        $versionInfoMock = $this->getMock(
            'eZ\\Publish\\API\\Repository\\Values\\Content\\VersionInfo',
            [],
            [],
            '',
            false
        );
>>>>>>> 0f2ea829

        $versionInfoMock
            ->expects($this->once())
            ->method('getContentInfo')
            ->will($this->returnValue(new ContentInfo(['published' => true])));

        return $versionInfoMock;
    }

    /**
     * @return array
     */
    public function providerForTestEvaluate()
    {
        return [
            // ContentInfo, with API targets, no access
            [
                'limitation' => new ParentContentTypeLimitation(),
                'object' => new ContentInfo(['published' => true]),
                'targets' => [new Location(['contentInfo' => new ContentInfo(['contentTypeId' => 24])])],
                'persistence' => [],
                'expected' => false,
            ],
            // ContentInfo, with SPI targets, no access
            [
                'limitation' => new ParentContentTypeLimitation(),
                'object' => new ContentInfo(['published' => true]),
                'targets' => [new SPILocation(['contentId' => 42])],
                'persistence' => [
                    'contentInfos' => [new SPIContentInfo(['contentTypeId' => '24'])],
                ],
                'expected' => false,
            ],
            // ContentInfo, with API targets, no access
            [
                'limitation' => new ParentContentTypeLimitation(['limitationValues' => [42]]),
                'object' => new ContentInfo(['published' => true]),
                'targets' => [new Location(['contentInfo' => new ContentInfo(['contentTypeId' => 24])])],
                'persistence' => [],
                'expected' => false,
            ],
            // ContentInfo, with SPI targets, no access
            [
                'limitation' => new ParentContentTypeLimitation(['limitationValues' => [42]]),
                'object' => new ContentInfo(['published' => true]),
                'targets' => [new SPILocation(['contentId' => 42])],
                'persistence' => [
                    'contentInfos' => [new SPIContentInfo(['contentTypeId' => '24'])],
                ],
                'expected' => false,
            ],
            // ContentInfo, with API targets, with access
            [
                'limitation' => new ParentContentTypeLimitation(['limitationValues' => [42]]),
                'object' => new ContentInfo(['published' => true]),
                'targets' => [new Location(['contentInfo' => new ContentInfo(['contentTypeId' => 42])])],
                'persistence' => [],
                'expected' => true,
            ],
            // ContentInfo, with SPI targets, with access
            [
                'limitation' => new ParentContentTypeLimitation(['limitationValues' => [42]]),
                'object' => new ContentInfo(['published' => true]),
                'targets' => [new SPILocation(['contentId' => 24])],
                'persistence' => [
                    'contentInfos' => [new SPIContentInfo(['contentTypeId' => '42'])],
                ],
                'expected' => true,
            ],
            // ContentInfo, no targets, with access
            [
                'limitation' => new ParentContentTypeLimitation(['limitationValues' => [43]]),
                'object' => new ContentInfo(['published' => true, 'id' => 40]),
                'targets' => [],
                'persistence' => [
                    'locations' => [new SPILocation(['id' => 40, 'contentId' => '24', 'parentId' => 43, 'depth' => 1])],
                    'parentLocations' => [43 => new SPILocation(['id' => 43, 'contentId' => 24])],
                    'parentContents' => [24 => new SPIContentInfo(['id' => 24, 'contentTypeId' => 43])],
                    'contentInfos' => [new SPIContentInfo(['contentTypeId' => '42'])],
                ],
                'expected' => true,
            ],
            // ContentInfo, no targets, no access
            [
                'limitation' => new ParentContentTypeLimitation(['limitationValues' => [40]]),
                'object' => new ContentInfo(['published' => true, 'id' => 40]),
                'targets' => [],
                'persistence' => [
                    'locations' => [new SPILocation(['id' => 40, 'contentId' => '24', 'parentId' => 43, 'depth' => 1])],
                    'parentLocations' => [43 => new SPILocation(['id' => 43, 'contentId' => 24])],
                    'parentContents' => [24 => new SPIContentInfo(['id' => 24, 'contentTypeId' => 39])],
                    'contentInfos' => [new SPIContentInfo(['contentTypeId' => '42'])],
                ],
                'expected' => false,
            ],
            // ContentInfo, no targets, un-published, with access
            [
                'limitation' => new ParentContentTypeLimitation(['limitationValues' => [42]]),
                'object' => new ContentInfo(['published' => false]),
                'targets' => [],
                'persistence' => [
                    'locations' => [new SPILocation(['contentId' => '24'])],
                    'contentInfos' => [new SPIContentInfo(['contentTypeId' => '42'])],
                ],
                'expected' => true,
            ],
            // ContentInfo, no targets, un-published, no access
            [
                'limitation' => new ParentContentTypeLimitation(['limitationValues' => [42]]),
                'object' => new ContentInfo(['published' => false]),
                'targets' => [],
                'persistence' => [
                    'locations' => [new SPILocation(['contentId' => '24'])],
                    'contentInfos' => [new SPIContentInfo(['contentTypeId' => '4200'])],
                ],
                'expected' => false,
            ],
            // Content, with API targets, with access
            [
                'limitation' => new ParentContentTypeLimitation(['limitationValues' => [42]]),
                'object' => $this->getTestEvaluateContentMock(),
                'targets' => [new Location(['contentInfo' => new ContentInfo(['contentTypeId' => 42])])],
                'persistence' => [],
                'expected' => true,
            ],
            // Content, with SPI targets, with access
            [
                'limitation' => new ParentContentTypeLimitation(['limitationValues' => [42]]),
                'object' => $this->getTestEvaluateContentMock(),
                'targets' => [new SPILocation(['contentId' => '24'])],
                'persistence' => [
                    'contentInfos' => [new SPIContentInfo(['contentTypeId' => '42'])],
                ],
                'expected' => true,
            ],
            // VersionInfo, with API targets, with access
            [
                'limitation' => new ParentContentTypeLimitation(['limitationValues' => [42]]),
                'object' => $this->getTestEvaluateVersionInfoMock(),
                'targets' => [new Location(['contentInfo' => new ContentInfo(['contentTypeId' => 42])])],
                'persistence' => [],
                'expected' => true,
            ],
            // VersionInfo, with SPI targets, with access
            [
                'limitation' => new ParentContentTypeLimitation(['limitationValues' => [42]]),
                'object' => $this->getTestEvaluateVersionInfoMock(),
                'targets' => [new SPILocation(['contentId' => '24'])],
                'persistence' => [
                    'contentInfos' => [new SPIContentInfo(['contentTypeId' => '42'])],
                ],
                'expected' => true,
            ],
            // VersionInfo, with LocationCreateStruct targets, with access
            [
                'limitation' => new ParentContentTypeLimitation(['limitationValues' => [42]]),
                'object' => $this->getTestEvaluateVersionInfoMock(),
                'targets' => [new LocationCreateStruct(['parentLocationId' => 24])],
                'persistence' => [
                    'locations' => [new SPILocation(['contentId' => 100])],
                    'contentInfos' => [new SPIContentInfo(['contentTypeId' => '42'])],
                ],
                'expected' => true,
            ],
            // Content, with LocationCreateStruct targets, no access
            [
                'limitation' => new ParentContentTypeLimitation(['limitationValues' => [42]]),
                'object' => $this->getTestEvaluateContentMock(),
                'targets' => [new LocationCreateStruct(['parentLocationId' => 24])],
                'persistence' => [
                    'locations' => [new SPILocation(['contentId' => 100])],
                    'contentInfos' => [new SPIContentInfo(['contentTypeId' => '24'])],
                ],
                'expected' => false,
            ],
            // ContentCreateStruct, no targets, no access
            [
                'limitation' => new ParentContentTypeLimitation(['limitationValues' => [42]]),
                'object' => new ContentCreateStruct(),
                'targets' => [],
                'persistence' => [],
                'expected' => false,
            ],
            // ContentCreateStruct, with LocationCreateStruct targets, no access
            [
                'limitation' => new ParentContentTypeLimitation(['limitationValues' => [12, 23]]),
                'object' => new ContentCreateStruct(),
                'targets' => [new LocationCreateStruct(['parentLocationId' => 24])],
                'persistence' => [
                    'locations' => [new SPILocation(['contentId' => 100])],
                    'contentInfos' => [new SPIContentInfo(['contentTypeId' => 34])],
                ],
                'expected' => false,
            ],
            // ContentCreateStruct, with LocationCreateStruct targets, with access
            [
                'limitation' => new ParentContentTypeLimitation(['limitationValues' => [12, 23]]),
                'object' => new ContentCreateStruct(),
                'targets' => [new LocationCreateStruct(['parentLocationId' => 43])],
                'persistence' => [
                    'locations' => [new SPILocation(['contentId' => 100])],
                    'contentInfos' => [new SPIContentInfo(['contentTypeId' => 12])],
                ],
                'expected' => true,
            ],
        ];
    }

    protected function assertContentHandlerExpectations($callNo, $persistenceCalled, $contentId, $contentInfo)
    {
        $this->getPersistenceMock()
            ->expects($this->at($callNo + ($persistenceCalled ? 1 : 0)))
            ->method('contentHandler')
            ->will($this->returnValue($this->contentHandlerMock));

        $this->contentHandlerMock
            ->expects($this->at($callNo))
            ->method('loadContentInfo')
            ->with($contentId)
            ->will($this->returnValue($contentInfo));
    }

    /**
     * @dataProvider providerForTestEvaluate
     */
    public function testEvaluate(
        ParentContentTypeLimitation $limitation,
        ValueObject $object,
        $targets,
        array $persistence,
        $expected
    ) {
        // Need to create inline instead of depending on testConstruct() to get correct mock instance
        $limitationType = $this->testConstruct();

        $userMock = $this->getUserMock();
        $userMock
            ->expects($this->never())
            ->method($this->anything());

        $persistenceMock = $this->getPersistenceMock();
        // ContentTypeHandler is never used in evaluate()
        $persistenceMock
            ->expects($this->never())
            ->method('contentTypeHandler');

        if (empty($persistence)) {
            // Covers API targets, where no additional loading is required
            $persistenceMock
                ->expects($this->never())
                ->method($this->anything());
        } elseif (!empty($targets)) {
            foreach ($targets as $index => $target) {
                if ($target instanceof LocationCreateStruct) {
                    $this->getPersistenceMock()
                        ->expects($this->once($index))
                        ->method('locationHandler')
                        ->will($this->returnValue($this->locationHandlerMock));

                    $this->locationHandlerMock
                        ->expects($this->at($index))
                        ->method('load')
                        ->with($target->parentLocationId)
                        ->will($this->returnValue($location = $persistence['locations'][$index]));

                    $contentId = $location->contentId;
                } else {
                    $contentId = $target->contentId;
                }

                $this->assertContentHandlerExpectations(
                    $index,
                    $target instanceof LocationCreateStruct,
                    $contentId,
                    $persistence['contentInfos'][$index]
                );
            }
        } else {
            $this->getPersistenceMock()
                ->method('locationHandler')
                ->will($this->returnValue($this->locationHandlerMock));

            $this->getPersistenceMock()
                ->method('contentHandler')
                ->will($this->returnValue($this->contentHandlerMock));

            $this->locationHandlerMock
                ->method(
                    $object instanceof ContentInfo && $object->published ? 'loadLocationsByContent' : 'loadParentLocationsForDraftContent'
                )
                ->with($object->id)
                ->will($this->returnValue($persistence['locations']));

            foreach ($persistence['locations'] as $location) {
                if (!empty($persistence['parentLocations'][$location->parentId])) {
                    $this->locationHandlerMock
                            ->method('load')
                            ->with($location->parentId)
                            ->will($this->returnValue($persistence['parentLocations'][$location->parentId]));
                }

                if (!empty($persistence['parentLocations'][$location->parentId])) {
                    $this->contentHandlerMock
                            ->method('loadContentInfo')
                            ->with($location->contentId)
                            ->willReturn($persistence['parentContents'][$location->contentId]);
                }
            }

            foreach ($persistence['locations'] as $index => $location) {
                $this->assertContentHandlerExpectations(
                    $index,
                    true,
                    $location->contentId,
                    $persistence['contentInfos'][$index]
                );
            }
        }

        $value = $limitationType->evaluate(
            $limitation,
            $userMock,
            $object,
            $targets
        );

        self::assertInternalType('boolean', $value);
        self::assertEquals($expected, $value);
    }

    /**
     * @return array
     */
    public function providerForTestEvaluateInvalidArgument()
    {
        return [
            // invalid limitation
            [
                'limitation' => new ObjectStateLimitation(),
                'object' => new ContentInfo(),
                'targets' => [new Location()],
                'persistence' => [],
            ],
            // invalid object
            [
                'limitation' => new ParentContentTypeLimitation(),
                'object' => new ObjectStateLimitation(),
                'targets' => [],
                'persistence' => [],
            ],
            // invalid target when using ContentCreateStruct
            [
                'limitation' => new ParentContentTypeLimitation(),
                'object' => new ContentCreateStruct(),
                'targets' => [new Location()],
                'persistence' => [],
            ],
            // invalid target when not using ContentCreateStruct
            [
                'limitation' => new ParentContentTypeLimitation(),
                'object' => new ContentInfo(),
                'targets' => [new ObjectStateLimitation()],
                'persistence' => [],
            ],
        ];
    }

    /**
     * @dataProvider providerForTestEvaluateInvalidArgument
     * @expectedException \eZ\Publish\API\Repository\Exceptions\InvalidArgumentException
     */
    public function testEvaluateInvalidArgument(Limitation $limitation, ValueObject $object, $targets)
    {
        // Need to create inline instead of depending on testConstruct() to get correct mock instance
        $limitationType = $this->testConstruct();

        $userMock = $this->getUserMock();
        $userMock
            ->expects($this->never())
            ->method($this->anything());

        $persistenceMock = $this->getPersistenceMock();
        $persistenceMock
            ->expects($this->never())
            ->method($this->anything());

        $limitationType->evaluate(
            $limitation,
            $userMock,
            $object,
            $targets
        );
    }

    /**
     * @depends testConstruct
     * @expectedException \eZ\Publish\API\Repository\Exceptions\NotImplementedException
     *
     * @param \eZ\Publish\Core\Limitation\ParentContentTypeLimitationType $limitationType
     */
    public function testGetCriterionInvalidValue(ParentContentTypeLimitationType $limitationType)
    {
        $limitationType->getCriterion(
            new ParentContentTypeLimitation([]),
            $this->getUserMock()
        );
    }

    /**
     * @depends testConstruct
     *
     * @param \eZ\Publish\Core\Limitation\ParentContentTypeLimitationType $limitationType
     */
    public function testValueSchema(ParentContentTypeLimitationType $limitationType)
    {
        $this->markTestIncomplete('Method is not implemented yet: ' . __METHOD__);
    }
}<|MERGE_RESOLUTION|>--- conflicted
+++ resolved
@@ -51,34 +51,9 @@
     public function setUp()
     {
         parent::setUp();
-<<<<<<< HEAD
         $this->locationHandlerMock = $this->createMock(SPILocation\Handler::class);
         $this->contentTypeHandlerMock = $this->createMock(SPIContentTypeHandler::class);
         $this->contentHandlerMock = $this->createMock(SPIContentHandler::class);
-=======
-
-        $this->locationHandlerMock = $this->getMock(
-            'eZ\\Publish\\SPI\\Persistence\\Content\\Location\\Handler',
-            [],
-            [],
-            '',
-            false
-        );
-        $this->contentTypeHandlerMock = $this->getMock(
-            'eZ\\Publish\\SPI\\Persistence\\Content\\Type\\Handler',
-            [],
-            [],
-            '',
-            false
-        );
-        $this->contentHandlerMock = $this->getMock(
-            'eZ\\Publish\\SPI\\Persistence\\Content\\Handler',
-            [],
-            [],
-            '',
-            false
-        );
->>>>>>> 0f2ea829
     }
 
     /**
@@ -253,17 +228,7 @@
 
     protected function getTestEvaluateContentMock()
     {
-<<<<<<< HEAD
         $contentMock = $this->createMock(APIContent::class);
-=======
-        $contentMock = $this->getMock(
-            'eZ\\Publish\\API\\Repository\\Values\\Content\\Content',
-            [],
-            [],
-            '',
-            false
-        );
->>>>>>> 0f2ea829
 
         $contentMock
             ->expects($this->once())
@@ -275,17 +240,7 @@
 
     protected function getTestEvaluateVersionInfoMock()
     {
-<<<<<<< HEAD
         $versionInfoMock = $this->createMock(APIVersionInfo::class);
-=======
-        $versionInfoMock = $this->getMock(
-            'eZ\\Publish\\API\\Repository\\Values\\Content\\VersionInfo',
-            [],
-            [],
-            '',
-            false
-        );
->>>>>>> 0f2ea829
 
         $versionInfoMock
             ->expects($this->once())
