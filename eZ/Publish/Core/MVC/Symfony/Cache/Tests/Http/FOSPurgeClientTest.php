<?php

/**
 * File containing the FOSPurgeClientTest class.
 *
 * @copyright Copyright (C) eZ Systems AS. All rights reserved.
 * @license For full copyright and license information view LICENSE file distributed with this source code.
 */
namespace eZ\Publish\Core\MVC\Symfony\Cache\Tests\Http;

use eZ\Publish\Core\MVC\Symfony\Cache\Http\FOSPurgeClient;
use FOS\HttpCacheBundle\CacheManager;
use FOS\HttpCache\ProxyClient\ProxyClientInterface;
use Symfony\Component\Routing\Generator\UrlGeneratorInterface;
use PHPUnit\Framework\TestCase;

class FOSPurgeClientTest extends TestCase
{
    /**
     * @var \PHPUnit_Framework_MockObject_MockObject
     */
    private $cacheManager;

    /**
     * @var FOSPurgeClient
     */
    private $purgeClient;

    protected function setUp()
    {
        parent::setUp();
        $this->cacheManager = $this->getMockBuilder(CacheManager::class)
            ->setConstructorArgs(
<<<<<<< HEAD
                array(
                    $this->createMock(ProxyClientInterface::class),
                    $this->createMock(UrlGeneratorInterface::class),
                )
=======
                [
                    $this->getMock('\FOS\HttpCache\ProxyClient\ProxyClientInterface'),
                    $this->getMock(
                        '\Symfony\Component\Routing\Generator\UrlGeneratorInterface'
                    ),
                ]
>>>>>>> 0f2ea829
            )
            ->getMock();
        $this->purgeClient = new FOSPurgeClient($this->cacheManager);
    }

    public function testPurgeNoLocationIds()
    {
        $this->cacheManager
            ->expects($this->never())
            ->method('invalidate');
        $this->purgeClient->purge([]);
    }

    public function testPurgeOneLocationId()
    {
        $locationId = 123;
        $this->cacheManager
            ->expects($this->once())
            ->method('invalidate')
            ->with(['X-Location-Id' => "^($locationId)$"]);

        $this->purgeClient->purge($locationId);
    }

    /**
     * @dataProvider purgeTestProvider
     */
    public function testPurge(array $locationIds)
    {
        $this->cacheManager
            ->expects($this->once())
            ->method('invalidate')
            ->with(['X-Location-Id' => '^(' . implode('|', $locationIds) . ')$']);

        $this->purgeClient->purge($locationIds);
    }

    public function purgeTestProvider()
    {
        return [
            [[123]],
            [[123, 456]],
            [[123, 456, 789]],
        ];
    }

    public function testPurgeAll()
    {
        $this->cacheManager
            ->expects($this->once())
            ->method('invalidate')
            ->with(['X-Location-Id' => '.*']);

        $this->purgeClient->purgeAll();
    }
}<|MERGE_RESOLUTION|>--- conflicted
+++ resolved
@@ -31,19 +31,10 @@
         parent::setUp();
         $this->cacheManager = $this->getMockBuilder(CacheManager::class)
             ->setConstructorArgs(
-<<<<<<< HEAD
-                array(
+                [
                     $this->createMock(ProxyClientInterface::class),
                     $this->createMock(UrlGeneratorInterface::class),
-                )
-=======
-                [
-                    $this->getMock('\FOS\HttpCache\ProxyClient\ProxyClientInterface'),
-                    $this->getMock(
-                        '\Symfony\Component\Routing\Generator\UrlGeneratorInterface'
-                    ),
                 ]
->>>>>>> 0f2ea829
             )
             ->getMock();
         $this->purgeClient = new FOSPurgeClient($this->cacheManager);
