--- conflicted
+++ resolved
@@ -436,11 +436,7 @@
      */
     protected function renderLocation(Location $location, $viewType, $layout = false, array $params = [])
     {
-<<<<<<< HEAD
-        return $this->viewManager->renderLocation($location, $viewType, $params + array('no_layout' => !$layout));
-=======
-        return $this->viewManager->renderLocation($location, $viewType, $params + ['noLayout' => !$layout]);
->>>>>>> 5ece8afb
+        return $this->viewManager->renderLocation($location, $viewType, $params + ['no_layout' => !$layout]);
     }
 
     /**
@@ -455,11 +451,7 @@
      */
     protected function renderContent(Content $content, $viewType, $layout = false, array $params = [])
     {
-<<<<<<< HEAD
-        return $this->viewManager->renderContent($content, $viewType, $params + array('no_layout' => !$layout));
-=======
-        return $this->viewManager->renderContent($content, $viewType, $params + ['noLayout' => !$layout]);
->>>>>>> 5ece8afb
+        return $this->viewManager->renderContent($content, $viewType, $params + ['no_layout' => !$layout]);
     }
 
     /**
