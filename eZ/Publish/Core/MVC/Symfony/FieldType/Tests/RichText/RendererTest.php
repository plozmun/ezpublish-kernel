<?php

/**
 * File containing the RendererTest class.
 *
 * @copyright Copyright (C) eZ Systems AS. All rights reserved.
 * @license For full copyright and license information view LICENSE file distributed with this source code.
 */
namespace eZ\Publish\Core\MVC\Symfony\FieldType\Tests\RichText;

use eZ\Publish\Core\Repository\Repository;
use eZ\Publish\API\Repository\Values\Content\Location;
use eZ\Publish\API\Repository\Values\Content\Content;
use eZ\Publish\API\Repository\Values\Content\ContentInfo;
use eZ\Publish\Core\MVC\Symfony\FieldType\RichText\Renderer;
use eZ\Publish\Core\MVC\ConfigResolverInterface;
use Psr\Log\LoggerInterface;
use Symfony\Component\HttpKernel\Exception\NotFoundHttpException;
use eZ\Publish\Core\Base\Exceptions\NotFoundException;
use Symfony\Component\Security\Core\Exception\AccessDeniedException;
use Symfony\Component\Security\Core\Authorization\AuthorizationCheckerInterface;
use Exception;
use PHPUnit\Framework\TestCase;
use Symfony\Component\Templating\EngineInterface;

class RendererTest extends TestCase
{
    protected function setUp(): void
    {
        $this->repositoryMock = $this->getRepositoryMock();
        $this->authorizationCheckerMock = $this->getAuthorizationCheckerMock();
        $this->configResolverMock = $this->getConfigResolverMock();
        $this->templateEngineMock = $this->getTemplateEngineMock();
        $this->loggerMock = $this->getLoggerMock();
        parent::setUp();
    }

    public function testRenderTag()
    {
        $renderer = $this->getMockedRenderer(['render', 'getTagTemplateName']);
        $name = 'tag';
        $templateName = 'templateName';
        $parameters = ['parameters'];
        $isInline = true;
        $result = 'result';

        $renderer
            ->expects($this->once())
            ->method('render')
            ->with($templateName, $parameters)
            ->will($this->returnValue($result));

        $renderer
            ->expects($this->once())
            ->method('getTagTemplateName')
            ->with($name, $isInline)
            ->will($this->returnValue($templateName));

        $this->templateEngineMock
            ->expects($this->once())
            ->method('exists')
            ->with($templateName)
            ->will($this->returnValue(true));

        $this->loggerMock
            ->expects($this->never())
            ->method($this->anything());

        $this->assertEquals(
            $result,
            $renderer->renderTemplate($name, 'tag', $parameters, $isInline)
        );
    }

    public function testRenderTagNoTemplateConfigured()
    {
        $renderer = $this->getMockedRenderer(['render', 'getTagTemplateName']);
        $name = 'tag';
        $parameters = ['parameters'];
        $isInline = true;

        $renderer
            ->expects($this->never())
            ->method('render');

        $renderer
            ->expects($this->once())
            ->method('getTagTemplateName')
            ->with($name, $isInline)
            ->will($this->returnValue(null));

        $this->templateEngineMock
            ->expects($this->never())
            ->method('exists');

        $this->loggerMock
            ->expects($this->once())
            ->method('error')
            ->with("Could not render template tag '{$name}': no template configured");

        $this->assertNull(
            $renderer->renderTemplate($name, 'tag', $parameters, $isInline)
        );
    }

    public function testRenderTagNoTemplateFound()
    {
        $renderer = $this->getMockedRenderer(['render', 'getTagTemplateName']);
        $name = 'tag';
        $templateName = 'templateName';
        $parameters = ['parameters'];
        $isInline = true;

        $renderer
            ->expects($this->never())
            ->method('render');

        $renderer
            ->expects($this->once())
            ->method('getTagTemplateName')
            ->with($name, $isInline)
            ->will($this->returnValue('templateName'));

        $this->templateEngineMock
            ->expects($this->once())
            ->method('exists')
            ->with($templateName)
            ->will($this->returnValue(false));

        $this->loggerMock
            ->expects($this->once())
            ->method('error')
            ->with("Could not render template tag '{$name}': template '{$templateName}' does not exist");

        $this->assertNull(
            $renderer->renderTemplate($name, 'tag', $parameters, $isInline)
        );
    }

    public function providerForTestRenderTagWithTemplate()
    {
        return [
            [
                $tagName = 'tag1',
                [
                    ['hasParameter', $namespace = "test.name.space.tag.{$tagName}", true],
                    ['getParameter', $namespace, ['template' => $templateName = 'templateName1']],
                ],
                [],
                $templateName,
                $templateName,
                false,
                'result',
            ],
            [
                $tagName = 'tag2',
                [
                    ['hasParameter', $namespace = "test.name.space.tag.{$tagName}", true],
                    ['getParameter', $namespace, ['template' => $templateName = 'templateName2']],
                ],
                [],
                $templateName,
                $templateName,
                true,
                'result',
            ],
            [
                $tagName = 'tag3',
                [
                    ['hasParameter', "test.name.space.tag.{$tagName}", false],
                    ['hasParameter', $namespace = 'test.name.space.tag.default', true],
                    ['getParameter', $namespace, ['template' => $templateName = 'templateName3']],
                ],
                [
                    ['warning', "Template tag '{$tagName}' configuration was not found"],
                ],
                $templateName,
                $templateName,
                false,
                'result',
            ],
            [
                $tagName = 'tag4',
                [
                    ['hasParameter', "test.name.space.tag.{$tagName}", false],
                    ['hasParameter', $namespace = 'test.name.space.tag.default_inline', true],
                    ['getParameter', $namespace, ['template' => $templateName = 'templateName4']],
                ],
                [
                    ['warning', "Template tag '{$tagName}' configuration was not found"],
                ],
                $templateName,
                $templateName,
                true,
                'result',
            ],
            [
                $tagName = 'tag5',
                [
                    ['hasParameter', "test.name.space.tag.{$tagName}", false],
                    ['hasParameter', $namespace = 'test.name.space.tag.default', false],
                ],
                [
                    ['warning', "Template tag '{$tagName}' configuration was not found"],
                    ['warning', "Template tag '{$tagName}' default configuration was not found"],
                    ['error', "Could not render template tag '{$tagName}': no template configured"],
                ],
                null,
                null,
                false,
                null,
            ],
            [
                $tagName = 'tag6',
                [
                    ['hasParameter', "test.name.space.tag.{$tagName}", false],
                    ['hasParameter', $namespace = 'test.name.space.tag.default_inline', false],
                ],
                [
                    ['warning', "Template tag '{$tagName}' configuration was not found"],
                    ['warning', "Template tag '{$tagName}' default configuration was not found"],
                    ['error', "Could not render template tag '{$tagName}': no template configured"],
                ],
                null,
                null,
                true,
                null,
            ],
        ];
    }

    /**
     * @dataProvider providerForTestRenderTagWithTemplate
     */
    public function testRenderTagWithTemplate(
        $tagName,
        array $configResolverParams,
        array $loggerParams,
        $templateEngineTemplate,
        $renderTemplate,
        $isInline,
        $renderResult
    ) {
        $renderer = $this->getMockedRenderer(['render']);
        $parameters = ['parameters'];

        if (!isset($renderTemplate)) {
            $renderer
                ->expects($this->never())
                ->method('render');
        } else {
            $renderer
                ->expects($this->once())
                ->method('render')
                ->with($renderTemplate, $parameters)
                ->will($this->returnValue($renderResult));
        }

        if (!isset($templateEngineTemplate)) {
            $this->templateEngineMock
                ->expects($this->never())
                ->method($this->anything());
        } else {
            $this->templateEngineMock
                ->expects($this->once())
                ->method('exists')
                ->with($templateEngineTemplate)
                ->will($this->returnValue(true));
        }

        if (empty($configResolverParams)) {
            $this->configResolverMock
                ->expects($this->never())
                ->method($this->anything());
        } else {
            $i = 0;
            foreach ($configResolverParams as $params) {
                $method = $params[0];
                $namespace = $params[1];
                $returnValue = $params[2];
                $this->configResolverMock
                    ->expects($this->at($i))
                    ->method($method)
                    ->with($namespace)
                    ->will($this->returnValue($returnValue));
                ++$i;
            }
        }

        if (empty($loggerParams)) {
            $this->loggerMock
                ->expects($this->never())
                ->method($this->anything());
        } else {
            $i = 0;
            foreach ($loggerParams as $params) {
                $method = $params[0];
                $message = $params[1];
                $this->loggerMock
                    ->expects($this->at($i))
                    ->method($method)
                    ->with($message);
                ++$i;
            }
        }

        $this->assertEquals(
            $renderResult,
            $renderer->renderTemplate($tagName, 'tag', $parameters, $isInline)
        );
    }

    public function testRenderContentEmbed()
    {
        $renderer = $this->getMockedRenderer(['render', 'checkContentPermissions', 'getEmbedTemplateName']);
        $contentId = 42;
        $viewType = 'embedTest';
        $templateName = 'templateName';
        $parameters = ['parameters'];
        $isInline = true;
        $isDenied = false;
        $result = 'result';
        $mainLocationId = 2;

        $contentMock = $this->getContentMock($mainLocationId);

        $this->repositoryMock
            ->expects($this->once())
            ->method('sudo')
            ->willReturn($contentMock);

        $renderer
            ->expects($this->once())
            ->method('checkContentPermissions')
            ->with($contentMock)
            ->willReturn($contentMock);

        $renderer
            ->expects($this->once())
            ->method('render')
            ->with($templateName, $parameters)
            ->will($this->returnValue($result));

        $renderer
            ->expects($this->once())
            ->method('getEmbedTemplateName')
            ->with(Renderer::RESOURCE_TYPE_CONTENT, $isInline, $isDenied)
            ->will($this->returnValue($templateName));

        $this->templateEngineMock
            ->expects($this->once())
            ->method('exists')
            ->with($templateName)
            ->will($this->returnValue(true));

        $this->loggerMock
            ->expects($this->never())
            ->method($this->anything());

        $this->assertEquals(
            $result,
            $renderer->renderContentEmbed($contentId, $viewType, $parameters, $isInline)
        );
    }

    public function testRenderContentEmbedNoTemplateConfigured()
    {
        $renderer = $this->getMockedRenderer(['render', 'checkContentPermissions', 'getEmbedTemplateName']);
        $contentId = 42;
        $viewType = 'embedTest';
        $templateName = null;
        $parameters = ['parameters'];
        $isInline = true;
        $isDenied = false;
        $mainLocationId = 2;

        $contentMock = $this->getContentMock($mainLocationId);

        $this->repositoryMock
            ->expects($this->once())
            ->method('sudo')
            ->willReturn($contentMock);

        $renderer
            ->expects($this->once())
            ->method('checkContentPermissions')
            ->with($contentMock)
            ->willReturn($contentMock);

        $renderer
            ->expects($this->never())
            ->method('render');

        $renderer
            ->expects($this->once())
            ->method('getEmbedTemplateName')
            ->with(Renderer::RESOURCE_TYPE_CONTENT, $isInline, $isDenied)
            ->will($this->returnValue($templateName));

        $this->templateEngineMock
            ->expects($this->never())
            ->method('exists');

        $this->loggerMock
            ->expects($this->once())
            ->method('error')
            ->with('Could not render embedded resource: no template configured');

        $this->assertNull(
            $renderer->renderContentEmbed($contentId, $viewType, $parameters, $isInline)
        );
    }

    public function testRenderContentEmbedNoTemplateFound()
    {
        $renderer = $this->getMockedRenderer(['render', 'checkContentPermissions', 'getEmbedTemplateName']);
        $contentId = 42;
        $viewType = 'embedTest';
        $templateName = 'templateName';
        $parameters = ['parameters'];
        $isInline = true;
        $isDenied = false;
        $mainLocationId = 2;

        $contentMock = $this->getContentMock($mainLocationId);

        $this->repositoryMock
            ->expects($this->once())
            ->method('sudo')
            ->willReturn($contentMock);

        $renderer
            ->expects($this->once())
            ->method('checkContentPermissions')
            ->with($contentMock);

        $renderer
            ->expects($this->never())
            ->method('render');

        $renderer
            ->expects($this->once())
            ->method('getEmbedTemplateName')
            ->with(Renderer::RESOURCE_TYPE_CONTENT, $isInline, $isDenied)
            ->will($this->returnValue($templateName));

        $this->templateEngineMock
            ->expects($this->once())
            ->method('exists')
            ->with($templateName)
            ->will($this->returnValue(false));

        $this->loggerMock
            ->expects($this->once())
            ->method('error')
            ->with("Could not render embedded resource: template '{$templateName}' does not exists");

        $this->assertNull(
            $renderer->renderContentEmbed($contentId, $viewType, $parameters, $isInline)
        );
    }

    public function testRenderContentEmbedAccessDenied()
    {
        $renderer = $this->getMockedRenderer(['render', 'checkContentPermissions', 'getEmbedTemplateName']);
        $contentId = 42;
        $viewType = 'embedTest';
        $templateName = 'templateName';
        $parameters = ['parameters'];
        $isInline = true;
        $isDenied = true;
        $result = 'result';
        $mainLocationId = 2;

        $contentMock = $this->getContentMock($mainLocationId);

        $this->repositoryMock
            ->expects($this->once())
            ->method('sudo')
            ->willReturn($contentMock);

        $renderer
            ->expects($this->once())
            ->method('checkContentPermissions')
            ->with($contentMock)
            ->will($this->throwException(new AccessDeniedException()));

        $renderer
            ->expects($this->once())
            ->method('render')
            ->with($templateName, $parameters)
            ->will($this->returnValue($result));

        $renderer
            ->expects($this->once())
            ->method('getEmbedTemplateName')
            ->with(Renderer::RESOURCE_TYPE_CONTENT, $isInline, $isDenied)
            ->will($this->returnValue($templateName));

        $this->templateEngineMock
            ->expects($this->once())
            ->method('exists')
            ->with($templateName)
            ->will($this->returnValue(true));

        $this->loggerMock
            ->expects($this->once())
            ->method('error')
            ->with("Could not render embedded resource: access denied to embed Content #{$contentId}");

        $this->assertEquals(
            $result,
            $renderer->renderContentEmbed($contentId, $viewType, $parameters, $isInline)
        );
    }

    public function testRenderContentEmbedTrashed()
    {
        $renderer = $this->getMockedRenderer(['checkContentPermissions']);
        $contentId = 42;
        $viewType = 'embedTest';
        $parameters = ['parameters'];
        $isInline = true;

        $contentInfoMock = $this->createMock(ContentInfo::class);
        $contentInfoMock
            ->expects($this->once())
            ->method('__get')
            ->with('mainLocationId')
            ->willReturn(null);

        $contentMock = $this->createMock(Content::class);
        $contentMock
            ->expects($this->once())
            ->method('__get')
            ->with('contentInfo')
            ->willReturn($contentInfoMock);

        $this->repositoryMock
            ->expects($this->once())
            ->method('sudo')
            ->willReturn($contentMock);

        $this->loggerMock
            ->expects($this->once())
            ->method('error')
            ->with("Could not render embedded resource: Content #{$contentId} is trashed.");

        $this->assertNull(
            $renderer->renderContentEmbed($contentId, $viewType, $parameters, $isInline)
        );
    }

    public function providerForTestRenderContentEmbedNotFound()
    {
        return [
            [new NotFoundException('Content', 42)],
            [new NotFoundHttpException()],
        ];
    }

    /**
     * @dataProvider providerForTestRenderContentEmbedNotFound
     */
    public function testRenderContentEmbedNotFound(Exception $exception)
    {
        $renderer = $this->getMockedRenderer(['render', 'checkContentPermissions', 'getEmbedTemplateName']);
        $contentId = 42;
        $viewType = 'embedTest';
        $parameters = ['parameters'];
        $isInline = true;
        $result = null;
        $mainLocationId = 2;

        $contentMock = $this->getContentMock($mainLocationId);

        $this->repositoryMock
            ->expects($this->once())
            ->method('sudo')
            ->willReturn($contentMock);

        $renderer
            ->expects($this->once())
            ->method('checkContentPermissions')
            ->with($contentMock)
            ->will($this->throwException($exception));

        $renderer
            ->expects($this->never())
            ->method('render');

        $renderer
            ->expects($this->never())
            ->method('getEmbedTemplateName');

        $this->templateEngineMock
            ->expects($this->never())
            ->method('exists');

        $this->loggerMock
            ->expects($this->once())
            ->method('error')
            ->with("Could not render embedded resource: Content #{$contentId} not found");

        $this->assertEquals(
            $result,
            $renderer->renderContentEmbed($contentId, $viewType, $parameters, $isInline)
        );
    }

    public function testRenderContentEmbedThrowsException()
    {
<<<<<<< HEAD
        $this->expectException(\Exception::class);
        $this->expectExceptionMessage('Something threw up');

        $renderer = $this->getMockedRenderer(array('checkContentPermissions'));
=======
        $renderer = $this->getMockedRenderer(['checkContentPermissions']);
>>>>>>> 5ece8afb
        $contentId = 42;
        $mainLocationId = 2;

        $contentMock = $this->getContentMock($mainLocationId);

        $this->repositoryMock
            ->expects($this->once())
            ->method('sudo')
            ->willReturn($contentMock);

        $renderer
            ->expects($this->once())
            ->method('checkContentPermissions')
            ->with($contentMock)
            ->will($this->throwException(new Exception('Something threw up')));

        $renderer->renderContentEmbed($contentId, 'embedTest', ['parameters'], true);
    }

    public function providerForTestRenderContentWithTemplate()
    {
        $contentId = 42;

        return [
            [
                false,
                new AccessDeniedException(),
                [
                    ['hasParameter', $namespace = 'test.name.space.embed.content_denied', true],
                    ['getParameter', $namespace, ['template' => $templateName = 'templateName1']],
                ],
                [
                    ['error', "Could not render embedded resource: access denied to embed Content #{$contentId}"],
                ],
                $templateName,
                $templateName,
                'result',
            ],
            [
                true,
                new AccessDeniedException(),
                [
                    ['hasParameter', $namespace = 'test.name.space.embed.content_inline_denied', true],
                    ['getParameter', $namespace, ['template' => $templateName = 'templateName2']],
                ],
                [
                    ['error', "Could not render embedded resource: access denied to embed Content #{$contentId}"],
                ],
                $templateName,
                $templateName,
                'result',
            ],
            [
                false,
                null,
                [
                    ['hasParameter', $namespace = 'test.name.space.embed.content', true],
                    ['getParameter', $namespace, ['template' => $templateName = 'templateName3']],
                ],
                [],
                $templateName,
                $templateName,
                'result',
            ],
            [
                true,
                null,
                [
                    ['hasParameter', $namespace = 'test.name.space.embed.content_inline', true],
                    ['getParameter', $namespace, ['template' => $templateName = 'templateName4']],
                ],
                [],
                $templateName,
                $templateName,
                'result',
            ],
            [
                false,
                null,
                [
                    ['hasParameter', $namespace = 'test.name.space.embed.content', false],
                    ['hasParameter', $namespace2 = 'test.name.space.embed.default', true],
                    ['getParameter', $namespace2, ['template' => $templateName = 'templateName5']],
                ],
                [
                    ['warning', "Embed tag configuration '{$namespace}' was not found"],
                ],
                $templateName,
                $templateName,
                'result',
            ],
            [
                true,
                null,
                [
                    ['hasParameter', $namespace = 'test.name.space.embed.content_inline', false],
                    ['hasParameter', $namespace2 = 'test.name.space.embed.default_inline', true],
                    ['getParameter', $namespace2, ['template' => $templateName = 'templateName6']],
                ],
                [
                    ['warning', "Embed tag configuration '{$namespace}' was not found"],
                ],
                $templateName,
                $templateName,
                'result',
            ],
            [
                false,
                null,
                [
                    ['hasParameter', $namespace = 'test.name.space.embed.content', false],
                    ['hasParameter', $namespace2 = 'test.name.space.embed.default', false],
                ],
                [
                    ['warning', "Embed tag configuration '{$namespace}' was not found"],
                    ['warning', "Embed tag default configuration '{$namespace2}' was not found"],
                ],
                null,
                null,
                null,
            ],
            [
                true,
                null,
                [
                    ['hasParameter', $namespace = 'test.name.space.embed.content_inline', false],
                    ['hasParameter', $namespace2 = 'test.name.space.embed.default_inline', false],
                ],
                [
                    ['warning', "Embed tag configuration '{$namespace}' was not found"],
                    ['warning', "Embed tag default configuration '{$namespace2}' was not found"],
                ],
                null,
                null,
                null,
            ],
        ];
    }

    /**
     * @dataProvider providerForTestRenderContentWithTemplate
     */
    public function testRenderContentWithTemplate(
        $isInline,
        $deniedException,
        array $configResolverParams,
        array $loggerParams,
        $templateEngineTemplate,
        $renderTemplate,
        $renderResult
    ) {
        $renderer = $this->getMockedRenderer(['render', 'checkContentPermissions']);
        $contentId = 42;
        $viewType = 'embedTest';
        $parameters = ['parameters'];
        $mainLocationId = 2;

        $contentMock = $this->getContentMock($mainLocationId);

        $this->repositoryMock
            ->expects($this->once())
            ->method('sudo')
            ->willReturn($contentMock);

        if (isset($deniedException)) {
            $renderer
                ->expects($this->once())
                ->method('checkContentPermissions')
                ->with($contentMock)
                ->will($this->throwException($deniedException));
        } else {
            $renderer
                ->expects($this->once())
                ->method('checkContentPermissions')
                ->with($contentMock)
                ->willReturn($contentMock);
        }

        if (!isset($renderTemplate)) {
            $renderer
                ->expects($this->never())
                ->method('render');
        } else {
            $renderer
                ->expects($this->once())
                ->method('render')
                ->with($renderTemplate, $parameters)
                ->will($this->returnValue($renderResult));
        }

        if (!isset($templateEngineTemplate)) {
            $this->templateEngineMock
                ->expects($this->never())
                ->method($this->anything());
        } else {
            $this->templateEngineMock
                ->expects($this->once())
                ->method('exists')
                ->with($templateEngineTemplate)
                ->will($this->returnValue(true));
        }

        if (empty($configResolverParams)) {
            $this->configResolverMock
                ->expects($this->never())
                ->method($this->anything());
        } else {
            $i = 0;
            foreach ($configResolverParams as $params) {
                $method = $params[0];
                $namespace = $params[1];
                $returnValue = $params[2];
                $this->configResolverMock
                    ->expects($this->at($i))
                    ->method($method)
                    ->with($namespace)
                    ->will($this->returnValue($returnValue));
                ++$i;
            }
        }

        if (empty($loggerParams)) {
            $this->loggerMock
                ->expects($this->never())
                ->method($this->anything());
        } else {
            $i = 0;
            foreach ($loggerParams as $params) {
                $method = $params[0];
                $message = $params[1];
                $this->loggerMock
                    ->expects($this->at($i))
                    ->method($method)
                    ->with($message);
                ++$i;
            }
        }

        $this->assertEquals(
            $renderResult,
            $renderer->renderContentEmbed($contentId, $viewType, $parameters, $isInline)
        );
    }

    public function testRenderLocationEmbed()
    {
        $renderer = $this->getMockedRenderer(['render', 'checkLocation', 'getEmbedTemplateName']);
        $locationId = 42;
        $viewType = 'embedTest';
        $templateName = 'templateName';
        $parameters = ['parameters'];
        $isInline = true;
        $isDenied = false;
        $result = 'result';
        $mockLocation = $this->createMock(Location::class);

        $mockLocation
            ->expects($this->once())
            ->method('__get')
            ->with('invisible')
            ->will($this->returnValue(false));

        $renderer
            ->expects($this->once())
            ->method('checkLocation')
            ->with($locationId)
            ->will($this->returnValue($mockLocation));

        $renderer
            ->expects($this->once())
            ->method('render')
            ->with($templateName, $parameters)
            ->will($this->returnValue($result));

        $renderer
            ->expects($this->once())
            ->method('getEmbedTemplateName')
            ->with(Renderer::RESOURCE_TYPE_LOCATION, $isInline, $isDenied)
            ->will($this->returnValue($templateName));

        $this->templateEngineMock
            ->expects($this->once())
            ->method('exists')
            ->with($templateName)
            ->will($this->returnValue(true));

        $this->loggerMock
            ->expects($this->never())
            ->method($this->anything());

        $this->assertEquals(
            $result,
            $renderer->renderLocationEmbed($locationId, $viewType, $parameters, $isInline)
        );
    }

    public function testRenderLocationEmbedNoTemplateConfigured()
    {
        $renderer = $this->getMockedRenderer(['render', 'checkLocation', 'getEmbedTemplateName']);
        $locationId = 42;
        $viewType = 'embedTest';
        $templateName = null;
        $parameters = ['parameters'];
        $isInline = true;
        $isDenied = false;
        $mockLocation = $this->createMock(Location::class);

        $mockLocation
            ->expects($this->once())
            ->method('__get')
            ->with('invisible')
            ->will($this->returnValue(false));

        $renderer
            ->expects($this->once())
            ->method('checkLocation')
            ->with($locationId)
            ->will($this->returnValue($mockLocation));

        $renderer
            ->expects($this->never())
            ->method('render');

        $renderer
            ->expects($this->once())
            ->method('getEmbedTemplateName')
            ->with(Renderer::RESOURCE_TYPE_LOCATION, $isInline, $isDenied)
            ->will($this->returnValue($templateName));

        $this->templateEngineMock
            ->expects($this->never())
            ->method('exists');

        $this->loggerMock
            ->expects($this->once())
            ->method('error')
            ->with('Could not render embedded resource: no template configured');

        $this->assertNull(
            $renderer->renderLocationEmbed($locationId, $viewType, $parameters, $isInline)
        );
    }

    public function testRenderLocationEmbedNoTemplateFound()
    {
        $renderer = $this->getMockedRenderer(['render', 'checkLocation', 'getEmbedTemplateName']);
        $locationId = 42;
        $viewType = 'embedTest';
        $templateName = 'templateName';
        $parameters = ['parameters'];
        $isInline = true;
        $isDenied = false;
        $mockLocation = $this->createMock(Location::class);

        $mockLocation
            ->expects($this->once())
            ->method('__get')
            ->with('invisible')
            ->will($this->returnValue(false));

        $renderer
            ->expects($this->once())
            ->method('checkLocation')
            ->with($locationId)
            ->will($this->returnValue($mockLocation));

        $renderer
            ->expects($this->never())
            ->method('render');

        $renderer
            ->expects($this->once())
            ->method('getEmbedTemplateName')
            ->with(Renderer::RESOURCE_TYPE_LOCATION, $isInline, $isDenied)
            ->will($this->returnValue($templateName));

        $this->templateEngineMock
            ->expects($this->once())
            ->method('exists')
            ->with($templateName)
            ->will($this->returnValue(false));

        $this->loggerMock
            ->expects($this->once())
            ->method('error')
            ->with("Could not render embedded resource: template '{$templateName}' does not exists");

        $this->assertNull(
            $renderer->renderLocationEmbed($locationId, $viewType, $parameters, $isInline)
        );
    }

    public function testRenderLocationEmbedAccessDenied()
    {
        $renderer = $this->getMockedRenderer(['render', 'checkLocation', 'getEmbedTemplateName']);
        $locationId = 42;
        $viewType = 'embedTest';
        $templateName = 'templateName';
        $parameters = ['parameters'];
        $isInline = true;
        $isDenied = true;
        $result = 'result';

        $renderer
            ->expects($this->once())
            ->method('checkLocation')
            ->with($locationId)
            ->will($this->throwException(new AccessDeniedException()));

        $renderer
            ->expects($this->once())
            ->method('render')
            ->with($templateName, $parameters)
            ->will($this->returnValue($result));

        $renderer
            ->expects($this->once())
            ->method('getEmbedTemplateName')
            ->with(Renderer::RESOURCE_TYPE_LOCATION, $isInline, $isDenied)
            ->will($this->returnValue($templateName));

        $this->templateEngineMock
            ->expects($this->once())
            ->method('exists')
            ->with($templateName)
            ->will($this->returnValue(true));

        $this->loggerMock
            ->expects($this->once())
            ->method('error')
            ->with("Could not render embedded resource: access denied to embed Location #{$locationId}");

        $this->assertEquals(
            $result,
            $renderer->renderLocationEmbed($locationId, $viewType, $parameters, $isInline)
        );
    }

    public function testRenderLocationEmbedInvisible()
    {
        $renderer = $this->getMockedRenderer(['render', 'checkLocation', 'getEmbedTemplateName']);
        $locationId = 42;
        $viewType = 'embedTest';
        $parameters = ['parameters'];
        $isInline = true;
        $mockLocation = $this->createMock(Location::class);

        $mockLocation
            ->expects($this->once())
            ->method('__get')
            ->with('invisible')
            ->will($this->returnValue(true));

        $renderer
            ->expects($this->once())
            ->method('checkLocation')
            ->with($locationId)
            ->will($this->returnValue($mockLocation));

        $renderer
            ->expects($this->never())
            ->method('render');

        $renderer
            ->expects($this->never())
            ->method('getEmbedTemplateName');

        $this->templateEngineMock
            ->expects($this->never())
            ->method('exists');

        $this->loggerMock
            ->expects($this->once())
            ->method('error')
            ->with("Could not render embedded resource: Location #{$locationId} is not visible");

        $this->assertNull(
            $renderer->renderLocationEmbed($locationId, $viewType, $parameters, $isInline)
        );
    }

    public function providerForTestRenderLocationEmbedNotFound()
    {
        return [
            [new NotFoundException('Location', 42)],
            [new NotFoundHttpException()],
        ];
    }

    /**
     * @dataProvider providerForTestRenderLocationEmbedNotFound
     */
    public function testRenderLocationEmbedNotFound(Exception $exception)
    {
        $renderer = $this->getMockedRenderer(['render', 'checkLocation', 'getEmbedTemplateName']);
        $locationId = 42;
        $viewType = 'embedTest';
        $parameters = ['parameters'];
        $isInline = true;
        $result = null;

        $renderer
            ->expects($this->once())
            ->method('checkLocation')
            ->with($locationId)
            ->will($this->throwException($exception));

        $renderer
            ->expects($this->never())
            ->method('render');

        $renderer
            ->expects($this->never())
            ->method('getEmbedTemplateName');

        $this->templateEngineMock
            ->expects($this->never())
            ->method('exists');

        $this->loggerMock
            ->expects($this->once())
            ->method('error')
            ->with("Could not render embedded resource: Location #{$locationId} not found");

        $this->assertEquals(
            $result,
            $renderer->renderLocationEmbed($locationId, $viewType, $parameters, $isInline)
        );
    }

    public function testRenderLocationEmbedThrowsException()
    {
<<<<<<< HEAD
        $this->expectException(\Exception::class);
        $this->expectExceptionMessage('Something threw up');

        $renderer = $this->getMockedRenderer(array('checkLocation'));
=======
        $renderer = $this->getMockedRenderer(['checkLocation']);
>>>>>>> 5ece8afb
        $locationId = 42;

        $renderer
            ->expects($this->once())
            ->method('checkLocation')
            ->with($locationId)
            ->will($this->throwException(new Exception('Something threw up')));

        $renderer->renderLocationEmbed($locationId, 'embedTest', ['parameters'], true);
    }

    public function providerForTestRenderLocationWithTemplate()
    {
        $locationId = 42;

        return [
            [
                false,
                new AccessDeniedException(),
                [
                    ['hasParameter', $namespace = 'test.name.space.embed.location_denied', true],
                    ['getParameter', $namespace, ['template' => $templateName = 'templateName1']],
                ],
                [
                    ['error', "Could not render embedded resource: access denied to embed Location #{$locationId}"],
                ],
                $templateName,
                $templateName,
                'result',
            ],
            [
                true,
                new AccessDeniedException(),
                [
                    ['hasParameter', $namespace = 'test.name.space.embed.location_inline_denied', true],
                    ['getParameter', $namespace, ['template' => $templateName = 'templateName2']],
                ],
                [
                    ['error', "Could not render embedded resource: access denied to embed Location #{$locationId}"],
                ],
                $templateName,
                $templateName,
                'result',
            ],
            [
                false,
                null,
                [
                    ['hasParameter', $namespace = 'test.name.space.embed.location', true],
                    ['getParameter', $namespace, ['template' => $templateName = 'templateName3']],
                ],
                [],
                $templateName,
                $templateName,
                'result',
            ],
            [
                true,
                null,
                [
                    ['hasParameter', $namespace = 'test.name.space.embed.location_inline', true],
                    ['getParameter', $namespace, ['template' => $templateName = 'templateName4']],
                ],
                [],
                $templateName,
                $templateName,
                'result',
            ],
            [
                false,
                null,
                [
                    ['hasParameter', $namespace = 'test.name.space.embed.location', false],
                    ['hasParameter', $namespace2 = 'test.name.space.embed.default', true],
                    ['getParameter', $namespace2, ['template' => $templateName = 'templateName5']],
                ],
                [
                    ['warning', "Embed tag configuration '{$namespace}' was not found"],
                ],
                $templateName,
                $templateName,
                'result',
            ],
            [
                true,
                null,
                [
                    ['hasParameter', $namespace = 'test.name.space.embed.location_inline', false],
                    ['hasParameter', $namespace2 = 'test.name.space.embed.default_inline', true],
                    ['getParameter', $namespace2, ['template' => $templateName = 'templateName6']],
                ],
                [
                    ['warning', "Embed tag configuration '{$namespace}' was not found"],
                ],
                $templateName,
                $templateName,
                'result',
            ],
            [
                false,
                null,
                [
                    ['hasParameter', $namespace = 'test.name.space.embed.location', false],
                    ['hasParameter', $namespace2 = 'test.name.space.embed.default', false],
                ],
                [
                    ['warning', "Embed tag configuration '{$namespace}' was not found"],
                    ['warning', "Embed tag default configuration '{$namespace2}' was not found"],
                ],
                null,
                null,
                null,
            ],
            [
                true,
                null,
                [
                    ['hasParameter', $namespace = 'test.name.space.embed.location_inline', false],
                    ['hasParameter', $namespace2 = 'test.name.space.embed.default_inline', false],
                ],
                [
                    ['warning', "Embed tag configuration '{$namespace}' was not found"],
                    ['warning', "Embed tag default configuration '{$namespace2}' was not found"],
                ],
                null,
                null,
                null,
            ],
        ];
    }

    /**
     * @dataProvider providerForTestRenderLocationWithTemplate
     */
    public function testRenderLocationWithTemplate(
        $isInline,
        $deniedException,
        array $configResolverParams,
        array $loggerParams,
        $templateEngineTemplate,
        $renderTemplate,
        $renderResult
    ) {
        $renderer = $this->getMockedRenderer(['render', 'checkLocation']);
        $locationId = 42;
        $viewType = 'embedTest';
        $parameters = ['parameters'];
        $mockLocation = $this->createMock(Location::class);

        if (isset($deniedException)) {
            $renderer
                ->expects($this->once())
                ->method('checkLocation')
                ->with($locationId)
                ->will($this->throwException($deniedException));
        } else {
            $mockLocation
                ->expects($this->once())
                ->method('__get')
                ->with('invisible')
                ->will($this->returnValue(false));

            $renderer
                ->expects($this->once())
                ->method('checkLocation')
                ->with($locationId)
                ->will($this->returnValue($mockLocation));
        }

        if (!isset($renderTemplate)) {
            $renderer
                ->expects($this->never())
                ->method('render');
        } else {
            $renderer
                ->expects($this->once())
                ->method('render')
                ->with($renderTemplate, $parameters)
                ->will($this->returnValue($renderResult));
        }

        if (!isset($templateEngineTemplate)) {
            $this->templateEngineMock
                ->expects($this->never())
                ->method($this->anything());
        } else {
            $this->templateEngineMock
                ->expects($this->once())
                ->method('exists')
                ->with($templateEngineTemplate)
                ->will($this->returnValue(true));
        }

        if (empty($configResolverParams)) {
            $this->configResolverMock
                ->expects($this->never())
                ->method($this->anything());
        } else {
            $i = 0;
            foreach ($configResolverParams as $params) {
                $method = $params[0];
                $namespace = $params[1];
                $returnValue = $params[2];
                $this->configResolverMock
                    ->expects($this->at($i))
                    ->method($method)
                    ->with($namespace)
                    ->will($this->returnValue($returnValue));
                ++$i;
            }
        }

        if (empty($loggerParams)) {
            $this->loggerMock
                ->expects($this->never())
                ->method($this->anything());
        } else {
            $i = 0;
            foreach ($loggerParams as $params) {
                $method = $params[0];
                $message = $params[1];
                $this->loggerMock
                    ->expects($this->at($i))
                    ->method($method)
                    ->with($message);
                ++$i;
            }
        }

        $this->assertEquals(
            $renderResult,
            $renderer->renderLocationEmbed($locationId, $viewType, $parameters, $isInline)
        );
    }

    /**
     * @param array $methods
     *
     * @return \eZ\Publish\Core\MVC\Symfony\FieldType\RichText\Renderer|\PHPUnit\Framework\MockObject\MockObject
     */
    protected function getMockedRenderer(array $methods = [])
    {
        return $this->getMockBuilder(Renderer::class)
            ->setConstructorArgs(
                [
                    $this->repositoryMock,
                    $this->authorizationCheckerMock,
                    $this->configResolverMock,
                    $this->templateEngineMock,
                    'test.name.space.tag',
                    'test.name.space.style',
                    'test.name.space.embed',
                    $this->loggerMock,
                ]
            )
            ->setMethods($methods)
            ->getMock();
    }

    /**
     * @var \eZ\Publish\API\Repository\Repository|\PHPUnit\Framework\MockObject\MockObject
     */
    protected $repositoryMock;

    /**
     * @return \PHPUnit\Framework\MockObject\MockObject
     */
    protected function getRepositoryMock()
    {
        return $this->createMock(Repository::class);
    }

    /**
     * @var \Symfony\Component\Security\Core\Authorization\AuthorizationCheckerInterface|\PHPUnit\Framework\MockObject\MockObject
     */
    protected $authorizationCheckerMock;

    /**
     * @return \PHPUnit\Framework\MockObject\MockObject
     */
    protected function getAuthorizationCheckerMock()
    {
        return $this->createMock(AuthorizationCheckerInterface::class);
    }

    /**
     * @var \Psr\Log\LoggerInterface|\PHPUnit\Framework\MockObject\MockObject
     */
    protected $configResolverMock;

    /**
     * @return \PHPUnit\Framework\MockObject\MockObject
     */
    protected function getConfigResolverMock()
    {
        return $this->createMock(ConfigResolverInterface::class);
    }

    /**
     * @var \Symfony\Component\Templating\EngineInterface|\PHPUnit\Framework\MockObject\MockObject
     */
    protected $templateEngineMock;

    /**
     * @return \PHPUnit\Framework\MockObject\MockObject
     */
    protected function getTemplateEngineMock()
    {
        return $this->createMock(EngineInterface::class);
    }

    /**
     * @var \Psr\Log\LoggerInterface|\PHPUnit\Framework\MockObject\MockObject
     */
    protected $loggerMock;

    /**
     * @return \PHPUnit\Framework\MockObject\MockObject
     */
    protected function getLoggerMock()
    {
        return $this->createMock(LoggerInterface::class);
    }

    protected function getContentMock($mainLocationId)
    {
        $contentInfoMock = $this->createMock(ContentInfo::class);
        $contentInfoMock
            ->expects($this->once())
            ->method('__get')
            ->with('mainLocationId')
            ->willReturn($mainLocationId);

        $contentMock = $this->createMock(Content::class);
        $contentMock
            ->expects($this->once())
            ->method('__get')
            ->with('contentInfo')
            ->willReturn($contentInfoMock);

        return $contentMock;
    }
}<|MERGE_RESOLUTION|>--- conflicted
+++ resolved
@@ -610,14 +610,10 @@
 
     public function testRenderContentEmbedThrowsException()
     {
-<<<<<<< HEAD
         $this->expectException(\Exception::class);
         $this->expectExceptionMessage('Something threw up');
 
-        $renderer = $this->getMockedRenderer(array('checkContentPermissions'));
-=======
         $renderer = $this->getMockedRenderer(['checkContentPermissions']);
->>>>>>> 5ece8afb
         $contentId = 42;
         $mainLocationId = 2;
 
@@ -1150,14 +1146,10 @@
 
     public function testRenderLocationEmbedThrowsException()
     {
-<<<<<<< HEAD
         $this->expectException(\Exception::class);
         $this->expectExceptionMessage('Something threw up');
 
-        $renderer = $this->getMockedRenderer(array('checkLocation'));
-=======
         $renderer = $this->getMockedRenderer(['checkLocation']);
->>>>>>> 5ece8afb
         $locationId = 42;
 
         $renderer
