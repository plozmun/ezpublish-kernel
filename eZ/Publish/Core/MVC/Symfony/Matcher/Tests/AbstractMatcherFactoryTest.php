<?php

/**
 * File containing the ContentBasedMatcherFactoryTest class.
 *
 * @copyright Copyright (C) eZ Systems AS. All rights reserved.
 * @license For full copyright and license information view LICENSE file distributed with this source code.
 */
namespace eZ\Publish\Core\MVC\Symfony\Matcher\Tests;

use eZ\Publish\API\Repository\Values\Content\ContentInfo;
use eZ\Publish\Core\MVC\Symfony\View\ContentView;
use eZ\Publish\Core\Repository\Repository;
use eZ\Publish\Core\Repository\Values\Content\Content;
use eZ\Publish\Core\Repository\Values\Content\Location;
use eZ\Publish\Core\Repository\Values\Content\VersionInfo;
use PHPUnit\Framework\TestCase;

abstract class AbstractMatcherFactoryTest extends TestCase
{
    /**
     * Returns a valid ValueObject (supported by current MatcherFactory), that will match the test rules.
     * i.e. Should return eZ\Publish\API\Repository\Values\Content\Location for LocationMatcherFactory.
     *
     * @return \eZ\Publish\API\Repository\Values\ValueObject
     */
    abstract protected function getMatchableValueObject();

    /**
     * Returns a valid ValueObject (supported by current MatcherFactory), that won't match the test rules.
     * i.e. Should return eZ\Publish\API\Repository\Values\Content\Location for LocationMatcherFactory.
     *
     * @return \eZ\Publish\API\Repository\Values\ValueObject
     */
    abstract protected function getNonMatchableValueObject();

    /**
     * Returns the matcher class to use in test configuration.
     * Must be relative to the matcher's ::MATCHER_RELATIVE_NAMESPACE constant.
     * i.e.: Id\\Location.
     *
     * @return string
     */
    abstract protected function getMatcherClass();

    /**
     * @covers \eZ\Publish\Core\MVC\Symfony\Matcher\AbstractMatcherFactory::__construct
     * @covers \eZ\Publish\Core\MVC\Symfony\Matcher\AbstractMatcherFactory::match
     */
    public function testMatchFailNoViewType()
    {
        $matcherFactory = new $this->matcherFactoryClass($this->getRepositoryMock(), []);
        $this->assertNull($matcherFactory->match($this->getContentView(), 'full'));
    }

    /**
     * @covers \eZ\Publish\Core\MVC\Symfony\Matcher\AbstractMatcherFactory::__construct
     * @covers \eZ\Publish\Core\MVC\Symfony\Matcher\AbstractMatcherFactory::match
     * @covers \eZ\Publish\Core\MVC\Symfony\Matcher\AbstractMatcherFactory::getMatcher
     */
    public function testMatchInvalidMatcher()
    {
        $this->expectException(\InvalidArgumentException::class);

        $matcherFactory = new $this->matcherFactoryClass(
            $this->getRepositoryMock(),
            [
                'full' => [
                    'test' => [
                        'template' => 'foo.html.twig',
                        'match' => [
                            'NonExistingMatcher' => true,
                        ],
                    ],
                ],
            ]
        );
        $matcherFactory->match($this->getMatchableValueObject(), 'full');
    }

    /**
     * @covers \eZ\Publish\Core\MVC\Symfony\Matcher\AbstractMatcherFactory::__construct
     * @covers \eZ\Publish\Core\MVC\Symfony\Matcher\AbstractMatcherFactory::match
     * @covers \eZ\Publish\Core\MVC\Symfony\Matcher\AbstractMatcherFactory::getMatcher
     */
    public function testMatch()
    {
        $expectedConfigHash = [
            'template' => 'foo.html.twig',
            'match' => [
                $this->getMatcherClass() => 456,
            ],
        ];
        $matcherFactory = new $this->matcherFactoryClass(
            $this->getRepositoryMock(),
            [
                'full' => [
                    'not_matching' => [
                        'template' => 'bar.html.twig',
                        'match' => [
                            $this->getMatcherClass() => 123,
                        ],
                    ],
                    'test' => $expectedConfigHash,
                ],
            ]
        );
        $configHash = $matcherFactory->match($this->getMatchableValueObject());
        $this->assertArrayHasKey('matcher', $configHash);
        $this->assertInstanceOf(
            constant("$this->matcherFactoryClass::MATCHER_RELATIVE_NAMESPACE") . '\\' . $this->getMatcherClass(),
            $configHash['matcher']
        );
        // Calling a 2nd time to check if the result has been properly cached in memory
        $this->assertSame(
            $configHash,
            $matcherFactory->match(
                $this->getMatchableValueObject(),
                'full'
            )
        );

        unset($configHash['matcher']);
        $this->assertSame($expectedConfigHash, $configHash);
    }

    /**
     * @covers \eZ\Publish\Core\MVC\Symfony\Matcher\AbstractMatcherFactory::__construct
     * @covers \eZ\Publish\Core\MVC\Symfony\Matcher\AbstractMatcherFactory::match
     * @covers \eZ\Publish\Core\MVC\Symfony\Matcher\AbstractMatcherFactory::getMatcher
     */
    public function testMatchFail()
    {
        $matcherFactory = new $this->matcherFactoryClass(
            $this->getRepositoryMock(),
            [
                'full' => [
                    'not_matching' => [
                        'template' => 'bar.html.twig',
                        'match' => [
                            $this->getMatcherClass() => 123,
                        ],
                    ],
                    'test' => [
                        'template' => 'foo.html.twig',
                        'match' => [
                            $this->getMatcherClass() => 456,
                        ],
                    ],
                ],
            ]
        );
        $this->assertNull(
            $matcherFactory->match(
                $this->getNonMatchableValueObject(),
                'full'
            )
        );
    }

    /**
     * @return \PHPUnit\Framework\MockObject\MockObject
     */
    protected function getRepositoryMock()
    {
        return $this->createMock(Repository::class);
    }

    /**
     * @param array $properties
     *
     * @return \PHPUnit\Framework\MockObject\MockObject|\eZ\Publish\Core\MVC\Symfony\View\ContentView
     */
    protected function getContentView(array $contentInfoProperties = [], array $locationProperties = [])
    {
        $view = new ContentView();
        $view->setContent(
            new Content(
                [
                    'versionInfo' => new VersionInfo(
                        [
                            'contentInfo' => new ContentInfo($contentInfoProperties),
                        ]
                    ),
                ]
            )
        );
        $view->setLocation(new Location($locationProperties));

        return $view;
    }
<<<<<<< HEAD
=======

    /**
     * @param array $blockProperties
     *
     * @return \PHPUnit\Framework\MockObject\MockObject|\eZ\Publish\Core\MVC\Symfony\View\BlockView
     */
    protected function getBlockView(array $blockProperties = [])
    {
        $view = new BlockView();
        $view->setViewType('full');
        $view->setBlock(new Block($blockProperties));

        return $view;
    }
>>>>>>> 5ece8afb
}<|MERGE_RESOLUTION|>--- conflicted
+++ resolved
@@ -189,21 +189,4 @@
 
         return $view;
     }
-<<<<<<< HEAD
-=======
-
-    /**
-     * @param array $blockProperties
-     *
-     * @return \PHPUnit\Framework\MockObject\MockObject|\eZ\Publish\Core\MVC\Symfony\View\BlockView
-     */
-    protected function getBlockView(array $blockProperties = [])
-    {
-        $view = new BlockView();
-        $view->setViewType('full');
-        $view->setBlock(new Block($blockProperties));
-
-        return $view;
-    }
->>>>>>> 5ece8afb
 }