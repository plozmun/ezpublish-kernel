--- conflicted
+++ resolved
@@ -67,19 +67,11 @@
     {
         // First an url alias that will never match, then the right url alias.
         // This ensures to test even if the location has several url aliases.
-<<<<<<< HEAD
-        $urlAliasList = array(
+        $urlAliasList = [
             $this->createMock(URLAlias::class),
             $this
                 ->getMockBuilder(URLAlias::class)
-                ->setConstructorArgs(array(array('path' => $path)))
-=======
-        $urlAliasList = [
-            $this->getMock('eZ\\Publish\\API\\Repository\\Values\\Content\\URLAlias'),
-            $this
-                ->getMockBuilder('eZ\\Publish\\API\\Repository\\Values\\Content\\URLAlias')
                 ->setConstructorArgs([['path' => $path]])
->>>>>>> 0f2ea829
                 ->getMockForAbstractClass(),
         ];
 
