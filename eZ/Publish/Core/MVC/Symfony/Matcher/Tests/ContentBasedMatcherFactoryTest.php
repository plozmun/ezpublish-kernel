<?php

/**
 * File containing the ContentBasedMatcherFactoryTest class.
 *
 * @copyright Copyright (C) eZ Systems AS. All rights reserved.
 * @license For full copyright and license information view LICENSE file distributed with this source code.
 */
namespace eZ\Publish\Core\MVC\Symfony\Matcher\Tests;

use eZ\Publish\Core\MVC\Symfony\Matcher\Block\Type;

abstract class ContentBasedMatcherFactoryTest extends AbstractMatcherFactoryTest
{
    /**
     * @expectedException \InvalidArgumentException
     *
     * @covers \eZ\Publish\Core\MVC\Symfony\Matcher\AbstractMatcherFactory::__construct
     * @covers \eZ\Publish\Core\MVC\Symfony\Matcher\AbstractMatcherFactory::match
     * @covers \eZ\Publish\Core\MVC\Symfony\Matcher\AbstractMatcherFactory::getMatcher
     * @covers \eZ\Publish\Core\MVC\Symfony\Matcher\ContentBasedMatcherFactory::getMatcher
     */
    public function testMatchNonContentBasedMatcher()
    {
        $matcherFactory = new $this->matcherFactoryClass(
            $this->getRepositoryMock(),
            [
                'full' => [
                    'test' => [
                        'template' => 'foo.html.twig',
<<<<<<< HEAD
                        'match' => array(
                            Type::class => true,
                        ),
                    ),
                ),
            )
=======
                        'match' => [
                            '\\eZ\Publish\Core\MVC\Symfony\Matcher\Block\\Type' => true,
                        ],
                    ],
                ],
            ]
>>>>>>> 0f2ea829
        );
        $matcherFactory->match($this->getMatchableValueObject(), 'full');
    }
}<|MERGE_RESOLUTION|>--- conflicted
+++ resolved
@@ -28,21 +28,12 @@
                 'full' => [
                     'test' => [
                         'template' => 'foo.html.twig',
-<<<<<<< HEAD
-                        'match' => array(
+                        'match' => [
                             Type::class => true,
-                        ),
-                    ),
-                ),
-            )
-=======
-                        'match' => [
-                            '\\eZ\Publish\Core\MVC\Symfony\Matcher\Block\\Type' => true,
                         ],
                     ],
                 ],
             ]
->>>>>>> 0f2ea829
         );
         $matcherFactory->match($this->getMatchableValueObject(), 'full');
     }
