--- conflicted
+++ resolved
@@ -32,7 +32,6 @@
     private $router;
 
     /**
-<<<<<<< HEAD
      * @var \Psr\Log\LoggerInterface
      */
     private $logger;
@@ -52,14 +51,12 @@
      */
     private $pathPrefixMap = array();
 
+    /**
+     * @var \eZ\Publish\Core\MVC\Symfony\SiteAccess
+     */
+    private $siteAccess;
+
     public function __construct( \Closure $lazyRepository, RouterInterface $router, LoggerInterface $logger = null )
-=======
-     * @var \eZ\Publish\Core\MVC\Symfony\SiteAccess
-     */
-    private $siteAccess;
-
-    public function __construct( \Closure $lazyRepository, RouterInterface $router )
->>>>>>> c4ebfad6
     {
         $this->lazyRepository = $lazyRepository;
         $this->router = $router;
@@ -67,19 +64,15 @@
     }
 
     /**
-<<<<<<< HEAD
+     * @param SiteAccess $siteAccess
+     */
+    public function setSiteAccess( SiteAccess $siteAccess )
+    {
+        $this->siteAccess = $siteAccess;
+    }
+
+    /**
      * @return \eZ\Publish\Core\Repository\Repository
-=======
-     * @param SiteAccess $siteAccess
-     */
-    public function setSiteAccess( SiteAccess $siteAccess )
-    {
-        $this->siteAccess = $siteAccess;
-    }
-
-    /**
-     * @return \eZ\Publish\API\Repository\Repository
->>>>>>> c4ebfad6
      */
     protected function getRepository()
     {
@@ -149,7 +142,7 @@
     public function setRootLocationId( $rootLocationId )
     {
         $this->rootLocationId = $rootLocationId;
-    }
+}
 
     /**
      * @param array $excludedUriPrefixes
