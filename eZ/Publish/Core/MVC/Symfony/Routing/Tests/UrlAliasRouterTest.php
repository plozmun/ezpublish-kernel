<?php

/**
 * File containing the UrlAliasRouterTest class.
 *
 * @copyright Copyright (C) eZ Systems AS. All rights reserved.
 * @license For full copyright and license information view LICENSE file distributed with this source code.
 */
namespace eZ\Publish\Core\MVC\Symfony\Routing\Tests;

use eZ\Publish\API\Repository\ContentService;
use eZ\Publish\API\Repository\LocationService;
use eZ\Publish\API\Repository\URLAliasService;
use eZ\Publish\API\Repository\Values\Content\ContentInfo;
use eZ\Publish\API\Repository\Values\Content\URLAlias;
use eZ\Publish\Core\Base\Exceptions\NotFoundException;
use eZ\Publish\Core\MVC\ConfigResolverInterface;
use eZ\Publish\Core\MVC\Symfony\Routing\Generator\UrlAliasGenerator;
use eZ\Publish\Core\MVC\Symfony\Routing\UrlAliasRouter;
use eZ\Publish\Core\MVC\Symfony\SiteAccess;
use eZ\Publish\Core\MVC\Symfony\SiteAccess\Matcher;
use eZ\Publish\Core\MVC\Symfony\View\Manager as ViewManager;
use eZ\Publish\Core\Repository\Repository;
use eZ\Publish\Core\Repository\Values\Content\Location;
use PHPUnit\Framework\TestCase;
use Symfony\Component\HttpFoundation\Request;
use Symfony\Component\Routing\Generator\UrlGeneratorInterface;
use Symfony\Component\Routing\RequestContext;
use Symfony\Component\Routing\RouteCollection;
use Symfony\Component\Routing\RouterInterface;

class UrlAliasRouterTest extends TestCase
{
    /**
     * @var \PHPUnit_Framework_MockObject_MockObject
     */
    protected $repository;

    /**
     * @var \PHPUnit_Framework_MockObject_MockObject
     */
    protected $urlAliasService;

    /**
     * @var \PHPUnit_Framework_MockObject_MockObject
     */
    protected $locationService;

    /**
     * @var \PHPUnit_Framework_MockObject_MockObject
     */
    protected $contentService;

    /**
     * @var \PHPUnit_Framework_MockObject_MockObject
     */
    protected $urlALiasGenerator;

    protected $requestContext;

    /**
     * @var UrlAliasRouter
     */
    protected $router;

    protected function setUp()
    {
        parent::setUp();
        $repositoryClass = Repository::class;
        $this->repository = $repository = $this
            ->getMockBuilder($repositoryClass)
            ->disableOriginalConstructor()
            ->setMethods(
                array_diff(
                    get_class_methods($repositoryClass),
                    ['sudo']
                )
            )
            ->getMock();
        $this->urlAliasService = $this->createMock(URLAliasService::class);
        $this->locationService = $this->createMock(LocationService::class);
        $this->contentService = $this->createMock(ContentService::class);
        $this->urlALiasGenerator = $this
            ->getMockBuilder(UrlAliasGenerator::class)
            ->setConstructorArgs(
                [
                    $repository,
<<<<<<< HEAD
                    $this->createMock(RouterInterface::class),
                    $this->createMock(ConfigResolverInterface::class),
                )
=======
                    $this->getMock('Symfony\\Component\\Routing\\RouterInterface'),
                    $this->getMock('eZ\Publish\Core\MVC\ConfigResolverInterface'),
                ]
>>>>>>> 0f2ea829
            )
            ->getMock();
        $this->requestContext = new RequestContext();

        $this->router = $this->getRouter($this->locationService, $this->urlAliasService, $this->contentService, $this->urlALiasGenerator, $this->requestContext);
    }

    /**
     * @param \eZ\Publish\API\Repository\LocationService $locationService
     * @param \eZ\Publish\API\Repository\URLAliasService $urlAliasService
     * @param \eZ\Publish\API\Repository\ContentService $contentService
     * @param UrlAliasGenerator $urlAliasGenerator
     * @param RequestContext $requestContext
     *
     * @return UrlAliasRouter
     */
    protected function getRouter(LocationService $locationService, URLAliasService $urlAliasService, ContentService $contentService, UrlAliasGenerator $urlAliasGenerator, RequestContext $requestContext)
    {
        return new UrlAliasRouter($locationService, $urlAliasService, $contentService, $urlAliasGenerator, $requestContext);
    }

    public function testRequestContext()
    {
        $this->assertSame($this->requestContext, $this->router->getContext());
        $newContext = new RequestContext();
        $this->urlALiasGenerator
            ->expects($this->once())
            ->method('setRequestContext')
            ->with($newContext);
        $this->router->setContext($newContext);
        $this->assertSame($newContext, $this->router->getContext());
    }

    /**
     * @expectedException \RuntimeException
     */
    public function testMatch()
    {
        $this->router->match('/foo');
    }

    /**
     * @dataProvider providerTestSupports
     */
    public function testSupports($routeReference, $isSupported)
    {
        $this->assertSame($isSupported, $this->router->supports($routeReference));
    }

    public function providerTestSupports()
    {
        return [
            [new Location(), true],
            [new \stdClass(), false],
            [UrlAliasRouter::URL_ALIAS_ROUTE_NAME, true],
            ['some_route_name', false],
        ];
    }

    public function testGetRouteCollection()
    {
        $this->assertInstanceOf(RouteCollection::class, $this->router->getRouteCollection());
    }

    /**
     * @param $pathInfo
     *
     * @return Request
     */
    protected function getRequestByPathInfo($pathInfo)
    {
        $request = Request::create($pathInfo);
        $request->attributes->set('semanticPathinfo', $pathInfo);
        $request->attributes->set(
            'siteaccess',
            new SiteAccess(
                'test',
                'fake',
                $this->createMock(Matcher::class)
            )
        );

        return $request;
    }

    public function testMatchRequestLocation()
    {
        $pathInfo = '/foo/bar';
        $destinationId = 123;
        $urlAlias = new URLAlias(
            [
                'path' => $pathInfo,
                'type' => UrlAlias::LOCATION,
                'destination' => $destinationId,
                'isHistory' => false,
            ]
        );
        $request = $this->getRequestByPathInfo($pathInfo);
        $this->urlAliasService
            ->expects($this->once())
            ->method('lookup')
            ->with($pathInfo)
            ->will($this->returnValue($urlAlias));
        $this->urlALiasGenerator
            ->expects($this->once())
            ->method('loadLocation')
            ->will($this->returnValue(new Location(['contentInfo' => new ContentInfo(['id' => 456])])));

        $expected = [
            '_route' => UrlAliasRouter::URL_ALIAS_ROUTE_NAME,
            '_controller' => UrlAliasRouter::VIEW_ACTION,
            'locationId' => $destinationId,
            'contentId' => 456,
            'viewType' => ViewManager::VIEW_TYPE_FULL,
            'layout' => true,
        ];
        $this->assertEquals($expected, $this->router->matchRequest($request));
    }

    public function testMatchRequestLocationWithCaseRedirect()
    {
        $pathInfo = '/Foo/bAR';
        $urlAliasPath = '/foo/bar';
        $destinationId = 123;
        $urlAlias = new URLAlias(
            [
                'path' => $urlAliasPath,
                'type' => UrlAlias::LOCATION,
                'destination' => $destinationId,
                'isHistory' => false,
            ]
        );
        $request = $this->getRequestByPathInfo($pathInfo);
        $this->urlALiasGenerator
            ->expects($this->once())
            ->method('isUriPrefixExcluded')
            ->with($pathInfo)
            ->will($this->returnValue(false));
        $this->urlAliasService
            ->expects($this->once())
            ->method('lookup')
            ->with($pathInfo)
            ->will($this->returnValue($urlAlias));
        $this->urlALiasGenerator
            ->expects($this->once())
            ->method('loadLocation')
            ->will($this->returnValue(new Location(['contentInfo' => new ContentInfo(['id' => 456])])));

        $expected = [
            '_route' => UrlAliasRouter::URL_ALIAS_ROUTE_NAME,
            '_controller' => UrlAliasRouter::VIEW_ACTION,
            'locationId' => $destinationId,
            'contentId' => 456,
            'viewType' => ViewManager::VIEW_TYPE_FULL,
            'layout' => true,
<<<<<<< HEAD
            'needsRedirect' => true,
            'semanticPathinfo' => $urlAliasPath,
        );
=======
        ];
>>>>>>> 0f2ea829
        $this->assertEquals($expected, $this->router->matchRequest($request));
    }

    public function testMatchRequestLocationWrongCaseUriPrefixExcluded()
    {
        $pathInfo = '/Foo/bAR';
        $urlAliasPath = '/foo/bar';
        $destinationId = 123;
        $urlAlias = new URLAlias(
            [
                'path' => $urlAliasPath,
                'type' => UrlAlias::LOCATION,
                'destination' => $destinationId,
                'isHistory' => false,
            ]
        );
        $request = $this->getRequestByPathInfo($pathInfo);
        $this->urlALiasGenerator
            ->expects($this->once())
            ->method('isUriPrefixExcluded')
            ->with($pathInfo)
            ->will($this->returnValue(true));
        $this->urlAliasService
            ->expects($this->once())
            ->method('lookup')
            ->with($pathInfo)
            ->will($this->returnValue($urlAlias));
        $this->urlALiasGenerator
            ->expects($this->once())
            ->method('loadLocation')
            ->will($this->returnValue(new Location(['contentInfo' => new ContentInfo(['id' => 456])])));

        $expected = [
            '_route' => UrlAliasRouter::URL_ALIAS_ROUTE_NAME,
            '_controller' => UrlAliasRouter::VIEW_ACTION,
            'contentId' => 456,
            'locationId' => $destinationId,
            'viewType' => ViewManager::VIEW_TYPE_FULL,
            'layout' => true,
<<<<<<< HEAD
            'needsRedirect' => true,
            'semanticPathinfo' => $urlAliasPath,
        );
=======
        ];
>>>>>>> 0f2ea829
        $this->assertEquals($expected, $this->router->matchRequest($request));
    }

    public function testMatchRequestLocationCorrectCaseUriPrefixExcluded()
    {
        $pathInfo = $urlAliasPath = '/foo/bar';
        $destinationId = 123;
        $urlAlias = new URLAlias(
            [
                'path' => $urlAliasPath,
                'type' => UrlAlias::LOCATION,
                'destination' => $destinationId,
                'isHistory' => false,
            ]
        );
        $request = $this->getRequestByPathInfo($pathInfo);
        $this->urlALiasGenerator
            ->expects($this->once())
            ->method('isUriPrefixExcluded')
            ->with($pathInfo)
            ->will($this->returnValue(true));
        $this->urlAliasService
            ->expects($this->once())
            ->method('lookup')
            ->with($pathInfo)
            ->will($this->returnValue($urlAlias));
        $this->urlALiasGenerator
            ->expects($this->once())
            ->method('loadLocation')
            ->will($this->returnValue(new Location(['contentInfo' => new ContentInfo(['id' => 456])])));

        $expected = [
            '_route' => UrlAliasRouter::URL_ALIAS_ROUTE_NAME,
            '_controller' => UrlAliasRouter::VIEW_ACTION,
            'locationId' => $destinationId,
            'contentId' => 456,
            'viewType' => ViewManager::VIEW_TYPE_FULL,
            'layout' => true,
        ];
        $this->assertEquals($expected, $this->router->matchRequest($request));
        $this->assertFalse($request->attributes->has('needsRedirect'));
        $this->assertSame($pathInfo, $request->attributes->get('semanticPathinfo'));
    }

    public function testMatchRequestLocationHistory()
    {
        $pathInfo = '/foo/bar';
        $newPathInfo = '/foo/bar-new';
        $destinationId = 123;
<<<<<<< HEAD
        $destinationLocation = new Location(array(
            'id' => $destinationId,
            'contentInfo' => new ContentInfo(array('id' => 456)),
        ));
=======
        $destinationLocation = new Location(['id' => $destinationId, 'contentInfo' => new ContentInfo(['id' => 456])]);
>>>>>>> 0f2ea829
        $urlAlias = new URLAlias(
            [
                'path' => $pathInfo,
                'type' => UrlAlias::LOCATION,
                'destination' => $destinationId,
                'isHistory' => true,
            ]
        );
        $request = $this->getRequestByPathInfo($pathInfo);
        $this->urlAliasService
            ->expects($this->once())
            ->method('lookup')
            ->with($pathInfo)
            ->will($this->returnValue($urlAlias));
        $this->urlALiasGenerator
            ->expects($this->once())
            ->method('generate')
            ->with($destinationLocation)
            ->will($this->returnValue($newPathInfo));
        $this->urlALiasGenerator
            ->expects($this->once())
            ->method('loadLocation')
            ->will($this->returnValue($destinationLocation));

        $expected = [
            '_route' => UrlAliasRouter::URL_ALIAS_ROUTE_NAME,
            '_controller' => UrlAliasRouter::VIEW_ACTION,
            'locationId' => $destinationId,
            'contentId' => 456,
            'viewType' => ViewManager::VIEW_TYPE_FULL,
            'layout' => true,
<<<<<<< HEAD
            'needsRedirect' => true,
            'semanticPathinfo' => $newPathInfo,
            'prependSiteaccessOnRedirect' => false,
        );
=======
        ];
>>>>>>> 0f2ea829
        $this->assertEquals($expected, $this->router->matchRequest($request));
    }

    public function testMatchRequestLocationCustom()
    {
        $pathInfo = '/foo/bar';
        $destinationId = 123;
        $urlAlias = new URLAlias(
            [
                'path' => $pathInfo,
                'type' => UrlAlias::LOCATION,
                'destination' => $destinationId,
                'isHistory' => false,
                'isCustom' => true,
                'forward' => false,
            ]
        );
        $request = $this->getRequestByPathInfo($pathInfo);
        $this->urlAliasService
            ->expects($this->once())
            ->method('lookup')
            ->with($pathInfo)
            ->will($this->returnValue($urlAlias));
        $this->urlALiasGenerator
            ->expects($this->once())
            ->method('loadLocation')
            ->will($this->returnValue(new Location(['contentInfo' => new ContentInfo(['id' => 456])])));

        $expected = [
            '_route' => UrlAliasRouter::URL_ALIAS_ROUTE_NAME,
            '_controller' => UrlAliasRouter::VIEW_ACTION,
            'locationId' => $destinationId,
            'contentId' => 456,
            'viewType' => ViewManager::VIEW_TYPE_FULL,
            'layout' => true,
        ];
        $this->assertEquals($expected, $this->router->matchRequest($request));
    }

    public function testMatchRequestLocationCustomForward()
    {
        $pathInfo = '/foo/bar';
        $newPathInfo = '/foo/bar-new';
        $destinationId = 123;
<<<<<<< HEAD
        $destinationLocation = new Location(array(
            'id' => $destinationId,
            'contentInfo' => new ContentInfo(array('id' => 456)),
        ));
=======
        $destinationLocation = new Location(['id' => $destinationId, 'contentInfo' => new ContentInfo(['id' => 456])]);
>>>>>>> 0f2ea829
        $urlAlias = new URLAlias(
            [
                'path' => $pathInfo,
                'type' => UrlAlias::LOCATION,
                'destination' => $destinationId,
                'isHistory' => false,
                'isCustom' => true,
                'forward' => true,
            ]
        );
        $request = $this->getRequestByPathInfo($pathInfo);
        $this->urlAliasService
            ->expects($this->once())
            ->method('lookup')
            ->with($pathInfo)
            ->will($this->returnValue($urlAlias));
        $this->urlALiasGenerator
            ->expects($this->once())
            ->method('loadLocation')
            ->with($destinationId)
            ->will(
                $this->returnValue($destinationLocation)
            );
        $this->urlALiasGenerator
            ->expects($this->once())
            ->method('generate')
            ->with($destinationLocation)
            ->will($this->returnValue($newPathInfo));
        $this->urlALiasGenerator
            ->expects($this->once())
            ->method('loadLocation')
            ->will($this->returnValue($destinationLocation));

        $expected = [
            '_route' => UrlAliasRouter::URL_ALIAS_ROUTE_NAME,
            '_controller' => UrlAliasRouter::VIEW_ACTION,
            'locationId' => $destinationId,
            'contentId' => 456,
            'viewType' => ViewManager::VIEW_TYPE_FULL,
            'layout' => true,
<<<<<<< HEAD
            'needsRedirect' => true,
            'semanticPathinfo' => $newPathInfo,
            'prependSiteaccessOnRedirect' => false,
        );
=======
        ];
>>>>>>> 0f2ea829
        $this->assertEquals($expected, $this->router->matchRequest($request));
    }

    /**
     * @expectedException \Symfony\Component\Routing\Exception\ResourceNotFoundException
     */
    public function testMatchRequestFail()
    {
        $pathInfo = '/foo/bar';
        $request = $this->getRequestByPathInfo($pathInfo);
        $this->urlAliasService
            ->expects($this->once())
            ->method('lookup')
            ->with($pathInfo)
            ->will($this->throwException(new NotFoundException('URLAlias', $pathInfo)));
        $this->router->matchRequest($request);
    }

    public function testMatchRequestResource()
    {
        $pathInfo = '/hello_content/hello_search';
        $destination = '/content/search';
        $urlAlias = new URLAlias(
            [
                'destination' => $destination,
                'path' => $pathInfo,
                'type' => UrlAlias::RESOURCE,
            ]
        );
        $request = $this->getRequestByPathInfo($pathInfo);
        $this->urlAliasService
            ->expects($this->once())
            ->method('lookup')
            ->with($pathInfo)
            ->will($this->returnValue($urlAlias));

        $expected = [
            '_route' => UrlAliasRouter::URL_ALIAS_ROUTE_NAME,
<<<<<<< HEAD
            'semanticPathinfo' => $destination,
            'needsForward' => true,
        );
=======
        ];
>>>>>>> 0f2ea829
        $this->assertEquals($expected, $this->router->matchRequest($request));
    }

    public function testMatchRequestResourceWithRedirect()
    {
        $pathInfo = '/hello_content/hello_search';
        $destination = '/content/search';
        $urlAlias = new URLAlias(
            [
                'destination' => $destination,
                'path' => $pathInfo,
                'type' => UrlAlias::RESOURCE,
                'forward' => true,
            ]
        );
        $request = $this->getRequestByPathInfo($pathInfo);
        $this->urlAliasService
            ->expects($this->once())
            ->method('lookup')
            ->with($pathInfo)
            ->will($this->returnValue($urlAlias));

        $expected = [
            '_route' => UrlAliasRouter::URL_ALIAS_ROUTE_NAME,
<<<<<<< HEAD
            'needsRedirect' => true,
            'semanticPathinfo' => $destination,
        );
=======
        ];
>>>>>>> 0f2ea829
        $this->assertEquals($expected, $this->router->matchRequest($request));
    }

    public function testMatchRequestResourceWithCaseRedirect()
    {
        $pathInfo = '/heLLo_contEnt/hEllo_SEarch';
        $urlAliasPath = '/hello_content/hello_search';
        $destination = '/content/search';
        $urlAlias = new URLAlias(
            [
                'destination' => $destination,
                'path' => $urlAliasPath,
                'type' => UrlAlias::RESOURCE,
                'forward' => false,
            ]
        );
        $request = $this->getRequestByPathInfo($pathInfo);
        $this->urlALiasGenerator
            ->expects($this->once())
            ->method('isUriPrefixExcluded')
            ->with($pathInfo)
            ->will($this->returnValue(false));
        $this->urlAliasService
            ->expects($this->once())
            ->method('lookup')
            ->with($pathInfo)
            ->will($this->returnValue($urlAlias));

        $expected = [
            '_route' => UrlAliasRouter::URL_ALIAS_ROUTE_NAME,
<<<<<<< HEAD
            'semanticPathinfo' => $urlAliasPath,
            'needsRedirect' => true,
        );
=======
        ];
>>>>>>> 0f2ea829
        $this->assertEquals($expected, $this->router->matchRequest($request));
    }

    /**
     * Tests that forwarding custom alias will redirect to the resource destination rather than
     * to the case-corrected alias.
     */
    public function testMatchRequestResourceCaseIncorrectWithForwardRedirect()
    {
        $pathInfo = '/heLLo_contEnt/hEllo_SEarch';
        $urlAliasPath = '/hello_content/hello_search';
        $destination = '/content/search';
        $urlAlias = new URLAlias(
            [
                'destination' => $destination,
                'path' => $urlAliasPath,
                'type' => UrlAlias::RESOURCE,
                'forward' => true,
            ]
        );
        $request = $this->getRequestByPathInfo($pathInfo);
        $this->urlAliasService
            ->expects($this->once())
            ->method('lookup')
            ->with($pathInfo)
            ->will($this->returnValue($urlAlias));

        $expected = [
            '_route' => UrlAliasRouter::URL_ALIAS_ROUTE_NAME,
<<<<<<< HEAD
            'semanticPathinfo' => $destination,
            'needsRedirect' => true,
        );
=======
        ];
>>>>>>> 0f2ea829
        $this->assertEquals($expected, $this->router->matchRequest($request));
    }

    public function testMatchRequestVirtual()
    {
        $pathInfo = '/foo/bar';
        $urlAlias = new URLAlias(
            [
                'path' => $pathInfo,
                'type' => UrlAlias::VIRTUAL,
            ]
        );
        $request = $this->getRequestByPathInfo($pathInfo);
        $this->urlAliasService
            ->expects($this->once())
            ->method('lookup')
            ->with($pathInfo)
            ->will($this->returnValue($urlAlias));

        $expected = [
            '_route' => UrlAliasRouter::URL_ALIAS_ROUTE_NAME,
<<<<<<< HEAD
            'semanticPathinfo' => '/',
            'needsForward' => true,
        );
=======
        ];
>>>>>>> 0f2ea829
        $this->assertEquals($expected, $this->router->matchRequest($request));
    }

    public function testMatchRequestVirtualWithCaseRedirect()
    {
        $pathInfo = '/Foo/bAR';
        $urlAliasPath = '/foo/bar';
        $urlAlias = new URLAlias(
            [
                'path' => $urlAliasPath,
                'type' => UrlAlias::VIRTUAL,
            ]
        );
        $request = $this->getRequestByPathInfo($pathInfo);
        $this->urlALiasGenerator
            ->expects($this->once())
            ->method('isUriPrefixExcluded')
            ->with($pathInfo)
            ->will($this->returnValue(false));
        $this->urlAliasService
            ->expects($this->once())
            ->method('lookup')
            ->with($pathInfo)
            ->will($this->returnValue($urlAlias));

        $expected = [
            '_route' => UrlAliasRouter::URL_ALIAS_ROUTE_NAME,
<<<<<<< HEAD
            'semanticPathinfo' => $urlAliasPath,
            'needsRedirect' => true,
        );
=======
        ];
>>>>>>> 0f2ea829
        $this->assertEquals($expected, $this->router->matchRequest($request));
    }

    /**
     * @expectedException \Symfony\Component\Routing\Exception\RouteNotFoundException
     */
    public function testGenerateFail()
    {
        $this->router->generate('invalidRoute');
    }

    public function testGenerateWithLocation()
    {
        $location = new Location();
        $parameters = ['some' => 'thing'];
        $referenceType = UrlGeneratorInterface::ABSOLUTE_PATH;
        $generatedLink = '/foo/bar';
        $this->urlALiasGenerator
            ->expects($this->once())
            ->method('generate')
            ->with($location, $parameters, $referenceType)
            ->will($this->returnValue($generatedLink));
        $this->assertSame($generatedLink, $this->router->generate($location, $parameters, $referenceType));
    }

    /**
     * @expectedException \InvalidArgumentException
     */
    public function testGenerateNoLocation()
    {
        $this->router->generate(UrlAliasRouter::URL_ALIAS_ROUTE_NAME, ['foo' => 'bar']);
    }

    /**
     * @expectedException \LogicException
     */
    public function testGenerateInvalidLocation()
    {
        $this->router->generate(UrlAliasRouter::URL_ALIAS_ROUTE_NAME, ['location' => new \stdClass()]);
    }

    public function testGenerateWithLocationId()
    {
        $locationId = 123;
        $location = new Location(['id' => $locationId]);
        $parameters = ['some' => 'thing'];
        $referenceType = UrlGeneratorInterface::ABSOLUTE_PATH;
        $generatedLink = '/foo/bar';
        $this->locationService
            ->expects($this->once())
            ->method('loadLocation')
            ->with($locationId)
            ->will($this->returnValue($location));
        $this->urlALiasGenerator
            ->expects($this->once())
            ->method('generate')
            ->with($location, $parameters, $referenceType)
            ->will($this->returnValue($generatedLink));
        $this->assertSame(
            $generatedLink,
            $this->router->generate(
                UrlAliasRouter::URL_ALIAS_ROUTE_NAME,
                $parameters + ['locationId' => $locationId],
                $referenceType
            )
        );
    }

    public function testGenerateWithLocationAsParameter()
    {
        $locationId = 123;
        $location = new Location(['id' => $locationId]);
        $parameters = ['some' => 'thing'];
        $referenceType = UrlGeneratorInterface::ABSOLUTE_PATH;
        $generatedLink = '/foo/bar';
        $this->urlALiasGenerator
            ->expects($this->once())
            ->method('generate')
            ->with($location, $parameters, $referenceType)
            ->will($this->returnValue($generatedLink));
        $this->assertSame(
            $generatedLink,
            $this->router->generate(
                UrlAliasRouter::URL_ALIAS_ROUTE_NAME,
                $parameters + ['location' => $location],
                $referenceType
            )
        );
    }

    public function testGenerateWithContentId()
    {
        $locationId = 123;
        $contentId = 456;
        $location = new Location(['id' => $locationId]);
        $contentInfo = new ContentInfo(['id' => $contentId, 'mainLocationId' => $locationId]);
        $parameters = ['some' => 'thing'];
        $referenceType = UrlGeneratorInterface::ABSOLUTE_PATH;
        $generatedLink = '/foo/bar';
        $this->contentService
            ->expects($this->once())
            ->method('loadContentInfo')
            ->with($contentId)
            ->will($this->returnValue($contentInfo));
        $this->locationService
            ->expects($this->once())
            ->method('loadLocation')
            ->with($contentInfo->mainLocationId)
            ->will($this->returnValue($location));
        $this->urlALiasGenerator
            ->expects($this->once())
            ->method('generate')
            ->with($location, $parameters, $referenceType)
            ->will($this->returnValue($generatedLink));
        $this->assertSame(
            $generatedLink,
            $this->router->generate(
                UrlAliasRouter::URL_ALIAS_ROUTE_NAME,
                $parameters + ['contentId' => $contentId],
                $referenceType
            )
        );
    }

    /**
     * @expectedException \LogicException
     */
    public function testGenerateWithContentIdWithMissingMainLocation()
    {
        $contentId = 456;
        $contentInfo = new ContentInfo(['id' => $contentId, 'mainLocationId' => null]);
        $parameters = ['some' => 'thing'];
        $referenceType = UrlGeneratorInterface::ABSOLUTE_PATH;
        $this->contentService
            ->expects($this->once())
            ->method('loadContentInfo')
            ->with($contentId)
            ->will($this->returnValue($contentInfo));

        $this->router->generate(
            UrlAliasRouter::URL_ALIAS_ROUTE_NAME,
            $parameters + ['contentId' => $contentId],
            $referenceType
        );
    }
}<|MERGE_RESOLUTION|>--- conflicted
+++ resolved
@@ -85,15 +85,9 @@
             ->setConstructorArgs(
                 [
                     $repository,
-<<<<<<< HEAD
                     $this->createMock(RouterInterface::class),
                     $this->createMock(ConfigResolverInterface::class),
-                )
-=======
-                    $this->getMock('Symfony\\Component\\Routing\\RouterInterface'),
-                    $this->getMock('eZ\Publish\Core\MVC\ConfigResolverInterface'),
                 ]
->>>>>>> 0f2ea829
             )
             ->getMock();
         $this->requestContext = new RequestContext();
@@ -249,13 +243,9 @@
             'contentId' => 456,
             'viewType' => ViewManager::VIEW_TYPE_FULL,
             'layout' => true,
-<<<<<<< HEAD
             'needsRedirect' => true,
             'semanticPathinfo' => $urlAliasPath,
-        );
-=======
-        ];
->>>>>>> 0f2ea829
+        ];
         $this->assertEquals($expected, $this->router->matchRequest($request));
     }
 
@@ -295,13 +285,9 @@
             'locationId' => $destinationId,
             'viewType' => ViewManager::VIEW_TYPE_FULL,
             'layout' => true,
-<<<<<<< HEAD
             'needsRedirect' => true,
             'semanticPathinfo' => $urlAliasPath,
-        );
-=======
-        ];
->>>>>>> 0f2ea829
+        ];
         $this->assertEquals($expected, $this->router->matchRequest($request));
     }
 
@@ -351,14 +337,10 @@
         $pathInfo = '/foo/bar';
         $newPathInfo = '/foo/bar-new';
         $destinationId = 123;
-<<<<<<< HEAD
-        $destinationLocation = new Location(array(
+        $destinationLocation = new Location([
             'id' => $destinationId,
-            'contentInfo' => new ContentInfo(array('id' => 456)),
-        ));
-=======
-        $destinationLocation = new Location(['id' => $destinationId, 'contentInfo' => new ContentInfo(['id' => 456])]);
->>>>>>> 0f2ea829
+            'contentInfo' => new ContentInfo(['id' => 456]),
+        ]);
         $urlAlias = new URLAlias(
             [
                 'path' => $pathInfo,
@@ -390,14 +372,10 @@
             'contentId' => 456,
             'viewType' => ViewManager::VIEW_TYPE_FULL,
             'layout' => true,
-<<<<<<< HEAD
             'needsRedirect' => true,
             'semanticPathinfo' => $newPathInfo,
             'prependSiteaccessOnRedirect' => false,
-        );
-=======
-        ];
->>>>>>> 0f2ea829
+        ];
         $this->assertEquals($expected, $this->router->matchRequest($request));
     }
 
@@ -442,14 +420,10 @@
         $pathInfo = '/foo/bar';
         $newPathInfo = '/foo/bar-new';
         $destinationId = 123;
-<<<<<<< HEAD
-        $destinationLocation = new Location(array(
+        $destinationLocation = new Location([
             'id' => $destinationId,
-            'contentInfo' => new ContentInfo(array('id' => 456)),
-        ));
-=======
-        $destinationLocation = new Location(['id' => $destinationId, 'contentInfo' => new ContentInfo(['id' => 456])]);
->>>>>>> 0f2ea829
+            'contentInfo' => new ContentInfo(['id' => 456]),
+        ]);
         $urlAlias = new URLAlias(
             [
                 'path' => $pathInfo,
@@ -490,14 +464,10 @@
             'contentId' => 456,
             'viewType' => ViewManager::VIEW_TYPE_FULL,
             'layout' => true,
-<<<<<<< HEAD
             'needsRedirect' => true,
             'semanticPathinfo' => $newPathInfo,
             'prependSiteaccessOnRedirect' => false,
-        );
-=======
-        ];
->>>>>>> 0f2ea829
+        ];
         $this->assertEquals($expected, $this->router->matchRequest($request));
     }
 
@@ -536,13 +506,9 @@
 
         $expected = [
             '_route' => UrlAliasRouter::URL_ALIAS_ROUTE_NAME,
-<<<<<<< HEAD
             'semanticPathinfo' => $destination,
             'needsForward' => true,
-        );
-=======
-        ];
->>>>>>> 0f2ea829
+        ];
         $this->assertEquals($expected, $this->router->matchRequest($request));
     }
 
@@ -567,13 +533,9 @@
 
         $expected = [
             '_route' => UrlAliasRouter::URL_ALIAS_ROUTE_NAME,
-<<<<<<< HEAD
             'needsRedirect' => true,
             'semanticPathinfo' => $destination,
-        );
-=======
-        ];
->>>>>>> 0f2ea829
+        ];
         $this->assertEquals($expected, $this->router->matchRequest($request));
     }
 
@@ -604,13 +566,9 @@
 
         $expected = [
             '_route' => UrlAliasRouter::URL_ALIAS_ROUTE_NAME,
-<<<<<<< HEAD
             'semanticPathinfo' => $urlAliasPath,
             'needsRedirect' => true,
-        );
-=======
-        ];
->>>>>>> 0f2ea829
+        ];
         $this->assertEquals($expected, $this->router->matchRequest($request));
     }
 
@@ -640,13 +598,9 @@
 
         $expected = [
             '_route' => UrlAliasRouter::URL_ALIAS_ROUTE_NAME,
-<<<<<<< HEAD
             'semanticPathinfo' => $destination,
             'needsRedirect' => true,
-        );
-=======
-        ];
->>>>>>> 0f2ea829
+        ];
         $this->assertEquals($expected, $this->router->matchRequest($request));
     }
 
@@ -668,13 +622,9 @@
 
         $expected = [
             '_route' => UrlAliasRouter::URL_ALIAS_ROUTE_NAME,
-<<<<<<< HEAD
             'semanticPathinfo' => '/',
             'needsForward' => true,
-        );
-=======
-        ];
->>>>>>> 0f2ea829
+        ];
         $this->assertEquals($expected, $this->router->matchRequest($request));
     }
 
@@ -702,13 +652,9 @@
 
         $expected = [
             '_route' => UrlAliasRouter::URL_ALIAS_ROUTE_NAME,
-<<<<<<< HEAD
             'semanticPathinfo' => $urlAliasPath,
             'needsRedirect' => true,
-        );
-=======
-        ];
->>>>>>> 0f2ea829
+        ];
         $this->assertEquals($expected, $this->router->matchRequest($request));
     }
 
