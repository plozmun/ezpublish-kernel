<?php

/**
 * File containing the HashGeneratorTest class.
 *
 * @copyright Copyright (C) eZ Systems AS. All rights reserved.
 * @license For full copyright and license information view LICENSE file distributed with this source code.
 */
namespace eZ\Publish\Core\MVC\Symfony\Security\Tests\User;

use eZ\Publish\Core\MVC\Symfony\Security\User\HashGenerator;
use eZ\Publish\SPI\User\Identity;
use eZ\Publish\SPI\User\IdentityAware;
use PHPUnit\Framework\TestCase;

class HashGeneratorTest extends TestCase
{
    /**
     * @covers \eZ\Publish\Core\MVC\Symfony\Security\User\HashGenerator::setIdentityDefiner
     * @covers \eZ\Publish\Core\MVC\Symfony\Security\User\HashGenerator::getIdentityDefiners
     */
    public function testSetIdentityDefiner()
    {
        $hashGenerator = new HashGenerator();
<<<<<<< HEAD
        $identityDefiners = array(
            $this->createMock(IdentityAware::class),
            $this->createMock(IdentityAware::class),
            $this->createMock(IdentityAware::class),
            $this->createMock(IdentityAware::class),
            $this->createMock(IdentityAware::class),
        );
=======
        $identityDefiners = [
            $this->getMock('eZ\\Publish\\SPI\\User\\IdentityAware'),
            $this->getMock('eZ\\Publish\\SPI\\User\\IdentityAware'),
            $this->getMock('eZ\\Publish\\SPI\\User\\IdentityAware'),
            $this->getMock('eZ\\Publish\\SPI\\User\\IdentityAware'),
            $this->getMock('eZ\\Publish\\SPI\\User\\IdentityAware'),
        ];
>>>>>>> 0f2ea829

        foreach ($identityDefiners as $definer) {
            $hashGenerator->setIdentityDefiner($definer);
        }

        $this->assertSame($identityDefiners, $hashGenerator->getIdentityDefiners());
    }

    /**
     * @covers \eZ\Publish\Core\MVC\Symfony\Security\User\HashGenerator::setIdentity
     * @covers \eZ\Publish\Core\MVC\Symfony\Security\User\HashGenerator::getIdentity
     */
    public function testSetIdentity()
    {
        $hashGenerator = new HashGenerator();
        $identity = $this->createMock(Identity::class);
        $hashGenerator->setIdentity($identity);
        $this->assertSame($identity, $hashGenerator->getIdentity());
    }

    /**
     * @covers \eZ\Publish\Core\MVC\Symfony\Security\User\HashGenerator::setIdentity
     * @covers \eZ\Publish\Core\MVC\Symfony\Security\User\HashGenerator::getIdentity
     * @covers \eZ\Publish\Core\MVC\Symfony\Security\User\HashGenerator::setIdentityDefiner
     * @covers \eZ\Publish\Core\MVC\Symfony\Security\User\HashGenerator::getIdentityDefiners
     * @covers \eZ\Publish\Core\MVC\Symfony\Security\User\HashGenerator::generate
     */
    public function testGenerate()
    {
        $hashGenerator = new HashGenerator();
        $identity = $this->createMock(Identity::class);
        $hashGenerator->setIdentity($identity);
<<<<<<< HEAD
        $identityDefiners = array(
            $this->createMock(IdentityAware::class),
            $this->createMock(IdentityAware::class),
            $this->createMock(IdentityAware::class),
            $this->createMock(IdentityAware::class),
            $this->createMock(IdentityAware::class),
        );
=======
        $identityDefiners = [
            $this->getMock('eZ\\Publish\\SPI\\User\\IdentityAware'),
            $this->getMock('eZ\\Publish\\SPI\\User\\IdentityAware'),
            $this->getMock('eZ\\Publish\\SPI\\User\\IdentityAware'),
            $this->getMock('eZ\\Publish\\SPI\\User\\IdentityAware'),
            $this->getMock('eZ\\Publish\\SPI\\User\\IdentityAware'),
        ];
>>>>>>> 0f2ea829

        /** @var $definer \PHPUnit_Framework_MockObject_MockObject */
        foreach ($identityDefiners as $definer) {
            $hashGenerator->setIdentityDefiner($definer);
            $definer
                ->expects($this->once())
                ->method('setIdentity')
                ->with($identity);
        }

        $identity
            ->expects($this->once())
            ->method('getHash');

        $hashGenerator->generate();
    }
}<|MERGE_RESOLUTION|>--- conflicted
+++ resolved
@@ -22,23 +22,13 @@
     public function testSetIdentityDefiner()
     {
         $hashGenerator = new HashGenerator();
-<<<<<<< HEAD
-        $identityDefiners = array(
+        $identityDefiners = [
             $this->createMock(IdentityAware::class),
             $this->createMock(IdentityAware::class),
             $this->createMock(IdentityAware::class),
             $this->createMock(IdentityAware::class),
             $this->createMock(IdentityAware::class),
-        );
-=======
-        $identityDefiners = [
-            $this->getMock('eZ\\Publish\\SPI\\User\\IdentityAware'),
-            $this->getMock('eZ\\Publish\\SPI\\User\\IdentityAware'),
-            $this->getMock('eZ\\Publish\\SPI\\User\\IdentityAware'),
-            $this->getMock('eZ\\Publish\\SPI\\User\\IdentityAware'),
-            $this->getMock('eZ\\Publish\\SPI\\User\\IdentityAware'),
         ];
->>>>>>> 0f2ea829
 
         foreach ($identityDefiners as $definer) {
             $hashGenerator->setIdentityDefiner($definer);
@@ -71,23 +61,13 @@
         $hashGenerator = new HashGenerator();
         $identity = $this->createMock(Identity::class);
         $hashGenerator->setIdentity($identity);
-<<<<<<< HEAD
-        $identityDefiners = array(
+        $identityDefiners = [
             $this->createMock(IdentityAware::class),
             $this->createMock(IdentityAware::class),
             $this->createMock(IdentityAware::class),
             $this->createMock(IdentityAware::class),
             $this->createMock(IdentityAware::class),
-        );
-=======
-        $identityDefiners = [
-            $this->getMock('eZ\\Publish\\SPI\\User\\IdentityAware'),
-            $this->getMock('eZ\\Publish\\SPI\\User\\IdentityAware'),
-            $this->getMock('eZ\\Publish\\SPI\\User\\IdentityAware'),
-            $this->getMock('eZ\\Publish\\SPI\\User\\IdentityAware'),
-            $this->getMock('eZ\\Publish\\SPI\\User\\IdentityAware'),
         ];
->>>>>>> 0f2ea829
 
         /** @var $definer \PHPUnit_Framework_MockObject_MockObject */
         foreach ($identityDefiners as $definer) {
