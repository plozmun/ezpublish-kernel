--- conflicted
+++ resolved
@@ -138,39 +138,24 @@
     private function generateRoleAssignmentMock(array $properties = [])
     {
         return $this
-<<<<<<< HEAD
             ->getMockBuilder(UserRoleAssignment::class)
-            ->setConstructorArgs(array($properties))
-=======
-            ->getMockBuilder('eZ\\Publish\\Core\\Repository\\Values\\User\\UserRoleAssignment')
             ->setConstructorArgs([$properties])
->>>>>>> 0f2ea829
             ->getMockForAbstractClass();
     }
 
     private function generateRoleMock(array $properties = [])
     {
         return $this
-<<<<<<< HEAD
             ->getMockBuilder(Role::class)
-            ->setConstructorArgs(array($properties))
-=======
-            ->getMockBuilder('eZ\\Publish\\API\\Repository\\Values\\User\\Role')
             ->setConstructorArgs([$properties])
->>>>>>> 0f2ea829
             ->getMockForAbstractClass();
     }
 
     private function generateLimitationMock(array $properties = [])
     {
         $limitationMock = $this
-<<<<<<< HEAD
             ->getMockBuilder(RoleLimitation::class)
-            ->setConstructorArgs(array($properties))
-=======
-            ->getMockBuilder('eZ\\Publish\\API\\Repository\\Values\\User\\Limitation\\RoleLimitation')
             ->setConstructorArgs([$properties])
->>>>>>> 0f2ea829
             ->getMockForAbstractClass();
         $limitationMock
             ->expects($this->any())
