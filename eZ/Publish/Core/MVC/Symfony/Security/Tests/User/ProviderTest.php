<?php

/**
 * File containing the ProviderTest class.
 *
 * @copyright Copyright (C) eZ Systems AS. All rights reserved.
 * @license For full copyright and license information view LICENSE file distributed with this source code.
 */
namespace eZ\Publish\Core\MVC\Symfony\Security\Tests\User;

use eZ\Publish\API\Repository\Repository;
use eZ\Publish\API\Repository\Values\User\User as APIUser;
use eZ\Publish\API\Repository\UserService;
use eZ\Publish\API\Repository\Values\Content\ContentInfo;
use eZ\Publish\Core\Base\Exceptions\NotFoundException;
use eZ\Publish\Core\MVC\Symfony\Security\User\Provider;
use eZ\Publish\Core\MVC\Symfony\Security\UserInterface;
use eZ\Publish\Core\Repository\Values\Content\Content;
use eZ\Publish\Core\Repository\Values\Content\VersionInfo;
use eZ\Publish\Core\Repository\Values\User\User;
use eZ\Publish\Core\MVC\Symfony\Security\User as MVCUser;
use PHPUnit\Framework\TestCase;
use Symfony\Component\Security\Core\User\UserInterface as SymfonyUserInterface;

class ProviderTest extends TestCase
{
    /**
     * @var \PHPUnit_Framework_MockObject_MockObject
     */
    private $repository;

    /**
     * @var \PHPUnit_Framework_MockObject_MockObject
     */
    private $userService;

    /**
     * @var \eZ\Publish\Core\MVC\Symfony\Security\User\Provider
     */
    private $userProvider;

    protected function setUp()
    {
        parent::setUp();
        $this->userService = $this->createMock(UserService::class);
        $this->repository = $this->createMock(Repository::class);
        $this->repository
            ->expects($this->any())
            ->method('getUserService')
            ->will($this->returnValue($this->userService));
        $this->userProvider = new Provider($this->repository);
    }

    public function testLoadUserByUsernameAlreadyUserObject()
    {
        $user = $this->createMock(UserInterface::class);
        $this->assertSame($user, $this->userProvider->loadUserByUsername($user));
    }

    /**
     * @expectedException \Symfony\Component\Security\Core\Exception\UsernameNotFoundException
     */
    public function testLoadUserByUsernameUserNotFound()
    {
        $username = 'foobar';
        $this->userService
            ->expects($this->once())
            ->method('loadUserByLogin')
            ->with($username)
            ->will($this->throwException(new NotFoundException('user', $username)));
        $this->userProvider->loadUserByUsername($username);
    }

    public function testLoadUserByUsername()
    {
        $username = 'foobar';
        $apiUser = $this->createMock(APIUser::class);
        $this->userService
            ->expects($this->once())
            ->method('loadUserByLogin')
            ->with($username)
            ->will($this->returnValue($apiUser));

        $user = $this->userProvider->loadUserByUsername($username);
        $this->assertInstanceOf(UserInterface::class, $user);
        $this->assertSame($apiUser, $user->getAPIUser());
        $this->assertSame(['ROLE_USER'], $user->getRoles());
    }

    /**
     * @expectedException \Symfony\Component\Security\Core\Exception\UnsupportedUserException
     */
    public function testRefreshUserNotSupported()
    {
        $user = $this->createMock(SymfonyUserInterface::class);
        $this->userProvider->refreshUser($user);
    }

    public function testRefreshUser()
    {
        $userId = 123;
        $apiUser = new User(
            [
                'content' => new Content(
                    [
                        'versionInfo' => new VersionInfo(
                            ['contentInfo' => new ContentInfo(['id' => $userId])]
                        ),
                    ]
                ),
            ]
        );
        $refreshedAPIUser = clone $apiUser;
        $user = $this->createMock(UserInterface::class);
        $user
            ->expects($this->once())
            ->method('getAPIUser')
            ->will($this->returnValue($apiUser));
        $user
            ->expects($this->once())
            ->method('setAPIUser')
            ->with($refreshedAPIUser);

        $this->userService
            ->expects($this->once())
            ->method('loadUser')
            ->with($userId)
            ->will($this->returnValue($refreshedAPIUser));

        $this->repository
            ->expects($this->once())
            ->method('setCurrentUser')
            ->with($refreshedAPIUser);

        $this->assertSame($user, $this->userProvider->refreshUser($user));
    }

    /**
     * @expectedException \Symfony\Component\Security\Core\Exception\UsernameNotFoundException
     */
    public function testRefreshUserNotFound()
    {
        $userId = 123;
        $apiUser = new User(
            [
                'content' => new Content(
                    [
                        'versionInfo' => new VersionInfo(
                            ['contentInfo' => new ContentInfo(['id' => $userId])]
                        ),
                    ]
                ),
            ]
        );
        $user = $this->createMock(UserInterface::class);
        $user
            ->expects($this->once())
            ->method('getAPIUser')
            ->will($this->returnValue($apiUser));

        $this->userService
            ->expects($this->once())
            ->method('loadUser')
            ->with($userId)
            ->will($this->throwException(new NotFoundException('user', 'foo')));

        $this->userProvider->refreshUser($user);
    }

    /**
     * @dataProvider supportsClassProvider
     */
    public function testSupportsClass($class, $supports)
    {
        $this->assertSame($supports, $this->userProvider->supportsClass($class));
    }

    public function supportsClassProvider()
    {
<<<<<<< HEAD
        return array(
            array(SymfonyUserInterface::class, false),
            array(MVCUser::class, true),
            array(get_class($this->createMock(MVCUser::class)), true),
        );
=======
        return [
            ['Symfony\Component\Security\Core\User\UserInterface', false],
            ['eZ\Publish\Core\MVC\Symfony\Security\User', true],
            [get_class($this->getMock('eZ\Publish\Core\MVC\Symfony\Security\User')), true],
        ];
>>>>>>> 0f2ea829
    }

    public function testLoadUserByAPIUser()
    {
        $apiUser = $this->createMock(APIUser::class);
        $user = $this->userProvider->loadUserByAPIUser($apiUser);
        $this->assertInstanceOf(MVCUser::class, $user);
        $this->assertSame($apiUser, $user->getAPIUser());
    }
}<|MERGE_RESOLUTION|>--- conflicted
+++ resolved
@@ -177,19 +177,11 @@
 
     public function supportsClassProvider()
     {
-<<<<<<< HEAD
-        return array(
-            array(SymfonyUserInterface::class, false),
-            array(MVCUser::class, true),
-            array(get_class($this->createMock(MVCUser::class)), true),
-        );
-=======
         return [
-            ['Symfony\Component\Security\Core\User\UserInterface', false],
-            ['eZ\Publish\Core\MVC\Symfony\Security\User', true],
-            [get_class($this->getMock('eZ\Publish\Core\MVC\Symfony\Security\User')), true],
+            [SymfonyUserInterface::class, false],
+            [MVCUser::class, true],
+            [get_class($this->createMock(MVCUser::class)), true],
         ];
->>>>>>> 0f2ea829
     }
 
     public function testLoadUserByAPIUser()
