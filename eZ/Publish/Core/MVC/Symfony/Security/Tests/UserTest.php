<?php

/**
 * File containing the UserTest class.
 *
 * @copyright Copyright (C) eZ Systems AS. All rights reserved.
 * @license For full copyright and license information view LICENSE file distributed with this source code.
 */
namespace eZ\Publish\Core\MVC\Symfony\Security\Tests;

use eZ\Publish\API\Repository\Values\Content\ContentInfo;
use eZ\Publish\API\Repository\Values\User\User as APIUser;
use eZ\Publish\Core\MVC\Symfony\Security\ReferenceUserInterface;
use eZ\Publish\Core\Repository\Values\User\UserReference;
use PHPUnit\Framework\TestCase;
use eZ\Publish\Core\MVC\Symfony\Security\User;

class UserTest extends TestCase
{
    public function testConstruct()
    {
        $login = 'my_username';
        $passwordHash = 'encoded_password';
        $apiUser = $this
            ->getMockBuilder(APIUser::class)
            ->setConstructorArgs(
                [
                    [
                        'login' => $login,
                        'passwordHash' => $passwordHash,
                        'enabled' => true,
                    ],
                ]
            )
            ->setMethods(['getUserId'])
            ->getMockForAbstractClass();
<<<<<<< HEAD

        $roles = array('ROLE_USER');
        $apiUser
            ->expects($this->once())
            ->method('getUserId')
            ->will($this->returnValue(42));
=======
        $roles = ['ROLE_USER'];
>>>>>>> 0f2ea829

        $user = new User($apiUser, $roles);
        $this->assertSame($apiUser, $user->getAPIUser());
        $this->assertSame($login, $user->getUsername());
        $this->assertSame($passwordHash, $user->getPassword());
        $this->assertSame($roles, $user->getRoles());
        $this->assertNull($user->getSalt());
        $this->assertTrue($user->isAccountNonExpired());
        $this->assertTrue($user->isAccountNonLocked());
        $this->assertTrue($user->isCredentialsNonExpired());
        $this->assertTrue($user->isEnabled());
    }

    public function testIsEqualTo()
    {
        $userId = 123;
        $apiUser = $this->createMock(APIUser::class);
        $apiUser
            ->expects($this->once())
            ->method('getUserId')
            ->will($this->returnValue($userId));
        $roles = ['ROLE_USER'];

        $user = new User($apiUser, $roles);

        $apiUser2 = $this->createMock(APIUser::class);
        $apiUser2
            ->expects($this->once())
            ->method('getUserId')
            ->will($this->returnValue($userId));
        $user2 = new User($apiUser2, []);

        $this->assertTrue($user->isEqualTo($user2));
    }

    public function testIsNotEqualTo()
    {
        $apiUser = $this->createMock(APIUser::class);
        $apiUser
            ->expects($this->once())
            ->method('getUserId')
            ->will($this->returnValue(123));
        $roles = ['ROLE_USER'];

        $user = new User($apiUser, $roles);

        $apiUser2 = $this->createMock(APIUser::class);
        $apiUser2
            ->expects($this->once())
            ->method('getUserId')
            ->will($this->returnValue(456));
        $user2 = new User($apiUser2, []);

        $this->assertFalse($user->isEqualTo($user2));
    }

    public function testIsEqualToNotSameUserType()
    {
        $user = new User();
        $user2 = $this->createMock(ReferenceUserInterface::class);
        $user2
            ->expects($this->once())
            ->method('getAPIUserReference')
            ->willReturn(new UserReference(456));
        $this->assertFalse($user->isEqualTo($user2));
    }

    public function testSetAPIUser()
    {
        $apiUser = $this->createMock(APIUser::class);
        $user = new User();
        $user->setAPIUser($apiUser);
        $this->assertSame($apiUser, $user->getAPIUser());
    }

    public function testToString()
    {
        $fullName = 'My full name';
        $userContentInfo = $this
<<<<<<< HEAD
            ->getMockBuilder(ContentInfo::class)
            ->setConstructorArgs(array(array('name' => $fullName)))
=======
            ->getMockBuilder('eZ\Publish\API\Repository\Values\Content\ContentInfo')
            ->setConstructorArgs([['name' => $fullName]])
>>>>>>> 0f2ea829
            ->getMockForAbstractClass();
        $apiUser = $this->createMock(APIUser::class);
        $apiUser
            ->expects($this->any())
            ->method('__get')
            ->with('contentInfo')
            ->will($this->returnValue($userContentInfo));

        $user = new User($apiUser);
        $this->assertSame($fullName, (string)$user);
    }
}<|MERGE_RESOLUTION|>--- conflicted
+++ resolved
@@ -34,16 +34,12 @@
             )
             ->setMethods(['getUserId'])
             ->getMockForAbstractClass();
-<<<<<<< HEAD
 
-        $roles = array('ROLE_USER');
+        $roles = ['ROLE_USER'];
         $apiUser
             ->expects($this->once())
             ->method('getUserId')
             ->will($this->returnValue(42));
-=======
-        $roles = ['ROLE_USER'];
->>>>>>> 0f2ea829
 
         $user = new User($apiUser, $roles);
         $this->assertSame($apiUser, $user->getAPIUser());
@@ -123,13 +119,8 @@
     {
         $fullName = 'My full name';
         $userContentInfo = $this
-<<<<<<< HEAD
             ->getMockBuilder(ContentInfo::class)
-            ->setConstructorArgs(array(array('name' => $fullName)))
-=======
-            ->getMockBuilder('eZ\Publish\API\Repository\Values\Content\ContentInfo')
             ->setConstructorArgs([['name' => $fullName]])
->>>>>>> 0f2ea829
             ->getMockForAbstractClass();
         $apiUser = $this->createMock(APIUser::class);
         $apiUser
