--- conflicted
+++ resolved
@@ -51,11 +51,7 @@
                 new Attribute(
                     'foo',
                     'bar',
-<<<<<<< HEAD
-                    array('valueObject' => $this->getMockForAbstractClass(ValueObject::class))
-=======
-                    ['valueObject' => $this->getMockForAbstractClass('eZ\Publish\API\Repository\Values\ValueObject')]
->>>>>>> 0f2ea829
+                    ['valueObject' => $this->getMockForAbstractClass(ValueObject::class)]
                 ),
                 true,
             ],
@@ -73,21 +69,12 @@
 
     public function supportsClassProvider()
     {
-<<<<<<< HEAD
-        return array(
-            array('foo'),
-            array('bar'),
-            array(ValueObject::class),
-            array(ViewController::class),
-        );
-=======
         return [
             ['foo'],
             ['bar'],
-            ['eZ\Publish\API\Repository\Values\ValueObject'],
-            ['eZ\Publish\Core\MVC\Symfony\Controller\Content\ViewController'],
+            [ValueObject::class],
+            [ViewController::class],
         ];
->>>>>>> 0f2ea829
     }
 
     /**
@@ -157,17 +144,10 @@
                 new Attribute(
                     'content',
                     'read',
-<<<<<<< HEAD
-                    array(
+                    [
                         'valueObject' => $this->getMockForAbstractClass(ValueObject::class),
                         'targets' => $this->getMockForAbstractClass(ValueObject::class),
-                    )
-=======
-                    [
-                        'valueObject' => $this->getMockForAbstractClass('eZ\Publish\API\Repository\Values\ValueObject'),
-                        'targets' => $this->getMockForAbstractClass('eZ\Publish\API\Repository\Values\ValueObject'),
                     ]
->>>>>>> 0f2ea829
                 ),
                 true,
                 VoterInterface::ACCESS_GRANTED,
@@ -176,17 +156,10 @@
                 new Attribute(
                     'content',
                     'read',
-<<<<<<< HEAD
-                    array(
+                    [
                         'valueObject' => $this->getMockForAbstractClass(ValueObject::class),
-                        'targets' => array($this->getMockForAbstractClass(ValueObject::class)),
-                    )
-=======
-                    [
-                        'valueObject' => $this->getMockForAbstractClass('eZ\Publish\API\Repository\Values\ValueObject'),
-                        'targets' => [$this->getMockForAbstractClass('eZ\Publish\API\Repository\Values\ValueObject')],
+                        'targets' => [$this->getMockForAbstractClass(ValueObject::class)],
                     ]
->>>>>>> 0f2ea829
                 ),
                 true,
                 VoterInterface::ACCESS_GRANTED,
@@ -195,17 +168,10 @@
                 new Attribute(
                     'content',
                     'read',
-<<<<<<< HEAD
-                    array(
+                    [
                         'valueObject' => $this->getMockForAbstractClass(ValueObject::class),
                         'targets' => $this->getMockForAbstractClass(ValueObject::class),
-                    )
-=======
-                    [
-                        'valueObject' => $this->getMockForAbstractClass('eZ\Publish\API\Repository\Values\ValueObject'),
-                        'targets' => $this->getMockForAbstractClass('eZ\Publish\API\Repository\Values\ValueObject'),
                     ]
->>>>>>> 0f2ea829
                 ),
                 false,
                 VoterInterface::ACCESS_DENIED,
@@ -214,17 +180,10 @@
                 new Attribute(
                     'content',
                     'read',
-<<<<<<< HEAD
-                    array(
+                    [
                         'valueObject' => $this->getMockForAbstractClass(ValueObject::class),
-                        'targets' => array($this->getMockForAbstractClass(ValueObject::class)),
-                    )
-=======
-                    [
-                        'valueObject' => $this->getMockForAbstractClass('eZ\Publish\API\Repository\Values\ValueObject'),
-                        'targets' => [$this->getMockForAbstractClass('eZ\Publish\API\Repository\Values\ValueObject')],
+                        'targets' => [$this->getMockForAbstractClass(ValueObject::class)],
                     ]
->>>>>>> 0f2ea829
                 ),
                 false,
                 VoterInterface::ACCESS_DENIED,
