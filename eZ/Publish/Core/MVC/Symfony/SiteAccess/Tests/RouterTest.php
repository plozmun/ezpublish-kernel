<?php

/**
 * File containing the eZ\Publish\Core\MVC\Symfony\SiteAccess\Tests\RouterTest class.
 *
 * @copyright Copyright (C) eZ Systems AS. All rights reserved.
 * @license For full copyright and license information view LICENSE file distributed with this source code.
 */
namespace eZ\Publish\Core\MVC\Symfony\SiteAccess\Tests;

use eZ\Publish\Core\MVC\Symfony\SiteAccess;
use PHPUnit\Framework\TestCase;
use eZ\Publish\Core\MVC\Symfony\SiteAccess\Router;
use eZ\Publish\Core\MVC\Symfony\SiteAccess\MatcherBuilderInterface;
use eZ\Publish\Core\MVC\Symfony\SiteAccess\Matcher;
use eZ\Publish\Core\MVC\Symfony\Routing\SimplifiedRequest;
use eZ\Publish\Core\MVC\Symfony\SiteAccess\VersatileMatcher;
use eZ\Publish\Core\MVC\Symfony\SiteAccess\MatcherBuilder;
use Psr\Log\LoggerInterface;
use Symfony\Component\HttpFoundation\Request;

class RouterTest extends TestCase
{
    /**
     * @var \eZ\Publish\Core\MVC\Symfony\SiteAccess\MatcherBuilder
     */
    private $matcherBuilder;

    protected function setUp()
    {
        parent::setUp();
        $this->matcherBuilder = new MatcherBuilder();
    }

    protected function tearDown()
    {
        putenv('EZPUBLISH_SITEACCESS');
        parent::tearDown();
    }

    public function testConstructDebug()
    {
        return $this->testConstruct(true);
    }

    public function testConstruct($debug = false)
    {
        return new Router(
            $this->matcherBuilder,
            $this->createMock(LoggerInterface::class),
            'default_sa',
            [
                'Map\\URI' => [
                    'first_sa' => 'first_sa',
                    'second_sa' => 'second_sa',
                ],
                'Map\\Host' => [
                    'first_sa' => 'first_sa',
                    'first_siteaccess' => 'first_sa',
                    'third_siteaccess' => 'third_sa',
                ],
                'Map\\Port' => [
                    81 => 'third_sa',
                    82 => 'fourth_sa',
                    83 => 'first_sa',
                    85 => 'first_sa',
                ],
                'Compound\\LogicalAnd' => [
                    [
                        'matchers' => [
                            'Map\\URI' => ['eng' => true],
                            'Map\\Host' => ['fr.ezpublish.dev' => true],
                        ],
                        'match' => 'fr_eng',
                    ],
                    [
                        'matchers' => [
                            'Map\\URI' => ['fre' => true],
                            'Map\\Host' => ['us.ezpublish.dev' => true],
                        ],
                        'match' => 'fr_us',
                    ],
                ],
            ],
            ['first_sa', 'second_sa', 'third_sa', 'fourth_sa', 'headerbased_sa', 'fr_eng', 'fr_us'],
            null,
            $debug
        );
    }

    /**
     * @depends testConstruct
     * @dataProvider matchProvider
     */
    public function testMatch(SimplifiedRequest $request, $siteAccess, Router $router)
    {
        $sa = $router->match($request);
        $this->assertInstanceOf(SiteAccess::class, $sa);
        $this->assertSame($siteAccess, $sa->name);
        // SiteAccess must be serializable as a whole
        // See https://jira.ez.no/browse/EZP-21613
        $this->assertInternalType('string', serialize($sa));
        $router->setSiteAccess();
    }

    /**
     * @depends testConstructDebug
     * @expectedException \eZ\Publish\Core\MVC\Exception\InvalidSiteAccessException
     * @expectedExceptionMessageRegExp /^Invalid siteaccess 'foobar_sa', matched by .+\. Valid siteaccesses are/
     */
    public function testMatchWithDevEnvFail(Router $router)
    {
        $saName = 'foobar_sa';
        putenv("EZPUBLISH_SITEACCESS=$saName");
        $router->match(new SimplifiedRequest());
    }

    /**
     * @depends testConstruct
     * @expectedException \eZ\Publish\Core\MVC\Exception\InvalidSiteAccessException
     * @expectedExceptionMessageRegExp /^Invalid siteaccess 'foobar_sa', matched by .+\.$/
     */
    public function testMatchWithProdEnvFail(Router $router)
    {
        $saName = 'foobar_sa';
        putenv("EZPUBLISH_SITEACCESS=$saName");
        $router->match(new SimplifiedRequest());
    }

    /**
     * @depends testConstruct
     */
    public function testMatchWithEnv(Router $router)
    {
        $saName = 'first_sa';
        putenv("EZPUBLISH_SITEACCESS=$saName");
        $sa = $router->match(new SimplifiedRequest());
        $this->assertInstanceOf(SiteAccess::class, $sa);
        $this->assertSame($saName, $sa->name);
        $this->assertSame('env', $sa->matchingType);
        $router->setSiteAccess();
    }

    /**
     * @param \eZ\Publish\Core\MVC\Symfony\SiteAccess\Router $router
     *
     * @depends testConstruct
     */
    public function testMatchWithRequestHeader(Router $router)
    {
        $saName = 'headerbased_sa';
        $request = Request::create('/foo/bar');
        $request->headers->set('X-Siteaccess', $saName);
        $sa = $router->match(
            new SimplifiedRequest(
                [
                    'headers' => $request->headers->all(),
                ]
            )
        );
        $this->assertInstanceOf(SiteAccess::class, $sa);
        $this->assertSame($saName, $sa->name);
        $this->assertSame('header', $sa->matchingType);
        $router->setSiteAccess();
    }

    public function matchProvider()
    {
        return [
            [SimplifiedRequest::fromUrl('http://example.com'), 'default_sa'],
            [SimplifiedRequest::fromUrl('https://example.com'), 'default_sa'],
            [SimplifiedRequest::fromUrl('http://example.com/'), 'default_sa'],
            [SimplifiedRequest::fromUrl('https://example.com/'), 'default_sa'],
            [SimplifiedRequest::fromUrl('http://example.com//'), 'default_sa'],
            [SimplifiedRequest::fromUrl('https://example.com//'), 'default_sa'],
            [SimplifiedRequest::fromUrl('http://example.com:8080/'), 'default_sa'],
            [SimplifiedRequest::fromUrl('http://example.com/first_siteaccess/'), 'default_sa'],
            [SimplifiedRequest::fromUrl('http://example.com/?first_siteaccess'), 'default_sa'],
            [SimplifiedRequest::fromUrl('http://example.com/?first_sa'), 'default_sa'],
            [SimplifiedRequest::fromUrl('http://example.com/first_salt'), 'default_sa'],
            [SimplifiedRequest::fromUrl('http://example.com/first_sa.foo'), 'default_sa'],
            [SimplifiedRequest::fromUrl('http://example.com/test'), 'default_sa'],
            [SimplifiedRequest::fromUrl('http://example.com/test/foo/'), 'default_sa'],
            [SimplifiedRequest::fromUrl('http://example.com/test/foo/bar/'), 'default_sa'],
            [SimplifiedRequest::fromUrl('http://example.com/test/foo/bar/first_sa'), 'default_sa'],
            [SimplifiedRequest::fromUrl('http://example.com/default_sa'), 'default_sa'],

            [SimplifiedRequest::fromUrl('http://example.com/first_sa'), 'first_sa'],
            [SimplifiedRequest::fromUrl('http://example.com/first_sa/'), 'first_sa'],
            [SimplifiedRequest::fromUrl('http://example.com/first_sa//'), 'first_sa'],
            // Double slashes shouldn't be considered as one
            [SimplifiedRequest::fromUrl('http://example.com//first_sa//'), 'default_sa'],
            [SimplifiedRequest::fromUrl('http://example.com/first_sa///test'), 'first_sa'],
            [SimplifiedRequest::fromUrl('http://example.com/first_sa/foo'), 'first_sa'],
            [SimplifiedRequest::fromUrl('http://example.com/first_sa/foo/bar'), 'first_sa'],
            [SimplifiedRequest::fromUrl('http://example.com:82/first_sa/'), 'first_sa'],
            [SimplifiedRequest::fromUrl('http://third_siteaccess/first_sa/'), 'first_sa'],
            [SimplifiedRequest::fromUrl('http://first_sa/'), 'first_sa'],
            [SimplifiedRequest::fromUrl('https://first_sa/'), 'first_sa'],
            [SimplifiedRequest::fromUrl('http://first_sa:81/'), 'first_sa'],
            [SimplifiedRequest::fromUrl('http://first_siteaccess/'), 'first_sa'],
            [SimplifiedRequest::fromUrl('http://first_siteaccess:82/'), 'first_sa'],
            [SimplifiedRequest::fromUrl('http://first_siteaccess:83/'), 'first_sa'],
            [SimplifiedRequest::fromUrl('http://first_siteaccess/foo/'), 'first_sa'],
            [SimplifiedRequest::fromUrl('http://first_siteaccess:82/foo/'), 'first_sa'],
            [SimplifiedRequest::fromUrl('http://first_siteaccess:83/foo/'), 'first_sa'],

            [SimplifiedRequest::fromUrl('http://example.com/second_sa'), 'second_sa'],
            [SimplifiedRequest::fromUrl('http://example.com/second_sa/'), 'second_sa'],
            [SimplifiedRequest::fromUrl('http://example.com/second_sa?param1=foo'), 'second_sa'],
            [SimplifiedRequest::fromUrl('http://example.com/second_sa/foo/'), 'second_sa'],
            [SimplifiedRequest::fromUrl('http://example.com:82/second_sa/'), 'second_sa'],
            [SimplifiedRequest::fromUrl('http://example.com:83/second_sa/'), 'second_sa'],
            [SimplifiedRequest::fromUrl('http://first_siteaccess:82/second_sa/'), 'second_sa'],
            [SimplifiedRequest::fromUrl('http://first_siteaccess:83/second_sa/'), 'second_sa'],

            [SimplifiedRequest::fromUrl('http://example.com:81/'), 'third_sa'],
            [SimplifiedRequest::fromUrl('https://example.com:81/'), 'third_sa'],
            [SimplifiedRequest::fromUrl('http://example.com:81/foo'), 'third_sa'],
            [SimplifiedRequest::fromUrl('http://example.com:81/foo/bar'), 'third_sa'],

            [SimplifiedRequest::fromUrl('http://example.com:82/'), 'fourth_sa'],
            [SimplifiedRequest::fromUrl('https://example.com:82/'), 'fourth_sa'],
            [SimplifiedRequest::fromUrl('https://example.com:82/foo'), 'fourth_sa'],

            [SimplifiedRequest::fromUrl('http://fr.ezpublish.dev/eng'), 'fr_eng'],
            [SimplifiedRequest::fromUrl('http://us.ezpublish.dev/fre'), 'fr_us'],
        ];
    }

    /**
     * @expectedException \InvalidArgumentException
     */
    public function testMatchByNameInvalidSiteAccess()
    {
<<<<<<< HEAD
        $matcherBuilder = $this->createMock(MatcherBuilderInterface::class);
        $logger = $this->createMock(LoggerInterface::class);
        $router = new Router($matcherBuilder, $logger, 'default_sa', array(), array('foo', 'default_sa'));
=======
        $matcherBuilder = $this->getMock('eZ\Publish\Core\MVC\Symfony\SiteAccess\MatcherBuilderInterface');
        $logger = $this->getMock('Psr\Log\LoggerInterface');
        $router = new Router($matcherBuilder, $logger, 'default_sa', [], ['foo', 'default_sa']);
>>>>>>> 0f2ea829
        $router->matchByName('bar');
    }

    public function testMatchByName()
    {
        $matcherBuilder = $this->createMock(MatcherBuilderInterface::class);
        $logger = $this->createMock(LoggerInterface::class);
        $matcherClass = 'Map\Host';
        $matchedSiteAccess = 'foo';
        $matcherConfig = [
            'phoenix-rises.fm' => $matchedSiteAccess,
        ];
        $config = [
            'Map\URI' => ['default' => 'default_sa'],
            $matcherClass => $matcherConfig,
        ];

<<<<<<< HEAD
        $router = new Router($matcherBuilder, $logger, 'default_sa', $config, array($matchedSiteAccess, 'default_sa'));
        $matcherInitialSA = $this->createMock(SiteAccess\URILexer::class);
=======
        $router = new Router($matcherBuilder, $logger, 'default_sa', $config, [$matchedSiteAccess, 'default_sa']);
        $matcherInitialSA = $this->getMock('eZ\Publish\Core\MVC\Symfony\SiteAccess\URILexer');
>>>>>>> 0f2ea829
        $router->setSiteAccess(new SiteAccess('test', 'test', $matcherInitialSA));
        $matcherInitialSA
            ->expects($this->once())
            ->method('analyseURI');

        $matcher = $this->createMock(VersatileMatcher::class);
        $matcherBuilder
            ->expects($this->exactly(2))
            ->method('buildMatcher')
            ->will(
                $this->onConsecutiveCalls(
                    $this->createMock(Matcher::class),
                    $matcher
                )
            );

        $reverseMatchedMatcher = $this->createMock(VersatileMatcher::class);
        $matcher
            ->expects($this->once())
            ->method('reverseMatch')
            ->with($matchedSiteAccess)
            ->will($this->returnValue($reverseMatchedMatcher));

        $siteAccess = $router->matchByName($matchedSiteAccess);
        $this->assertInstanceOf(SiteAccess::class, $siteAccess);
        $this->assertSame($reverseMatchedMatcher, $siteAccess->matcher);
        $this->assertSame($matchedSiteAccess, $siteAccess->name);
    }

    public function testMatchByNameNoVersatileMatcher()
    {
        $matcherBuilder = $this->createMock(MatcherBuilderInterface::class);
        $logger = $this->createMock(LoggerInterface::class);
        $matcherClass = 'Map\Host';
        $defaultSiteAccess = 'default_sa';
        $matcherConfig = [
            'phoenix-rises.fm' => 'foo',
        ];
        $config = [$matcherClass => $matcherConfig];

        $router = new Router($matcherBuilder, $logger, $defaultSiteAccess, $config, [$defaultSiteAccess, 'foo']);
        $router->setSiteAccess(new SiteAccess('test', 'test'));
        $request = $router->getRequest();
        $matcherBuilder
            ->expects($this->once())
            ->method('buildMatcher')
            ->with($matcherClass, $matcherConfig, $request)
            ->will($this->returnValue($this->createMock(Matcher::class)));

        $logger
            ->expects($this->once())
            ->method('notice');
        $this->assertEquals(new SiteAccess($defaultSiteAccess, 'default'), $router->matchByName($defaultSiteAccess));
    }
}<|MERGE_RESOLUTION|>--- conflicted
+++ resolved
@@ -233,15 +233,9 @@
      */
     public function testMatchByNameInvalidSiteAccess()
     {
-<<<<<<< HEAD
         $matcherBuilder = $this->createMock(MatcherBuilderInterface::class);
         $logger = $this->createMock(LoggerInterface::class);
-        $router = new Router($matcherBuilder, $logger, 'default_sa', array(), array('foo', 'default_sa'));
-=======
-        $matcherBuilder = $this->getMock('eZ\Publish\Core\MVC\Symfony\SiteAccess\MatcherBuilderInterface');
-        $logger = $this->getMock('Psr\Log\LoggerInterface');
         $router = new Router($matcherBuilder, $logger, 'default_sa', [], ['foo', 'default_sa']);
->>>>>>> 0f2ea829
         $router->matchByName('bar');
     }
 
@@ -259,13 +253,8 @@
             $matcherClass => $matcherConfig,
         ];
 
-<<<<<<< HEAD
-        $router = new Router($matcherBuilder, $logger, 'default_sa', $config, array($matchedSiteAccess, 'default_sa'));
+        $router = new Router($matcherBuilder, $logger, 'default_sa', $config, [$matchedSiteAccess, 'default_sa']);
         $matcherInitialSA = $this->createMock(SiteAccess\URILexer::class);
-=======
-        $router = new Router($matcherBuilder, $logger, 'default_sa', $config, [$matchedSiteAccess, 'default_sa']);
-        $matcherInitialSA = $this->getMock('eZ\Publish\Core\MVC\Symfony\SiteAccess\URILexer');
->>>>>>> 0f2ea829
         $router->setSiteAccess(new SiteAccess('test', 'test', $matcherInitialSA));
         $matcherInitialSA
             ->expects($this->once())
