--- conflicted
+++ resolved
@@ -187,15 +187,9 @@
      */
     public function testReverseMatch($siteAccessName, $originalPathinfo)
     {
-<<<<<<< HEAD
         $expectedSiteAccessPath = str_replace('_', '/', $siteAccessName);
-        $matcher = new URIElementMatcher(array(2));
-        $matcher->setRequest(new SimplifiedRequest(array('pathinfo' => $originalPathinfo)));
-=======
-        $expectedSiteAccessPath = implode('/', explode('_', $siteAccessName));
         $matcher = new URIElementMatcher([2]);
         $matcher->setRequest(new SimplifiedRequest(['pathinfo' => $originalPathinfo]));
->>>>>>> d1cf9be5
 
         $result = $matcher->reverseMatch($siteAccessName);
         $this->assertInstanceOf(URIElement::class, $result);
