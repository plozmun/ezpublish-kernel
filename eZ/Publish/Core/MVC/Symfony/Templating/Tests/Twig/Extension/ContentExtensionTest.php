--- conflicted
+++ resolved
@@ -47,15 +47,9 @@
                 $this->getRepositoryMock(),
                 new TranslationHelper(
                     $configResolver,
-<<<<<<< HEAD
                     $this->createMock(ContentService::class),
-                    array(),
+                    [],
                     $this->createMock(LoggerInterface::class)
-=======
-                    $this->getMock('eZ\\Publish\\API\\Repository\\ContentService'),
-                    [],
-                    $this->getMock('Psr\Log\LoggerInterface')
->>>>>>> 0f2ea829
                 ),
                 $this->fieldHelperMock
             ),
