<?php

/**
 * This file is part of the eZ Publish Kernel package.
 *
 * @copyright Copyright (C) eZ Systems AS. All rights reserved.
 * @license For full copyright and license information view LICENSE file distributed with this source code.
 */
namespace eZ\Publish\Core\MVC\Symfony\Templating\Tests\Twig\Extension;

use eZ\Publish\API\Repository\ContentService;
use eZ\Publish\API\Repository\ContentTypeService;
use eZ\Publish\API\Repository\Values\Content\ContentInfo;
use eZ\Publish\API\Repository\Values\Content\Field;
use eZ\Publish\Core\Helper\TranslationHelper;
use eZ\Publish\Core\MVC\ConfigResolverInterface;
use eZ\Publish\Core\MVC\Symfony\Templating\Twig\Extension\FieldRenderingExtension;
use eZ\Publish\Core\MVC\Symfony\Templating\Twig\FieldBlockRenderer;
use eZ\Publish\Core\MVC\Symfony\FieldType\View\ParameterProviderRegistryInterface;
use eZ\Publish\Core\Repository\Values\Content\Content;
use eZ\Publish\Core\Repository\Values\Content\VersionInfo;
use eZ\Publish\Core\Repository\Values\ContentType\ContentType;
use eZ\Publish\Core\Repository\Values\ContentType\FieldDefinition;
use Psr\Log\LoggerInterface;

class FieldRenderingExtensionIntegrationTest extends FileSystemTwigIntegrationTestCase
{
    private $fieldDefinitions = [];

    public function getExtensions()
    {
        $configResolver = $this->getConfigResolverMock();

        $fieldBlockRenderer = new FieldBlockRenderer();
        $fieldBlockRenderer->setBaseTemplate($this->getTemplatePath('base.html.twig'));
        $fieldBlockRenderer->setFieldViewResources(
            [
                [
                    'template' => $this->getTemplatePath('fields_override1.html.twig'),
                    'priority' => 10,
                ],
                [
                    'template' => $this->getTemplatePath('fields_default.html.twig'),
                    'priority' => 0,
                ],
                [
                    'template' => $this->getTemplatePath('fields_override2.html.twig'),
                    'priority' => 20,
                ],
            ]
        );
        $fieldBlockRenderer->setFieldDefinitionViewResources(
            [
                [
                    'template' => $this->getTemplatePath('settings_override1.html.twig'),
                    'priority' => 10,
                ],
                [
                    'template' => $this->getTemplatePath('settings_default.html.twig'),
                    'priority' => 0,
                ],
                [
                    'template' => $this->getTemplatePath('settings_override2.html.twig'),
                    'priority' => 20,
                ],
            ]
        );

        return [
            new FieldRenderingExtension(
                $fieldBlockRenderer,
                $this->getContentTypeServiceMock(),
                $this->createMock(ParameterProviderRegistryInterface::class),
                new TranslationHelper(
                    $configResolver,
<<<<<<< HEAD
                    $this->createMock(ContentService::class),
                    array(),
                    $this->createMock(LoggerInterface::class)
=======
                    $this->getMock('eZ\\Publish\\API\\Repository\\ContentService'),
                    [],
                    $this->getMock('Psr\Log\LoggerInterface')
>>>>>>> 0f2ea829
                )
            ),
        ];
    }

    public function getFixturesDir()
    {
        return __DIR__ . '/_fixtures/field_rendering_functions/';
    }

    public function getFieldDefinition($typeIdentifier, $id = null, $settings = [])
    {
        return new FieldDefinition(
            [
                'id' => $id,
                'fieldSettings' => $settings,
                'fieldTypeIdentifier' => $typeIdentifier,
            ]
        );
    }

    /**
     * Creates content with initial/main language being fre-FR.
     *
     * @param string $contentTypeIdentifier
     * @param array $fieldsData
     * @param array $namesData
     *
     * @return Content
     */
    protected function getContent($contentTypeIdentifier, array $fieldsData, array $namesData = [])
    {
        $fields = [];
        foreach ($fieldsData as $fieldTypeIdentifier => $fieldsArray) {
            $fieldsArray = isset($fieldsArray['id']) ? [$fieldsArray] : $fieldsArray;
            foreach ($fieldsArray as $fieldInfo) {
                // Save field definitions in property for mocking purposes
                $this->fieldDefinitions[$contentTypeIdentifier][$fieldInfo['fieldDefIdentifier']] = new FieldDefinition(
                    [
                        'identifier' => $fieldInfo['fieldDefIdentifier'],
                        'id' => $fieldInfo['id'],
                        'fieldTypeIdentifier' => $fieldTypeIdentifier,
                        'names' => isset($fieldInfo['fieldDefNames']) ? $fieldInfo['fieldDefNames'] : [],
                        'descriptions' => isset($fieldInfo['fieldDefDescriptions']) ? $fieldInfo['fieldDefDescriptions'] : [],
                    ]
                );
                unset($fieldInfo['fieldDefNames'], $fieldInfo['fieldDefDescriptions']);
                $fields[] = new Field($fieldInfo);
            }
        }
        $content = new Content(
            [
                'internalFields' => $fields,
                'versionInfo' => new VersionInfo(
                    [
                        'versionNo' => 64,
                        'names' => $namesData,
                        'initialLanguageCode' => 'fre-FR',
                        'contentInfo' => new ContentInfo(
                            [
                                'id' => 42,
                                'mainLanguageCode' => 'fre-FR',
                                // Using as id as we don't really care to test the service here
                                'contentTypeId' => $contentTypeIdentifier,
                            ]
                        ),
                    ]
                ),
            ]
        );

        return $content;
    }

    private function getTemplatePath($tpl)
    {
        return 'templates/' . $tpl;
    }

    private function getConfigResolverMock()
    {
        $mock = $this->createMock(ConfigResolverInterface::class);
        // Signature: ConfigResolverInterface->getParameter( $paramName, $namespace = null, $scope = null )
        $mock->expects($this->any())
            ->method('getParameter')
            ->will(
                $this->returnValueMap(
                    [
                        [
                            'languages',
                            null,
                            null,
                            ['fre-FR', 'eng-US'],
                        ],
                    ]
                )
            );

        return $mock;
    }

    /**
     * @return \PHPUnit_Framework_MockObject_MockObject
     */
    protected function getContentTypeServiceMock()
    {
        $mock = $this->createMock(ContentTypeService::class);

        $mock->expects($this->any())
            ->method('loadContentType')
            ->will(
                $this->returnCallback(
                    function ($contentTypeId) {
                        return new ContentType(
                            [
                                'identifier' => $contentTypeId,
                                'mainLanguageCode' => 'fre-FR',
                                'fieldDefinitions' => $this->fieldDefinitions[$contentTypeId],
                            ]
                        );
                    }
                )
            );

        return $mock;
    }
}<|MERGE_RESOLUTION|>--- conflicted
+++ resolved
@@ -73,15 +73,9 @@
                 $this->createMock(ParameterProviderRegistryInterface::class),
                 new TranslationHelper(
                     $configResolver,
-<<<<<<< HEAD
                     $this->createMock(ContentService::class),
-                    array(),
+                    [],
                     $this->createMock(LoggerInterface::class)
-=======
-                    $this->getMock('eZ\\Publish\\API\\Repository\\ContentService'),
-                    [],
-                    $this->getMock('Psr\Log\LoggerInterface')
->>>>>>> 0f2ea829
                 )
             ),
         ];
