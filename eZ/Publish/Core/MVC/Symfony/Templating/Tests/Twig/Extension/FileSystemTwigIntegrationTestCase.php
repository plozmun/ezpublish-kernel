<?php

/**
 * File containing the FileSystemTwigIntegrationTestCase class.
 *
 * @copyright Copyright (C) eZ Systems AS. All rights reserved.
 * @license For full copyright and license information view LICENSE file distributed with this source code.
 */
namespace eZ\Publish\Core\MVC\Symfony\Templating\Tests\Twig\Extension;

use PHPUnit\Framework\Constraint\Exception as PHPUnitException;
use Twig\Environment;
use Twig\Error\Error;
use Twig\Error\SyntaxError;
use Twig\Loader\ArrayLoader;
use Twig\Loader\ChainLoader;
use Twig\Loader\FilesystemLoader;
use Twig\Test\IntegrationTestCase;
use Exception;

/**
 * Class FileSystemTwigIntegrationTestCase
 * This class adds a custom version of the doIntegrationTest from Twig_Test_IntegrationTestCase to
 * allow loading (custom) templates located in the FixturesDir.
 */
abstract class FileSystemTwigIntegrationTestCase extends IntegrationTestCase
{
    /**
     * Overrides the default implementation to use the chain loader so that
     * templates used internally are correctly loaded.
     */
    protected function doIntegrationTest($file, $message, $condition, $templates, $exception, $outputs, $deprecation = '')
    {
        if ($condition) {
            eval('$ret = ' . $condition . ';');
            if (!$ret) {
                $this->markTestSkipped($condition);
            }
        }

        // changes from the original is here, Twig_Loader_Filesystem has been added
<<<<<<< HEAD
        $loader = new ChainLoader(
            array(
                new ArrayLoader($templates),
                new FilesystemLoader($this->getFixturesDir()),
            )
=======
        $loader = new Twig_Loader_Chain(
            [
                new Twig_Loader_Array($templates),
                new Twig_Loader_Filesystem($this->getFixturesDir()),
            ]
>>>>>>> 5ece8afb
        );
        // end changes

        foreach ($outputs as $match) {
            $config = array_merge(
                [
                    'cache' => false,
                    'strict_variables' => true,
                ],
                $match[2] ? eval($match[2] . ';') : []
            );
            $twig = new Environment($loader, $config);
            $twig->addGlobal('global', 'global');
            foreach ($this->getExtensions() as $extension) {
                $twig->addExtension($extension);
            }

            try {
                $template = $twig->loadTemplate('index.twig');
            } catch (Exception $e) {
                if (false !== $exception) {
                    $this->assertEquals(
                        trim($exception),
                        trim(
                            sprintf('%s: %s', get_class($e), $e->getMessage())
                        )
                    );

                    return;
                }

                if ($e instanceof SyntaxError) {
                    $e->setTemplateFile($file);

                    throw $e;
                }

                throw new Error(sprintf('%s: %s', get_class($e), $e->getMessage()), -1, $file, $e);
            }

            try {
                $output = trim($template->render(eval($match[1] . ';')), "\n ");
            } catch (Exception $e) {
                if (false !== $exception) {
                    $this->assertStringContainsString(
                        trim($exception),
                        trim(
                            sprintf('%s: %s', get_class($e), $e->getMessage())
                        )
                    );

                    return;
                }

                if ($e instanceof SyntaxError) {
                    $e->setTemplateFile($file);
                } else {
                    $e = new Error(sprintf('%s: %s', get_class($e), $e->getMessage()), -1, $file, $e);
                }

                $output = trim(
                    sprintf('%s: %s', get_class($e), $e->getMessage())
                );
            }

            if (false !== $exception) {
                list($class) = explode(':', $exception);
                $this->assertThat(
                    null,
                    new PHPUnitException($class)
                );
            }

            $expected = trim($match[3], "\n ");

            if ($expected != $output) {
                echo 'Compiled template that failed:';

                foreach (array_keys($templates) as $name) {
                    echo "Template: $name\n";
                    $source = $loader->getSourceContext($name);
                    echo $twig->compile(
                        $twig->parse($twig->tokenize($source))
                    );
                }
            }
            $this->assertEquals($expected, $output, $message . ' (in ' . $file . ')');
        }
    }
}<|MERGE_RESOLUTION|>--- conflicted
+++ resolved
@@ -39,19 +39,11 @@
         }
 
         // changes from the original is here, Twig_Loader_Filesystem has been added
-<<<<<<< HEAD
         $loader = new ChainLoader(
-            array(
+            [
                 new ArrayLoader($templates),
                 new FilesystemLoader($this->getFixturesDir()),
-            )
-=======
-        $loader = new Twig_Loader_Chain(
-            [
-                new Twig_Loader_Array($templates),
-                new Twig_Loader_Filesystem($this->getFixturesDir()),
             ]
->>>>>>> 5ece8afb
         );
         // end changes
 
