<?php

/**
 * This file is part of the eZ Publish Kernel package.
 *
 * @copyright Copyright (C) eZ Systems AS. All rights reserved.
 * @license For full copyright and license information view LICENSE file distributed with this source code.
 */
namespace eZ\Publish\Core\MVC\Symfony\Templating\Twig\Extension;

use eZ\Publish\API\Repository\Values\Content\Content;
use eZ\Publish\API\Repository\Values\Content\Field;
use eZ\Publish\API\Repository\Values\ContentType\FieldDefinition;
use eZ\Publish\Core\Base\Exceptions\InvalidArgumentException;
use eZ\Publish\Core\Helper\TranslationHelper;
use eZ\Publish\Core\MVC\Symfony\FieldType\View\ParameterProviderRegistryInterface;
use eZ\Publish\Core\MVC\Symfony\Templating\FieldBlockRendererInterface;
use Twig\Environment;
use Twig\Extension\AbstractExtension;
use Twig\TwigFunction;

/**
 * Twig extension for content fields/fieldDefinitions rendering (view and edit).
 */
class FieldRenderingExtension extends AbstractExtension
{
    /**
     * @var FieldBlockRendererInterface|\eZ\Publish\Core\MVC\Symfony\Templating\Twig\FieldBlockRenderer
     */
    private $fieldBlockRenderer;

    /**
     * @var ParameterProviderRegistryInterface
     */
    private $parameterProviderRegistry;

    /**
     * @var TranslationHelper
     */
    private $translationHelper;

    /**
     * Hash of field type identifiers (i.e. "ezstring"), indexed by field definition identifier.
     *
     * @var array
     */
    private $fieldTypeIdentifiers = [];

    public function __construct(
        FieldBlockRendererInterface $fieldBlockRenderer,
        ParameterProviderRegistryInterface $parameterProviderRegistry,
        TranslationHelper $translationHelper
    ) {
        $this->fieldBlockRenderer = $fieldBlockRenderer;
        $this->parameterProviderRegistry = $parameterProviderRegistry;
        $this->translationHelper = $translationHelper;
    }

    public function getName()
    {
        return 'ezpublish.field_rendering';
    }

    public function getFunctions()
    {
<<<<<<< HEAD
        return array(
            new TwigFunction(
=======
        return [
            new Twig_SimpleFunction(
>>>>>>> 5ece8afb
                'ez_render_field',
                function (Environment $environment, Content $content, $fieldIdentifier, array $params = []) {
                    $this->fieldBlockRenderer->setTwig($environment);

                    return $this->renderField($content, $fieldIdentifier, $params);
                },
                ['is_safe' => ['html'], 'needs_environment' => true]
            ),
            new TwigFunction(
                'ez_render_fielddefinition_settings',
                function (Environment $environment, FieldDefinition $fieldDefinition, array $params = []) {
                    $this->fieldBlockRenderer->setTwig($environment);

                    return $this->renderFieldDefinitionSettings($fieldDefinition, $params);
                },
                ['is_safe' => ['html'], 'needs_environment' => true]
            ),
        ];
    }

    /**
     * Renders the HTML for the settings for the given field definition
     * $definition.
     *
     * @param \eZ\Publish\API\Repository\Values\ContentType\FieldDefinition $fieldDefinition
     *
     * @return string
     */
    public function renderFieldDefinitionSettings(FieldDefinition $fieldDefinition, array $params = [])
    {
        return $this->fieldBlockRenderer->renderFieldDefinitionView($fieldDefinition, $params);
    }

    /**
     * Renders the HTML for a given field.
     *
     * @param \eZ\Publish\API\Repository\Values\Content\Content $content
     * @param string $fieldIdentifier Identifier for the field we want to render
     * @param array $params An array of parameters to pass to the field view
     *
     * @return string The HTML markup
     *
     * @throws InvalidArgumentException
     */
    public function renderField(Content $content, $fieldIdentifier, array $params = [])
    {
        $field = $this->translationHelper->getTranslatedField($content, $fieldIdentifier, isset($params['lang']) ? $params['lang'] : null);
        if (!$field instanceof Field) {
            throw new InvalidArgumentException(
                '$fieldIdentifier',
                "'{$fieldIdentifier}' field not present on content #{$content->contentInfo->id} '{$content->contentInfo->name}'"
            );
        }

        $params = $this->getRenderFieldBlockParameters($content, $field, $params);
        $fieldTypeIdentifier = $this->getFieldTypeIdentifier($content, $field);

        return $this->fieldBlockRenderer->renderContentFieldView($field, $fieldTypeIdentifier, $params);
    }

    /**
     * Generates the array of parameter to pass to the field template.
     *
     * @param \eZ\Publish\API\Repository\Values\Content\Content $content
     * @param \eZ\Publish\API\Repository\Values\Content\Field $field the Field to display
     * @param array $params An array of parameters to pass to the field view
     *
     * @return array
     */
    private function getRenderFieldBlockParameters(Content $content, Field $field, array $params = [])
    {
        // Merging passed parameters to default ones
        $params += [
            'parameters' => [], // parameters dedicated to template processing
            'attr' => [], // attributes to add on the enclosing HTML tags
        ];

        $versionInfo = $content->getVersionInfo();
        $contentInfo = $versionInfo->getContentInfo();
        $contentType = $content->getContentType();
        $fieldDefinition = $contentType->getFieldDefinition($field->fieldDefIdentifier);
        // Adding Field, FieldSettings and ContentInfo objects to
        // parameters to be passed to the template
        $params += [
            'field' => $field,
            'content' => $content,
            'contentInfo' => $contentInfo,
            'versionInfo' => $versionInfo,
            'fieldSettings' => $fieldDefinition->getFieldSettings(),
        ];

        // Adding field type specific parameters if any.
        if ($this->parameterProviderRegistry->hasParameterProvider($fieldDefinition->fieldTypeIdentifier)) {
            $params['parameters'] += $this->parameterProviderRegistry
                ->getParameterProvider($fieldDefinition->fieldTypeIdentifier)
                ->getViewParameters($field);
        }

        // make sure we can easily add class="<fieldtypeidentifier>-field" to the
        // generated HTML
        if (isset($params['attr']['class'])) {
            $params['attr']['class'] .= ' ' . $this->getFieldTypeIdentifier($content, $field) . '-field';
        } else {
            $params['attr']['class'] = $this->getFieldTypeIdentifier($content, $field) . '-field';
        }

        return $params;
    }

    /**
     * Returns the field type identifier for $field.
     *
     * @param \eZ\Publish\API\Repository\Values\Content\Content $content
     * @param \eZ\Publish\API\Repository\Values\Content\Field $field
     *
     * @return string
     */
    private function getFieldTypeIdentifier(Content $content, Field $field)
    {
        $contentType = $content->getContentType();
        $key = $contentType->id . '  ' . $field->fieldDefIdentifier;

        if (!isset($this->fieldTypeIdentifiers[$key])) {
            $this->fieldTypeIdentifiers[$key] = $contentType
                ->getFieldDefinition($field->fieldDefIdentifier)
                ->fieldTypeIdentifier;
        }

        return $this->fieldTypeIdentifiers[$key];
    }
}<|MERGE_RESOLUTION|>--- conflicted
+++ resolved
@@ -63,13 +63,8 @@
 
     public function getFunctions()
     {
-<<<<<<< HEAD
-        return array(
+        return [
             new TwigFunction(
-=======
-        return [
-            new Twig_SimpleFunction(
->>>>>>> 5ece8afb
                 'ez_render_field',
                 function (Environment $environment, Content $content, $fieldIdentifier, array $params = []) {
                     $this->fieldBlockRenderer->setTwig($environment);
