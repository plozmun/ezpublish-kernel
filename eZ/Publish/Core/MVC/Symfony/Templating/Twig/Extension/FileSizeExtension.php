--- conflicted
+++ resolved
@@ -74,15 +74,9 @@
      */
     public function getFilters()
     {
-<<<<<<< HEAD
-        return array(
-            new TwigFilter('ez_file_size', array($this, 'sizeFilter')),
-        );
-=======
         return [
-            new Twig_SimpleFilter('ez_file_size', [$this, 'sizeFilter']),
+            new TwigFilter('ez_file_size', [$this, 'sizeFilter']),
         ];
->>>>>>> 5ece8afb
     }
 
     /**
