--- conflicted
+++ resolved
@@ -49,16 +49,12 @@
                 [$this, 'getImageVariation'],
                 ['is_safe' => ['html']]
             ),
-<<<<<<< HEAD
             new Twig_SimpleFunction(
                 'ez_image_asset_content_field_identifier',
-                array($this, 'getImageAssetContentFieldIdentifier'),
-                array('is_safe' => array('html'))
+                [$this, 'getImageAssetContentFieldIdentifier'],
+                ['is_safe' => ['html']]
             ),
-        );
-=======
         ];
->>>>>>> d1cf9be5
     }
 
     /**
