--- conflicted
+++ resolved
@@ -26,13 +26,8 @@
 
     public function getFunctions()
     {
-<<<<<<< HEAD
-        return array(
+        return [
             new TwigFunction(
-=======
-        return [
-            new Twig_SimpleFunction(
->>>>>>> 5ece8afb
                 'ez_route',
                 [$this, 'getRouteReference']
             ),
