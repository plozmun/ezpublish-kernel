<?php
/**
 * @license For full copyright and license information view LICENSE file distributed with this source code.
 */
namespace eZ\Publish\Core\MVC\Symfony\View\ParametersInjector;

use eZ\Publish\Core\MVC\ConfigResolverInterface;
use eZ\Publish\Core\MVC\Symfony\View\Event\FilterViewParametersEvent;
use eZ\Publish\Core\MVC\Symfony\View\ViewEvents;
use Symfony\Component\EventDispatcher\EventSubscriberInterface;

/**
 * Injects the 'viewBaseLayout' view parameter, set by the container parameter.
 */
class ViewbaseLayout implements EventSubscriberInterface
{
<<<<<<< HEAD
    /**
     * @var string
     */
    private $viewbaseLayout;

    /**
     * @var \eZ\Publish\Core\MVC\ConfigResolverInterface
     */
    private $configResolver;
=======
    /** @var string */
    private $pageLayout;

    /** @var string */
    private $viewbaseLayout;
>>>>>>> 368f3cfb

    public function __construct($viewbaseLayout, ConfigResolverInterface $configResolver)
    {
        $this->viewbaseLayout = $viewbaseLayout;
        $this->configResolver = $configResolver;
    }

    public static function getSubscribedEvents()
    {
        return [ViewEvents::FILTER_VIEW_PARAMETERS => 'injectViewbaseLayout'];
    }

    private function getPageLayout(): string
    {
        return $this->configResolver->hasParameter('page_layout')
            ? $this->configResolver->getParameter('page_layout')
            : $this->configResolver->getParameter('pagelayout');
    }

    public function injectViewbaseLayout(FilterViewParametersEvent $event)
    {
        $pageLayout = $this->getPageLayout();

        $event->getParameterBag()->set('view_base_layout', $this->viewbaseLayout);
        // @deprecated since 8.0. Use `page_layout` instead
        $event->getParameterBag()->set('pagelayout', $pageLayout);
        $event->getParameterBag()->set('page_layout', $pageLayout);
    }
}<|MERGE_RESOLUTION|>--- conflicted
+++ resolved
@@ -14,23 +14,11 @@
  */
 class ViewbaseLayout implements EventSubscriberInterface
 {
-<<<<<<< HEAD
-    /**
-     * @var string
-     */
+    /** @var string */
     private $viewbaseLayout;
 
-    /**
-     * @var \eZ\Publish\Core\MVC\ConfigResolverInterface
-     */
+    /** @var \eZ\Publish\Core\MVC\ConfigResolverInterface */
     private $configResolver;
-=======
-    /** @var string */
-    private $pageLayout;
-
-    /** @var string */
-    private $viewbaseLayout;
->>>>>>> 368f3cfb
 
     public function __construct($viewbaseLayout, ConfigResolverInterface $configResolver)
     {
