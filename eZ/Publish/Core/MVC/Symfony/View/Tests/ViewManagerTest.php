--- conflicted
+++ resolved
@@ -81,26 +81,16 @@
 
     public function testAddContentViewProvider()
     {
-<<<<<<< HEAD
-        self::assertSame(array(), $this->viewManager->getAllContentViewProviders());
+        self::assertSame([], $this->viewManager->getAllContentViewProviders());
         $viewProvider = $this->createMock(ViewProvider::class);
-=======
-        self::assertSame([], $this->viewManager->getAllContentViewProviders());
-        $viewProvider = $this->getMock('eZ\Publish\Core\MVC\Symfony\View\ViewProvider');
->>>>>>> 0f2ea829
         $this->viewManager->addContentViewProvider($viewProvider);
         self::assertSame([$viewProvider], $this->viewManager->getAllContentViewProviders());
     }
 
     public function testAddLocationViewProvider()
     {
-<<<<<<< HEAD
-        self::assertSame(array(), $this->viewManager->getAllLocationViewProviders());
+        self::assertSame([], $this->viewManager->getAllLocationViewProviders());
         $viewProvider = $this->createMock(ViewProvider::class);
-=======
-        self::assertSame([], $this->viewManager->getAllLocationViewProviders());
-        $viewProvider = $this->getMock('eZ\\Publish\\Core\\MVC\\Symfony\\View\\ViewProvider');
->>>>>>> 0f2ea829
         $this->viewManager->addLocationViewProvider($viewProvider);
         self::assertSame([$viewProvider], $this->viewManager->getAllLocationViewProviders());
     }
@@ -351,35 +341,19 @@
 
     private function createContentViewProviderMocks()
     {
-<<<<<<< HEAD
-        return array(
-            $this->createMock(ViewProvider::class),
-            $this->createMock(ViewProvider::class),
-            $this->createMock(ViewProvider::class),
-        );
-=======
         return [
-            $this->getMock('eZ\\Publish\\Core\\MVC\\Symfony\\View\\ViewProvider'),
-            $this->getMock('eZ\\Publish\\Core\\MVC\\Symfony\\View\\ViewProvider'),
-            $this->getMock('eZ\\Publish\\Core\\MVC\\Symfony\\View\\ViewProvider'),
+            $this->createMock(ViewProvider::class),
+            $this->createMock(ViewProvider::class),
+            $this->createMock(ViewProvider::class),
         ];
->>>>>>> 0f2ea829
     }
 
     private function createLocationViewProviderMocks()
     {
-<<<<<<< HEAD
-        return array(
-            $this->createMock(ViewProvider::class),
-            $this->createMock(ViewProvider::class),
-            $this->createMock(ViewProvider::class),
-        );
-=======
         return [
-            $this->getMock('eZ\\Publish\\Core\\MVC\\Symfony\\View\\ViewProvider'),
-            $this->getMock('eZ\\Publish\\Core\\MVC\\Symfony\\View\\ViewProvider'),
-            $this->getMock('eZ\\Publish\\Core\\MVC\\Symfony\\View\\ViewProvider'),
+            $this->createMock(ViewProvider::class),
+            $this->createMock(ViewProvider::class),
+            $this->createMock(ViewProvider::class),
         ];
->>>>>>> 0f2ea829
     }
 }