--- conflicted
+++ resolved
@@ -93,13 +93,8 @@
 
         $hits = [];
         for ($i = 0; $i < $limit; ++$i) {
-<<<<<<< HEAD
             $location = $this->getMockForAbstractClass(APILocation::class);
-            $hits[] = new SearchHit(array('valueObject' => $location));
-=======
-            $location = $this->getMockForAbstractClass('eZ\Publish\API\Repository\Values\Content\Location');
             $hits[] = new SearchHit(['valueObject' => $location]);
->>>>>>> 0f2ea829
         }
         $finalResult = $this->getExpectedFinalResultFromHits($hits);
         $searchResult = new SearchResult(['searchHits' => $hits, 'totalCount' => $nbResults]);
