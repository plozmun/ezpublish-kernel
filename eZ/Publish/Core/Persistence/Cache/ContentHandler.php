<?php

/**
 * File containing the ContentHandler implementation.
 *
 * @copyright Copyright (C) eZ Systems AS. All rights reserved.
 * @license For full copyright and license information view LICENSE file distributed with this source code.
 */
namespace eZ\Publish\Core\Persistence\Cache;

use eZ\Publish\API\Repository\Values\Content\Relation as APIRelation;
use eZ\Publish\SPI\Persistence\Content\Handler as ContentHandlerInterface;
use eZ\Publish\SPI\Persistence\Content;
use eZ\Publish\SPI\Persistence\Content\VersionInfo;
use eZ\Publish\SPI\Persistence\Content\ContentInfo;
use eZ\Publish\SPI\Persistence\Content\CreateStruct;
use eZ\Publish\SPI\Persistence\Content\UpdateStruct;
use eZ\Publish\SPI\Persistence\Content\MetadataUpdateStruct;
use eZ\Publish\SPI\Persistence\Content\Relation\CreateStruct as RelationCreateStruct;

/**
 * @see \eZ\Publish\SPI\Persistence\Content\Handler
 */
class ContentHandler extends AbstractHandler implements ContentHandlerInterface
{
    const ALL_TRANSLATIONS_KEY = '0';
    const PUBLISHED_VERSION = 0;

    /**
     * {@inheritdoc}
     */
    public function create(CreateStruct $struct)
    {
        // Cached on demand when published or loaded
        $this->logger->logCall(__METHOD__, array('struct' => $struct));

        return $this->persistenceHandler->contentHandler()->create($struct);
    }

    /**
     * {@inheritdoc}
     */
    public function createDraftFromVersion($contentId, $srcVersion, $userId)
    {
        $this->logger->logCall(__METHOD__, array('content' => $contentId, 'version' => $srcVersion, 'user' => $userId));
        $draft = $this->persistenceHandler->contentHandler()->createDraftFromVersion($contentId, $srcVersion, $userId);
        $this->cache->invalidateTags(["content-{$contentId}-version-list"]);

        return $draft;
    }

    /**
     * {@inheritdoc}
     */
    public function copy($contentId, $versionNo = null, $newOwnerId = null)
    {
        $this->logger->logCall(__METHOD__, array(
            'content' => $contentId,
            'version' => $versionNo,
            'newOwner' => $newOwnerId,
        ));

        return $this->persistenceHandler->contentHandler()->copy($contentId, $versionNo, $newOwnerId);
    }

    /**
     * {@inheritdoc}
     *
     * @todo Add support for setting version number to null in order to reuse cache with loadContentList.
     */
<<<<<<< HEAD
    public function load($contentId, $versionNo, array $translations = null)
    {
        $translationsKey = empty($translations) ? self::ALL_TRANSLATIONS_KEY : implode('|', $translations);
        $cacheItem = $this->cache->getItem("ez-content-${contentId}-${versionNo}-${translationsKey}");
        if ($cacheItem->isHit()) {
            return $cacheItem->get();
=======
    public function load($contentId, $version = null, array $translations = null)
    {
        $translationsKey = empty($translations) ? self::ALL_TRANSLATIONS_KEY : implode('|', $translations);
        $cache = $this->cache->getItem('content', $contentId, $version ?: self::PUBLISHED_VERSION, $translationsKey);
        $content = $cache->get();
        if ($cache->isMiss()) {
            $this->logger->logCall(__METHOD__, array('content' => $contentId, 'version' => $version, 'translations' => $translations));
            $content = $this->persistenceHandler->contentHandler()->load($contentId, $version, $translations);
            $cache->set($content)->save();
>>>>>>> 6438a879
        }

        $this->logger->logCall(__METHOD__, array('content' => $contentId, 'version' => $versionNo, 'translations' => $translations));
        $content = $this->persistenceHandler->contentHandler()->load($contentId, $versionNo, $translations);
        $cacheItem->set($content);
        $cacheItem->tag($this->getCacheTagsForContent($content));
        $this->cache->save($cacheItem);

        return $content;
    }

    public function loadContentList(array $contentIds, array $translations = null): array
    {
        // Extract suffix for each one
        $keySuffixes = [];
        foreach ($contentIds as $contentId) {
            $keySuffixes[$contentId] = '-' . (empty($translations) ? self::ALL_TRANSLATIONS_KEY : implode('|', $translations));
        }

        return $this->getMultipleCacheItems(
            $contentIds,
            'ez-content-',
            function (array $cacheMissIds) use ($translations) {
                $this->logger->logCall(__CLASS__ . '::loadContentList', ['content' => $cacheMissIds]);

                return $this->persistenceHandler->contentHandler()->loadContentList($cacheMissIds, $translations);
            },
            function (Content $content) {
                return $this->getCacheTagsForContent($content);
            },
            $keySuffixes
        );
    }

    /**
     * {@inheritdoc}
     */
    public function loadContentInfo($contentId)
    {
        $cacheItem = $this->cache->getItem("ez-content-info-${contentId}");
        if ($cacheItem->isHit()) {
            return $cacheItem->get();
        }

        $this->logger->logCall(__METHOD__, array('content' => $contentId));
        $contentInfo = $this->persistenceHandler->contentHandler()->loadContentInfo($contentId);
        $cacheItem->set($contentInfo);
        $cacheItem->tag($this->getCacheTags($contentInfo));
        $this->cache->save($cacheItem);

        return $contentInfo;
    }

    public function loadContentInfoList(array $contentIds)
    {
        return $this->getMultipleCacheItems(
            $contentIds,
            'ez-content-info-',
            function (array $cacheMissIds) {
                $this->logger->logCall(__CLASS__ . '::loadContentInfoList', ['content' => $cacheMissIds]);

                return $this->persistenceHandler->contentHandler()->loadContentInfoList($cacheMissIds);
            },
            function (ContentInfo $info) {
                return $this->getCacheTags($info);
            }
        );
    }

    /**
     * {@inheritdoc}
     */
    public function loadContentInfoByRemoteId($remoteId)
    {
        $cacheItem = $this->cache->getItem("ez-content-info-byRemoteId-${remoteId}");
        if ($cacheItem->isHit()) {
            return $cacheItem->get();
        }

        $this->logger->logCall(__METHOD__, array('content' => $remoteId));
        $contentInfo = $this->persistenceHandler->contentHandler()->loadContentInfoByRemoteId($remoteId);
        $cacheItem->set($contentInfo);
        $cacheItem->tag($this->getCacheTags($contentInfo));
        $this->cache->save($cacheItem);

        return $contentInfo;
    }

    /**
     * {@inheritdoc}
     */
    public function loadVersionInfo($contentId, $versionNo)
    {
        $cacheItem = $this->cache->getItem("ez-content-version-info-${contentId}-${versionNo}");
        if ($cacheItem->isHit()) {
            return $cacheItem->get();
        }

        $this->logger->logCall(__METHOD__, ['content' => $contentId, 'version' => $versionNo]);
        $versionInfo = $this->persistenceHandler->contentHandler()->loadVersionInfo($contentId, $versionNo);
        $cacheItem->set($versionInfo);
        $cacheItem->tag($this->getCacheTagsForVersion($versionInfo));
        $this->cache->save($cacheItem);

        return $versionInfo;
    }

    /**
     * {@inheritdoc}
     */
    public function loadDraftsForUser($userId)
    {
        $this->logger->logCall(__METHOD__, array('user' => $userId));

        return $this->persistenceHandler->contentHandler()->loadDraftsForUser($userId);
    }

    /**
     * {@inheritdoc}
     */
    public function setStatus($contentId, $status, $versionNo)
    {
        $this->logger->logCall(__METHOD__, array('content' => $contentId, 'status' => $status, 'version' => $versionNo));
        $return = $this->persistenceHandler->contentHandler()->setStatus($contentId, $status, $versionNo);

<<<<<<< HEAD
=======
        $this->cache->clear('content', $contentId, $version);
        $this->cache->clear('content', $contentId, self::PUBLISHED_VERSION);
>>>>>>> 6438a879
        if ($status === VersionInfo::STATUS_PUBLISHED) {
            $this->cache->invalidateTags(['content-' . $contentId]);
        } else {
            $this->cache->invalidateTags(["content-{$contentId}-version-{$versionNo}"]);
        }

        return $return;
    }

    /**
     * {@inheritdoc}
     */
    public function updateMetadata($contentId, MetadataUpdateStruct $struct)
    {
        $this->logger->logCall(__METHOD__, array('content' => $contentId, 'struct' => $struct));
        $contentInfo = $this->persistenceHandler->contentHandler()->updateMetadata($contentId, $struct);
<<<<<<< HEAD
        $this->cache->invalidateTags(['content-' . $contentId]);
=======

        $this->cache->clear('content', $contentId, $contentInfo->currentVersionNo);
        $this->cache->clear('content', $contentId, self::PUBLISHED_VERSION);
        $this->cache->clear('content', 'info', $contentId);

        if ($struct->remoteId) {
            // remote id changed
            $this->cache->clear('content', 'info', 'remoteId');
        } else {
            $this->cache->clear('content', 'info', 'remoteId', $contentInfo->remoteId);
        }
>>>>>>> 6438a879

        return $contentInfo;
    }

    /**
     * {@inheritdoc}
     */
    public function updateContent($contentId, $versionNo, UpdateStruct $struct)
    {
        $this->logger->logCall(__METHOD__, array('content' => $contentId, 'version' => $versionNo, 'struct' => $struct));
        $content = $this->persistenceHandler->contentHandler()->updateContent($contentId, $versionNo, $struct);
<<<<<<< HEAD
        $this->cache->invalidateTags(["content-{$contentId}-version-{$versionNo}"]);
=======
        $this->cache->clear('content', $contentId, $versionNo);
        $this->cache->clear('content', $contentId, self::PUBLISHED_VERSION);
        $this->cache->clear('content', 'info', $contentId, 'versioninfo', $versionNo);
>>>>>>> 6438a879

        return $content;
    }

    /**
     * {@inheritdoc}
     */
    public function deleteContent($contentId)
    {
        $this->logger->logCall(__METHOD__, array('content' => $contentId));

        // Load reverse field relations first
        $reverseRelations = $this->persistenceHandler->contentHandler()->loadReverseRelations(
            $contentId,
            APIRelation::FIELD
        );

        $return = $this->persistenceHandler->contentHandler()->deleteContent($contentId);

        $this->cache->invalidateTags(['content-' . $contentId]);
        if (!empty($reverseRelations)) {
            $this->cache->invalidateTags(
                array_map(
                    function ($relation) {
                        // only the full content object *with* fields is affected by this
                        return 'content-fields-' . $relation->sourceContentId;
                    },
                    $reverseRelations
                )
            );
        }

        return $return;
    }

    /**
     * {@inheritdoc}
     */
    public function deleteVersion($contentId, $versionNo)
    {
        $this->logger->logCall(__METHOD__, array('content' => $contentId, 'version' => $versionNo));
        $return = $this->persistenceHandler->contentHandler()->deleteVersion($contentId, $versionNo);
<<<<<<< HEAD
        $this->cache->invalidateTags(["content-{$contentId}-version-{$versionNo}"]);
=======

        $this->cache->clear('content', $contentId, $versionNo);
        $this->cache->clear('content', $contentId, self::PUBLISHED_VERSION);
        $this->cache->clear('content', 'info', $contentId);
        $this->cache->clear('content', 'info', 'remoteId');
        $this->cache->clear('location', 'subtree');
>>>>>>> 6438a879

        return $return;
    }

    /**
     * {@inheritdoc}
     */
    public function listVersions($contentId, $status = null, $limit = -1)
    {
        $cacheItem = $this->cache->getItem("ez-content-${contentId}-version-list" . ($status ? "-byStatus-${status}" : ''));
        if ($cacheItem->isHit()) {
            return $cacheItem->get();
        }

        $this->logger->logCall(__METHOD__, array('content' => $contentId, 'status' => $status));
        $versions = $this->persistenceHandler->contentHandler()->listVersions($contentId, $status, $limit);
        $cacheItem->set($versions);
        $tags = ["content-{$contentId}", "content-{$contentId}-version-list"];
        foreach ($versions as $version) {
            $tags = $this->getCacheTagsForVersion($version, $tags);
        }
        $cacheItem->tag($tags);
        $this->cache->save($cacheItem);

        return $versions;
    }

    /**
     * {@inheritdoc}
     */
    public function addRelation(RelationCreateStruct $relation)
    {
        $this->logger->logCall(__METHOD__, array('struct' => $relation));

        return $this->persistenceHandler->contentHandler()->addRelation($relation);
    }

    /**
     * {@inheritdoc}
     */
    public function removeRelation($relationId, $type)
    {
        $this->logger->logCall(__METHOD__, array('relation' => $relationId, 'type' => $type));
        $this->persistenceHandler->contentHandler()->removeRelation($relationId, $type);
    }

    /**
     * {@inheritdoc}
     */
    public function loadRelations($sourceContentId, $sourceContentVersionNo = null, $type = null)
    {
        $this->logger->logCall(
            __METHOD__,
            array(
                'content' => $sourceContentId,
                'version' => $sourceContentVersionNo,
                'type' => $type,
            )
        );

        return $this->persistenceHandler->contentHandler()->loadRelations($sourceContentId, $sourceContentVersionNo, $type);
    }

    /**
     * {@inheritdoc}
     */
    public function loadReverseRelations($destinationContentId, $type = null)
    {
        $this->logger->logCall(__METHOD__, array('content' => $destinationContentId, 'type' => $type));

        return $this->persistenceHandler->contentHandler()->loadReverseRelations($destinationContentId, $type);
    }

    /**
     * {@inheritdoc}
     */
    public function publish($contentId, $versionNo, MetadataUpdateStruct $struct)
    {
        $this->logger->logCall(__METHOD__, array('content' => $contentId, 'version' => $versionNo, 'struct' => $struct));
        $content = $this->persistenceHandler->contentHandler()->publish($contentId, $versionNo, $struct);
        $this->cache->invalidateTags(['content-' . $contentId]);

        return $content;
    }

    /**
     * {@inheritdoc}
     */
    public function removeTranslationFromContent($contentId, $languageCode)
    {
        $this->deleteTranslationFromContent($contentId, $languageCode);
    }

    /**
     * {@inheritdoc}
     */
    public function deleteTranslationFromContent($contentId, $languageCode)
    {
        $this->logger->logCall(
            __METHOD__,
            [
                'contentId' => $contentId,
                'languageCode' => $languageCode,
            ]
        );

        $this->persistenceHandler->contentHandler()->deleteTranslationFromContent($contentId, $languageCode);
        $this->cache->invalidateTags(['content-' . $contentId]);
    }

    /**
     * {@inheritdoc}
     */
    public function deleteTranslationFromDraft($contentId, $versionNo, $languageCode)
    {
        $this->logger->logCall(
            __METHOD__,
            ['content' => $contentId, 'version' => $versionNo, 'languageCode' => $languageCode]
        );
        $content = $this->persistenceHandler->contentHandler()->deleteTranslationFromDraft(
            $contentId,
            $versionNo,
            $languageCode
        );
<<<<<<< HEAD
        $this->cache->invalidateTags(["content-{$contentId}-version-{$versionNo}"]);
=======
        $this->cache->clear('content', $contentId, $versionNo);
        $this->cache->clear('content', $contentId, self::PUBLISHED_VERSION);
        $this->cache->clear('content', 'info', $contentId, 'versioninfo', $versionNo);
>>>>>>> 6438a879

        return $content;
    }

    /**
     * Return relevant content and location tags so cache can be purged reliably.
     *
     * For use when generating cache, not on invalidation.
     *
     * @param \eZ\Publish\SPI\Persistence\Content\ContentInfo $contentInfo
     * @param array $tags Optional, can be used to specify other tags.
     *
     * @return array
     */
    private function getCacheTags(ContentInfo $contentInfo, array $tags = [])
    {
        $tags[] = 'content-' . $contentInfo->id;

        if ($contentInfo->mainLocationId) {
            $locations = $this->persistenceHandler->locationHandler()->loadLocationsByContent($contentInfo->id);
            foreach ($locations as $location) {
                $tags[] = 'location-' . $location->id;
                foreach (explode('/', trim($location->pathString, '/')) as $pathId) {
                    $tags[] = 'location-path-' . $pathId;
                }
            }
        }

        return array_unique($tags);
    }

    private function getCacheTagsForVersion(VersionInfo $versionInfo, array $tags = [])
    {
        $contentInfo = $versionInfo->contentInfo;
        $tags[] = 'content-' . $contentInfo->id . '-version-' . $versionInfo->versionNo;

        return $this->getCacheTags($contentInfo, $tags);
    }

    private function getCacheTagsForContent(Content $content)
    {
        $versionInfo = $content->versionInfo;
        $tags = [
            'content-fields-' . $versionInfo->contentInfo->id,
            'content-fields-type-' . $versionInfo->contentInfo->contentTypeId,
        ];

        return $this->getCacheTagsForVersion($versionInfo, $tags);
    }
}<|MERGE_RESOLUTION|>--- conflicted
+++ resolved
@@ -24,7 +24,6 @@
 class ContentHandler extends AbstractHandler implements ContentHandlerInterface
 {
     const ALL_TRANSLATIONS_KEY = '0';
-    const PUBLISHED_VERSION = 0;
 
     /**
      * {@inheritdoc}
@@ -65,27 +64,14 @@
 
     /**
      * {@inheritdoc}
-     *
-     * @todo Add support for setting version number to null in order to reuse cache with loadContentList.
-     */
-<<<<<<< HEAD
-    public function load($contentId, $versionNo, array $translations = null)
-    {
+     */
+    public function load($contentId, $versionNo = null, array $translations = null)
+    {
+        $versionKey = $versionNo ? "-${versionNo}" : '';
         $translationsKey = empty($translations) ? self::ALL_TRANSLATIONS_KEY : implode('|', $translations);
-        $cacheItem = $this->cache->getItem("ez-content-${contentId}-${versionNo}-${translationsKey}");
+        $cacheItem = $this->cache->getItem("ez-content-${contentId}${versionKey}-${translationsKey}");
         if ($cacheItem->isHit()) {
             return $cacheItem->get();
-=======
-    public function load($contentId, $version = null, array $translations = null)
-    {
-        $translationsKey = empty($translations) ? self::ALL_TRANSLATIONS_KEY : implode('|', $translations);
-        $cache = $this->cache->getItem('content', $contentId, $version ?: self::PUBLISHED_VERSION, $translationsKey);
-        $content = $cache->get();
-        if ($cache->isMiss()) {
-            $this->logger->logCall(__METHOD__, array('content' => $contentId, 'version' => $version, 'translations' => $translations));
-            $content = $this->persistenceHandler->contentHandler()->load($contentId, $version, $translations);
-            $cache->set($content)->save();
->>>>>>> 6438a879
         }
 
         $this->logger->logCall(__METHOD__, array('content' => $contentId, 'version' => $versionNo, 'translations' => $translations));
@@ -211,11 +197,6 @@
         $this->logger->logCall(__METHOD__, array('content' => $contentId, 'status' => $status, 'version' => $versionNo));
         $return = $this->persistenceHandler->contentHandler()->setStatus($contentId, $status, $versionNo);
 
-<<<<<<< HEAD
-=======
-        $this->cache->clear('content', $contentId, $version);
-        $this->cache->clear('content', $contentId, self::PUBLISHED_VERSION);
->>>>>>> 6438a879
         if ($status === VersionInfo::STATUS_PUBLISHED) {
             $this->cache->invalidateTags(['content-' . $contentId]);
         } else {
@@ -232,21 +213,7 @@
     {
         $this->logger->logCall(__METHOD__, array('content' => $contentId, 'struct' => $struct));
         $contentInfo = $this->persistenceHandler->contentHandler()->updateMetadata($contentId, $struct);
-<<<<<<< HEAD
         $this->cache->invalidateTags(['content-' . $contentId]);
-=======
-
-        $this->cache->clear('content', $contentId, $contentInfo->currentVersionNo);
-        $this->cache->clear('content', $contentId, self::PUBLISHED_VERSION);
-        $this->cache->clear('content', 'info', $contentId);
-
-        if ($struct->remoteId) {
-            // remote id changed
-            $this->cache->clear('content', 'info', 'remoteId');
-        } else {
-            $this->cache->clear('content', 'info', 'remoteId', $contentInfo->remoteId);
-        }
->>>>>>> 6438a879
 
         return $contentInfo;
     }
@@ -258,13 +225,7 @@
     {
         $this->logger->logCall(__METHOD__, array('content' => $contentId, 'version' => $versionNo, 'struct' => $struct));
         $content = $this->persistenceHandler->contentHandler()->updateContent($contentId, $versionNo, $struct);
-<<<<<<< HEAD
         $this->cache->invalidateTags(["content-{$contentId}-version-{$versionNo}"]);
-=======
-        $this->cache->clear('content', $contentId, $versionNo);
-        $this->cache->clear('content', $contentId, self::PUBLISHED_VERSION);
-        $this->cache->clear('content', 'info', $contentId, 'versioninfo', $versionNo);
->>>>>>> 6438a879
 
         return $content;
     }
@@ -307,16 +268,7 @@
     {
         $this->logger->logCall(__METHOD__, array('content' => $contentId, 'version' => $versionNo));
         $return = $this->persistenceHandler->contentHandler()->deleteVersion($contentId, $versionNo);
-<<<<<<< HEAD
         $this->cache->invalidateTags(["content-{$contentId}-version-{$versionNo}"]);
-=======
-
-        $this->cache->clear('content', $contentId, $versionNo);
-        $this->cache->clear('content', $contentId, self::PUBLISHED_VERSION);
-        $this->cache->clear('content', 'info', $contentId);
-        $this->cache->clear('content', 'info', 'remoteId');
-        $this->cache->clear('location', 'subtree');
->>>>>>> 6438a879
 
         return $return;
     }
@@ -441,13 +393,7 @@
             $versionNo,
             $languageCode
         );
-<<<<<<< HEAD
         $this->cache->invalidateTags(["content-{$contentId}-version-{$versionNo}"]);
-=======
-        $this->cache->clear('content', $contentId, $versionNo);
-        $this->cache->clear('content', $contentId, self::PUBLISHED_VERSION);
-        $this->cache->clear('content', 'info', $contentId, 'versioninfo', $versionNo);
->>>>>>> 6438a879
 
         return $content;
     }
