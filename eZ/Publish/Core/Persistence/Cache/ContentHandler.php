<?php

/**
 * File containing the ContentHandler implementation.
 *
 * @copyright Copyright (C) eZ Systems AS. All rights reserved.
 * @license For full copyright and license information view LICENSE file distributed with this source code.
 */
namespace eZ\Publish\Core\Persistence\Cache;

use eZ\Publish\API\Repository\Values\Content\Relation as APIRelation;
use eZ\Publish\SPI\Persistence\Content\Handler as ContentHandlerInterface;
use eZ\Publish\SPI\Persistence\Content;
use eZ\Publish\SPI\Persistence\Content\VersionInfo;
use eZ\Publish\SPI\Persistence\Content\ContentInfo;
use eZ\Publish\SPI\Persistence\Content\CreateStruct;
use eZ\Publish\SPI\Persistence\Content\UpdateStruct;
use eZ\Publish\SPI\Persistence\Content\MetadataUpdateStruct;
use eZ\Publish\SPI\Persistence\Content\Relation\CreateStruct as RelationCreateStruct;

/**
 * @see \eZ\Publish\SPI\Persistence\Content\Handler
 */
class ContentHandler extends AbstractInMemoryPersistenceHandler implements ContentHandlerInterface
{
    const ALL_TRANSLATIONS_KEY = '0';

    /** @var callable */
    private $getContentInfoTags;

    /** @var callable */
    private $getContentInfoKeys;

    /** @var callable */
    private $getContentTags;

    protected function init(): void
    {
        $this->getContentInfoTags = function (ContentInfo $info, array $tags = []) {
            $tags[] = 'content-' . $info->id;

            if ($info->mainLocationId) {
                $locations = $this->persistenceHandler->locationHandler()->loadLocationsByContent($info->id);
                foreach ($locations as $location) {
                    $tags[] = 'location-' . $location->id;
                    foreach (explode('/', trim($location->pathString, '/')) as $pathId) {
                        $tags[] = 'location-path-' . $pathId;
                    }
                }
            }

            return $tags;
        };
        $this->getContentInfoKeys = function (ContentInfo $info) {
            return [
                'ez-content-info-' . $info->id,
                'ez-content-info-byRemoteId-' . $this->escapeForCacheKey($info->remoteId),
            ];
        };

        $this->getContentTags = function (Content $content) {
            $versionInfo = $content->versionInfo;
            $tags = [
                'content-fields-' . $versionInfo->contentInfo->id,
                'content-fields-type-' . $versionInfo->contentInfo->contentTypeId,
            ];

            return $this->getCacheTagsForVersion($versionInfo, $tags);
        };
    }

    /**
     * {@inheritdoc}
     */
    public function create(CreateStruct $struct)
    {
        // Cached on demand when published or loaded
        $this->logger->logCall(__METHOD__, ['struct' => $struct]);

        return $this->persistenceHandler->contentHandler()->create($struct);
    }

    /**
     * {@inheritdoc}
     */
    public function createDraftFromVersion($contentId, $srcVersion, $userId)
    {
        $this->logger->logCall(__METHOD__, ['content' => $contentId, 'version' => $srcVersion, 'user' => $userId]);
        $draft = $this->persistenceHandler->contentHandler()->createDraftFromVersion($contentId, $srcVersion, $userId);
        $this->cache->invalidateTags(["content-{$contentId}-version-list"]);

        return $draft;
    }

    /**
     * {@inheritdoc}
     */
    public function copy($contentId, $versionNo = null, $newOwnerId = null)
    {
        $this->logger->logCall(__METHOD__, [
            'content' => $contentId,
            'version' => $versionNo,
            'newOwner' => $newOwnerId,
        ]);

        return $this->persistenceHandler->contentHandler()->copy($contentId, $versionNo, $newOwnerId);
    }

    /**
     * {@inheritdoc}
     */
    public function load($contentId, $versionNo = null, array $translations = null)
    {
        $keySuffix = $versionNo ? "-${versionNo}-" : '-';
        $keySuffix .= empty($translations) ? self::ALL_TRANSLATIONS_KEY : implode('|', $translations);

        return $this->getCacheValue(
            (int) $contentId,
            'ez-content-',
            function ($id) use ($versionNo, $translations) {
                return $this->persistenceHandler->contentHandler()->load($id, $versionNo, $translations);
            },
            $this->getContentTags,
            static function (Content $content) use ($keySuffix) {
                // Version number & translations is part of keySuffix here and depends on what user asked for
                return ['ez-content-' . $content->versionInfo->contentInfo->id . $keySuffix];
            },
            $keySuffix,
            ['content' => $contentId, 'version' => $versionNo, 'translations' => $translations]
        );
    }

    public function loadContentList(array $contentIds, array $translations = null): array
    {
        $keySuffix = '-' . (empty($translations) ? self::ALL_TRANSLATIONS_KEY : implode('|', $translations));

        return $this->getMultipleCacheValues(
            $contentIds,
            'ez-content-',
            function (array $cacheMissIds) use ($translations) {
                return $this->persistenceHandler->contentHandler()->loadContentList($cacheMissIds, $translations);
            },
            $this->getContentTags,
            static function (Content $content) use ($keySuffix) {
                // Version number & translations is part of keySuffix here and depends on what user asked for
                return ['ez-content-' . $content->versionInfo->contentInfo->id . $keySuffix];
            },
            $keySuffix,
            ['content' => $contentIds, 'translations' => $translations]
        );
    }

    /**
     * {@inheritdoc}
     */
    public function loadContentInfo($contentId)
    {
        return $this->getCacheValue(
            $contentId,
            'ez-content-info-',
            function ($contentId) {
                return $this->persistenceHandler->contentHandler()->loadContentInfo($contentId);
            },
            $this->getContentInfoTags,
            $this->getContentInfoKeys,
            '',
            ['content' => $contentId]
        );
    }

    public function loadContentInfoList(array $contentIds)
    {
        return $this->getMultipleCacheValues(
            $contentIds,
            'ez-content-info-',
            function (array $cacheMissIds) {
                return $this->persistenceHandler->contentHandler()->loadContentInfoList($cacheMissIds);
            },
            $this->getContentInfoTags,
            $this->getContentInfoKeys,
            '',
            ['content' => $contentIds]
        );
    }

    /**
     * {@inheritdoc}
     */
    public function loadContentInfoByRemoteId($remoteId)
    {
        return $this->getCacheValue(
            $this->escapeForCacheKey($remoteId),
            'ez-content-info-byRemoteId-',
            function () use ($remoteId) {
                return $this->persistenceHandler->contentHandler()->loadContentInfoByRemoteId($remoteId);
            },
            $this->getContentInfoTags,
            $this->getContentInfoKeys,
            '',
            ['content' => $remoteId]
        );
    }

    /**
     * {@inheritdoc}
     */
    public function loadVersionInfo($contentId, $versionNo = null)
    {
<<<<<<< HEAD
        $cacheItem = $this->cache->getItem("ez-content-version-info-${contentId}-${versionNo}");
        if ($cacheItem->isHit()) {
            $this->logger->logCacheHit(['content' => $contentId, 'version' => $versionNo]);

            return $cacheItem->get();
=======
        $cache = $this->cache->getItem('content', 'info', $contentId, 'versioninfo', $versionNo ?: self::PUBLISHED_VERSION);
        $versionInfo = $cache->get();
        if ($cache->isMiss()) {
            $this->logger->logCall(__METHOD__, ['content' => $contentId, 'version' => $versionNo]);
            $cache->set($versionInfo = $this->persistenceHandler->contentHandler()->loadVersionInfo($contentId, $versionNo))->save();
>>>>>>> 09bc2fed
        }

        $this->logger->logCacheMiss(['content' => $contentId, 'version' => $versionNo]);
        $versionInfo = $this->persistenceHandler->contentHandler()->loadVersionInfo($contentId, $versionNo);
        $cacheItem->set($versionInfo);
        $cacheItem->tag($this->getCacheTagsForVersion($versionInfo));
        $this->cache->save($cacheItem);

        return $versionInfo;
    }

    /**
     * {@inheritdoc}
     */
    public function loadDraftsForUser($userId)
    {
        $this->logger->logCall(__METHOD__, ['user' => $userId]);

        return $this->persistenceHandler->contentHandler()->loadDraftsForUser($userId);
    }

    /**
     * {@inheritdoc}
     */
    public function setStatus($contentId, $status, $versionNo)
    {
        $this->logger->logCall(__METHOD__, ['content' => $contentId, 'status' => $status, 'version' => $versionNo]);
        $return = $this->persistenceHandler->contentHandler()->setStatus($contentId, $status, $versionNo);

        if ($status === VersionInfo::STATUS_PUBLISHED) {
            $this->cache->invalidateTags(['content-' . $contentId]);
        } else {
<<<<<<< HEAD
            $this->cache->invalidateTags(["content-{$contentId}-version-{$versionNo}"]);
=======
            $this->cache->clear('content', 'info', $contentId, 'versioninfo', $version);
            $this->cache->clear('content', 'info', $contentId, 'versioninfo', self::PUBLISHED_VERSION);
>>>>>>> 09bc2fed
        }

        return $return;
    }

    /**
     * {@inheritdoc}
     */
    public function updateMetadata($contentId, MetadataUpdateStruct $struct)
    {
        $this->logger->logCall(__METHOD__, ['content' => $contentId, 'struct' => $struct]);
        $contentInfo = $this->persistenceHandler->contentHandler()->updateMetadata($contentId, $struct);
        $this->cache->invalidateTags(['content-' . $contentId]);

        return $contentInfo;
    }

    /**
     * {@inheritdoc}
     */
    public function updateContent($contentId, $versionNo, UpdateStruct $struct)
    {
        $this->logger->logCall(__METHOD__, ['content' => $contentId, 'version' => $versionNo, 'struct' => $struct]);
        $content = $this->persistenceHandler->contentHandler()->updateContent($contentId, $versionNo, $struct);
<<<<<<< HEAD
        $this->cache->invalidateTags(["content-{$contentId}-version-{$versionNo}"]);
=======
        $this->cache->clear('content', $contentId, $versionNo);
        $this->cache->clear('content', $contentId, self::PUBLISHED_VERSION);
        $this->cache->clear('content', 'info', $contentId, 'versioninfo', $versionNo);
        $this->cache->clear('content', 'info', $contentId, 'versioninfo', self::PUBLISHED_VERSION);
>>>>>>> 09bc2fed

        return $content;
    }

    /**
     * {@inheritdoc}
     */
    public function deleteContent($contentId)
    {
        $this->logger->logCall(__METHOD__, ['content' => $contentId]);

        // Load reverse field relations first
        $reverseRelations = $this->persistenceHandler->contentHandler()->loadReverseRelations(
            $contentId,
            APIRelation::FIELD | APIRelation::ASSET
        );

        $return = $this->persistenceHandler->contentHandler()->deleteContent($contentId);

        if (!empty($reverseRelations)) {
            $tags = \array_map(
                static function ($relation) {
                    // only the full content object *with* fields is affected by this
                    return 'content-fields-' . $relation->sourceContentId;
                },
                $reverseRelations
            );
        } else {
            $tags = [];
        }
        $tags[] = 'content-' . $contentId;
        $this->cache->invalidateTags($tags);

        return $return;
    }

    /**
     * {@inheritdoc}
     */
    public function deleteVersion($contentId, $versionNo)
    {
        $this->logger->logCall(__METHOD__, ['content' => $contentId, 'version' => $versionNo]);
        $return = $this->persistenceHandler->contentHandler()->deleteVersion($contentId, $versionNo);
        $this->cache->invalidateTags(["content-{$contentId}-version-{$versionNo}"]);

        return $return;
    }

    /**
     * {@inheritdoc}
     */
    public function listVersions($contentId, $status = null, $limit = -1)
    {
        $cacheItem = $this->cache->getItem("ez-content-${contentId}-version-list" . ($status ? "-byStatus-${status}" : '') . "-limit-{$limit}");
        if ($cacheItem->isHit()) {
            $this->logger->logCacheHit(['content' => $contentId, 'status' => $status]);

            return $cacheItem->get();
        }

        $this->logger->logCacheMiss(['content' => $contentId, 'status' => $status]);
        $versions = $this->persistenceHandler->contentHandler()->listVersions($contentId, $status, $limit);
        $cacheItem->set($versions);
        $tags = ["content-{$contentId}", "content-{$contentId}-version-list"];
        foreach ($versions as $version) {
            $tags = $this->getCacheTagsForVersion($version, $tags);
        }
        $cacheItem->tag($tags);
        $this->cache->save($cacheItem);

        return $versions;
    }

    /**
     * {@inheritdoc}
     */
    public function addRelation(RelationCreateStruct $relation)
    {
        $this->logger->logCall(__METHOD__, ['struct' => $relation]);

        return $this->persistenceHandler->contentHandler()->addRelation($relation);
    }

    /**
     * {@inheritdoc}
     */
    public function removeRelation($relationId, $type)
    {
        $this->logger->logCall(__METHOD__, ['relation' => $relationId, 'type' => $type]);
        $this->persistenceHandler->contentHandler()->removeRelation($relationId, $type);
    }

    /**
     * {@inheritdoc}
     */
    public function loadRelations($sourceContentId, $sourceContentVersionNo = null, $type = null)
    {
        $this->logger->logCall(
            __METHOD__,
            [
                'content' => $sourceContentId,
                'version' => $sourceContentVersionNo,
                'type' => $type,
            ]
        );

        return $this->persistenceHandler->contentHandler()->loadRelations($sourceContentId, $sourceContentVersionNo, $type);
    }

    /**
     * {@inheritdoc}
     */
    public function loadReverseRelations($destinationContentId, $type = null)
    {
        $this->logger->logCall(__METHOD__, ['content' => $destinationContentId, 'type' => $type]);

        return $this->persistenceHandler->contentHandler()->loadReverseRelations($destinationContentId, $type);
    }

    /**
     * {@inheritdoc}
     */
    public function publish($contentId, $versionNo, MetadataUpdateStruct $struct)
    {
        $this->logger->logCall(__METHOD__, ['content' => $contentId, 'version' => $versionNo, 'struct' => $struct]);
        $content = $this->persistenceHandler->contentHandler()->publish($contentId, $versionNo, $struct);
        $this->cache->invalidateTags(['content-' . $contentId]);

        return $content;
    }

    /**
     * {@inheritdoc}
     */
    public function removeTranslationFromContent($contentId, $languageCode)
    {
        $this->deleteTranslationFromContent($contentId, $languageCode);
    }

    /**
     * {@inheritdoc}
     */
    public function deleteTranslationFromContent($contentId, $languageCode)
    {
        $this->logger->logCall(
            __METHOD__,
            [
                'contentId' => $contentId,
                'languageCode' => $languageCode,
            ]
        );

        $this->persistenceHandler->contentHandler()->deleteTranslationFromContent($contentId, $languageCode);
        $this->cache->invalidateTags(['content-' . $contentId]);
    }

    /**
     * {@inheritdoc}
     */
    public function deleteTranslationFromDraft($contentId, $versionNo, $languageCode)
    {
        $this->logger->logCall(
            __METHOD__,
            ['content' => $contentId, 'version' => $versionNo, 'languageCode' => $languageCode]
        );
        $content = $this->persistenceHandler->contentHandler()->deleteTranslationFromDraft(
            $contentId,
            $versionNo,
            $languageCode
        );
        $this->cache->invalidateTags(["content-{$contentId}-version-{$versionNo}"]);

        return $content;
    }

    /**
     * Return relevant content and location tags so cache can be purged reliably.
     *
     * For use when generating cache, not on invalidation.
     *
     * @param \eZ\Publish\SPI\Persistence\Content\VersionInfo $versionInfo
     * @param array $tags Optional, can be used to specify other tags.
     *
     * @return array
     */
    private function getCacheTagsForVersion(VersionInfo $versionInfo, array $tags = []): array
    {
        $contentInfo = $versionInfo->contentInfo;
        $tags[] = 'content-' . $contentInfo->id . '-version-' . $versionInfo->versionNo;
        $getContentInfoTagsFn = $this->getContentInfoTags;

        return $getContentInfoTagsFn($contentInfo, $tags);
    }

    private function getCacheTagsForContent(Content $content): array
    {
        $versionInfo = $content->versionInfo;
        $tags = [
            'content-fields-' . $versionInfo->contentInfo->id,
            'content-fields-type-' . $versionInfo->contentInfo->contentTypeId,
        ];

        return $this->getCacheTagsForVersion($versionInfo, $tags);
    }
}<|MERGE_RESOLUTION|>--- conflicted
+++ resolved
@@ -206,19 +206,12 @@
      */
     public function loadVersionInfo($contentId, $versionNo = null)
     {
-<<<<<<< HEAD
-        $cacheItem = $this->cache->getItem("ez-content-version-info-${contentId}-${versionNo}");
+        $keySuffix = $versionNo ? "-${versionNo}" : '';
+        $cacheItem = $this->cache->getItem("ez-content-version-info-${contentId}${keySuffix}");
         if ($cacheItem->isHit()) {
             $this->logger->logCacheHit(['content' => $contentId, 'version' => $versionNo]);
 
             return $cacheItem->get();
-=======
-        $cache = $this->cache->getItem('content', 'info', $contentId, 'versioninfo', $versionNo ?: self::PUBLISHED_VERSION);
-        $versionInfo = $cache->get();
-        if ($cache->isMiss()) {
-            $this->logger->logCall(__METHOD__, ['content' => $contentId, 'version' => $versionNo]);
-            $cache->set($versionInfo = $this->persistenceHandler->contentHandler()->loadVersionInfo($contentId, $versionNo))->save();
->>>>>>> 09bc2fed
         }
 
         $this->logger->logCacheMiss(['content' => $contentId, 'version' => $versionNo]);
@@ -251,12 +244,7 @@
         if ($status === VersionInfo::STATUS_PUBLISHED) {
             $this->cache->invalidateTags(['content-' . $contentId]);
         } else {
-<<<<<<< HEAD
             $this->cache->invalidateTags(["content-{$contentId}-version-{$versionNo}"]);
-=======
-            $this->cache->clear('content', 'info', $contentId, 'versioninfo', $version);
-            $this->cache->clear('content', 'info', $contentId, 'versioninfo', self::PUBLISHED_VERSION);
->>>>>>> 09bc2fed
         }
 
         return $return;
@@ -281,14 +269,7 @@
     {
         $this->logger->logCall(__METHOD__, ['content' => $contentId, 'version' => $versionNo, 'struct' => $struct]);
         $content = $this->persistenceHandler->contentHandler()->updateContent($contentId, $versionNo, $struct);
-<<<<<<< HEAD
         $this->cache->invalidateTags(["content-{$contentId}-version-{$versionNo}"]);
-=======
-        $this->cache->clear('content', $contentId, $versionNo);
-        $this->cache->clear('content', $contentId, self::PUBLISHED_VERSION);
-        $this->cache->clear('content', 'info', $contentId, 'versioninfo', $versionNo);
-        $this->cache->clear('content', 'info', $contentId, 'versioninfo', self::PUBLISHED_VERSION);
->>>>>>> 09bc2fed
 
         return $content;
     }
