--- conflicted
+++ resolved
@@ -91,13 +91,9 @@
      */
     public function createDraftFromVersion($contentId, $srcVersion, $userId)
     {
-<<<<<<< HEAD
-        $this->logger->logCall(__METHOD__, array('content' => $contentId, 'version' => $srcVersion, 'user' => $userId));
+        $this->logger->logCall(__METHOD__, ['content' => $contentId, 'version' => $srcVersion, 'user' => $userId]);
         $draft = $this->persistenceHandler->contentHandler()->createDraftFromVersion($contentId, $srcVersion, $userId);
         $this->cache->invalidateTags(["content-{$contentId}-version-list"]);
-=======
-        $this->logger->logCall(__METHOD__, ['content' => $contentId, 'version' => $srcVersion, 'user' => $userId]);
->>>>>>> d1cf9be5
 
         return $draft;
     }
@@ -121,7 +117,6 @@
      */
     public function load($contentId, $versionNo = null, array $translations = null)
     {
-<<<<<<< HEAD
         $keySuffix = $versionNo ? "-${versionNo}-" : '-';
         $keySuffix .= empty($translations) ? self::ALL_TRANSLATIONS_KEY : implode('|', $translations);
 
@@ -139,18 +134,6 @@
             $keySuffix,
             ['content' => $contentId, 'version' => $versionNo, 'translations' => $translations]
         );
-=======
-        $translationsKey = empty($translations) ? self::ALL_TRANSLATIONS_KEY : implode('|', $translations);
-        $cache = $this->cache->getItem('content', $contentId, $version ?: self::PUBLISHED_VERSION, $translationsKey);
-        $content = $cache->get();
-        if ($cache->isMiss()) {
-            $this->logger->logCall(__METHOD__, ['content' => $contentId, 'version' => $version, 'translations' => $translations]);
-            $content = $this->persistenceHandler->contentHandler()->load($contentId, $version, $translations);
-            $cache->set($content)->save();
-        }
-
-        return $content;
->>>>>>> d1cf9be5
     }
 
     public function loadContentList(array $contentIds, array $translations = null): array
@@ -178,7 +161,6 @@
      */
     public function loadContentInfo($contentId)
     {
-<<<<<<< HEAD
         return $this->getCacheValue(
             $contentId,
             'ez-content-info-',
@@ -190,16 +172,6 @@
             '',
             ['content' => $contentId]
         );
-=======
-        $cache = $this->cache->getItem('content', 'info', $contentId);
-        $contentInfo = $cache->get();
-        if ($cache->isMiss()) {
-            $this->logger->logCall(__METHOD__, ['content' => $contentId]);
-            $cache->set($contentInfo = $this->persistenceHandler->contentHandler()->loadContentInfo($contentId))->save();
-        }
-
-        return $contentInfo;
->>>>>>> d1cf9be5
     }
 
     public function loadContentInfoList(array $contentIds)
@@ -222,7 +194,6 @@
      */
     public function loadContentInfoByRemoteId($remoteId)
     {
-<<<<<<< HEAD
         return $this->getCacheValue(
             $this->escapeForCacheKey($remoteId),
             'ez-content-info-byRemoteId-',
@@ -234,16 +205,6 @@
             '',
             ['content' => $remoteId]
         );
-=======
-        $cache = $this->cache->getItem('content', 'info', 'remoteId', $remoteId);
-        $contentInfo = $cache->get();
-        if ($cache->isMiss()) {
-            $this->logger->logCall(__METHOD__, ['content' => $remoteId]);
-            $cache->set($contentInfo = $this->persistenceHandler->contentHandler()->loadContentInfoByRemoteId($remoteId))->save();
-        }
-
-        return $contentInfo;
->>>>>>> d1cf9be5
     }
 
     /**
@@ -282,13 +243,8 @@
      */
     public function setStatus($contentId, $status, $versionNo)
     {
-<<<<<<< HEAD
-        $this->logger->logCall(__METHOD__, array('content' => $contentId, 'status' => $status, 'version' => $versionNo));
+        $this->logger->logCall(__METHOD__, ['content' => $contentId, 'status' => $status, 'version' => $versionNo]);
         $return = $this->persistenceHandler->contentHandler()->setStatus($contentId, $status, $versionNo);
-=======
-        $this->logger->logCall(__METHOD__, ['content' => $contentId, 'status' => $status, 'version' => $version]);
-        $return = $this->persistenceHandler->contentHandler()->setStatus($contentId, $status, $version);
->>>>>>> d1cf9be5
 
         if ($status === VersionInfo::STATUS_PUBLISHED) {
             $this->cache->invalidateTags(['content-' . $contentId]);
@@ -304,12 +260,7 @@
      */
     public function updateMetadata($contentId, MetadataUpdateStruct $struct)
     {
-<<<<<<< HEAD
-        $this->logger->logCall(__METHOD__, array('content' => $contentId, 'struct' => $struct));
-=======
         $this->logger->logCall(__METHOD__, ['content' => $contentId, 'struct' => $struct]);
-
->>>>>>> d1cf9be5
         $contentInfo = $this->persistenceHandler->contentHandler()->updateMetadata($contentId, $struct);
         $this->cache->invalidateTags(['content-' . $contentId]);
 
@@ -377,7 +328,6 @@
      */
     public function listVersions($contentId, $status = null, $limit = -1)
     {
-<<<<<<< HEAD
         $cacheItem = $this->cache->getItem("ez-content-${contentId}-version-list" . ($status ? "-byStatus-${status}" : '') . "-limit-{$limit}");
         if ($cacheItem->isHit()) {
             $this->logger->logCacheHit(['content' => $contentId, 'status' => $status]);
@@ -394,9 +344,6 @@
         }
         $cacheItem->tag($tags);
         $this->cache->save($cacheItem);
-=======
-        $this->logger->logCall(__METHOD__, ['content' => $contentId, 'status' => $status]);
->>>>>>> d1cf9be5
 
         return $versions;
     }
