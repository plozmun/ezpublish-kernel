<?php

/**
 * File containing the LocationHandler implementation.
 *
 * @copyright Copyright (C) eZ Systems AS. All rights reserved.
 * @license For full copyright and license information view LICENSE file distributed with this source code.
 */
namespace eZ\Publish\Core\Persistence\Cache;

use eZ\Publish\SPI\Persistence\Content\Location\Handler as LocationHandlerInterface;
use eZ\Publish\SPI\Persistence\Content\Location\CreateStruct;
use eZ\Publish\SPI\Persistence\Content\Location\UpdateStruct;
use eZ\Publish\SPI\Persistence\Content\Location;

/**
 * @see \eZ\Publish\SPI\Persistence\Content\Location\Handler
 */
class LocationHandler extends AbstractInMemoryPersistenceHandler implements LocationHandlerInterface
{
    /**
     * @var callable
     */
    private $getLocationTags;

    /**
     * @var callable
     */
    private $getLocationKeys;

    protected function init(): void
    {
        $this->getLocationTags = static function (Location $location) {
            $tags = [
                 'content-' . $location->contentId,
                 'location-' . $location->id,
                 'location-data-' . $location->id,
             ];
            foreach (\explode('/', \trim($location->pathString, '/')) as $pathId) {
                $tags[] = 'location-path-' . $pathId;
                $tags[] = 'location-path-data-' . $pathId;
            }

            return $tags;
        };
        $this->getLocationKeys = function (Location $location, $keySuffix = '-1') {
            return [
                 'ez-location-' . $location->id . $keySuffix,
                 'ez-location-remoteid-' . $this->escapeForCacheKey($location->remoteId) . $keySuffix,
             ];
        };
    }

    /**
     * {@inheritdoc}
     */
    public function load($locationId, array $translations = null, bool $useAlwaysAvailable = true)
    {
<<<<<<< HEAD
        $keySuffix = '-' . $this->getCacheTranslationKey($translations, $useAlwaysAvailable);
        $getLocationKeysFn = $this->getLocationKeys;

        return $this->getCacheValue(
            (int) $locationId,
            'ez-location-',
            function ($id) use ($translations, $useAlwaysAvailable) {
                return $this->persistenceHandler->locationHandler()->load($id, $translations, $useAlwaysAvailable);
            },
            $this->getLocationTags,
            static function (Location $location) use ($keySuffix, $getLocationKeysFn) {
                return $getLocationKeysFn($location, $keySuffix);
            },
            $keySuffix,
            ['location' => $locationId, 'translations' => $translations, 'alwaysAvailable' => $useAlwaysAvailable]
        );
    }
=======
        $cache = $this->cache->getItem('location', $locationId);
        $location = $cache->get();
        if ($cache->isMiss()) {
            $this->logger->logCall(__METHOD__, ['location' => $locationId]);
            $cache->set($location = $this->persistenceHandler->locationHandler()->load($locationId))->save();
        }
>>>>>>> d1cf9be5

    public function loadList(array $locationIds, array $translations = null, bool $useAlwaysAvailable = true): iterable
    {
        $keySuffix = '-' . $this->getCacheTranslationKey($translations, $useAlwaysAvailable);
        $getLocationKeysFn = $this->getLocationKeys;

        return $this->getMultipleCacheValues(
            $locationIds,
            'ez-location-',
            function (array $ids) use ($translations, $useAlwaysAvailable) {
                return $this->persistenceHandler->locationHandler()->loadList($ids, $translations, $useAlwaysAvailable);
            },
            $this->getLocationTags,
            static function (Location $location) use ($keySuffix, $getLocationKeysFn) {
                return $getLocationKeysFn($location, $keySuffix);
            },
            $keySuffix,
            ['location' => $locationIds, 'translations' => $translations, 'alwaysAvailable' => $useAlwaysAvailable]
        );
    }

    /**
     * {@inheritdoc}
     */
    public function loadSubtreeIds($locationId)
    {
<<<<<<< HEAD
        $cacheItem = $this->cache->getItem("ez-location-subtree-${locationId}");
        if ($cacheItem->isHit()) {
            $this->logger->logCacheHit(['location' => $locationId]);

            return $cacheItem->get();
=======
        $cache = $this->cache->getItem('location', 'subtree', $locationId);
        $locationIds = $cache->get();

        if ($cache->isMiss()) {
            $this->logger->logCall(__METHOD__, ['location' => $locationId]);
            $cache->set(
                $locationIds = $this->persistenceHandler->locationHandler()->loadSubtreeIds($locationId)
            )->save();
>>>>>>> d1cf9be5
        }

        $this->logger->logCacheMiss(['location' => $locationId]);
        $locationIds = $this->persistenceHandler->locationHandler()->loadSubtreeIds($locationId);

        $cacheItem->set($locationIds);
        $cacheTags = ['location-' . $locationId, 'location-path-' . $locationId];
        foreach ($locationIds as $id) {
            $cacheTags[] = 'location-' . $id;
            $cacheTags[] = 'location-path-' . $id;
        }
        $cacheItem->tag($cacheTags);
        $this->cache->save($cacheItem);

        return $locationIds;
    }

    /**
     * {@inheritdoc}
     */
    public function loadLocationsByContent($contentId, $rootLocationId = null)
    {
        if ($rootLocationId) {
            $cacheItem = $this->cache->getItem("ez-content-locations-${contentId}-root-${rootLocationId}");
            $cacheTags = ['content-' . $contentId, 'location-' . $rootLocationId, 'location-path-' . $rootLocationId];
        } else {
            $cacheItem = $this->cache->getItem("ez-content-locations-${contentId}");
            $cacheTags = ['content-' . $contentId];
        }
<<<<<<< HEAD

        if ($cacheItem->isHit()) {
            $this->logger->logCacheHit(['content' => $contentId, 'root' => $rootLocationId]);

            return $cacheItem->get();
        }

        $this->logger->logCacheMiss(['content' => $contentId, 'root' => $rootLocationId]);
        $locations = $this->persistenceHandler->locationHandler()->loadLocationsByContent($contentId, $rootLocationId);

        $cacheItem->set($locations);
        foreach ($locations as $location) {
            $cacheTags = $this->getCacheTags($location, $cacheTags);
=======
        $locationIds = $cache->get();
        if ($cache->isMiss()) {
            $this->logger->logCall(__METHOD__, ['content' => $contentId, 'root' => $rootLocationId]);
            $locations = $this->persistenceHandler->locationHandler()->loadLocationsByContent($contentId, $rootLocationId);

            $locationIds = [];
            foreach ($locations as $location) {
                $locationIds[] = $location->id;
            }

            $cache->set($locationIds)->save();
        } else {
            $locations = [];
            foreach ($locationIds as $locationId) {
                $locations[] = $this->load($locationId);
            }
>>>>>>> d1cf9be5
        }
        $cacheItem->tag($cacheTags);
        $this->cache->save($cacheItem);

        return $locations;
    }

    /**
     * {@inheritdoc}
     */
    public function loadParentLocationsForDraftContent($contentId)
    {
<<<<<<< HEAD
        $cacheItem = $this->cache->getItem("ez-content-locations-${contentId}-parentForDraft");
        if ($cacheItem->isHit()) {
            $this->logger->logCacheHit(['content' => $contentId]);

            return $cacheItem->get();
=======
        $cache = $this->cache->getItem('content', 'locations', $contentId, 'parentLocationsForDraftContent');
        $locationIds = $cache->get();
        if ($cache->isMiss()) {
            $this->logger->logCall(__METHOD__, ['content' => $contentId]);
            $locations = $this->persistenceHandler->locationHandler()->loadParentLocationsForDraftContent($contentId);

            $locationIds = [];
            foreach ($locations as $location) {
                $locationIds[] = $location->id;
            }

            $cache->set($locationIds)->save();
        } else {
            $locations = [];
            foreach ($locationIds as $locationId) {
                $locations[] = $this->load($locationId);
            }
>>>>>>> d1cf9be5
        }

        $this->logger->logCacheMiss(['content' => $contentId]);
        $locations = $this->persistenceHandler->locationHandler()->loadParentLocationsForDraftContent($contentId);

        $cacheItem->set($locations);
        $cacheTags = ['content-' . $contentId];
        foreach ($locations as $location) {
            $cacheTags = $this->getCacheTags($location, $cacheTags);
        }
        $cacheItem->tag($cacheTags);
        $this->cache->save($cacheItem);

        return $locations;
    }

    /**
     * {@inheritdoc}
     */
    public function loadByRemoteId($remoteId, array $translations = null, bool $useAlwaysAvailable = true)
    {
<<<<<<< HEAD
        $keySuffix = '-' . $this->getCacheTranslationKey($translations, $useAlwaysAvailable);
        $getLocationKeysFn = $this->getLocationKeys;

        return $this->getCacheValue(
            $this->escapeForCacheKey($remoteId),
            'ez-location-remoteid-',
            function () use ($remoteId, $translations, $useAlwaysAvailable) {
                return $this->persistenceHandler->locationHandler()->loadByRemoteId($remoteId, $translations, $useAlwaysAvailable);
            },
            $this->getLocationTags,
            static function (Location $location) use ($keySuffix, $getLocationKeysFn) {
                return $getLocationKeysFn($location, $keySuffix);
            },
            $keySuffix,
            ['location' => $remoteId, 'translations' => $translations, 'alwaysAvailable' => $useAlwaysAvailable]
        );
=======
        $this->logger->logCall(__METHOD__, ['location' => $remoteId]);

        return $this->persistenceHandler->locationHandler()->loadByRemoteId($remoteId);
>>>>>>> d1cf9be5
    }

    /**
     * {@inheritdoc}
     */
    public function copySubtree($sourceId, $destinationParentId, $newOwnerId = null)
    {
        $this->logger->logCall(__METHOD__, [
            'source' => $sourceId,
            'destination' => $destinationParentId,
            'newOwner' => $newOwnerId,
        ]);

        return $this->persistenceHandler->locationHandler()->copySubtree($sourceId, $destinationParentId, $newOwnerId);
    }

    /**
     * {@inheritdoc}
     */
    public function move($sourceId, $destinationParentId)
    {
        $this->logger->logCall(__METHOD__, ['source' => $sourceId, 'destination' => $destinationParentId]);
        $return = $this->persistenceHandler->locationHandler()->move($sourceId, $destinationParentId);

        $this->cache->invalidateTags(['location-path-' . $sourceId]);

        return $return;
    }

    /**
     * {@inheritdoc}
     */
    public function markSubtreeModified($locationId, $timestamp = null)
    {
        $this->logger->logCall(__METHOD__, ['location' => $locationId, 'time' => $timestamp]);
        $this->persistenceHandler->locationHandler()->markSubtreeModified($locationId, $timestamp);
    }

    /**
     * {@inheritdoc}
     */
    public function hide($locationId)
    {
        $this->logger->logCall(__METHOD__, ['location' => $locationId]);
        $return = $this->persistenceHandler->locationHandler()->hide($locationId);

        $this->cache->invalidateTags(['location-path-data-' . $locationId]);

        return $return;
    }

    /**
     * {@inheritdoc}
     */
    public function unHide($locationId)
    {
        $this->logger->logCall(__METHOD__, ['location' => $locationId]);
        $return = $this->persistenceHandler->locationHandler()->unHide($locationId);

        $this->cache->invalidateTags(['location-path-data-' . $locationId]);

        return $return;
    }

    /**
     * Sets a location + all children to invisible.
     *
     * @param int $id Location ID
     */
    public function setInvisible(int $id): void
    {
        $this->logger->logCall(__METHOD__, ['location' => $id]);
        $this->persistenceHandler->locationHandler()->setInvisible($id);

        $this->cache->invalidateTags(['location-path-data-' . $id]);
    }

    /**
     * Sets a location + all children to visible.
     *
     * @param int $id Location ID
     */
    public function setVisible(int $id): void
    {
        $this->logger->logCall(__METHOD__, ['location' => $id]);
        $this->persistenceHandler->locationHandler()->setVisible($id);

        $this->cache->invalidateTags(['location-path-data-' . $id]);
    }

    /**
     * {@inheritdoc}
     */
    public function swap($locationId1, $locationId2)
    {
        $this->logger->logCall(__METHOD__, ['location1' => $locationId1, 'location2' => $locationId2]);
        $locationHandler = $this->persistenceHandler->locationHandler();

        $return = $locationHandler->swap($locationId1, $locationId2);

        $this->cache->invalidateTags(
            [
                'location-' . $locationId1,
                'location-' . $locationId2,
            ]
        );

        return $return;
    }

    /**
     * {@inheritdoc}
     */
    public function update(UpdateStruct $struct, $locationId)
    {
        $this->logger->logCall(__METHOD__, ['location' => $locationId, 'struct' => $struct]);
        $this->persistenceHandler->locationHandler()->update($struct, $locationId);

        $this->cache->invalidateTags(['location-data-' . $locationId]);
    }

    /**
     * {@inheritdoc}
     */
    public function create(CreateStruct $locationStruct)
    {
        $this->logger->logCall(__METHOD__, ['struct' => $locationStruct]);
        $location = $this->persistenceHandler->locationHandler()->create($locationStruct);

        // need to clear loadLocationsByContent and similar collections involving locations data
        // also need to clear content info on main location changes
        $this->cache->invalidateTags(['content-' . $locationStruct->contentId, 'role-assignment-group-list-' . $locationStruct->contentId]);

        return $location;
    }

    /**
     * {@inheritdoc}
     */
    public function removeSubtree($locationId)
    {
        $this->logger->logCall(__METHOD__, ['location' => $locationId]);
        $return = $this->persistenceHandler->locationHandler()->removeSubtree($locationId);

        $this->cache->invalidateTags(['location-path-' . $locationId]);

        return $return;
    }

    /**
     * {@inheritdoc}
     */
    public function setSectionForSubtree($locationId, $sectionId)
    {
        $this->logger->logCall(__METHOD__, ['location' => $locationId, 'section' => $sectionId]);
        $this->persistenceHandler->locationHandler()->setSectionForSubtree($locationId, $sectionId);

        $this->cache->invalidateTags(['location-path-' . $locationId]);
    }

    /**
     * {@inheritdoc}
     */
    public function changeMainLocation($contentId, $locationId)
    {
        $this->logger->logCall(__METHOD__, ['location' => $locationId, 'content' => $contentId]);
        $this->persistenceHandler->locationHandler()->changeMainLocation($contentId, $locationId);

        $this->cache->invalidateTags(['content-' . $contentId]);
    }

    /**
     * Get the total number of all existing Locations. Can be combined with loadAllLocations.
     *
     * @return int
     */
    public function countAllLocations()
    {
        $this->logger->logCall(__METHOD__);

        return $this->persistenceHandler->locationHandler()->countAllLocations();
    }

    /**
     * Bulk-load all existing Locations, constrained by $limit and $offset to paginate results.
     *
     * @param int $offset
     * @param int $limit
     *
     * @return \eZ\Publish\SPI\Persistence\Content\Location[]
     */
    public function loadAllLocations($offset, $limit)
    {
        $this->logger->logCall(__METHOD__, ['offset' => $offset, 'limit' => $limit]);

        return $this->persistenceHandler->locationHandler()->loadAllLocations($offset, $limit);
    }

    /**
     * Return relevant content and location tags so cache can be purged reliably.
     *
     * @param \eZ\Publish\SPI\Persistence\Content\Location $location
     * @param array $tags Optional, can be used to specify additional tags.
     *
     * @return array
     */
    private function getCacheTags(Location $location, $tags = [])
    {
        $tags[] = 'content-' . $location->contentId;
        $tags[] = 'location-' . $location->id;
        $tags[] = 'location-data-' . $location->id;
        foreach (explode('/', trim($location->pathString, '/')) as $pathId) {
            $tags[] = 'location-path-' . $pathId;
            $tags[] = 'location-path-data-' . $pathId;
        }

        return $tags;
    }

    private function getCacheTranslationKey(array $translations = null, bool $useAlwaysAvailable = true): string
    {
        if (empty($translations)) {
            return (int)$useAlwaysAvailable;
        }

        // Sort array as we don't care about order in location handler usage & want to optimize for cache hits.
        sort($translations);

        return implode('|', $translations) . '|' . (int)$useAlwaysAvailable;
    }
}<|MERGE_RESOLUTION|>--- conflicted
+++ resolved
@@ -56,7 +56,6 @@
      */
     public function load($locationId, array $translations = null, bool $useAlwaysAvailable = true)
     {
-<<<<<<< HEAD
         $keySuffix = '-' . $this->getCacheTranslationKey($translations, $useAlwaysAvailable);
         $getLocationKeysFn = $this->getLocationKeys;
 
@@ -74,14 +73,6 @@
             ['location' => $locationId, 'translations' => $translations, 'alwaysAvailable' => $useAlwaysAvailable]
         );
     }
-=======
-        $cache = $this->cache->getItem('location', $locationId);
-        $location = $cache->get();
-        if ($cache->isMiss()) {
-            $this->logger->logCall(__METHOD__, ['location' => $locationId]);
-            $cache->set($location = $this->persistenceHandler->locationHandler()->load($locationId))->save();
-        }
->>>>>>> d1cf9be5
 
     public function loadList(array $locationIds, array $translations = null, bool $useAlwaysAvailable = true): iterable
     {
@@ -108,22 +99,11 @@
      */
     public function loadSubtreeIds($locationId)
     {
-<<<<<<< HEAD
         $cacheItem = $this->cache->getItem("ez-location-subtree-${locationId}");
         if ($cacheItem->isHit()) {
             $this->logger->logCacheHit(['location' => $locationId]);
 
             return $cacheItem->get();
-=======
-        $cache = $this->cache->getItem('location', 'subtree', $locationId);
-        $locationIds = $cache->get();
-
-        if ($cache->isMiss()) {
-            $this->logger->logCall(__METHOD__, ['location' => $locationId]);
-            $cache->set(
-                $locationIds = $this->persistenceHandler->locationHandler()->loadSubtreeIds($locationId)
-            )->save();
->>>>>>> d1cf9be5
         }
 
         $this->logger->logCacheMiss(['location' => $locationId]);
@@ -153,7 +133,6 @@
             $cacheItem = $this->cache->getItem("ez-content-locations-${contentId}");
             $cacheTags = ['content-' . $contentId];
         }
-<<<<<<< HEAD
 
         if ($cacheItem->isHit()) {
             $this->logger->logCacheHit(['content' => $contentId, 'root' => $rootLocationId]);
@@ -167,24 +146,6 @@
         $cacheItem->set($locations);
         foreach ($locations as $location) {
             $cacheTags = $this->getCacheTags($location, $cacheTags);
-=======
-        $locationIds = $cache->get();
-        if ($cache->isMiss()) {
-            $this->logger->logCall(__METHOD__, ['content' => $contentId, 'root' => $rootLocationId]);
-            $locations = $this->persistenceHandler->locationHandler()->loadLocationsByContent($contentId, $rootLocationId);
-
-            $locationIds = [];
-            foreach ($locations as $location) {
-                $locationIds[] = $location->id;
-            }
-
-            $cache->set($locationIds)->save();
-        } else {
-            $locations = [];
-            foreach ($locationIds as $locationId) {
-                $locations[] = $this->load($locationId);
-            }
->>>>>>> d1cf9be5
         }
         $cacheItem->tag($cacheTags);
         $this->cache->save($cacheItem);
@@ -197,31 +158,11 @@
      */
     public function loadParentLocationsForDraftContent($contentId)
     {
-<<<<<<< HEAD
         $cacheItem = $this->cache->getItem("ez-content-locations-${contentId}-parentForDraft");
         if ($cacheItem->isHit()) {
             $this->logger->logCacheHit(['content' => $contentId]);
 
             return $cacheItem->get();
-=======
-        $cache = $this->cache->getItem('content', 'locations', $contentId, 'parentLocationsForDraftContent');
-        $locationIds = $cache->get();
-        if ($cache->isMiss()) {
-            $this->logger->logCall(__METHOD__, ['content' => $contentId]);
-            $locations = $this->persistenceHandler->locationHandler()->loadParentLocationsForDraftContent($contentId);
-
-            $locationIds = [];
-            foreach ($locations as $location) {
-                $locationIds[] = $location->id;
-            }
-
-            $cache->set($locationIds)->save();
-        } else {
-            $locations = [];
-            foreach ($locationIds as $locationId) {
-                $locations[] = $this->load($locationId);
-            }
->>>>>>> d1cf9be5
         }
 
         $this->logger->logCacheMiss(['content' => $contentId]);
@@ -243,7 +184,6 @@
      */
     public function loadByRemoteId($remoteId, array $translations = null, bool $useAlwaysAvailable = true)
     {
-<<<<<<< HEAD
         $keySuffix = '-' . $this->getCacheTranslationKey($translations, $useAlwaysAvailable);
         $getLocationKeysFn = $this->getLocationKeys;
 
@@ -260,11 +200,6 @@
             $keySuffix,
             ['location' => $remoteId, 'translations' => $translations, 'alwaysAvailable' => $useAlwaysAvailable]
         );
-=======
-        $this->logger->logCall(__METHOD__, ['location' => $remoteId]);
-
-        return $this->persistenceHandler->locationHandler()->loadByRemoteId($remoteId);
->>>>>>> d1cf9be5
     }
 
     /**
