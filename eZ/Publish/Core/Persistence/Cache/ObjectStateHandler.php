<?php

/**
 * File containing the ObjectStateHandler implementation.
 *
 * @copyright Copyright (C) eZ Systems AS. All rights reserved.
 * @license For full copyright and license information view LICENSE file distributed with this source code.
 */
namespace eZ\Publish\Core\Persistence\Cache;

use eZ\Publish\SPI\Persistence\Content\ObjectState\Handler as ObjectStateHandlerInterface;
use eZ\Publish\SPI\Persistence\Content\ObjectState\InputStruct;

/**
 * @see \eZ\Publish\SPI\Persistence\Content\ObjectState\Handler
 */
class ObjectStateHandler extends AbstractHandler implements ObjectStateHandlerInterface
{
    /**
     * {@inheritdoc}
     */
    public function createGroup(InputStruct $input)
    {
        $this->logger->logCall(__METHOD__, ['struct' => $input]);
        $group = $this->persistenceHandler->objectStateHandler()->createGroup($input);

        $this->cache->deleteItem('ez-state-group-all');

        return $group;
    }

    /**
     * {@inheritdoc}
     */
    public function loadGroup($groupId)
    {
<<<<<<< HEAD
        $cacheItem = $this->cache->getItem('ez-state-group-' . $groupId);
        if ($cacheItem->isHit()) {
            return $cacheItem->get();
=======
        $cache = $this->cache->getItem('objectstategroup', $groupId);
        $group = $cache->get();
        if ($cache->isMiss()) {
            $this->logger->logCall(__METHOD__, ['groupId' => $groupId]);
            $cache->set($group = $this->persistenceHandler->objectStateHandler()->loadGroup($groupId))->save();
>>>>>>> d1cf9be5
        }

        $this->logger->logCall(__METHOD__, array('groupId' => $groupId));
        $group = $this->persistenceHandler->objectStateHandler()->loadGroup($groupId);

        $cacheItem->set($group);
        $cacheItem->tag(['state-group-' . $group->id]);
        $this->cache->save($cacheItem);

        return $group;
    }

    /**
     * {@inheritdoc}
     */
    public function loadGroupByIdentifier($identifier)
    {
<<<<<<< HEAD
        $cacheItem = $this->cache->getItem('ez-state-group-' . $identifier . '-by-identifier');
        if ($cacheItem->isHit()) {
            return $cacheItem->get();
        }

        $this->logger->logCall(__METHOD__, array('groupId' => $identifier));
        $group = $this->persistenceHandler->objectStateHandler()->loadGroupByIdentifier($identifier);

        $cacheItem->set($group);
        $cacheItem->tag(['state-group-' . $group->id]);
        $this->cache->save($cacheItem);
=======
        $this->logger->logCall(__METHOD__, ['identifier' => $identifier]);
>>>>>>> d1cf9be5

        return $group;
    }

    /**
     * {@inheritdoc}
     */
    public function loadAllGroups($offset = 0, $limit = -1)
    {
<<<<<<< HEAD
        $cacheItem = $this->cache->getItem('ez-state-group-all');
        if ($cacheItem->isHit()) {
            return array_slice($cacheItem->get(), $offset, $limit > -1 ? $limit : null);
        }

        $this->logger->logCall(__METHOD__, array('offset' => $offset, 'limit' => $limit));
        $stateGroups = $this->persistenceHandler->objectStateHandler()->loadAllGroups(0, -1);

        $cacheItem->set($stateGroups);
        $cacheTags = [];
        foreach ($stateGroups as $group) {
            $cacheTags[] = 'state-group-' . $group->id;
=======
        // Method caches all state groups in cache only uses offset / limit to slice the cached result
        $cache = $this->cache->getItem('objectstategroup', 'all');
        $stateGroups = $cache->get();
        if ($cache->isMiss()) {
            $this->logger->logCall(__METHOD__, ['offset' => $offset, 'limit' => $limit]);
            $stateGroups = $this->persistenceHandler->objectStateHandler()->loadAllGroups(0, -1);
            $cache->set($stateGroups)->save();
>>>>>>> d1cf9be5
        }
        $cacheItem->tag($cacheTags);
        $this->cache->save($cacheItem);

        return array_slice($stateGroups, $offset, $limit > -1 ? $limit : null);
    }

    /**
     * {@inheritdoc}
     */
    public function loadObjectStates($groupId)
    {
<<<<<<< HEAD
        $cacheItem = $this->cache->getItem('ez-state-list-by-group-' . $groupId);
        if ($cacheItem->isHit()) {
            return $cacheItem->get();
=======
        $cache = $this->cache->getItem('objectstate', 'byGroup', $groupId);
        $objectStates = $cache->get();
        if ($cache->isMiss()) {
            $this->logger->logCall(__METHOD__, ['groupId' => $groupId]);
            $objectStates = $this->persistenceHandler->objectStateHandler()->loadObjectStates($groupId);
            $cache->set($objectStates)->save();
>>>>>>> d1cf9be5
        }

        $this->logger->logCall(__METHOD__, array('groupId' => $groupId));
        $objectStates = $this->persistenceHandler->objectStateHandler()->loadObjectStates($groupId);

        $cacheItem->set($objectStates);
        $cacheTags = ['state-group-' . $groupId];
        foreach ($objectStates as $state) {
            $cacheTags[] = 'state-' . $state->id;
        }
        $cacheItem->tag($cacheTags);
        $this->cache->save($cacheItem);

        return $objectStates;
    }

    /**
     * {@inheritdoc}
     */
    public function updateGroup($groupId, InputStruct $input)
    {
        $this->logger->logCall(__METHOD__, ['groupId' => $groupId, 'struct' => $input]);
        $return = $this->persistenceHandler->objectStateHandler()->updateGroup($groupId, $input);

        $this->cache->invalidateTags(['state-group-' . $groupId]);

        return $return;
    }

    /**
     * {@inheritdoc}
     */
    public function deleteGroup($groupId)
    {
        $this->logger->logCall(__METHOD__, ['groupId' => $groupId]);
        $return = $this->persistenceHandler->objectStateHandler()->deleteGroup($groupId);

        $this->cache->invalidateTags(['state-group-' . $groupId]);

        return $return;
    }

    /**
     * {@inheritdoc}
     */
    public function create($groupId, InputStruct $input)
    {
        $this->logger->logCall(__METHOD__, ['groupId' => $groupId, 'struct' => $input]);
        $return = $this->persistenceHandler->objectStateHandler()->create($groupId, $input);

        $this->cache->deleteItem('ez-state-list-by-group-' . $groupId);

        return $return;
    }

    /**
     * {@inheritdoc}
     */
    public function load($stateId)
    {
<<<<<<< HEAD
        $cacheItem = $this->cache->getItem('ez-state-' . $stateId);
        if ($cacheItem->isHit()) {
            return $cacheItem->get();
=======
        $cache = $this->cache->getItem('objectstate', $stateId);
        $objectState = $cache->get();
        if ($cache->isMiss()) {
            $this->logger->logCall(__METHOD__, ['stateId' => $stateId]);
            $cache->set($objectState = $this->persistenceHandler->objectStateHandler()->load($stateId))->save();
>>>>>>> d1cf9be5
        }

        $this->logger->logCall(__METHOD__, array('stateId' => $stateId));
        $objectState = $this->persistenceHandler->objectStateHandler()->load($stateId);

        $cacheItem->set($objectState);
        $cacheItem->tag(['state-' . $objectState->id, 'state-group-' . $objectState->groupId]);
        $this->cache->save($cacheItem);

        return $objectState;
    }

    /**
     * {@inheritdoc}
     */
    public function loadByIdentifier($identifier, $groupId)
    {
<<<<<<< HEAD
        $cacheItem = $this->cache->getItem('ez-state-identifier-' . $identifier . '-by-group-' . $groupId);
        if ($cacheItem->isHit()) {
            return $cacheItem->get();
        }

        $this->logger->logCall(__METHOD__, array('identifier' => $identifier, 'groupId' => $groupId));
        $objectState = $this->persistenceHandler->objectStateHandler()->loadByIdentifier($identifier, $groupId);

        $cacheItem->set($objectState);
        $cacheItem->tag(['state-' . $objectState->id, 'state-group-' . $objectState->groupId]);
        $this->cache->save($cacheItem);
=======
        $this->logger->logCall(__METHOD__, ['identifier' => $identifier, 'groupId' => $groupId]);
>>>>>>> d1cf9be5

        return $objectState;
    }

    /**
     * {@inheritdoc}
     */
    public function update($stateId, InputStruct $input)
    {
        $this->logger->logCall(__METHOD__, ['stateId' => $stateId, 'struct' => $input]);
        $return = $this->persistenceHandler->objectStateHandler()->update($stateId, $input);

        $this->cache->invalidateTags(['state-' . $stateId]);

        return $return;
    }

    /**
     * {@inheritdoc}
     */
    public function setPriority($stateId, $priority)
    {
        $this->logger->logCall(__METHOD__, ['stateId' => $stateId, 'priority' => $priority]);
        $return = $this->persistenceHandler->objectStateHandler()->setPriority($stateId, $priority);

        $this->cache->invalidateTags(['state-' . $stateId]);

        return $return;
    }

    /**
     * {@inheritdoc}
     */
    public function delete($stateId)
    {
        $this->logger->logCall(__METHOD__, ['stateId' => $stateId]);
        $return = $this->persistenceHandler->objectStateHandler()->delete($stateId);

        $this->cache->invalidateTags(['state-' . $stateId]);

        return $return;
    }

    /**
     * {@inheritdoc}
     */
    public function setContentState($contentId, $groupId, $stateId)
    {
        $this->logger->logCall(__METHOD__, ['contentId' => $contentId, 'groupId' => $groupId, 'stateId' => $stateId]);
        $return = $this->persistenceHandler->objectStateHandler()->setContentState($contentId, $groupId, $stateId);

        $this->cache->deleteItem('ez-state-by-group-' . $groupId . '-on-content-' . $contentId);

        return $return;
    }

    /**
     * {@inheritdoc}
     */
    public function getContentState($contentId, $stateGroupId)
    {
<<<<<<< HEAD
        $cacheItem = $this->cache->getItem('ez-state-by-group-' . $stateGroupId . '-on-content-' . $contentId);
        if ($cacheItem->isHit()) {
            return $cacheItem->get();
        }
=======
        $cache = $this->cache->getItem('objectstate', 'byContent', $contentId, $stateGroupId);
        $stateId = $cache->get();
        if ($cache->isMiss()) {
            $this->logger->logCall(__METHOD__, ['contentId' => $contentId, 'stateGroupId' => $stateGroupId]);
>>>>>>> d1cf9be5

        $this->logger->logCall(__METHOD__, array('contentId' => $contentId, 'stateGroupId' => $stateGroupId));
        $contentState = $this->persistenceHandler->objectStateHandler()->getContentState($contentId, $stateGroupId);

        $cacheItem->set($contentState);
        $cacheItem->tag(['state-' . $contentState->id, 'content-' . $contentId]);
        $this->cache->save($cacheItem);

        return $contentState;
    }

    /**
     * {@inheritdoc}
     */
    public function getContentCount($stateId)
    {
        $this->logger->logCall(__METHOD__, ['stateId' => $stateId]);

        return $this->persistenceHandler->objectStateHandler()->getContentCount($stateId);
    }
}<|MERGE_RESOLUTION|>--- conflicted
+++ resolved
@@ -34,20 +34,12 @@
      */
     public function loadGroup($groupId)
     {
-<<<<<<< HEAD
         $cacheItem = $this->cache->getItem('ez-state-group-' . $groupId);
         if ($cacheItem->isHit()) {
             return $cacheItem->get();
-=======
-        $cache = $this->cache->getItem('objectstategroup', $groupId);
-        $group = $cache->get();
-        if ($cache->isMiss()) {
-            $this->logger->logCall(__METHOD__, ['groupId' => $groupId]);
-            $cache->set($group = $this->persistenceHandler->objectStateHandler()->loadGroup($groupId))->save();
->>>>>>> d1cf9be5
-        }
-
-        $this->logger->logCall(__METHOD__, array('groupId' => $groupId));
+        }
+
+        $this->logger->logCall(__METHOD__, ['groupId' => $groupId]);
         $group = $this->persistenceHandler->objectStateHandler()->loadGroup($groupId);
 
         $cacheItem->set($group);
@@ -62,21 +54,17 @@
      */
     public function loadGroupByIdentifier($identifier)
     {
-<<<<<<< HEAD
         $cacheItem = $this->cache->getItem('ez-state-group-' . $identifier . '-by-identifier');
         if ($cacheItem->isHit()) {
             return $cacheItem->get();
         }
 
-        $this->logger->logCall(__METHOD__, array('groupId' => $identifier));
+        $this->logger->logCall(__METHOD__, ['groupId' => $identifier]);
         $group = $this->persistenceHandler->objectStateHandler()->loadGroupByIdentifier($identifier);
 
         $cacheItem->set($group);
         $cacheItem->tag(['state-group-' . $group->id]);
         $this->cache->save($cacheItem);
-=======
-        $this->logger->logCall(__METHOD__, ['identifier' => $identifier]);
->>>>>>> d1cf9be5
 
         return $group;
     }
@@ -86,28 +74,18 @@
      */
     public function loadAllGroups($offset = 0, $limit = -1)
     {
-<<<<<<< HEAD
         $cacheItem = $this->cache->getItem('ez-state-group-all');
         if ($cacheItem->isHit()) {
             return array_slice($cacheItem->get(), $offset, $limit > -1 ? $limit : null);
         }
 
-        $this->logger->logCall(__METHOD__, array('offset' => $offset, 'limit' => $limit));
+        $this->logger->logCall(__METHOD__, ['offset' => $offset, 'limit' => $limit]);
         $stateGroups = $this->persistenceHandler->objectStateHandler()->loadAllGroups(0, -1);
 
         $cacheItem->set($stateGroups);
         $cacheTags = [];
         foreach ($stateGroups as $group) {
             $cacheTags[] = 'state-group-' . $group->id;
-=======
-        // Method caches all state groups in cache only uses offset / limit to slice the cached result
-        $cache = $this->cache->getItem('objectstategroup', 'all');
-        $stateGroups = $cache->get();
-        if ($cache->isMiss()) {
-            $this->logger->logCall(__METHOD__, ['offset' => $offset, 'limit' => $limit]);
-            $stateGroups = $this->persistenceHandler->objectStateHandler()->loadAllGroups(0, -1);
-            $cache->set($stateGroups)->save();
->>>>>>> d1cf9be5
         }
         $cacheItem->tag($cacheTags);
         $this->cache->save($cacheItem);
@@ -120,21 +98,12 @@
      */
     public function loadObjectStates($groupId)
     {
-<<<<<<< HEAD
         $cacheItem = $this->cache->getItem('ez-state-list-by-group-' . $groupId);
         if ($cacheItem->isHit()) {
             return $cacheItem->get();
-=======
-        $cache = $this->cache->getItem('objectstate', 'byGroup', $groupId);
-        $objectStates = $cache->get();
-        if ($cache->isMiss()) {
-            $this->logger->logCall(__METHOD__, ['groupId' => $groupId]);
-            $objectStates = $this->persistenceHandler->objectStateHandler()->loadObjectStates($groupId);
-            $cache->set($objectStates)->save();
->>>>>>> d1cf9be5
-        }
-
-        $this->logger->logCall(__METHOD__, array('groupId' => $groupId));
+        }
+
+        $this->logger->logCall(__METHOD__, ['groupId' => $groupId]);
         $objectStates = $this->persistenceHandler->objectStateHandler()->loadObjectStates($groupId);
 
         $cacheItem->set($objectStates);
@@ -192,20 +161,12 @@
      */
     public function load($stateId)
     {
-<<<<<<< HEAD
         $cacheItem = $this->cache->getItem('ez-state-' . $stateId);
         if ($cacheItem->isHit()) {
             return $cacheItem->get();
-=======
-        $cache = $this->cache->getItem('objectstate', $stateId);
-        $objectState = $cache->get();
-        if ($cache->isMiss()) {
-            $this->logger->logCall(__METHOD__, ['stateId' => $stateId]);
-            $cache->set($objectState = $this->persistenceHandler->objectStateHandler()->load($stateId))->save();
->>>>>>> d1cf9be5
-        }
-
-        $this->logger->logCall(__METHOD__, array('stateId' => $stateId));
+        }
+
+        $this->logger->logCall(__METHOD__, ['stateId' => $stateId]);
         $objectState = $this->persistenceHandler->objectStateHandler()->load($stateId);
 
         $cacheItem->set($objectState);
@@ -220,21 +181,17 @@
      */
     public function loadByIdentifier($identifier, $groupId)
     {
-<<<<<<< HEAD
         $cacheItem = $this->cache->getItem('ez-state-identifier-' . $identifier . '-by-group-' . $groupId);
         if ($cacheItem->isHit()) {
             return $cacheItem->get();
         }
 
-        $this->logger->logCall(__METHOD__, array('identifier' => $identifier, 'groupId' => $groupId));
+        $this->logger->logCall(__METHOD__, ['identifier' => $identifier, 'groupId' => $groupId]);
         $objectState = $this->persistenceHandler->objectStateHandler()->loadByIdentifier($identifier, $groupId);
 
         $cacheItem->set($objectState);
         $cacheItem->tag(['state-' . $objectState->id, 'state-group-' . $objectState->groupId]);
         $this->cache->save($cacheItem);
-=======
-        $this->logger->logCall(__METHOD__, ['identifier' => $identifier, 'groupId' => $groupId]);
->>>>>>> d1cf9be5
 
         return $objectState;
     }
@@ -296,19 +253,12 @@
      */
     public function getContentState($contentId, $stateGroupId)
     {
-<<<<<<< HEAD
         $cacheItem = $this->cache->getItem('ez-state-by-group-' . $stateGroupId . '-on-content-' . $contentId);
         if ($cacheItem->isHit()) {
             return $cacheItem->get();
         }
-=======
-        $cache = $this->cache->getItem('objectstate', 'byContent', $contentId, $stateGroupId);
-        $stateId = $cache->get();
-        if ($cache->isMiss()) {
-            $this->logger->logCall(__METHOD__, ['contentId' => $contentId, 'stateGroupId' => $stateGroupId]);
->>>>>>> d1cf9be5
-
-        $this->logger->logCall(__METHOD__, array('contentId' => $contentId, 'stateGroupId' => $stateGroupId));
+
+        $this->logger->logCall(__METHOD__, ['contentId' => $contentId, 'stateGroupId' => $stateGroupId]);
         $contentState = $this->persistenceHandler->objectStateHandler()->getContentState($contentId, $stateGroupId);
 
         $cacheItem->set($contentState);
