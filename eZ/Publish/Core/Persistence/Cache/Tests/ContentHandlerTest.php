--- conflicted
+++ resolved
@@ -488,13 +488,8 @@
         $innerHandlerMock
             ->expects($this->once())
             ->method('updateMetadata')
-<<<<<<< HEAD
             ->with(2, $this->isInstanceOf(MetadataUpdateStruct::class))
-            ->willReturn(new ContentInfo(array('id' => 2, 'currentVersionNo' => 3, 'remoteId' => 'o34')));
-=======
-            ->with(2, $this->isInstanceOf('eZ\\Publish\\SPI\\Persistence\\Content\\MetadataUpdateStruct'))
             ->willReturn(new ContentInfo(['id' => 2, 'currentVersionNo' => 3, 'remoteId' => 'o34']));
->>>>>>> 0f2ea829
 
         $this->cacheMock
             ->expects($this->at(0))
