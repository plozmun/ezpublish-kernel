--- conflicted
+++ resolved
@@ -61,524 +61,7 @@
     }
 
     /**
-<<<<<<< HEAD
      * @return array
-=======
-     * @dataProvider providerForUnCachedMethods
-     * @covers \eZ\Publish\Core\Persistence\Cache\ContentHandler
-     */
-    public function testUnCachedMethods($method, array $arguments)
-    {
-        $this->loggerMock->expects($this->once())->method('logCall');
-        $this->cacheMock
-            ->expects($this->never())
-            ->method($this->anything());
-
-        $innerHandler = $this->createMock(SPIContentHandler::class);
-        $this->persistenceHandlerMock
-            ->expects($this->once())
-            ->method('contentHandler')
-            ->will($this->returnValue($innerHandler));
-
-        $expects = $innerHandler
-            ->expects($this->once())
-            ->method($method);
-
-        if (isset($arguments[2])) {
-            $expects->with($arguments[0], $arguments[1], $arguments[2]);
-        } elseif (isset($arguments[1])) {
-            $expects->with($arguments[0], $arguments[1]);
-        } elseif (isset($arguments[0])) {
-            $expects->with($arguments[0]);
-        }
-
-        $expects->will($this->returnValue(null));
-
-        $handler = $this->persistenceCacheHandler->contentHandler();
-        call_user_func_array([$handler, $method], $arguments);
-    }
-
-    /**
-     * @covers \eZ\Publish\Core\Persistence\Cache\ContentHandler::load
-     */
-    public function testLoadCacheIsMiss()
-    {
-        $this->loggerMock->expects($this->once())->method('logCall');
-        $cacheItemMock = $this->createMock(ItemInterface::class);
-        $this->cacheMock
-            ->expects($this->once())
-            ->method('getItem')
-            ->with('content', 2, 1, 'eng-GB|eng-US')
-            ->will($this->returnValue($cacheItemMock));
-
-        $cacheItemMock
-            ->expects($this->once())
-            ->method('get')
-            ->will($this->returnValue(null));
-
-        $cacheItemMock
-            ->expects($this->once())
-            ->method('isMiss')
-            ->will($this->returnValue(true));
-
-        $innerHandlerMock = $this->createMock(SPIContentHandler::class);
-        $this->persistenceHandlerMock
-            ->expects($this->once())
-            ->method('contentHandler')
-            ->will($this->returnValue($innerHandlerMock));
-
-        $innerHandlerMock
-            ->expects($this->once())
-            ->method('load')
-            ->with(2, 1, ['eng-GB', 'eng-US'])
-            ->will(
-                $this->returnValue(
-                    new Content(
-                        [
-                            'fields' => [],
-                            'versionInfo' => new VersionInfo(
-                                [
-                                    'versionNo' => 1,
-                                    'contentInfo' => new ContentInfo(['id' => 2]),
-                                ]
-                            ),
-                        ]
-                    )
-                )
-            );
-
-        $cacheItemMock
-            ->expects($this->once())
-            ->method('set')
-            ->with($this->isInstanceOf(Content::class))
-            ->will($this->returnValue($cacheItemMock));
-
-        $cacheItemMock
-            ->expects($this->once())
-            ->method('save')
-            ->with();
-
-        $handler = $this->persistenceCacheHandler->contentHandler();
-        $handler->load(2, 1, ['eng-GB', 'eng-US']);
-    }
-
-    /**
-     * @covers \eZ\Publish\Core\Persistence\Cache\ContentHandler::load
-     */
-    public function testLoadHasCache()
-    {
-        $this->loggerMock->expects($this->never())->method($this->anything());
-        $cacheItemMock = $this->createMock(ItemInterface::class);
-        $this->cacheMock
-            ->expects($this->once())
-            ->method('getItem')
-            ->with('content', 2, 1, ContentHandler::ALL_TRANSLATIONS_KEY)
-            ->will($this->returnValue($cacheItemMock));
-
-        $cacheItemMock
-            ->expects($this->once())
-            ->method('isMiss')
-            ->will($this->returnValue(false));
-
-        $this->persistenceHandlerMock
-            ->expects($this->never())
-            ->method('contentHandler');
-
-        $cacheItemMock
-            ->expects($this->once())
-            ->method('get')
-            ->will(
-                $this->returnValue(
-                    new Content(
-                        [
-                            'fields' => [],
-                            'versionInfo' => new VersionInfo(
-                                [
-                                    'versionNo' => 1,
-                                    'contentInfo' => new ContentInfo(['id' => 2]),
-                                ]
-                            ),
-                        ]
-                    )
-                )
-            );
-
-        $cacheItemMock
-            ->expects($this->never())
-            ->method('set');
-
-        $handler = $this->persistenceCacheHandler->contentHandler();
-        $handler->load(2, 1);
-    }
-
-    /**
-     * @covers \eZ\Publish\Core\Persistence\Cache\ContentHandler::loadContentInfo
-     */
-    public function testLoadContentInfoCacheIsMiss()
-    {
-        $this->loggerMock->expects($this->once())->method('logCall');
-        $cacheItemMock = $this->createMock(ItemInterface::class);
-        $this->cacheMock
-            ->expects($this->once())
-            ->method('getItem')
-            ->with('content', 'info', 2)
-            ->will($this->returnValue($cacheItemMock));
-
-        $cacheItemMock
-            ->expects($this->once())
-            ->method('get')
-            ->will($this->returnValue(null));
-
-        $cacheItemMock
-            ->expects($this->once())
-            ->method('isMiss')
-            ->will($this->returnValue(true));
-
-        $innerHandlerMock = $this->createMock(SPIContentHandler::class);
-        $this->persistenceHandlerMock
-            ->expects($this->once())
-            ->method('contentHandler')
-            ->will($this->returnValue($innerHandlerMock));
-
-        $innerHandlerMock
-            ->expects($this->once())
-            ->method('loadContentInfo')
-            ->with(2)
-            ->will(
-                $this->returnValue(
-                    new ContentInfo(['id' => 2])
-                )
-            );
-
-        $cacheItemMock
-            ->expects($this->once())
-            ->method('set')
-            ->with($this->isInstanceOf(ContentInfo::class))
-            ->will($this->returnValue($cacheItemMock));
-
-        $cacheItemMock
-            ->expects($this->once())
-            ->method('save')
-            ->with();
-
-        $handler = $this->persistenceCacheHandler->contentHandler();
-        $handler->loadContentInfo(2, 1);
-    }
-
-    /**
-     * @covers \eZ\Publish\Core\Persistence\Cache\ContentHandler::loadContentInfo
-     */
-    public function testLoadContentInfoHasCache()
-    {
-        $this->loggerMock->expects($this->never())->method($this->anything());
-        $cacheItemMock = $this->createMock(ItemInterface::class);
-        $this->cacheMock
-            ->expects($this->once())
-            ->method('getItem')
-            ->with('content', 'info', 2)
-            ->will($this->returnValue($cacheItemMock));
-
-        $cacheItemMock
-            ->expects($this->once())
-            ->method('isMiss')
-            ->will($this->returnValue(false));
-
-        $this->persistenceHandlerMock
-            ->expects($this->never())
-            ->method('contentHandler');
-
-        $cacheItemMock
-            ->expects($this->once())
-            ->method('get')
-            ->will(
-                $this->returnValue(
-                    new ContentInfo(['id' => 2])
-                )
-            );
-
-        $cacheItemMock
-            ->expects($this->never())
-            ->method('set');
-
-        $handler = $this->persistenceCacheHandler->contentHandler();
-        $handler->loadContentInfo(2);
-    }
-
-    /**
-     * @covers \eZ\Publish\Core\Persistence\Cache\ContentHandler::loadVersionInfo
-     */
-    public function testLoadVersionInfoCacheIsMiss()
-    {
-        $this->loggerMock->expects($this->once())->method('logCall');
-        $cacheItemMock = $this->createMock(ItemInterface::class);
-        $this->cacheMock
-            ->expects($this->once())
-            ->method('getItem')
-            ->with('content', 'info', 2, 'versioninfo', 1)
-            ->will($this->returnValue($cacheItemMock));
-
-        $cacheItemMock
-            ->expects($this->once())
-            ->method('get')
-            ->will($this->returnValue(null));
-
-        $cacheItemMock
-            ->expects($this->once())
-            ->method('isMiss')
-            ->will($this->returnValue(true));
-
-        $innerHandlerMock = $this->createMock(Handler::class);
-        $this->persistenceHandlerMock
-            ->expects($this->once())
-            ->method('contentHandler')
-            ->will($this->returnValue($innerHandlerMock));
-
-        $innerHandlerMock
-            ->expects($this->once())
-            ->method('loadVersionInfo')
-            ->with(2, 1)
-            ->will(
-                $this->returnValue(
-                    new VersionInfo(['contentInfo' => new ContentInfo(['id' => 2]), 'versionNo' => 1])
-                )
-            );
-
-        $cacheItemMock
-            ->expects($this->once())
-            ->method('set')
-            ->with($this->isInstanceOf(VersionInfo::class))
-            ->will($this->returnValue($cacheItemMock));
-
-        $cacheItemMock
-            ->expects($this->once())
-            ->method('save')
-            ->with();
-
-        $handler = $this->persistenceCacheHandler->contentHandler();
-        $handler->loadVersionInfo(2, 1);
-    }
-
-    /**
-     * @covers \eZ\Publish\Core\Persistence\Cache\ContentHandler::loadVersionInfo
-     */
-    public function testLoadVersionInfoWithoutVersionNumberCacheIsMiss()
-    {
-        $this->loggerMock->expects($this->once())->method('logCall');
-        $cacheItemMock = $this->getMock(ItemInterface::class);
-        $this->cacheMock
-              ->expects($this->once())
-              ->method('getItem')
-              ->with('content', 'info', 2, 'versioninfo', ContentHandler::PUBLISHED_VERSION)
-              ->willReturn($cacheItemMock);
-
-        $cacheItemMock
-              ->expects($this->once())
-              ->method('get')
-              ->willReturn(null);
-
-        $cacheItemMock
-              ->expects($this->once())
-              ->method('isMiss')
-              ->willReturn(true);
-
-        $innerHandlerMock = $this->getMock(Handler::class);
-        $this->persistenceHandlerMock
-              ->expects($this->once())
-              ->method('contentHandler')
-              ->willReturn($innerHandlerMock);
-
-        $innerHandlerMock
-              ->expects($this->once())
-              ->method('loadVersionInfo')
-              ->with(2, 0)
-              ->willReturn(new VersionInfo(['contentInfo' => new ContentInfo(['id' => 2]), 'versionNo' => 1]));
-
-        $cacheItemMock
-              ->expects($this->once())
-              ->method('set')
-              ->with($this->isInstanceOf(VersionInfo::class))
-              ->willReturn($cacheItemMock);
-
-        $cacheItemMock
-              ->expects($this->once())
-              ->method('save')
-              ->with();
-
-        $handler = $this->persistenceCacheHandler->contentHandler();
-        $handler->loadVersionInfo(2, null);
-    }
-
-    /**
-     * @covers \eZ\Publish\Core\Persistence\Cache\ContentHandler::loadVersionInfo
-     */
-    public function testLoadVersionInfoHasCache()
-    {
-        $this->loggerMock->expects($this->never())->method($this->anything());
-        $cacheItemMock = $this->createMock(ItemInterface::class);
-        $this->cacheMock
-            ->expects($this->once())
-            ->method('getItem')
-            ->with('content', 'info', 2, 'versioninfo', 1)
-            ->will($this->returnValue($cacheItemMock));
-
-        $cacheItemMock
-            ->expects($this->once())
-            ->method('isMiss')
-            ->will($this->returnValue(false));
-
-        $this->persistenceHandlerMock
-            ->expects($this->never())
-            ->method('contentHandler');
-
-        $cacheItemMock
-            ->expects($this->once())
-            ->method('get')
-            ->will(
-                $this->returnValue(
-                    new VersionInfo(['contentInfo' => new ContentInfo(['id' => 2]), 'versionNo' => 1])
-                )
-            );
-
-        $cacheItemMock
-            ->expects($this->never())
-            ->method('set');
-
-        $handler = $this->persistenceCacheHandler->contentHandler();
-        $handler->loadVersionInfo(2, 1);
-    }
-
-    /**
-     * @covers \eZ\Publish\Core\Persistence\Cache\ContentHandler::setStatus
-     */
-    public function testSetStatus()
-    {
-        $this->loggerMock->expects($this->once())->method('logCall');
-
-        $innerHandlerMock = $this->createMock(SPIContentHandler::class);
-        $this->persistenceHandlerMock
-            ->expects($this->once())
-            ->method('contentHandler')
-            ->will($this->returnValue($innerHandlerMock));
-
-        $innerHandlerMock
-            ->expects($this->once())
-            ->method('setStatus')
-            ->with(2, VersionInfo::STATUS_ARCHIVED, 1)
-            ->will($this->returnValue(true));
-
-        $this->cacheMock
-            ->expects($this->at(0))
-            ->method('clear')
-            ->with('content', 2, 1)
-            ->will($this->returnValue(null));
-
-        $this->cacheMock
-            ->expects($this->at(1))
-            ->method('clear')
-            ->with('content', 2, ContentHandler::PUBLISHED_VERSION)
-            ->will($this->returnValue(null));
-
-        $this->cacheMock
-            ->expects($this->at(2))
-            ->method('clear')
-            ->with('content', 'info', 2, 'versioninfo', 1)
-            ->will($this->returnValue(null));
-
-        $handler = $this->persistenceCacheHandler->contentHandler();
-        $handler->setStatus(2, VersionInfo::STATUS_ARCHIVED, 1);
-    }
-
-    /**
-     * @covers \eZ\Publish\Core\Persistence\Cache\ContentHandler::setStatus
-     */
-    public function testSetStatusPublished()
-    {
-        $this->loggerMock->expects($this->once())->method('logCall');
-
-        $innerHandlerMock = $this->createMock(SPIContentHandler::class);
-        $this->persistenceHandlerMock
-            ->expects($this->once())
-            ->method('contentHandler')
-            ->will($this->returnValue($innerHandlerMock));
-
-        $innerHandlerMock
-            ->expects($this->once())
-            ->method('setStatus')
-            ->with(2, VersionInfo::STATUS_PUBLISHED, 1)
-            ->will($this->returnValue(true));
-
-        $this->cacheMock
-            ->expects($this->at(0))
-            ->method('clear')
-            ->with('content', 2, 1)
-            ->will($this->returnValue(null));
-
-        $this->cacheMock
-            ->expects($this->at(1))
-            ->method('clear')
-            ->with('content', 2, ContentHandler::PUBLISHED_VERSION)
-            ->will($this->returnValue(null));
-
-        $this->cacheMock
-            ->expects($this->at(2))
-            ->method('clear')
-            ->with('content', 'info', 2)
-            ->will($this->returnValue(null));
-
-        $handler = $this->persistenceCacheHandler->contentHandler();
-        $handler->setStatus(2, VersionInfo::STATUS_PUBLISHED, 1);
-    }
-
-    /**
-     * @covers \eZ\Publish\Core\Persistence\Cache\ContentHandler::updateMetadata
-     */
-    public function testUpdateMetadata()
-    {
-        $this->loggerMock->expects($this->once())->method('logCall');
-
-        $innerHandlerMock = $this->createMock(SPIContentHandler::class);
-        $this->persistenceHandlerMock
-            ->expects($this->once())
-            ->method('contentHandler')
-            ->will($this->returnValue($innerHandlerMock));
-
-        $innerHandlerMock
-            ->expects($this->once())
-            ->method('updateMetadata')
-            ->with(2, $this->isInstanceOf(MetadataUpdateStruct::class))
-            ->willReturn(new ContentInfo(['id' => 2, 'currentVersionNo' => 3, 'remoteId' => 'o34']));
-
-        $this->cacheMock
-            ->expects($this->at(0))
-            ->method('clear')
-            ->with('content', 2, 3)
-            ->willReturn(null);
-
-        $this->cacheMock
-            ->expects($this->at(1))
-            ->method('clear')
-            ->with('content', 2, ContentHandler::PUBLISHED_VERSION)
-            ->will($this->returnValue(null));
-
-        $this->cacheMock
-            ->expects($this->at(2))
-            ->method('clear')
-            ->with('content', 'info', 2)
-            ->willReturn(null);
-
-        $this->cacheMock
-            ->expects($this->at(3))
-            ->method('clear')
-            ->with('content', 'info', 'remoteId', 'o34')
-            ->willReturn(null);
-
-        $handler = $this->persistenceCacheHandler->contentHandler();
-        $handler->updateMetadata(2, new MetadataUpdateStruct());
-    }
-
-    /**
-     * @covers \eZ\Publish\Core\Persistence\Cache\ContentHandler::updateContent
->>>>>>> 09bc2fed
      */
     public function providerForCachedLoadMethods(): array
     {
@@ -598,6 +81,7 @@
             ['loadContentInfoList', [[2]], 'ez-content-info-2', [2 => $info], true],
             ['loadContentInfoByRemoteId', ['3d8jrj'], 'ez-content-info-byRemoteId-3d8jrj', $info],
             ['loadVersionInfo', [2, 1], 'ez-content-version-info-2-1', $version],
+            ['loadVersionInfo', [2], 'ez-content-version-info-2', $version],
             ['listVersions', [2], 'ez-content-2-version-list-limit--1', [$version]],
             ['listVersions', [2, 1], 'ez-content-2-version-list-byStatus-1-limit--1', [$version]],
         ];
