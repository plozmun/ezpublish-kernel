<?php

/**
 * File contains Test class.
 *
 * @copyright Copyright (C) eZ Systems AS. All rights reserved.
 * @license For full copyright and license information view LICENSE file distributed with this source code.
 */
namespace eZ\Publish\Core\Persistence\Cache\Tests;

use eZ\Publish\SPI\Persistence\Content\Type as SPIType;
use eZ\Publish\SPI\Persistence\Content\Type\CreateStruct as SPITypeCreateStruct;
use eZ\Publish\SPI\Persistence\Content\Type\UpdateStruct as SPITypeUpdateStruct;
use eZ\Publish\SPI\Persistence\Content\Type\FieldDefinition as SPITypeFieldDefinition;
use eZ\Publish\SPI\Persistence\Content\Type\Group as SPITypeGroup;
use eZ\Publish\SPI\Persistence\Content\Type\Group\CreateStruct as SPITypeGroupCreateStruct;
use eZ\Publish\SPI\Persistence\Content\Type\Group\UpdateStruct as SPITypeGroupUpdateStruct;
use eZ\Publish\SPI\Persistence\Content\Type\Handler as SPIContentTypeHandler;

/**
 * Test case for Persistence\Cache\ContentTypeHandler.
 */
class ContentTypeHandlerTest extends AbstractInMemoryCacheHandlerTest
{
    public function getHandlerMethodName(): string
    {
        return 'contentTypeHandler';
    }

    public function getHandlerClassName(): string
    {
        return SPIContentTypeHandler::class;
    }

    /**
     * @return array
     */
    public function providerForUnCachedMethods(): array
    {
<<<<<<< HEAD
        $groupUpdate = new SPITypeGroupUpdateStruct(['id' => 3, 'identifier' => 'media']);
        $typeUpdate = new SPITypeUpdateStruct(['identifier' => 'article', 'remoteId' => '34o9tj8394t']);
=======
        $this->loggerMock->expects($this->once())->method('logCall');
        $cacheItemMock = $this->getCacheItemMock();
        $this->cacheMock
            ->expects($this->once())
            ->method('getItem')
            ->with('contentTypeGroup', 55)
            ->will($this->returnValue($cacheItemMock));

        $innerHandler = $this->getContentTypeHandlerMock();
        $this->persistenceHandlerMock
            ->expects($this->once())
            ->method('contentTypeHandler')
            ->will($this->returnValue($innerHandler));

        $innerHandler
            ->expects($this->once())
            ->method('createGroup')
            ->with($this->isInstanceOf(SPITypeGroupCreateStruct::class))
            ->will($this->returnValue(new SPITypeGroup(['id' => 55])));

        $cacheItemMock
            ->expects($this->once())
            ->method('set')
            ->with($this->isInstanceOf(SPITypeGroup::class))
            ->will($this->returnValue($cacheItemMock));

        $cacheItemMock
            ->expects($this->once())
            ->method('save')
            ->with();

        $cacheItemMock
            ->expects($this->never())
            ->method('get');

        $handler = $this->persistenceCacheHandler->contentTypeHandler();
        $handler->createGroup(new SPITypeGroupCreateStruct());
    }

    /**
     * @covers \eZ\Publish\Core\Persistence\Cache\ContentTypeHandler::updateGroup
     */
    public function testUpdateGroup()
    {
        $this->loggerMock->expects($this->once())->method('logCall');
        $cacheItemMock = $this->getCacheItemMock();
        $this->cacheMock
            ->expects($this->once())
            ->method('getItem')
            ->with('contentTypeGroup', 55)
            ->will($this->returnValue($cacheItemMock));

        $innerHandler = $this->getContentTypeHandlerMock();
        $this->persistenceHandlerMock
            ->expects($this->once())
            ->method('contentTypeHandler')
            ->will($this->returnValue($innerHandler));

        $innerHandler
            ->expects($this->once())
            ->method('updateGroup')
            ->with($this->isInstanceOf(SPITypeGroupUpdateStruct::class))
            ->will($this->returnValue(new SPITypeGroup()));

        $cacheItemMock
            ->expects($this->once())
            ->method('set')
            ->with($this->isInstanceOf(SPITypeGroup::class))
            ->will($this->returnValue($cacheItemMock));

        $cacheItemMock
            ->expects($this->once())
            ->method('save')
            ->with();

        $cacheItemMock
            ->expects($this->never())
            ->method('get');

        $handler = $this->persistenceCacheHandler->contentTypeHandler();
        $handler->updateGroup(new SPITypeGroupUpdateStruct(['id' => 55]));
    }

    /**
     * @covers \eZ\Publish\Core\Persistence\Cache\ContentTypeHandler::deleteGroup
     */
    public function testDeleteGroup()
    {
        $this->loggerMock->expects($this->once())->method('logCall');
        $this->cacheMock
            ->expects($this->once())
            ->method('clear')
            ->with('contentTypeGroup', 55)
            ->will($this->returnValue(true));

        $innerHandler = $this->getContentTypeHandlerMock();
        $this->persistenceHandlerMock
            ->expects($this->once())
            ->method('contentTypeHandler')
            ->will($this->returnValue($innerHandler));

        $innerHandler
            ->expects($this->once())
            ->method('deleteGroup')
            ->with(55)
            ->will($this->returnValue(null));

        $handler = $this->persistenceCacheHandler->contentTypeHandler();
        $handler->deleteGroup(55);
    }

    /**
     * @covers \eZ\Publish\Core\Persistence\Cache\ContentTypeHandler::loadGroup
     */
    public function testLoadGroupIsMiss()
    {
        $this->loggerMock->expects($this->once())->method('logCall');
        $cacheItemMock = $this->getCacheItemMock();
        $this->cacheMock
            ->expects($this->once())
            ->method('getItem')
            ->with('contentTypeGroup', 55)
            ->will($this->returnValue($cacheItemMock));

        $cacheItemMock
            ->expects($this->once())
            ->method('get')
            ->will($this->returnValue(null));

        $cacheItemMock
            ->expects($this->once())
            ->method('isMiss')
            ->will($this->returnValue(true));

        $innerHandler = $this->getContentTypeHandlerMock();
        $this->persistenceHandlerMock
            ->expects($this->once())
            ->method('contentTypeHandler')
            ->will($this->returnValue($innerHandler));

        $innerHandler
            ->expects($this->once())
            ->method('loadGroup')
            ->with(55)
            ->will($this->returnValue(new SPITypeGroup()));

        $cacheItemMock
            ->expects($this->once())
            ->method('set')
            ->with($this->isInstanceOf(SPITypeGroup::class))
            ->will($this->returnValue($cacheItemMock));

        $cacheItemMock
            ->expects($this->once())
            ->method('save')
            ->with();

        $handler = $this->persistenceCacheHandler->contentTypeHandler();
        $handler->loadGroup(55);
    }

    /**
     * @covers \eZ\Publish\Core\Persistence\Cache\ContentTypeHandler::loadGroup
     */
    public function testLoadGroupHasCache()
    {
        $this->loggerMock->expects($this->never())->method($this->anything());
        $cacheItemMock = $this->getCacheItemMock();
        $this->cacheMock
            ->expects($this->once())
            ->method('getItem')
            ->with('contentTypeGroup', 55)
            ->will($this->returnValue($cacheItemMock));

        $cacheItemMock
            ->expects($this->once())
            ->method('get')
            ->will(
                $this->returnValue(
                    new SPITypeGroup()
                )
            );

        $cacheItemMock
            ->expects($this->once())
            ->method('isMiss')
            ->will($this->returnValue(false));

        $this->persistenceHandlerMock
            ->expects($this->never())
            ->method('contentTypeHandler');
>>>>>>> d1cf9be5

        // string $method, array $arguments, array? $tags, array? $key, mixed? $returnValue
        return [
            ['createGroup', [new SPITypeGroupCreateStruct()], null, ['ez-content-type-group-list']],
            ['updateGroup', [$groupUpdate], null, ['ez-content-type-group-list', 'ez-content-type-group-3', 'ez-content-type-group-media-by-identifier']],
            ['deleteGroup', [3], ['type-group-3']],
            ['loadContentTypes', [3, 1]], // also listed for cached cases in providerForCachedLoadMethods
            ['create', [new SPITypeCreateStruct(['groupIds' => [2, 3]])], null, ['ez-content-type-list-by-group-2', 'ez-content-type-list-by-group-3']],
            ['update', [5, 0, $typeUpdate], ['type-5', 'type-map', 'content-fields-type-5']],
            ['update', [5, 1, $typeUpdate], null, ['ez-content-type-5-1']],
            ['delete', [5, 0], ['type-5', 'type-map', 'content-fields-type-5']],
            ['delete', [5, 1], null, ['ez-content-type-5-1']],
            ['createDraft', [10, 5], null, ['ez-content-type-5-1']],
            ['copy', [10, 5, 0]],
            ['copy', [10, 5, 1]],
            ['unlink', [3, 5, 0], ['type-5']],
            ['unlink', [3, 5, 1], null, ['ez-content-type-5-1']],
            ['link', [3, 5, 0], ['type-5'], ['ez-content-type-list-by-group-3']],
            ['link', [3, 5, 1], null, ['ez-content-type-5-1']],
            ['getFieldDefinition', [7, 1]],
            ['getFieldDefinition', [7, 0]],
            ['getContentCount', [5]],
            ['addFieldDefinition', [5, 0, new SPITypeFieldDefinition()], ['type-5', 'type-map', 'content-fields-type-5']],
            ['addFieldDefinition', [5, 1, new SPITypeFieldDefinition()], null, ['ez-content-type-5-1']],
            ['removeFieldDefinition', [5, 0, 7], ['type-5', 'type-map', 'content-fields-type-5']],
            ['removeFieldDefinition', [5, 1, 7], null, ['ez-content-type-5-1']],
            ['updateFieldDefinition', [5, 0, new SPITypeFieldDefinition()], ['type-5', 'type-map', 'content-fields-type-5']],
            ['updateFieldDefinition', [5, 1, new SPITypeFieldDefinition()], null, ['ez-content-type-5-1']],
            ['removeContentTypeTranslation', [5, 'eng-GB'], ['type-5', 'type-map', 'content-fields-type-5'], null, new SPIType()],
        ];
    }

    /**
     * @return array
     */
    public function providerForCachedLoadMethods(): array
    {
        $group = new SPITypeGroup(['id' => 3, 'identifier' => 'media']);
        $type = new SPIType(['id' => 5, 'identifier' => 'article', 'remoteId' => '34o9tj8394t']);

        // string $method, array $arguments, string $key, mixed? $data, bool? $multi, array? $additionalCalls
        return [
            ['loadGroup', [3], 'ez-content-type-group-3', $group],
            ['loadGroups', [[3]], 'ez-content-type-group-3', [3 => $group], true],
            ['loadGroupByIdentifier', ['content'], 'ez-content-type-group-content-by-identifier', $group],
            ['loadAllGroups', [], 'ez-content-type-group-list', [3 => $group]],
            ['loadContentTypes', [3, 0], 'ez-content-type-list-by-group-3', [$type]],
            ['loadContentTypeList', [[5]], 'ez-content-type-5-0', [5 => $type], true],
            ['load', [5, 0], 'ez-content-type-5-0', $type],
            ['loadByIdentifier', ['article'], 'ez-content-type-article-by-identifier', $type],
            ['loadByRemoteId', ['f34tg45gf'], 'ez-content-type-f34tg45gf-by-remote', $type],
            ['getSearchableFieldMap', [], 'ez-content-type-field-map', [$type]],
        ];
    }

    /**
     * Test cache invalidation when publishing Content Type.
     *
     * @covers \eZ\Publish\Core\Persistence\Cache\ContentTypeHandler::publish
     */
    public function testPublish()
    {
<<<<<<< HEAD
        $tags = ['type-5', 'type-map', 'content-fields-type-5'];
        $method = 'publish';
        $arguments = [5];
        $type = new SPIType(['id' => 5, 'groupIds' => [3, 4]]);
        $cacheItem = $this->getCacheItem('ez-content-type-5-0', $type);
=======
        $this->loggerMock->expects($this->once())->method('logCall');
        $this->cacheMock
            ->expects($this->never())
            ->method($this->anything());

        $innerHandler = $this->getContentTypeHandlerMock();
        $this->persistenceHandlerMock
            ->expects($this->once())
            ->method('contentTypeHandler')
            ->will($this->returnValue($innerHandler));

        $innerHandler
            ->expects($this->once())
            ->method('loadAllGroups')
            ->with()
            ->will($this->returnValue([]));
>>>>>>> d1cf9be5

        $handlerMethodName = $this->getHandlerMethodName();

        $this->loggerMock->expects($this->once())->method('logCall');

        $innerHandler = $this->createMock($this->getHandlerClassName());
        $this->persistenceHandlerMock
            ->expects($this->once())
            ->method($handlerMethodName)
            ->will($this->returnValue($innerHandler));

        $innerHandler
            ->expects($this->once())
<<<<<<< HEAD
            ->method($method)
            ->with(...$arguments)
            ->will($this->returnValue(null));

        $this->cacheMock
            ->expects(!empty($tags) ? $this->once() : $this->never())
            ->method('invalidateTags')
            ->with($tags);
=======
            ->method('loadContentTypes')
            ->with(55)
            ->will($this->returnValue([]));

        $handler = $this->persistenceCacheHandler->contentTypeHandler();
        $handler->loadContentTypes(55);
    }

    /**
     * @covers \eZ\Publish\Core\Persistence\Cache\ContentTypeHandler::load
     */
    public function testLoadDraft()
    {
        $this->loggerMock->expects($this->once())->method('logCall');
        $this->cacheMock
            ->expects($this->never())
            ->method($this->anything());

        $innerHandlerMock = $this->getContentTypeHandlerMock();
        $this->persistenceHandlerMock
            ->expects($this->once())
            ->method('contentTypeHandler')
            ->will($this->returnValue($innerHandlerMock));

        $innerHandlerMock
            ->expects($this->once())
            ->method('load')
            ->with(55)
            ->will(
                $this->returnValue(
                    new SPIType(
                        ['id' => 55, 'name' => 'Forum', 'identifier' => 'forum']
                    )
                )
            );

        $handler = $this->persistenceCacheHandler->contentTypeHandler();
        $handler->load(55, SPIType::STATUS_DRAFT);
    }

    /**
     * @covers \eZ\Publish\Core\Persistence\Cache\ContentTypeHandler::load
     */
    public function testLoadCacheIsMiss()
    {
        $this->loggerMock->expects($this->once())->method('logCall');
        $cacheItemMock = $this->getCacheItemMock();
        $this->cacheMock
            ->expects($this->once())
            ->method('getItem')
            ->with('contentType', 55)
            ->will($this->returnValue($cacheItemMock));

        $cacheItemMock
            ->expects($this->once())
            ->method('get')
            ->will($this->returnValue(null));

        $cacheItemMock
            ->expects($this->once())
            ->method('isMiss')
            ->will($this->returnValue(true));

        $innerHandlerMock = $this->getContentTypeHandlerMock();
        $this->persistenceHandlerMock
            ->expects($this->once())
            ->method('contentTypeHandler')
            ->will($this->returnValue($innerHandlerMock));

        $innerHandlerMock
            ->expects($this->once())
            ->method('load')
            ->with(55)
            ->will(
                $this->returnValue(
                    new SPIType(
                        ['id' => 55, 'name' => 'Forum', 'identifier' => 'forum']
                    )
                )
            );

        $cacheItemMock
            ->expects($this->once())
            ->method('set')
            ->with($this->isInstanceOf(SPIType::class))
            ->will($this->returnValue($cacheItemMock));

        $cacheItemMock
            ->expects($this->once())
            ->method('save')
            ->with();

        $handler = $this->persistenceCacheHandler->contentTypeHandler();
        $handler->load(55);
    }

    /**
     * @covers \eZ\Publish\Core\Persistence\Cache\ContentTypeHandler::load
     */
    public function testLoadHasCache()
    {
        $this->loggerMock->expects($this->never())->method($this->anything());
        $cacheItemMock = $this->getCacheItemMock();
        $this->cacheMock
            ->expects($this->once())
            ->method('getItem')
            ->with('contentType', 55)
            ->will($this->returnValue($cacheItemMock));

        $cacheItemMock
            ->expects($this->once())
            ->method('isMiss')
            ->will($this->returnValue(false));

        $this->persistenceHandlerMock
            ->expects($this->never())
            ->method('contentTypeHandler');

        $cacheItemMock
            ->expects($this->once())
            ->method('get')
            ->will(
                $this->returnValue(
                    new SPIType(
                        ['id' => 55, 'name' => 'Forum', 'identifier' => 'forum']
                    )
                )
            );

        $cacheItemMock
            ->expects($this->never())
            ->method('set');

        $handler = $this->persistenceCacheHandler->contentTypeHandler();
        $handler->load(55);
    }

    /**
     * @covers \eZ\Publish\Core\Persistence\Cache\ContentTypeHandler::loadByIdentifier
     */
    public function testLoadByIdentifierIsMiss()
    {
        $this->loggerMock->expects($this->once())->method('logCall');
        $cacheItemMock = $this->getCacheItemMock();
        $this->cacheMock
            ->expects($this->at(0))
            ->method('getItem')
            ->with('contentType', 'identifier', 'forum')
            ->will($this->returnValue($cacheItemMock));

        $cacheItemMock
            ->expects($this->once())
            ->method('get')
            ->will($this->returnValue(null));

        $cacheItemMock
            ->expects($this->once())
            ->method('isMiss')
            ->will($this->returnValue(true));

        $innerHandler = $this->getContentTypeHandlerMock();
        $this->persistenceHandlerMock
            ->expects($this->once())
            ->method('contentTypeHandler')
            ->will($this->returnValue($innerHandler));

        $innerHandler
            ->expects($this->once())
            ->method('loadByIdentifier')
            ->with('forum')
            ->will($this->returnValue(new SPIType(['id' => 55, 'identifier' => 'forum'])));

        $cacheItemMock
            ->expects($this->once())
            ->method('set')
            ->with(55)
            ->will($this->returnValue($cacheItemMock));

        $cacheItemMock
            ->expects($this->once())
            ->method('save')
            ->with();

        $cacheItemMock2 = $this->getCacheItemMock();
        $this->cacheMock
            ->expects($this->at(1))
            ->method('getItem')
            ->with('contentType', 55)
            ->will($this->returnValue($cacheItemMock2));

        $cacheItemMock2
            ->expects($this->never())
            ->method('get');

        $cacheItemMock2
            ->expects($this->never())
            ->method('isMiss');

        $cacheItemMock2
            ->expects($this->once())
            ->method('set')
            ->with($this->isInstanceOf(SPIType::class))
            ->will($this->returnValue($cacheItemMock2));

        $cacheItemMock2
            ->expects($this->once())
            ->method('save')
            ->with();

        $handler = $this->persistenceCacheHandler->contentTypeHandler();
        $handler->loadByIdentifier('forum');
    }

    /**
     * @covers \eZ\Publish\Core\Persistence\Cache\ContentTypeHandler::loadByIdentifier
     */
    public function testLoadByIdentifierHasCache()
    {
        $this->loggerMock->expects($this->never())->method($this->anything());
        $cacheItemMock = $this->getCacheItemMock();
        $this->cacheMock
            ->expects($this->at(0))
            ->method('getItem')
            ->with('contentType', 'identifier', 'forum')
            ->will($this->returnValue($cacheItemMock));

        $cacheItemMock
            ->expects($this->once())
            ->method('get')
            ->will($this->returnValue(55));

        $cacheItemMock
            ->expects($this->once())
            ->method('isMiss')
            ->will($this->returnValue(false));

        $this->persistenceHandlerMock
            ->expects($this->never())
            ->method('contentTypeHandler');

        $cacheItemMock
            ->expects($this->never())
            ->method('set');

        // the code reuses load():
        $cacheItemMock2 = $this->getCacheItemMock();
        $this->cacheMock
            ->expects($this->at(1))
            ->method('getItem')
            ->with('contentType', 55)
            ->will($this->returnValue($cacheItemMock2));

        $cacheItemMock2
            ->expects($this->once())
            ->method('isMiss')
            ->will($this->returnValue(false));

        $cacheItemMock2
            ->expects($this->once())
            ->method('get')
            ->will(
                $this->returnValue(
                    new SPIType(
                        ['id' => 55, 'name' => 'Forum', 'identifier' => 'forum']
                    )
                )
            );

        $cacheItemMock2
            ->expects($this->never())
            ->method('set');

        $handler = $this->persistenceCacheHandler->contentTypeHandler();
        $handler->loadByIdentifier('forum');
    }
>>>>>>> d1cf9be5

        $this->cacheMock
            ->expects($this->once())
            ->method('getItem')
            ->with($cacheItem->getKey())
            ->willReturn($cacheItem);

        $this->cacheMock
<<<<<<< HEAD
=======
            ->expects($this->at(1))
            ->method('getItem')
            ->with('contentType', 'identifier', 'forum')
            ->will($this->returnValue($cacheItemMock2));

        $innerHandlerMock = $this->getContentTypeHandlerMock();
        $this->persistenceHandlerMock
            ->expects($this->once())
            ->method('contentTypeHandler')
            ->will($this->returnValue($innerHandlerMock));

        $innerHandlerMock
            ->expects($this->once())
            ->method('create')
            ->with($this->isInstanceOf(SPITypeCreateStruct::class))
            ->will(
                $this->returnValue(
                    new SPIType(
                        ['id' => 55, 'name' => 'Forum', 'identifier' => 'forum', 'status' => SPIType::STATUS_DEFINED]
                    )
                )
            );

        $cacheItemMock
            ->expects($this->once())
            ->method('set')
            ->with($this->isInstanceOf(SPIType::class))
            ->will($this->returnValue($cacheItemMock));

        $cacheItemMock
            ->expects($this->once())
            ->method('save')
            ->with();

        $cacheItemMock
            ->expects($this->never())
            ->method('get');

        $cacheItemMock2
            ->expects($this->once())
            ->method('set')
            ->with(55)
            ->will($this->returnValue($cacheItemMock2));

        $cacheItemMock2
            ->expects($this->once())
            ->method('save')
            ->with();

        $cacheItemMock2
            ->expects($this->never())
            ->method('get');

        $handler = $this->persistenceCacheHandler->contentTypeHandler();
        $handler->create(new SPITypeCreateStruct(['status' => SPIType::STATUS_DEFINED]));
    }

    /**
     * @covers \eZ\Publish\Core\Persistence\Cache\ContentTypeHandler::create
     */
    public function testCreateWithDraft()
    {
        $this->loggerMock->expects($this->once())->method('logCall');
        $this->cacheMock
            ->expects($this->never())
            ->method($this->anything());

        $innerHandlerMock = $this->getContentTypeHandlerMock();
        $this->persistenceHandlerMock
            ->expects($this->once())
            ->method('contentTypeHandler')
            ->will($this->returnValue($innerHandlerMock));

        $innerHandlerMock
            ->expects($this->once())
            ->method('create')
            ->with($this->isInstanceOf(SPITypeCreateStruct::class))
            ->will(
                $this->returnValue(
                    new SPIType(
                        ['id' => 55, 'name' => 'Forum', 'identifier' => 'forum']
                    )
                )
            );

        $handler = $this->persistenceCacheHandler->contentTypeHandler();
        $handler->create(new SPITypeCreateStruct(['status' => SPIType::STATUS_DRAFT]));
    }

    /**
     * @covers \eZ\Publish\Core\Persistence\Cache\ContentTypeHandler::update
     */
    public function testUpdate()
    {
        $this->loggerMock->expects($this->once())->method('logCall');
        $cacheItemMock = $this->getCacheItemMock();
        $this->cacheMock
            ->expects($this->at(0))
            ->method('getItem')
            ->with('contentType', 55)
            ->will($this->returnValue($cacheItemMock));

        $this->cacheMock
            ->expects($this->at(1))
            ->method('clear')
            ->with('contentType', 'identifier')
            ->will($this->returnValue(true));

        $this->cacheMock
            ->expects($this->at(2))
            ->method('clear')
            ->with('searchableFieldMap')
            ->will($this->returnValue(true));

        $innerHandler = $this->getContentTypeHandlerMock();
        $this->persistenceHandlerMock
            ->expects($this->once())
            ->method('contentTypeHandler')
            ->will($this->returnValue($innerHandler));

        $innerHandler
            ->expects($this->once())
            ->method('update')
            ->with(
                55,
                SPIType::STATUS_DEFINED,
                $this->isInstanceOf(SPITypeUpdateStruct::class)
            )
            ->will(
                $this->returnValue(
                    new SPIType(
                        ['id' => 55, 'name' => 'Forum', 'identifier' => 'forum']
                    )
                )
            );

        $cacheItemMock
            ->expects($this->once())
            ->method('set')
            ->with($this->isInstanceOf(SPIType::class))
            ->will($this->returnValue($cacheItemMock));

        $cacheItemMock
            ->expects($this->once())
            ->method('save')
            ->with();

        $cacheItemMock
            ->expects($this->never())
            ->method('get');

        $cacheItemMock2 = $this->getCacheItemMock();
        $this->cacheMock
            ->expects($this->at(3))
            ->method('getItem')
            ->with('contentType', 'identifier', 'forum')
            ->will($this->returnValue($cacheItemMock2));

        $cacheItemMock2
            ->expects($this->once())
            ->method('set')
            ->with(55)
            ->will($this->returnValue($cacheItemMock2));

        $cacheItemMock2
            ->expects($this->once())
            ->method('save')
            ->with();

        $cacheItemMock2
            ->expects($this->never())
            ->method('get');

        $handler = $this->persistenceCacheHandler->contentTypeHandler();
        $handler->update(55, SPIType::STATUS_DEFINED, new SPITypeUpdateStruct());
    }

    /**
     * @covers \eZ\Publish\Core\Persistence\Cache\ContentTypeHandler::update
     */
    public function testUpdateDraft()
    {
        $this->loggerMock->expects($this->once())->method('logCall');
        $this->cacheMock
            ->expects($this->never())
            ->method($this->anything());

        $innerHandler = $this->getContentTypeHandlerMock();
        $this->persistenceHandlerMock
            ->expects($this->once())
            ->method('contentTypeHandler')
            ->will($this->returnValue($innerHandler));

        $innerHandler
            ->expects($this->once())
            ->method('update')
            ->with(
                55,
                SPIType::STATUS_DRAFT,
                $this->isInstanceOf(SPITypeUpdateStruct::class)
            )
            ->will(
                $this->returnValue(
                    new SPIType(
                        ['id' => 55, 'name' => 'Forum', 'identifier' => 'forum']
                    )
                )
            );

        $handler = $this->persistenceCacheHandler->contentTypeHandler();
        $handler->update(55, SPIType::STATUS_DRAFT, new SPITypeUpdateStruct());
    }

    /**
     * @covers \eZ\Publish\Core\Persistence\Cache\ContentTypeHandler::delete
     */
    public function testDelete()
    {
        $this->loggerMock->expects($this->once())->method('logCall');
        $this->cacheMock
            ->expects($this->at(0))
            ->method('clear')
            ->with('contentType', 44)
            ->will($this->returnValue(true));

        $this->cacheMock
            ->expects($this->at(1))
            ->method('clear')
            ->with('contentType', 'identifier')
            ->will($this->returnValue(true));

        $innerHandlerMock = $this->getContentTypeHandlerMock();
        $this->persistenceHandlerMock
            ->expects($this->once())
            ->method('contentTypeHandler')
            ->will($this->returnValue($innerHandlerMock));

        $innerHandlerMock
            ->expects($this->once())
            ->method('delete')
            ->with(44, SPIType::STATUS_DEFINED)
            ->will(
                $this->returnValue(true)
            );

        $handler = $this->persistenceCacheHandler->contentTypeHandler();
        $handler->delete(44, SPIType::STATUS_DEFINED);
    }

    /**
     * @covers \eZ\Publish\Core\Persistence\Cache\ContentTypeHandler::delete
     */
    public function testDeleteDraft()
    {
        $this->loggerMock->expects($this->once())->method('logCall');
        $this->cacheMock
            ->expects($this->never())
            ->method($this->anything());

        $innerHandlerMock = $this->getContentTypeHandlerMock();
        $this->persistenceHandlerMock
            ->expects($this->once())
            ->method('contentTypeHandler')
            ->will($this->returnValue($innerHandlerMock));

        $innerHandlerMock
            ->expects($this->once())
            ->method('delete')
            ->with(44, SPIType::STATUS_DRAFT)
            ->will(
                $this->returnValue(true)
            );

        $handler = $this->persistenceCacheHandler->contentTypeHandler();
        $handler->delete(44, SPIType::STATUS_DRAFT);
    }

    /**
     * @covers \eZ\Publish\Core\Persistence\Cache\ContentTypeHandler::createDraft
     */
    public function testCreateDraft()
    {
        $this->loggerMock->expects($this->once())->method('logCall');
        $this->cacheMock
            ->expects($this->never())
            ->method($this->anything());

        $innerHandler = $this->getContentTypeHandlerMock();
        $this->persistenceHandlerMock
            ->expects($this->once())
            ->method('contentTypeHandler')
            ->will($this->returnValue($innerHandler));

        $innerHandler
            ->expects($this->once())
            ->method('createDraft')
            ->with(14, 33)
            ->will($this->returnValue(null));

        $handler = $this->persistenceCacheHandler->contentTypeHandler();
        $handler->createDraft(14, 33);
    }

    /**
     * @covers \eZ\Publish\Core\Persistence\Cache\ContentTypeHandler::copy
     */
    public function testCopy()
    {
        $this->loggerMock->expects($this->once())->method('logCall');
        $this->cacheMock
            ->expects($this->never())
            ->method($this->anything());

        $innerHandler = $this->getContentTypeHandlerMock();
        $this->persistenceHandlerMock
            ->expects($this->once())
            ->method('contentTypeHandler')
            ->will($this->returnValue($innerHandler));

        $innerHandler
            ->expects($this->once())
            ->method('copy')
            ->with(14, 33, SPIType::STATUS_DEFINED)
            ->will($this->returnValue(null));

        $handler = $this->persistenceCacheHandler->contentTypeHandler();
        $handler->copy(14, 33, SPIType::STATUS_DEFINED);
    }

    /**
     * @covers \eZ\Publish\Core\Persistence\Cache\ContentTypeHandler::link
     */
    public function testLink()
    {
        $this->loggerMock->expects($this->once())->method('logCall');
        $this->cacheMock
            ->expects($this->at(0))
            ->method('clear')
            ->with('contentType', 44)
            ->will($this->returnValue(true));

        $innerHandlerMock = $this->getContentTypeHandlerMock();
        $this->persistenceHandlerMock
            ->expects($this->once())
            ->method('contentTypeHandler')
            ->will($this->returnValue($innerHandlerMock));

        $innerHandlerMock
            ->expects($this->once())
            ->method('link')
            ->with(22, 44, SPIType::STATUS_DEFINED)
            ->will(
                $this->returnValue(true)
            );

        $handler = $this->persistenceCacheHandler->contentTypeHandler();
        $handler->link(22, 44, SPIType::STATUS_DEFINED);
    }

    /**
     * @covers \eZ\Publish\Core\Persistence\Cache\ContentTypeHandler::link
     */
    public function testLinkDraft()
    {
        $this->loggerMock->expects($this->once())->method('logCall');
        $this->cacheMock
            ->expects($this->never())
            ->method($this->anything());

        $innerHandlerMock = $this->getContentTypeHandlerMock();
        $this->persistenceHandlerMock
            ->expects($this->once())
            ->method('contentTypeHandler')
            ->will($this->returnValue($innerHandlerMock));

        $innerHandlerMock
            ->expects($this->once())
            ->method('link')
            ->with(22, 44, SPIType::STATUS_DRAFT)
            ->will(
                $this->returnValue(true)
            );

        $handler = $this->persistenceCacheHandler->contentTypeHandler();
        $handler->link(22, 44, SPIType::STATUS_DRAFT);
    }

    /**
     * @covers \eZ\Publish\Core\Persistence\Cache\ContentTypeHandler::unlink
     */
    public function testUnlink()
    {
        $this->loggerMock->expects($this->once())->method('logCall');
        $this->cacheMock
            ->expects($this->at(0))
            ->method('clear')
            ->with('contentType', 44)
            ->will($this->returnValue(true));

        $innerHandlerMock = $this->getContentTypeHandlerMock();
        $this->persistenceHandlerMock
            ->expects($this->once())
            ->method('contentTypeHandler')
            ->will($this->returnValue($innerHandlerMock));

        $innerHandlerMock
            ->expects($this->once())
            ->method('unlink')
            ->with(22, 44, SPIType::STATUS_DEFINED)
            ->will(
                $this->returnValue(true)
            );

        $handler = $this->persistenceCacheHandler->contentTypeHandler();
        $handler->unlink(22, 44, SPIType::STATUS_DEFINED);
    }

    /**
     * @covers \eZ\Publish\Core\Persistence\Cache\ContentTypeHandler::unlink
     */
    public function testUnlinkDraft()
    {
        $this->loggerMock->expects($this->once())->method('logCall');
        $this->cacheMock
            ->expects($this->never())
            ->method($this->anything());

        $innerHandlerMock = $this->getContentTypeHandlerMock();
        $this->persistenceHandlerMock
            ->expects($this->once())
            ->method('contentTypeHandler')
            ->will($this->returnValue($innerHandlerMock));

        $innerHandlerMock
            ->expects($this->once())
            ->method('unlink')
            ->with(22, 44, SPIType::STATUS_DRAFT)
            ->will(
                $this->returnValue(true)
            );

        $handler = $this->persistenceCacheHandler->contentTypeHandler();
        $handler->unlink(22, 44, SPIType::STATUS_DRAFT);
    }

    /**
     * @covers \eZ\Publish\Core\Persistence\Cache\ContentTypeHandler::getFieldDefinition
     */
    public function testGetFieldDefinition()
    {
        $this->loggerMock->expects($this->once())->method('logCall');
        $this->cacheMock
            ->expects($this->never())
            ->method($this->anything());

        $innerHandler = $this->getContentTypeHandlerMock();
        $this->persistenceHandlerMock
            ->expects($this->once())
            ->method('contentTypeHandler')
            ->will($this->returnValue($innerHandler));

        $innerHandler
            ->expects($this->once())
            ->method('getFieldDefinition')
            ->with(33, SPIType::STATUS_DEFINED)
            ->will($this->returnValue(null));

        $handler = $this->persistenceCacheHandler->contentTypeHandler();
        $handler->getFieldDefinition(33, SPIType::STATUS_DEFINED);
    }

    /**
     * @covers \eZ\Publish\Core\Persistence\Cache\ContentTypeHandler::addFieldDefinition
     */
    public function testAddFieldDefinition()
    {
        $this->loggerMock->expects($this->once())->method('logCall');
        $this->cacheMock
            ->expects($this->at(0))
            ->method('clear')
            ->with('contentType', 44)
            ->will($this->returnValue(true));

        $this->cacheMock
            ->expects($this->at(1))
            ->method('clear')
            ->with('searchableFieldMap')
            ->will($this->returnValue(true));

        $innerHandlerMock = $this->getContentTypeHandlerMock();
        $this->persistenceHandlerMock
            ->expects($this->once())
            ->method('contentTypeHandler')
            ->will($this->returnValue($innerHandlerMock));

        $innerHandlerMock
            ->expects($this->once())
            ->method('addFieldDefinition')
            ->with(
                44,
                SPIType::STATUS_DEFINED,
                $this->isInstanceOf(SPITypeFieldDefinition::class)
            )
            ->will(
                $this->returnValue(true)
            );

        $handler = $this->persistenceCacheHandler->contentTypeHandler();
        $handler->addFieldDefinition(44, SPIType::STATUS_DEFINED, new SPITypeFieldDefinition());
    }

    /**
     * @covers \eZ\Publish\Core\Persistence\Cache\ContentTypeHandler::addFieldDefinition
     */
    public function testAddFieldDefinitionDraft()
    {
        $this->loggerMock->expects($this->once())->method('logCall');
        $this->cacheMock
            ->expects($this->never())
            ->method($this->anything());

        $innerHandlerMock = $this->getContentTypeHandlerMock();
        $this->persistenceHandlerMock
            ->expects($this->once())
            ->method('contentTypeHandler')
            ->will($this->returnValue($innerHandlerMock));

        $innerHandlerMock
            ->expects($this->once())
            ->method('addFieldDefinition')
            ->with(
                44,
                SPIType::STATUS_DRAFT,
                $this->isInstanceOf(SPITypeFieldDefinition::class)
            )
            ->will(
                $this->returnValue(true)
            );

        $handler = $this->persistenceCacheHandler->contentTypeHandler();
        $handler->addFieldDefinition(44, SPIType::STATUS_DRAFT, new SPITypeFieldDefinition());
    }

    /**
     * @covers \eZ\Publish\Core\Persistence\Cache\ContentTypeHandler::removeFieldDefinition
     */
    public function testRemoveFieldDefinition()
    {
        $this->loggerMock->expects($this->once())->method('logCall');
        $this->cacheMock
            ->expects($this->at(0))
            ->method('clear')
            ->with('contentType', 44)
            ->will($this->returnValue(true));

        $this->cacheMock
            ->expects($this->at(1))
            ->method('clear')
            ->with('searchableFieldMap')
            ->will($this->returnValue(true));

        $innerHandlerMock = $this->getContentTypeHandlerMock();
        $this->persistenceHandlerMock
            ->expects($this->once())
            ->method('contentTypeHandler')
            ->will($this->returnValue($innerHandlerMock));

        $innerHandlerMock
            ->expects($this->once())
            ->method('removeFieldDefinition')
            ->with(
                44,
                SPIType::STATUS_DEFINED,
                33
            )
            ->will(
                $this->returnValue(true)
            );

        $handler = $this->persistenceCacheHandler->contentTypeHandler();
        $handler->removeFieldDefinition(44, SPIType::STATUS_DEFINED, 33);
    }

    /**
     * @covers \eZ\Publish\Core\Persistence\Cache\ContentTypeHandler::removeFieldDefinition
     */
    public function testRemoveFieldDefinitionDraft()
    {
        $this->loggerMock->expects($this->once())->method('logCall');
        $this->cacheMock
            ->expects($this->never())
            ->method($this->anything());

        $innerHandlerMock = $this->getContentTypeHandlerMock();
        $this->persistenceHandlerMock
            ->expects($this->once())
            ->method('contentTypeHandler')
            ->will($this->returnValue($innerHandlerMock));

        $innerHandlerMock
            ->expects($this->once())
            ->method('removeFieldDefinition')
            ->with(
                44,
                SPIType::STATUS_DRAFT,
                33
            )
            ->will(
                $this->returnValue(true)
            );

        $handler = $this->persistenceCacheHandler->contentTypeHandler();
        $handler->removeFieldDefinition(44, SPIType::STATUS_DRAFT, 33);
    }

    /**
     * @covers \eZ\Publish\Core\Persistence\Cache\ContentTypeHandler::updateFieldDefinition
     */
    public function testUpdateFieldDefinition()
    {
        $this->loggerMock->expects($this->once())->method('logCall');
        $this->cacheMock
            ->expects($this->at(0))
            ->method('clear')
            ->with('contentType', 44)
            ->will($this->returnValue(true));

        $this->cacheMock
            ->expects($this->at(1))
            ->method('clear')
            ->with('searchableFieldMap')
            ->will($this->returnValue(true));

        $innerHandlerMock = $this->getContentTypeHandlerMock();
        $this->persistenceHandlerMock
            ->expects($this->once())
            ->method('contentTypeHandler')
            ->will($this->returnValue($innerHandlerMock));

        $innerHandlerMock
            ->expects($this->once())
            ->method('updateFieldDefinition')
            ->with(
                44,
                SPIType::STATUS_DEFINED,
                $this->isInstanceOf(SPITypeFieldDefinition::class)
            )
            ->will(
                $this->returnValue(true)
            );

        $handler = $this->persistenceCacheHandler->contentTypeHandler();
        $handler->updateFieldDefinition(44, SPIType::STATUS_DEFINED, new SPITypeFieldDefinition());
    }

    /**
     * @covers \eZ\Publish\Core\Persistence\Cache\ContentTypeHandler::updateFieldDefinition
     */
    public function testUpdateFieldDefinitionDraft()
    {
        $this->loggerMock->expects($this->once())->method('logCall');
        $this->cacheMock
            ->expects($this->never())
            ->method($this->anything());

        $innerHandlerMock = $this->getContentTypeHandlerMock();
        $this->persistenceHandlerMock
            ->expects($this->once())
            ->method('contentTypeHandler')
            ->will($this->returnValue($innerHandlerMock));

        $innerHandlerMock
            ->expects($this->once())
            ->method('updateFieldDefinition')
            ->with(
                44,
                SPIType::STATUS_DRAFT,
                $this->isInstanceOf(SPITypeFieldDefinition::class)
            )
            ->will(
                $this->returnValue(true)
            );

        $handler = $this->persistenceCacheHandler->contentTypeHandler();
        $handler->updateFieldDefinition(44, SPIType::STATUS_DRAFT, new SPITypeFieldDefinition());
    }

    /**
     * @covers \eZ\Publish\Core\Persistence\Cache\ContentTypeHandler::publish
     */
    public function testPublish()
    {
        $this->loggerMock->expects($this->once())->method('logCall');
        $this->cacheMock
            ->expects($this->at(0))
            ->method('clear')
            ->with('contentType', 44)
            ->will($this->returnValue(true));

        $this->cacheMock
            ->expects($this->at(1))
            ->method('clear')
            ->with('contentType', 'identifier')
            ->will($this->returnValue(true));

        $this->cacheMock
            ->expects($this->at(2))
            ->method('clear')
            ->with('searchableFieldMap')
            ->will($this->returnValue(true));

        $this->cacheMock
            ->expects($this->at(3))
            ->method('clear')
            ->with('content')
            ->will($this->returnValue(true));

        $innerHandlerMock = $this->getContentTypeHandlerMock();
        $this->persistenceHandlerMock
            ->expects($this->once())
            ->method('contentTypeHandler')
            ->will($this->returnValue($innerHandlerMock));

        $innerHandlerMock
            ->expects($this->once())
            ->method('publish')
            ->with(44)
            ->will(
                $this->returnValue(true)
            );

        $handler = $this->persistenceCacheHandler->contentTypeHandler();
        $handler->publish(44);
    }

    /**
     * @covers \eZ\Publish\Core\Persistence\Cache\ContentTypeHandler::getContentCount
     */
    public function testGetContentCount()
    {
        $this->loggerMock->expects($this->once())->method('logCall');
        $this->cacheMock
            ->expects($this->never())
            ->method($this->anything());

        $innerHandler = $this->getContentTypeHandlerMock();
        $this->persistenceHandlerMock
            ->expects($this->once())
            ->method('contentTypeHandler')
            ->will($this->returnValue($innerHandler));

        $innerHandler
>>>>>>> d1cf9be5
            ->expects($this->once())
            ->method('deleteItems')
            ->with(['ez-content-type-list-by-group-3', 'ez-content-type-list-by-group-4'])
            ->willReturn(true);

        $handler = $this->persistenceCacheHandler->$handlerMethodName();
        call_user_func_array(array($handler, $method), $arguments);
    }
}<|MERGE_RESOLUTION|>--- conflicted
+++ resolved
@@ -37,202 +37,8 @@
      */
     public function providerForUnCachedMethods(): array
     {
-<<<<<<< HEAD
         $groupUpdate = new SPITypeGroupUpdateStruct(['id' => 3, 'identifier' => 'media']);
         $typeUpdate = new SPITypeUpdateStruct(['identifier' => 'article', 'remoteId' => '34o9tj8394t']);
-=======
-        $this->loggerMock->expects($this->once())->method('logCall');
-        $cacheItemMock = $this->getCacheItemMock();
-        $this->cacheMock
-            ->expects($this->once())
-            ->method('getItem')
-            ->with('contentTypeGroup', 55)
-            ->will($this->returnValue($cacheItemMock));
-
-        $innerHandler = $this->getContentTypeHandlerMock();
-        $this->persistenceHandlerMock
-            ->expects($this->once())
-            ->method('contentTypeHandler')
-            ->will($this->returnValue($innerHandler));
-
-        $innerHandler
-            ->expects($this->once())
-            ->method('createGroup')
-            ->with($this->isInstanceOf(SPITypeGroupCreateStruct::class))
-            ->will($this->returnValue(new SPITypeGroup(['id' => 55])));
-
-        $cacheItemMock
-            ->expects($this->once())
-            ->method('set')
-            ->with($this->isInstanceOf(SPITypeGroup::class))
-            ->will($this->returnValue($cacheItemMock));
-
-        $cacheItemMock
-            ->expects($this->once())
-            ->method('save')
-            ->with();
-
-        $cacheItemMock
-            ->expects($this->never())
-            ->method('get');
-
-        $handler = $this->persistenceCacheHandler->contentTypeHandler();
-        $handler->createGroup(new SPITypeGroupCreateStruct());
-    }
-
-    /**
-     * @covers \eZ\Publish\Core\Persistence\Cache\ContentTypeHandler::updateGroup
-     */
-    public function testUpdateGroup()
-    {
-        $this->loggerMock->expects($this->once())->method('logCall');
-        $cacheItemMock = $this->getCacheItemMock();
-        $this->cacheMock
-            ->expects($this->once())
-            ->method('getItem')
-            ->with('contentTypeGroup', 55)
-            ->will($this->returnValue($cacheItemMock));
-
-        $innerHandler = $this->getContentTypeHandlerMock();
-        $this->persistenceHandlerMock
-            ->expects($this->once())
-            ->method('contentTypeHandler')
-            ->will($this->returnValue($innerHandler));
-
-        $innerHandler
-            ->expects($this->once())
-            ->method('updateGroup')
-            ->with($this->isInstanceOf(SPITypeGroupUpdateStruct::class))
-            ->will($this->returnValue(new SPITypeGroup()));
-
-        $cacheItemMock
-            ->expects($this->once())
-            ->method('set')
-            ->with($this->isInstanceOf(SPITypeGroup::class))
-            ->will($this->returnValue($cacheItemMock));
-
-        $cacheItemMock
-            ->expects($this->once())
-            ->method('save')
-            ->with();
-
-        $cacheItemMock
-            ->expects($this->never())
-            ->method('get');
-
-        $handler = $this->persistenceCacheHandler->contentTypeHandler();
-        $handler->updateGroup(new SPITypeGroupUpdateStruct(['id' => 55]));
-    }
-
-    /**
-     * @covers \eZ\Publish\Core\Persistence\Cache\ContentTypeHandler::deleteGroup
-     */
-    public function testDeleteGroup()
-    {
-        $this->loggerMock->expects($this->once())->method('logCall');
-        $this->cacheMock
-            ->expects($this->once())
-            ->method('clear')
-            ->with('contentTypeGroup', 55)
-            ->will($this->returnValue(true));
-
-        $innerHandler = $this->getContentTypeHandlerMock();
-        $this->persistenceHandlerMock
-            ->expects($this->once())
-            ->method('contentTypeHandler')
-            ->will($this->returnValue($innerHandler));
-
-        $innerHandler
-            ->expects($this->once())
-            ->method('deleteGroup')
-            ->with(55)
-            ->will($this->returnValue(null));
-
-        $handler = $this->persistenceCacheHandler->contentTypeHandler();
-        $handler->deleteGroup(55);
-    }
-
-    /**
-     * @covers \eZ\Publish\Core\Persistence\Cache\ContentTypeHandler::loadGroup
-     */
-    public function testLoadGroupIsMiss()
-    {
-        $this->loggerMock->expects($this->once())->method('logCall');
-        $cacheItemMock = $this->getCacheItemMock();
-        $this->cacheMock
-            ->expects($this->once())
-            ->method('getItem')
-            ->with('contentTypeGroup', 55)
-            ->will($this->returnValue($cacheItemMock));
-
-        $cacheItemMock
-            ->expects($this->once())
-            ->method('get')
-            ->will($this->returnValue(null));
-
-        $cacheItemMock
-            ->expects($this->once())
-            ->method('isMiss')
-            ->will($this->returnValue(true));
-
-        $innerHandler = $this->getContentTypeHandlerMock();
-        $this->persistenceHandlerMock
-            ->expects($this->once())
-            ->method('contentTypeHandler')
-            ->will($this->returnValue($innerHandler));
-
-        $innerHandler
-            ->expects($this->once())
-            ->method('loadGroup')
-            ->with(55)
-            ->will($this->returnValue(new SPITypeGroup()));
-
-        $cacheItemMock
-            ->expects($this->once())
-            ->method('set')
-            ->with($this->isInstanceOf(SPITypeGroup::class))
-            ->will($this->returnValue($cacheItemMock));
-
-        $cacheItemMock
-            ->expects($this->once())
-            ->method('save')
-            ->with();
-
-        $handler = $this->persistenceCacheHandler->contentTypeHandler();
-        $handler->loadGroup(55);
-    }
-
-    /**
-     * @covers \eZ\Publish\Core\Persistence\Cache\ContentTypeHandler::loadGroup
-     */
-    public function testLoadGroupHasCache()
-    {
-        $this->loggerMock->expects($this->never())->method($this->anything());
-        $cacheItemMock = $this->getCacheItemMock();
-        $this->cacheMock
-            ->expects($this->once())
-            ->method('getItem')
-            ->with('contentTypeGroup', 55)
-            ->will($this->returnValue($cacheItemMock));
-
-        $cacheItemMock
-            ->expects($this->once())
-            ->method('get')
-            ->will(
-                $this->returnValue(
-                    new SPITypeGroup()
-                )
-            );
-
-        $cacheItemMock
-            ->expects($this->once())
-            ->method('isMiss')
-            ->will($this->returnValue(false));
-
-        $this->persistenceHandlerMock
-            ->expects($this->never())
-            ->method('contentTypeHandler');
->>>>>>> d1cf9be5
 
         // string $method, array $arguments, array? $tags, array? $key, mixed? $returnValue
         return [
@@ -295,30 +101,11 @@
      */
     public function testPublish()
     {
-<<<<<<< HEAD
         $tags = ['type-5', 'type-map', 'content-fields-type-5'];
         $method = 'publish';
         $arguments = [5];
         $type = new SPIType(['id' => 5, 'groupIds' => [3, 4]]);
         $cacheItem = $this->getCacheItem('ez-content-type-5-0', $type);
-=======
-        $this->loggerMock->expects($this->once())->method('logCall');
-        $this->cacheMock
-            ->expects($this->never())
-            ->method($this->anything());
-
-        $innerHandler = $this->getContentTypeHandlerMock();
-        $this->persistenceHandlerMock
-            ->expects($this->once())
-            ->method('contentTypeHandler')
-            ->will($this->returnValue($innerHandler));
-
-        $innerHandler
-            ->expects($this->once())
-            ->method('loadAllGroups')
-            ->with()
-            ->will($this->returnValue([]));
->>>>>>> d1cf9be5
 
         $handlerMethodName = $this->getHandlerMethodName();
 
@@ -332,7 +119,6 @@
 
         $innerHandler
             ->expects($this->once())
-<<<<<<< HEAD
             ->method($method)
             ->with(...$arguments)
             ->will($this->returnValue(null));
@@ -341,283 +127,6 @@
             ->expects(!empty($tags) ? $this->once() : $this->never())
             ->method('invalidateTags')
             ->with($tags);
-=======
-            ->method('loadContentTypes')
-            ->with(55)
-            ->will($this->returnValue([]));
-
-        $handler = $this->persistenceCacheHandler->contentTypeHandler();
-        $handler->loadContentTypes(55);
-    }
-
-    /**
-     * @covers \eZ\Publish\Core\Persistence\Cache\ContentTypeHandler::load
-     */
-    public function testLoadDraft()
-    {
-        $this->loggerMock->expects($this->once())->method('logCall');
-        $this->cacheMock
-            ->expects($this->never())
-            ->method($this->anything());
-
-        $innerHandlerMock = $this->getContentTypeHandlerMock();
-        $this->persistenceHandlerMock
-            ->expects($this->once())
-            ->method('contentTypeHandler')
-            ->will($this->returnValue($innerHandlerMock));
-
-        $innerHandlerMock
-            ->expects($this->once())
-            ->method('load')
-            ->with(55)
-            ->will(
-                $this->returnValue(
-                    new SPIType(
-                        ['id' => 55, 'name' => 'Forum', 'identifier' => 'forum']
-                    )
-                )
-            );
-
-        $handler = $this->persistenceCacheHandler->contentTypeHandler();
-        $handler->load(55, SPIType::STATUS_DRAFT);
-    }
-
-    /**
-     * @covers \eZ\Publish\Core\Persistence\Cache\ContentTypeHandler::load
-     */
-    public function testLoadCacheIsMiss()
-    {
-        $this->loggerMock->expects($this->once())->method('logCall');
-        $cacheItemMock = $this->getCacheItemMock();
-        $this->cacheMock
-            ->expects($this->once())
-            ->method('getItem')
-            ->with('contentType', 55)
-            ->will($this->returnValue($cacheItemMock));
-
-        $cacheItemMock
-            ->expects($this->once())
-            ->method('get')
-            ->will($this->returnValue(null));
-
-        $cacheItemMock
-            ->expects($this->once())
-            ->method('isMiss')
-            ->will($this->returnValue(true));
-
-        $innerHandlerMock = $this->getContentTypeHandlerMock();
-        $this->persistenceHandlerMock
-            ->expects($this->once())
-            ->method('contentTypeHandler')
-            ->will($this->returnValue($innerHandlerMock));
-
-        $innerHandlerMock
-            ->expects($this->once())
-            ->method('load')
-            ->with(55)
-            ->will(
-                $this->returnValue(
-                    new SPIType(
-                        ['id' => 55, 'name' => 'Forum', 'identifier' => 'forum']
-                    )
-                )
-            );
-
-        $cacheItemMock
-            ->expects($this->once())
-            ->method('set')
-            ->with($this->isInstanceOf(SPIType::class))
-            ->will($this->returnValue($cacheItemMock));
-
-        $cacheItemMock
-            ->expects($this->once())
-            ->method('save')
-            ->with();
-
-        $handler = $this->persistenceCacheHandler->contentTypeHandler();
-        $handler->load(55);
-    }
-
-    /**
-     * @covers \eZ\Publish\Core\Persistence\Cache\ContentTypeHandler::load
-     */
-    public function testLoadHasCache()
-    {
-        $this->loggerMock->expects($this->never())->method($this->anything());
-        $cacheItemMock = $this->getCacheItemMock();
-        $this->cacheMock
-            ->expects($this->once())
-            ->method('getItem')
-            ->with('contentType', 55)
-            ->will($this->returnValue($cacheItemMock));
-
-        $cacheItemMock
-            ->expects($this->once())
-            ->method('isMiss')
-            ->will($this->returnValue(false));
-
-        $this->persistenceHandlerMock
-            ->expects($this->never())
-            ->method('contentTypeHandler');
-
-        $cacheItemMock
-            ->expects($this->once())
-            ->method('get')
-            ->will(
-                $this->returnValue(
-                    new SPIType(
-                        ['id' => 55, 'name' => 'Forum', 'identifier' => 'forum']
-                    )
-                )
-            );
-
-        $cacheItemMock
-            ->expects($this->never())
-            ->method('set');
-
-        $handler = $this->persistenceCacheHandler->contentTypeHandler();
-        $handler->load(55);
-    }
-
-    /**
-     * @covers \eZ\Publish\Core\Persistence\Cache\ContentTypeHandler::loadByIdentifier
-     */
-    public function testLoadByIdentifierIsMiss()
-    {
-        $this->loggerMock->expects($this->once())->method('logCall');
-        $cacheItemMock = $this->getCacheItemMock();
-        $this->cacheMock
-            ->expects($this->at(0))
-            ->method('getItem')
-            ->with('contentType', 'identifier', 'forum')
-            ->will($this->returnValue($cacheItemMock));
-
-        $cacheItemMock
-            ->expects($this->once())
-            ->method('get')
-            ->will($this->returnValue(null));
-
-        $cacheItemMock
-            ->expects($this->once())
-            ->method('isMiss')
-            ->will($this->returnValue(true));
-
-        $innerHandler = $this->getContentTypeHandlerMock();
-        $this->persistenceHandlerMock
-            ->expects($this->once())
-            ->method('contentTypeHandler')
-            ->will($this->returnValue($innerHandler));
-
-        $innerHandler
-            ->expects($this->once())
-            ->method('loadByIdentifier')
-            ->with('forum')
-            ->will($this->returnValue(new SPIType(['id' => 55, 'identifier' => 'forum'])));
-
-        $cacheItemMock
-            ->expects($this->once())
-            ->method('set')
-            ->with(55)
-            ->will($this->returnValue($cacheItemMock));
-
-        $cacheItemMock
-            ->expects($this->once())
-            ->method('save')
-            ->with();
-
-        $cacheItemMock2 = $this->getCacheItemMock();
-        $this->cacheMock
-            ->expects($this->at(1))
-            ->method('getItem')
-            ->with('contentType', 55)
-            ->will($this->returnValue($cacheItemMock2));
-
-        $cacheItemMock2
-            ->expects($this->never())
-            ->method('get');
-
-        $cacheItemMock2
-            ->expects($this->never())
-            ->method('isMiss');
-
-        $cacheItemMock2
-            ->expects($this->once())
-            ->method('set')
-            ->with($this->isInstanceOf(SPIType::class))
-            ->will($this->returnValue($cacheItemMock2));
-
-        $cacheItemMock2
-            ->expects($this->once())
-            ->method('save')
-            ->with();
-
-        $handler = $this->persistenceCacheHandler->contentTypeHandler();
-        $handler->loadByIdentifier('forum');
-    }
-
-    /**
-     * @covers \eZ\Publish\Core\Persistence\Cache\ContentTypeHandler::loadByIdentifier
-     */
-    public function testLoadByIdentifierHasCache()
-    {
-        $this->loggerMock->expects($this->never())->method($this->anything());
-        $cacheItemMock = $this->getCacheItemMock();
-        $this->cacheMock
-            ->expects($this->at(0))
-            ->method('getItem')
-            ->with('contentType', 'identifier', 'forum')
-            ->will($this->returnValue($cacheItemMock));
-
-        $cacheItemMock
-            ->expects($this->once())
-            ->method('get')
-            ->will($this->returnValue(55));
-
-        $cacheItemMock
-            ->expects($this->once())
-            ->method('isMiss')
-            ->will($this->returnValue(false));
-
-        $this->persistenceHandlerMock
-            ->expects($this->never())
-            ->method('contentTypeHandler');
-
-        $cacheItemMock
-            ->expects($this->never())
-            ->method('set');
-
-        // the code reuses load():
-        $cacheItemMock2 = $this->getCacheItemMock();
-        $this->cacheMock
-            ->expects($this->at(1))
-            ->method('getItem')
-            ->with('contentType', 55)
-            ->will($this->returnValue($cacheItemMock2));
-
-        $cacheItemMock2
-            ->expects($this->once())
-            ->method('isMiss')
-            ->will($this->returnValue(false));
-
-        $cacheItemMock2
-            ->expects($this->once())
-            ->method('get')
-            ->will(
-                $this->returnValue(
-                    new SPIType(
-                        ['id' => 55, 'name' => 'Forum', 'identifier' => 'forum']
-                    )
-                )
-            );
-
-        $cacheItemMock2
-            ->expects($this->never())
-            ->method('set');
-
-        $handler = $this->persistenceCacheHandler->contentTypeHandler();
-        $handler->loadByIdentifier('forum');
-    }
->>>>>>> d1cf9be5
 
         $this->cacheMock
             ->expects($this->once())
@@ -626,767 +135,12 @@
             ->willReturn($cacheItem);
 
         $this->cacheMock
-<<<<<<< HEAD
-=======
-            ->expects($this->at(1))
-            ->method('getItem')
-            ->with('contentType', 'identifier', 'forum')
-            ->will($this->returnValue($cacheItemMock2));
-
-        $innerHandlerMock = $this->getContentTypeHandlerMock();
-        $this->persistenceHandlerMock
-            ->expects($this->once())
-            ->method('contentTypeHandler')
-            ->will($this->returnValue($innerHandlerMock));
-
-        $innerHandlerMock
-            ->expects($this->once())
-            ->method('create')
-            ->with($this->isInstanceOf(SPITypeCreateStruct::class))
-            ->will(
-                $this->returnValue(
-                    new SPIType(
-                        ['id' => 55, 'name' => 'Forum', 'identifier' => 'forum', 'status' => SPIType::STATUS_DEFINED]
-                    )
-                )
-            );
-
-        $cacheItemMock
-            ->expects($this->once())
-            ->method('set')
-            ->with($this->isInstanceOf(SPIType::class))
-            ->will($this->returnValue($cacheItemMock));
-
-        $cacheItemMock
-            ->expects($this->once())
-            ->method('save')
-            ->with();
-
-        $cacheItemMock
-            ->expects($this->never())
-            ->method('get');
-
-        $cacheItemMock2
-            ->expects($this->once())
-            ->method('set')
-            ->with(55)
-            ->will($this->returnValue($cacheItemMock2));
-
-        $cacheItemMock2
-            ->expects($this->once())
-            ->method('save')
-            ->with();
-
-        $cacheItemMock2
-            ->expects($this->never())
-            ->method('get');
-
-        $handler = $this->persistenceCacheHandler->contentTypeHandler();
-        $handler->create(new SPITypeCreateStruct(['status' => SPIType::STATUS_DEFINED]));
-    }
-
-    /**
-     * @covers \eZ\Publish\Core\Persistence\Cache\ContentTypeHandler::create
-     */
-    public function testCreateWithDraft()
-    {
-        $this->loggerMock->expects($this->once())->method('logCall');
-        $this->cacheMock
-            ->expects($this->never())
-            ->method($this->anything());
-
-        $innerHandlerMock = $this->getContentTypeHandlerMock();
-        $this->persistenceHandlerMock
-            ->expects($this->once())
-            ->method('contentTypeHandler')
-            ->will($this->returnValue($innerHandlerMock));
-
-        $innerHandlerMock
-            ->expects($this->once())
-            ->method('create')
-            ->with($this->isInstanceOf(SPITypeCreateStruct::class))
-            ->will(
-                $this->returnValue(
-                    new SPIType(
-                        ['id' => 55, 'name' => 'Forum', 'identifier' => 'forum']
-                    )
-                )
-            );
-
-        $handler = $this->persistenceCacheHandler->contentTypeHandler();
-        $handler->create(new SPITypeCreateStruct(['status' => SPIType::STATUS_DRAFT]));
-    }
-
-    /**
-     * @covers \eZ\Publish\Core\Persistence\Cache\ContentTypeHandler::update
-     */
-    public function testUpdate()
-    {
-        $this->loggerMock->expects($this->once())->method('logCall');
-        $cacheItemMock = $this->getCacheItemMock();
-        $this->cacheMock
-            ->expects($this->at(0))
-            ->method('getItem')
-            ->with('contentType', 55)
-            ->will($this->returnValue($cacheItemMock));
-
-        $this->cacheMock
-            ->expects($this->at(1))
-            ->method('clear')
-            ->with('contentType', 'identifier')
-            ->will($this->returnValue(true));
-
-        $this->cacheMock
-            ->expects($this->at(2))
-            ->method('clear')
-            ->with('searchableFieldMap')
-            ->will($this->returnValue(true));
-
-        $innerHandler = $this->getContentTypeHandlerMock();
-        $this->persistenceHandlerMock
-            ->expects($this->once())
-            ->method('contentTypeHandler')
-            ->will($this->returnValue($innerHandler));
-
-        $innerHandler
-            ->expects($this->once())
-            ->method('update')
-            ->with(
-                55,
-                SPIType::STATUS_DEFINED,
-                $this->isInstanceOf(SPITypeUpdateStruct::class)
-            )
-            ->will(
-                $this->returnValue(
-                    new SPIType(
-                        ['id' => 55, 'name' => 'Forum', 'identifier' => 'forum']
-                    )
-                )
-            );
-
-        $cacheItemMock
-            ->expects($this->once())
-            ->method('set')
-            ->with($this->isInstanceOf(SPIType::class))
-            ->will($this->returnValue($cacheItemMock));
-
-        $cacheItemMock
-            ->expects($this->once())
-            ->method('save')
-            ->with();
-
-        $cacheItemMock
-            ->expects($this->never())
-            ->method('get');
-
-        $cacheItemMock2 = $this->getCacheItemMock();
-        $this->cacheMock
-            ->expects($this->at(3))
-            ->method('getItem')
-            ->with('contentType', 'identifier', 'forum')
-            ->will($this->returnValue($cacheItemMock2));
-
-        $cacheItemMock2
-            ->expects($this->once())
-            ->method('set')
-            ->with(55)
-            ->will($this->returnValue($cacheItemMock2));
-
-        $cacheItemMock2
-            ->expects($this->once())
-            ->method('save')
-            ->with();
-
-        $cacheItemMock2
-            ->expects($this->never())
-            ->method('get');
-
-        $handler = $this->persistenceCacheHandler->contentTypeHandler();
-        $handler->update(55, SPIType::STATUS_DEFINED, new SPITypeUpdateStruct());
-    }
-
-    /**
-     * @covers \eZ\Publish\Core\Persistence\Cache\ContentTypeHandler::update
-     */
-    public function testUpdateDraft()
-    {
-        $this->loggerMock->expects($this->once())->method('logCall');
-        $this->cacheMock
-            ->expects($this->never())
-            ->method($this->anything());
-
-        $innerHandler = $this->getContentTypeHandlerMock();
-        $this->persistenceHandlerMock
-            ->expects($this->once())
-            ->method('contentTypeHandler')
-            ->will($this->returnValue($innerHandler));
-
-        $innerHandler
-            ->expects($this->once())
-            ->method('update')
-            ->with(
-                55,
-                SPIType::STATUS_DRAFT,
-                $this->isInstanceOf(SPITypeUpdateStruct::class)
-            )
-            ->will(
-                $this->returnValue(
-                    new SPIType(
-                        ['id' => 55, 'name' => 'Forum', 'identifier' => 'forum']
-                    )
-                )
-            );
-
-        $handler = $this->persistenceCacheHandler->contentTypeHandler();
-        $handler->update(55, SPIType::STATUS_DRAFT, new SPITypeUpdateStruct());
-    }
-
-    /**
-     * @covers \eZ\Publish\Core\Persistence\Cache\ContentTypeHandler::delete
-     */
-    public function testDelete()
-    {
-        $this->loggerMock->expects($this->once())->method('logCall');
-        $this->cacheMock
-            ->expects($this->at(0))
-            ->method('clear')
-            ->with('contentType', 44)
-            ->will($this->returnValue(true));
-
-        $this->cacheMock
-            ->expects($this->at(1))
-            ->method('clear')
-            ->with('contentType', 'identifier')
-            ->will($this->returnValue(true));
-
-        $innerHandlerMock = $this->getContentTypeHandlerMock();
-        $this->persistenceHandlerMock
-            ->expects($this->once())
-            ->method('contentTypeHandler')
-            ->will($this->returnValue($innerHandlerMock));
-
-        $innerHandlerMock
-            ->expects($this->once())
-            ->method('delete')
-            ->with(44, SPIType::STATUS_DEFINED)
-            ->will(
-                $this->returnValue(true)
-            );
-
-        $handler = $this->persistenceCacheHandler->contentTypeHandler();
-        $handler->delete(44, SPIType::STATUS_DEFINED);
-    }
-
-    /**
-     * @covers \eZ\Publish\Core\Persistence\Cache\ContentTypeHandler::delete
-     */
-    public function testDeleteDraft()
-    {
-        $this->loggerMock->expects($this->once())->method('logCall');
-        $this->cacheMock
-            ->expects($this->never())
-            ->method($this->anything());
-
-        $innerHandlerMock = $this->getContentTypeHandlerMock();
-        $this->persistenceHandlerMock
-            ->expects($this->once())
-            ->method('contentTypeHandler')
-            ->will($this->returnValue($innerHandlerMock));
-
-        $innerHandlerMock
-            ->expects($this->once())
-            ->method('delete')
-            ->with(44, SPIType::STATUS_DRAFT)
-            ->will(
-                $this->returnValue(true)
-            );
-
-        $handler = $this->persistenceCacheHandler->contentTypeHandler();
-        $handler->delete(44, SPIType::STATUS_DRAFT);
-    }
-
-    /**
-     * @covers \eZ\Publish\Core\Persistence\Cache\ContentTypeHandler::createDraft
-     */
-    public function testCreateDraft()
-    {
-        $this->loggerMock->expects($this->once())->method('logCall');
-        $this->cacheMock
-            ->expects($this->never())
-            ->method($this->anything());
-
-        $innerHandler = $this->getContentTypeHandlerMock();
-        $this->persistenceHandlerMock
-            ->expects($this->once())
-            ->method('contentTypeHandler')
-            ->will($this->returnValue($innerHandler));
-
-        $innerHandler
-            ->expects($this->once())
-            ->method('createDraft')
-            ->with(14, 33)
-            ->will($this->returnValue(null));
-
-        $handler = $this->persistenceCacheHandler->contentTypeHandler();
-        $handler->createDraft(14, 33);
-    }
-
-    /**
-     * @covers \eZ\Publish\Core\Persistence\Cache\ContentTypeHandler::copy
-     */
-    public function testCopy()
-    {
-        $this->loggerMock->expects($this->once())->method('logCall');
-        $this->cacheMock
-            ->expects($this->never())
-            ->method($this->anything());
-
-        $innerHandler = $this->getContentTypeHandlerMock();
-        $this->persistenceHandlerMock
-            ->expects($this->once())
-            ->method('contentTypeHandler')
-            ->will($this->returnValue($innerHandler));
-
-        $innerHandler
-            ->expects($this->once())
-            ->method('copy')
-            ->with(14, 33, SPIType::STATUS_DEFINED)
-            ->will($this->returnValue(null));
-
-        $handler = $this->persistenceCacheHandler->contentTypeHandler();
-        $handler->copy(14, 33, SPIType::STATUS_DEFINED);
-    }
-
-    /**
-     * @covers \eZ\Publish\Core\Persistence\Cache\ContentTypeHandler::link
-     */
-    public function testLink()
-    {
-        $this->loggerMock->expects($this->once())->method('logCall');
-        $this->cacheMock
-            ->expects($this->at(0))
-            ->method('clear')
-            ->with('contentType', 44)
-            ->will($this->returnValue(true));
-
-        $innerHandlerMock = $this->getContentTypeHandlerMock();
-        $this->persistenceHandlerMock
-            ->expects($this->once())
-            ->method('contentTypeHandler')
-            ->will($this->returnValue($innerHandlerMock));
-
-        $innerHandlerMock
-            ->expects($this->once())
-            ->method('link')
-            ->with(22, 44, SPIType::STATUS_DEFINED)
-            ->will(
-                $this->returnValue(true)
-            );
-
-        $handler = $this->persistenceCacheHandler->contentTypeHandler();
-        $handler->link(22, 44, SPIType::STATUS_DEFINED);
-    }
-
-    /**
-     * @covers \eZ\Publish\Core\Persistence\Cache\ContentTypeHandler::link
-     */
-    public function testLinkDraft()
-    {
-        $this->loggerMock->expects($this->once())->method('logCall');
-        $this->cacheMock
-            ->expects($this->never())
-            ->method($this->anything());
-
-        $innerHandlerMock = $this->getContentTypeHandlerMock();
-        $this->persistenceHandlerMock
-            ->expects($this->once())
-            ->method('contentTypeHandler')
-            ->will($this->returnValue($innerHandlerMock));
-
-        $innerHandlerMock
-            ->expects($this->once())
-            ->method('link')
-            ->with(22, 44, SPIType::STATUS_DRAFT)
-            ->will(
-                $this->returnValue(true)
-            );
-
-        $handler = $this->persistenceCacheHandler->contentTypeHandler();
-        $handler->link(22, 44, SPIType::STATUS_DRAFT);
-    }
-
-    /**
-     * @covers \eZ\Publish\Core\Persistence\Cache\ContentTypeHandler::unlink
-     */
-    public function testUnlink()
-    {
-        $this->loggerMock->expects($this->once())->method('logCall');
-        $this->cacheMock
-            ->expects($this->at(0))
-            ->method('clear')
-            ->with('contentType', 44)
-            ->will($this->returnValue(true));
-
-        $innerHandlerMock = $this->getContentTypeHandlerMock();
-        $this->persistenceHandlerMock
-            ->expects($this->once())
-            ->method('contentTypeHandler')
-            ->will($this->returnValue($innerHandlerMock));
-
-        $innerHandlerMock
-            ->expects($this->once())
-            ->method('unlink')
-            ->with(22, 44, SPIType::STATUS_DEFINED)
-            ->will(
-                $this->returnValue(true)
-            );
-
-        $handler = $this->persistenceCacheHandler->contentTypeHandler();
-        $handler->unlink(22, 44, SPIType::STATUS_DEFINED);
-    }
-
-    /**
-     * @covers \eZ\Publish\Core\Persistence\Cache\ContentTypeHandler::unlink
-     */
-    public function testUnlinkDraft()
-    {
-        $this->loggerMock->expects($this->once())->method('logCall');
-        $this->cacheMock
-            ->expects($this->never())
-            ->method($this->anything());
-
-        $innerHandlerMock = $this->getContentTypeHandlerMock();
-        $this->persistenceHandlerMock
-            ->expects($this->once())
-            ->method('contentTypeHandler')
-            ->will($this->returnValue($innerHandlerMock));
-
-        $innerHandlerMock
-            ->expects($this->once())
-            ->method('unlink')
-            ->with(22, 44, SPIType::STATUS_DRAFT)
-            ->will(
-                $this->returnValue(true)
-            );
-
-        $handler = $this->persistenceCacheHandler->contentTypeHandler();
-        $handler->unlink(22, 44, SPIType::STATUS_DRAFT);
-    }
-
-    /**
-     * @covers \eZ\Publish\Core\Persistence\Cache\ContentTypeHandler::getFieldDefinition
-     */
-    public function testGetFieldDefinition()
-    {
-        $this->loggerMock->expects($this->once())->method('logCall');
-        $this->cacheMock
-            ->expects($this->never())
-            ->method($this->anything());
-
-        $innerHandler = $this->getContentTypeHandlerMock();
-        $this->persistenceHandlerMock
-            ->expects($this->once())
-            ->method('contentTypeHandler')
-            ->will($this->returnValue($innerHandler));
-
-        $innerHandler
-            ->expects($this->once())
-            ->method('getFieldDefinition')
-            ->with(33, SPIType::STATUS_DEFINED)
-            ->will($this->returnValue(null));
-
-        $handler = $this->persistenceCacheHandler->contentTypeHandler();
-        $handler->getFieldDefinition(33, SPIType::STATUS_DEFINED);
-    }
-
-    /**
-     * @covers \eZ\Publish\Core\Persistence\Cache\ContentTypeHandler::addFieldDefinition
-     */
-    public function testAddFieldDefinition()
-    {
-        $this->loggerMock->expects($this->once())->method('logCall');
-        $this->cacheMock
-            ->expects($this->at(0))
-            ->method('clear')
-            ->with('contentType', 44)
-            ->will($this->returnValue(true));
-
-        $this->cacheMock
-            ->expects($this->at(1))
-            ->method('clear')
-            ->with('searchableFieldMap')
-            ->will($this->returnValue(true));
-
-        $innerHandlerMock = $this->getContentTypeHandlerMock();
-        $this->persistenceHandlerMock
-            ->expects($this->once())
-            ->method('contentTypeHandler')
-            ->will($this->returnValue($innerHandlerMock));
-
-        $innerHandlerMock
-            ->expects($this->once())
-            ->method('addFieldDefinition')
-            ->with(
-                44,
-                SPIType::STATUS_DEFINED,
-                $this->isInstanceOf(SPITypeFieldDefinition::class)
-            )
-            ->will(
-                $this->returnValue(true)
-            );
-
-        $handler = $this->persistenceCacheHandler->contentTypeHandler();
-        $handler->addFieldDefinition(44, SPIType::STATUS_DEFINED, new SPITypeFieldDefinition());
-    }
-
-    /**
-     * @covers \eZ\Publish\Core\Persistence\Cache\ContentTypeHandler::addFieldDefinition
-     */
-    public function testAddFieldDefinitionDraft()
-    {
-        $this->loggerMock->expects($this->once())->method('logCall');
-        $this->cacheMock
-            ->expects($this->never())
-            ->method($this->anything());
-
-        $innerHandlerMock = $this->getContentTypeHandlerMock();
-        $this->persistenceHandlerMock
-            ->expects($this->once())
-            ->method('contentTypeHandler')
-            ->will($this->returnValue($innerHandlerMock));
-
-        $innerHandlerMock
-            ->expects($this->once())
-            ->method('addFieldDefinition')
-            ->with(
-                44,
-                SPIType::STATUS_DRAFT,
-                $this->isInstanceOf(SPITypeFieldDefinition::class)
-            )
-            ->will(
-                $this->returnValue(true)
-            );
-
-        $handler = $this->persistenceCacheHandler->contentTypeHandler();
-        $handler->addFieldDefinition(44, SPIType::STATUS_DRAFT, new SPITypeFieldDefinition());
-    }
-
-    /**
-     * @covers \eZ\Publish\Core\Persistence\Cache\ContentTypeHandler::removeFieldDefinition
-     */
-    public function testRemoveFieldDefinition()
-    {
-        $this->loggerMock->expects($this->once())->method('logCall');
-        $this->cacheMock
-            ->expects($this->at(0))
-            ->method('clear')
-            ->with('contentType', 44)
-            ->will($this->returnValue(true));
-
-        $this->cacheMock
-            ->expects($this->at(1))
-            ->method('clear')
-            ->with('searchableFieldMap')
-            ->will($this->returnValue(true));
-
-        $innerHandlerMock = $this->getContentTypeHandlerMock();
-        $this->persistenceHandlerMock
-            ->expects($this->once())
-            ->method('contentTypeHandler')
-            ->will($this->returnValue($innerHandlerMock));
-
-        $innerHandlerMock
-            ->expects($this->once())
-            ->method('removeFieldDefinition')
-            ->with(
-                44,
-                SPIType::STATUS_DEFINED,
-                33
-            )
-            ->will(
-                $this->returnValue(true)
-            );
-
-        $handler = $this->persistenceCacheHandler->contentTypeHandler();
-        $handler->removeFieldDefinition(44, SPIType::STATUS_DEFINED, 33);
-    }
-
-    /**
-     * @covers \eZ\Publish\Core\Persistence\Cache\ContentTypeHandler::removeFieldDefinition
-     */
-    public function testRemoveFieldDefinitionDraft()
-    {
-        $this->loggerMock->expects($this->once())->method('logCall');
-        $this->cacheMock
-            ->expects($this->never())
-            ->method($this->anything());
-
-        $innerHandlerMock = $this->getContentTypeHandlerMock();
-        $this->persistenceHandlerMock
-            ->expects($this->once())
-            ->method('contentTypeHandler')
-            ->will($this->returnValue($innerHandlerMock));
-
-        $innerHandlerMock
-            ->expects($this->once())
-            ->method('removeFieldDefinition')
-            ->with(
-                44,
-                SPIType::STATUS_DRAFT,
-                33
-            )
-            ->will(
-                $this->returnValue(true)
-            );
-
-        $handler = $this->persistenceCacheHandler->contentTypeHandler();
-        $handler->removeFieldDefinition(44, SPIType::STATUS_DRAFT, 33);
-    }
-
-    /**
-     * @covers \eZ\Publish\Core\Persistence\Cache\ContentTypeHandler::updateFieldDefinition
-     */
-    public function testUpdateFieldDefinition()
-    {
-        $this->loggerMock->expects($this->once())->method('logCall');
-        $this->cacheMock
-            ->expects($this->at(0))
-            ->method('clear')
-            ->with('contentType', 44)
-            ->will($this->returnValue(true));
-
-        $this->cacheMock
-            ->expects($this->at(1))
-            ->method('clear')
-            ->with('searchableFieldMap')
-            ->will($this->returnValue(true));
-
-        $innerHandlerMock = $this->getContentTypeHandlerMock();
-        $this->persistenceHandlerMock
-            ->expects($this->once())
-            ->method('contentTypeHandler')
-            ->will($this->returnValue($innerHandlerMock));
-
-        $innerHandlerMock
-            ->expects($this->once())
-            ->method('updateFieldDefinition')
-            ->with(
-                44,
-                SPIType::STATUS_DEFINED,
-                $this->isInstanceOf(SPITypeFieldDefinition::class)
-            )
-            ->will(
-                $this->returnValue(true)
-            );
-
-        $handler = $this->persistenceCacheHandler->contentTypeHandler();
-        $handler->updateFieldDefinition(44, SPIType::STATUS_DEFINED, new SPITypeFieldDefinition());
-    }
-
-    /**
-     * @covers \eZ\Publish\Core\Persistence\Cache\ContentTypeHandler::updateFieldDefinition
-     */
-    public function testUpdateFieldDefinitionDraft()
-    {
-        $this->loggerMock->expects($this->once())->method('logCall');
-        $this->cacheMock
-            ->expects($this->never())
-            ->method($this->anything());
-
-        $innerHandlerMock = $this->getContentTypeHandlerMock();
-        $this->persistenceHandlerMock
-            ->expects($this->once())
-            ->method('contentTypeHandler')
-            ->will($this->returnValue($innerHandlerMock));
-
-        $innerHandlerMock
-            ->expects($this->once())
-            ->method('updateFieldDefinition')
-            ->with(
-                44,
-                SPIType::STATUS_DRAFT,
-                $this->isInstanceOf(SPITypeFieldDefinition::class)
-            )
-            ->will(
-                $this->returnValue(true)
-            );
-
-        $handler = $this->persistenceCacheHandler->contentTypeHandler();
-        $handler->updateFieldDefinition(44, SPIType::STATUS_DRAFT, new SPITypeFieldDefinition());
-    }
-
-    /**
-     * @covers \eZ\Publish\Core\Persistence\Cache\ContentTypeHandler::publish
-     */
-    public function testPublish()
-    {
-        $this->loggerMock->expects($this->once())->method('logCall');
-        $this->cacheMock
-            ->expects($this->at(0))
-            ->method('clear')
-            ->with('contentType', 44)
-            ->will($this->returnValue(true));
-
-        $this->cacheMock
-            ->expects($this->at(1))
-            ->method('clear')
-            ->with('contentType', 'identifier')
-            ->will($this->returnValue(true));
-
-        $this->cacheMock
-            ->expects($this->at(2))
-            ->method('clear')
-            ->with('searchableFieldMap')
-            ->will($this->returnValue(true));
-
-        $this->cacheMock
-            ->expects($this->at(3))
-            ->method('clear')
-            ->with('content')
-            ->will($this->returnValue(true));
-
-        $innerHandlerMock = $this->getContentTypeHandlerMock();
-        $this->persistenceHandlerMock
-            ->expects($this->once())
-            ->method('contentTypeHandler')
-            ->will($this->returnValue($innerHandlerMock));
-
-        $innerHandlerMock
-            ->expects($this->once())
-            ->method('publish')
-            ->with(44)
-            ->will(
-                $this->returnValue(true)
-            );
-
-        $handler = $this->persistenceCacheHandler->contentTypeHandler();
-        $handler->publish(44);
-    }
-
-    /**
-     * @covers \eZ\Publish\Core\Persistence\Cache\ContentTypeHandler::getContentCount
-     */
-    public function testGetContentCount()
-    {
-        $this->loggerMock->expects($this->once())->method('logCall');
-        $this->cacheMock
-            ->expects($this->never())
-            ->method($this->anything());
-
-        $innerHandler = $this->getContentTypeHandlerMock();
-        $this->persistenceHandlerMock
-            ->expects($this->once())
-            ->method('contentTypeHandler')
-            ->will($this->returnValue($innerHandler));
-
-        $innerHandler
->>>>>>> d1cf9be5
             ->expects($this->once())
             ->method('deleteItems')
             ->with(['ez-content-type-list-by-group-3', 'ez-content-type-list-by-group-4'])
             ->willReturn(true);
 
         $handler = $this->persistenceCacheHandler->$handlerMethodName();
-        call_user_func_array(array($handler, $method), $arguments);
+        call_user_func_array([$handler, $method], $arguments);
     }
 }