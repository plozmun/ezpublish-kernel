<?php

/**
 * File contains Test class.
 *
 * @copyright Copyright (C) eZ Systems AS. All rights reserved.
 * @license For full copyright and license information view LICENSE file distributed with this source code.
 */
namespace eZ\Publish\Core\Persistence\Cache\Tests;

use eZ\Publish\Core\Persistence\Cache\PersistenceLogger;
use PHPUnit\Framework\TestCase;

/**
 * Test case for PersistenceLogger.
 */
class PersistenceLoggerTest extends TestCase
{
    /**
     * @var \eZ\Publish\Core\Persistence\Cache\PersistenceLogger
     */
    protected $logger;

    /**
     * Setup the HandlerTest.
     */
    protected function setUp()
    {
        parent::setUp();
        $this->logger = new PersistenceLogger();
    }

    /**
     * Tear down test (properties).
     */
    protected function tearDown()
    {
        unset($this->logger);
        parent::tearDown();
    }

    /**
     * @covers \eZ\Publish\Core\Persistence\Cache\PersistenceLogger::getName
     */
    public function testGetName()
    {
        $this->assertEquals(PersistenceLogger::NAME, $this->logger->getName());
    }

    /**
     * @covers \eZ\Publish\Core\Persistence\Cache\PersistenceLogger::getCount
     */
    public function testGetCount()
    {
        $this->assertEquals(0, $this->logger->getCount());
    }

    /**
     * @covers \eZ\Publish\Core\Persistence\Cache\PersistenceLogger::getCalls
     */
    public function testGetCalls()
    {
        $this->assertEquals([], $this->logger->getCalls());
    }

    /**
     * @covers \eZ\Publish\Core\Persistence\Cache\PersistenceLogger::logCall
     */
    public function testLogCall()
    {
        $this->assertNull($this->logger->logCall(__METHOD__));
        $this->logger->logCall(__METHOD__);
        $this->logger->logCall(__METHOD__);
        $this->logger->logCall(__METHOD__, [33]);

        return $this->logger;
    }

    /**
     * @covers \eZ\Publish\Core\Persistence\Cache\PersistenceLogger::getCount
     * @depends testLogCall
     *
     * @param \eZ\Publish\Core\Persistence\Cache\PersistenceLogger $logger
     */
    public function testGetCountValues($logger)
    {
        $this->assertEquals(4, $logger->getCount());

        return $logger;
    }

    /**
     * @covers \eZ\Publish\Core\Persistence\Cache\PersistenceLogger::getCalls
     * @depends testGetCountValues
     *
     * @param \eZ\Publish\Core\Persistence\Cache\PersistenceLogger $logger
     */
    public function testGetCallValues($logger)
    {
        $calls = $logger->getCalls();
        // As we don't care about the hash index we get the array values instead
        $calls = array_values($calls);

        $method = __CLASS__ . '::testLogCall';
<<<<<<< HEAD

        $this->assertEquals($method, $calls[0]['method']);
        $this->assertEquals([], $calls[0]['arguments']);
        $this->assertCount(1, $calls[0]['traces']);
        $this->assertEquals(['uncached' => 3, 'miss' => 0, 'hit' => 0, 'memory' => 0], $calls[0]['stats']);

        $this->assertEquals($method, $calls[1]['method']);
        $this->assertEquals([33], $calls[1]['arguments']);
        $this->assertCount(1, $calls[1]['traces']);
        $this->assertEquals(['uncached' => 1, 'miss' => 0, 'hit' => 0, 'memory' => 0], $calls[1]['stats']);
=======
        $this->assertEquals(
            [
                ['method' => $method, 'arguments' => []],
                ['method' => $method, 'arguments' => []],
                ['method' => $method, 'arguments' => []],
                ['method' => $method, 'arguments' => [33]],
            ],
            $logger->getCalls()
        );
>>>>>>> d1cf9be5
    }
}<|MERGE_RESOLUTION|>--- conflicted
+++ resolved
@@ -102,7 +102,6 @@
         $calls = array_values($calls);
 
         $method = __CLASS__ . '::testLogCall';
-<<<<<<< HEAD
 
         $this->assertEquals($method, $calls[0]['method']);
         $this->assertEquals([], $calls[0]['arguments']);
@@ -113,16 +112,5 @@
         $this->assertEquals([33], $calls[1]['arguments']);
         $this->assertCount(1, $calls[1]['traces']);
         $this->assertEquals(['uncached' => 1, 'miss' => 0, 'hit' => 0, 'memory' => 0], $calls[1]['stats']);
-=======
-        $this->assertEquals(
-            [
-                ['method' => $method, 'arguments' => []],
-                ['method' => $method, 'arguments' => []],
-                ['method' => $method, 'arguments' => []],
-                ['method' => $method, 'arguments' => [33]],
-            ],
-            $logger->getCalls()
-        );
->>>>>>> d1cf9be5
     }
 }