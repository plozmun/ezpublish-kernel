--- conflicted
+++ resolved
@@ -17,15 +17,7 @@
 class TransactionHandler extends AbstractHandler implements TransactionHandlerInterface
 {
     /**
-     * @todo Maybe this can be solved by contributing to Symfony, as in for instance using a layered cache with memory
-     * cache first and use saveDefered so cache is not persisted before commit is made, and ommited on rollback.
-     *
-<<<<<<< HEAD
      * {@inheritdoc}
-=======
-     * Begins an transaction, make sure you'll call commit or rollback when done,
-     * otherwise work will be lost.
->>>>>>> f97c2697
      */
     public function beginTransaction()
     {
@@ -54,10 +46,6 @@
     public function rollback()
     {
         $this->logger->logCall(__METHOD__);
-<<<<<<< HEAD
-        $this->cache->clear();// TIMBER!! @see beginTransaction()
-=======
->>>>>>> f97c2697
         $this->persistenceHandler->transactionHandler()->rollback();
 
         /** @var TransactionAwareAdapterInterface */
