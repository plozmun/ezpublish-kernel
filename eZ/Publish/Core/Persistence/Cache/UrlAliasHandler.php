--- conflicted
+++ resolved
@@ -394,8 +394,6 @@
 
         $this->clearLocation($locationId);
     }
-<<<<<<< HEAD
-=======
 
     /**
      * Delete corrupted URL aliases (global, custom and system).
@@ -412,5 +410,4 @@
 
         return $deletedCount;
     }
->>>>>>> 2a368489
 }