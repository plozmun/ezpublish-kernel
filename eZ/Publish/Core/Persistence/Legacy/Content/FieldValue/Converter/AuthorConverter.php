--- conflicted
+++ resolved
@@ -76,15 +76,12 @@
      */
     public function toFieldDefinition(StorageFieldDefinition $storageDef, FieldDefinition $fieldDef)
     {
-<<<<<<< HEAD
         $fieldDef->fieldTypeConstraints->fieldSettings = new FieldSettings(
             [
                 'defaultAuthor' => $storageDef->dataInt1 ?? AuthorType::DEFAULT_VALUE_EMPTY,
             ]
         );
 
-=======
->>>>>>> d1cf9be5
         $fieldDef->defaultValue->data = [];
     }
 
