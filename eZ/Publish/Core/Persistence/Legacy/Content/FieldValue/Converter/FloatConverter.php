<?php

/**
 * File containing the Float converter.
 *
 * @copyright Copyright (C) eZ Systems AS. All rights reserved.
 * @license For full copyright and license information view LICENSE file distributed with this source code.
 */
namespace eZ\Publish\Core\Persistence\Legacy\Content\FieldValue\Converter;

use eZ\Publish\Core\Persistence\Legacy\Content\FieldValue\Converter;
use eZ\Publish\Core\Persistence\Legacy\Content\StorageFieldValue;
use eZ\Publish\SPI\Persistence\Content\FieldValue;
use eZ\Publish\SPI\Persistence\Content\Type\FieldDefinition;
use eZ\Publish\Core\Persistence\Legacy\Content\StorageFieldDefinition;

class FloatConverter implements Converter
{
    const FLOAT_VALIDATOR_IDENTIFIER = 'FloatValueValidator';

    const HAS_MIN_VALUE = 1;
    const HAS_MAX_VALUE = 2;

    /**
     * Factory for current class.
     *
     * Note: Class should instead be configured as service if it gains dependencies.
     *
<<<<<<< HEAD
     * @deprecated since 6.8, will be removed in 7.x, use default constructor instead.
     *
     * @return \eZ\Publish\Core\Persistence\Legacy\Content\FieldValue\Converter\FloatConverter
=======
     * @return float
>>>>>>> 47fb0c14
     */
    public static function create()
    {
        return new self();
    }

    /**
     * Converts data from $value to $storageFieldValue.
     *
     * @param \eZ\Publish\SPI\Persistence\Content\FieldValue $value
     * @param \eZ\Publish\Core\Persistence\Legacy\Content\StorageFieldValue $storageFieldValue
     */
    public function toStorageValue(FieldValue $value, StorageFieldValue $storageFieldValue)
    {
        $storageFieldValue->dataFloat = $value->data;
        $storageFieldValue->sortKeyInt = $value->sortKey;
    }

    /**
     * Converts data from $value to $fieldValue.
     *
     * @param \eZ\Publish\Core\Persistence\Legacy\Content\StorageFieldValue $value
     * @param \eZ\Publish\SPI\Persistence\Content\FieldValue $fieldValue
     */
    public function toFieldValue(StorageFieldValue $value, FieldValue $fieldValue)
    {
        $fieldValue->data = $value->dataFloat;
        $fieldValue->sortKey = $value->sortKeyInt;
    }

    /**
     * Converts field definition data in $fieldDef into $storageFieldDef.
     *
     * @param \eZ\Publish\SPI\Persistence\Content\Type\FieldDefinition $fieldDef
     * @param \eZ\Publish\Core\Persistence\Legacy\Content\StorageFieldDefinition $storageDef
     */
    public function toStorageFieldDefinition(FieldDefinition $fieldDef, StorageFieldDefinition $storageDef)
    {
        if (isset($fieldDef->fieldTypeConstraints->validators[self::FLOAT_VALIDATOR_IDENTIFIER]['minFloatValue'])) {
            $storageDef->dataFloat1 = $fieldDef->fieldTypeConstraints->validators[self::FLOAT_VALIDATOR_IDENTIFIER]['minFloatValue'];
        }

        if (isset($fieldDef->fieldTypeConstraints->validators[self::FLOAT_VALIDATOR_IDENTIFIER]['maxFloatValue'])) {
            $storageDef->dataFloat2 = $fieldDef->fieldTypeConstraints->validators[self::FLOAT_VALIDATOR_IDENTIFIER]['maxFloatValue'];
        }

        // Defining dataFloat4 which holds the validator state (min value/max value)
        $storageDef->dataFloat4 = $this->getStorageDefValidatorState($storageDef->dataFloat1, $storageDef->dataFloat2);
        $storageDef->dataFloat3 = $fieldDef->defaultValue->data;
    }

    /**
     * Converts field definition data in $storageDef into $fieldDef.
     *
     * The constant (HAS_MIN_VALUE, HAS_MAX_VALUE) are set if the field max or min are define
     *
     * @param \eZ\Publish\Core\Persistence\Legacy\Content\StorageFieldDefinition $storageDef
     * @param \eZ\Publish\SPI\Persistence\Content\Type\FieldDefinition $fieldDef
     */
    public function toFieldDefinition(StorageFieldDefinition $storageDef, FieldDefinition $fieldDef)
    {
        $validatorParameters = array('minFloatValue' => null, 'maxFloatValue' => null);
        if ($storageDef->dataFloat4 & self::HAS_MIN_VALUE) {
            $validatorParameters['minFloatValue'] = $storageDef->dataFloat1;
        }

        if ($storageDef->dataFloat4 & self::HAS_MAX_VALUE) {
            $validatorParameters['maxFloatValue'] = $storageDef->dataFloat2;
        }
        $fieldDef->fieldTypeConstraints->validators[self::FLOAT_VALIDATOR_IDENTIFIER] = $validatorParameters;
        $fieldDef->defaultValue->data = $storageDef->dataFloat3;
        $fieldDef->defaultValue->sortKey = 0;
    }

    /**
     * Returns the name of the index column in the attribute table.
     *
     * Returns the name of the index column the datatype uses, which is either
     * "sort_key_int" or "sort_key_string". This column is then used for
     * filtering and sorting for this type.
     *
     * @return string
     */
    public function getIndexColumn()
    {
        return 'sort_key_int';
    }

    /**
     * Returns validator state for storage definition.
     * Validator state is a bitfield value composed of:
     * - {@link self::HAS_MAX_VALUE}
     * - {@link self::HAS_MIN_VALUE}.
     *
     * @param int|null $minValue Minimum int value, or null if not set
     * @param int|null $maxValue Maximum int value, or null if not set
     *
     * @return int
     */
    private function getStorageDefValidatorState($minValue, $maxValue)
    {
        $state = 0;

        if ($minValue !== null) {
            $state |= self::HAS_MIN_VALUE;
        }

        if ($maxValue !== null) {
            $state |= self::HAS_MAX_VALUE;
        }

        return $state;
    }
}<|MERGE_RESOLUTION|>--- conflicted
+++ resolved
@@ -26,13 +26,9 @@
      *
      * Note: Class should instead be configured as service if it gains dependencies.
      *
-<<<<<<< HEAD
      * @deprecated since 6.8, will be removed in 7.x, use default constructor instead.
      *
-     * @return \eZ\Publish\Core\Persistence\Legacy\Content\FieldValue\Converter\FloatConverter
-=======
-     * @return float
->>>>>>> 47fb0c14
+     * @return static
      */
     public static function create()
     {
