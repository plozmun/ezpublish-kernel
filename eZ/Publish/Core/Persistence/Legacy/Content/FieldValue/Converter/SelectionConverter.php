<?php

/**
 * File containing the Selection converter.
 *
 * @copyright Copyright (C) eZ Systems AS. All rights reserved.
 * @license For full copyright and license information view LICENSE file distributed with this source code.
 */
namespace eZ\Publish\Core\Persistence\Legacy\Content\FieldValue\Converter;

use eZ\Publish\API\Repository\LanguageService;
use eZ\Publish\Core\FieldType\FieldSettings;
use eZ\Publish\Core\Persistence\Legacy\Content\FieldValue\Converter;
use eZ\Publish\Core\Persistence\Legacy\Content\StorageFieldValue;
use eZ\Publish\Core\Persistence\Legacy\Content\StorageFieldDefinition;
use eZ\Publish\SPI\Persistence\Content\FieldValue;
use eZ\Publish\SPI\Persistence\Content\Type\FieldDefinition;
use DOMDocument;

class SelectionConverter implements Converter
{
    /**
     * @var \eZ\Publish\API\Repository\LanguageService
     */
    private $languageService;

    /**
     * @param \eZ\Publish\API\Repository\LanguageService $languageService
     */
    public function __construct(
        LanguageService $languageService
    ) {
        $this->languageService = $languageService;
    }

    /**
     * Factory for current class.
     *
     * Note: Class should instead be configured as service if it gains dependencies.
     *
     * @deprecated since 6.8, will be removed in 7.x, use default constructor instead.
     *
     * @return \eZ\Publish\Core\Persistence\Legacy\Content\FieldValue\Converter\SelectionConverter
     */
    public static function create()
    {
        return new self();
    }

    /**
     * Converts data from $value to $storageFieldValue.
     *
     * @param \eZ\Publish\SPI\Persistence\Content\FieldValue $value
     * @param \eZ\Publish\Core\Persistence\Legacy\Content\StorageFieldValue $storageFieldValue
     */
    public function toStorageValue(FieldValue $value, StorageFieldValue $storageFieldValue)
    {
        $storageFieldValue->sortKeyString = $storageFieldValue->dataText = $value->sortKey;
    }

    /**
     * Converts data from $value to $fieldValue.
     *
     * @param \eZ\Publish\Core\Persistence\Legacy\Content\StorageFieldValue $value
     * @param \eZ\Publish\SPI\Persistence\Content\FieldValue $fieldValue
     */
    public function toFieldValue(StorageFieldValue $value, FieldValue $fieldValue)
    {
        if ($value->dataText !== '') {
            $fieldValue->data = array_map(
                'intval',
                explode('-', $value->dataText)
            );
        } else {
            $fieldValue->data = [];
        }
        $fieldValue->sortKey = $value->sortKeyString;
    }

    /**
     * Converts field definition data in $fieldDef into $storageFieldDef.
     *
     * @param \eZ\Publish\SPI\Persistence\Content\Type\FieldDefinition $fieldDef
     * @param \eZ\Publish\Core\Persistence\Legacy\Content\StorageFieldDefinition $storageDef
     */
    public function toStorageFieldDefinition(FieldDefinition $fieldDef, StorageFieldDefinition $storageDef)
    {
        $fieldSettings = $fieldDef->fieldTypeConstraints->fieldSettings;

        if (isset($fieldSettings['isMultiple'])) {
            $storageDef->dataInt1 = (int)$fieldSettings['isMultiple'];
        }

        if (!empty($fieldSettings['options'])) {
            $xml = $this->buildOptionsXml($fieldSettings['options']);
            $storageDef->dataText5 = $xml->saveXML();
        }

        if (!isset($fieldSettings['multilingualOptions'])) {
            return;
        }

        foreach ($fieldSettings['multilingualOptions'] as $languageCode => $option) {
            $xml = $this->buildOptionsXml($option);

            $storageDef->multilingualData[$languageCode]->dataText = $xml->saveXML();

            if ($fieldDef->mainLanguageCode === $languageCode) {
                $storageDef->dataText5 = $xml->saveXML();
            }
        }
    }

    /**
     * Converts field definition data in $storageDef into $fieldDef.
     *
     * @param \eZ\Publish\Core\Persistence\Legacy\Content\StorageFieldDefinition $storageDef
     * @param \eZ\Publish\SPI\Persistence\Content\Type\FieldDefinition $fieldDef
     */
    public function toFieldDefinition(StorageFieldDefinition $storageDef, FieldDefinition $fieldDef)
    {
        $options = [];
<<<<<<< HEAD
        $multiLingualOptions = [$fieldDef->mainLanguageCode => []];
=======
        $simpleXml = simplexml_load_string($storageDef->dataText5);
>>>>>>> d1cf9be5

        if (isset($storageDef->dataText5)) {
            $optionsXml = simplexml_load_string($storageDef->dataText5);
            if ($optionsXml !== false) {
                foreach ($optionsXml->options->option as $option) {
                    $options[(int)$option['id']] = (string)$option['name'];
                }
            }
        }

<<<<<<< HEAD
        if (isset($fieldDef->mainLanguageCode) && !empty($options)) {
            $multiLingualOptions[$fieldDef->mainLanguageCode] = $options;
        }

        foreach ($storageDef->multilingualData as $languageCode => $mlData) {
            $xml = simplexml_load_string($mlData->dataText);
            if ($xml !== false) {
                foreach ($xml->options->option as $option) {
                    $multiLingualOptions[$languageCode][(int)$option['id']] = (string)$option['name'];
                }
            }
        }

        $fieldDef->fieldTypeConstraints->fieldSettings = new FieldSettings([
                'isMultiple' => !empty($storageDef->dataInt1) ? (bool)$storageDef->dataInt1 : false,
                'options' => $options,
                'multilingualOptions' => $multiLingualOptions,
=======
        $fieldDef->fieldTypeConstraints->fieldSettings = new FieldSettings(
            [
                'isMultiple' => !empty($storageDef->dataInt1) ? (bool)$storageDef->dataInt1 : false,
                'options' => $options,
>>>>>>> d1cf9be5
            ]
        );

        // @todo: Can Selection store a default value in the DB?
        $fieldDef->defaultValue = new FieldValue();
        $fieldDef->defaultValue->data = [];
        $fieldDef->defaultValue->sortKey = '';
    }

    /**
     * Returns the name of the index column in the attribute table.
     *
     * Returns the name of the index column the datatype uses, which is either
     * "sort_key_int" or "sort_key_string". This column is then used for
     * filtering and sorting for this type.
     *
     * @return string
     */
    public function getIndexColumn()
    {
        return 'sort_key_string';
    }

    /**
     * @param string[] $selectionOptions
     *
     * @return \DOMDocument
     */
    private function buildOptionsXml(array $selectionOptions): DOMDocument
    {
        $xml = new DOMDocument('1.0', 'utf-8');
        $xml->appendChild(
            $selection = $xml->createElement('ezselection')
        );
        $selection->appendChild(
            $options = $xml->createElement('options')
        );
        foreach ($selectionOptions as $id => $name) {
            $options->appendChild(
                $option = $xml->createElement('option')
            );
            $option->setAttribute('id', $id);
            $option->setAttribute('name', $name);
        }

        return $xml;
    }
}<|MERGE_RESOLUTION|>--- conflicted
+++ resolved
@@ -120,11 +120,7 @@
     public function toFieldDefinition(StorageFieldDefinition $storageDef, FieldDefinition $fieldDef)
     {
         $options = [];
-<<<<<<< HEAD
         $multiLingualOptions = [$fieldDef->mainLanguageCode => []];
-=======
-        $simpleXml = simplexml_load_string($storageDef->dataText5);
->>>>>>> d1cf9be5
 
         if (isset($storageDef->dataText5)) {
             $optionsXml = simplexml_load_string($storageDef->dataText5);
@@ -135,7 +131,6 @@
             }
         }
 
-<<<<<<< HEAD
         if (isset($fieldDef->mainLanguageCode) && !empty($options)) {
             $multiLingualOptions[$fieldDef->mainLanguageCode] = $options;
         }
@@ -153,12 +148,6 @@
                 'isMultiple' => !empty($storageDef->dataInt1) ? (bool)$storageDef->dataInt1 : false,
                 'options' => $options,
                 'multilingualOptions' => $multiLingualOptions,
-=======
-        $fieldDef->fieldTypeConstraints->fieldSettings = new FieldSettings(
-            [
-                'isMultiple' => !empty($storageDef->dataInt1) ? (bool)$storageDef->dataInt1 : false,
-                'options' => $options,
->>>>>>> d1cf9be5
             ]
         );
 
