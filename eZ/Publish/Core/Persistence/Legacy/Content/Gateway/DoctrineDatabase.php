--- conflicted
+++ resolved
@@ -11,9 +11,9 @@
 use Doctrine\DBAL\Connection;
 use Doctrine\DBAL\DBALException;
 use Doctrine\DBAL\FetchMode;
+use Doctrine\DBAL\ParameterType;
 use Doctrine\DBAL\Query\QueryBuilder as DoctrineQueryBuilder;
 use eZ\Publish\Core\Base\Exceptions\BadStateException;
-use Doctrine\DBAL\Query\QueryBuilder as DoctrineQueryBuilder;
 use eZ\Publish\Core\Persistence\Legacy\Content\Gateway;
 use eZ\Publish\Core\Persistence\Legacy\Content\Gateway\DoctrineDatabase\QueryBuilder;
 use eZ\Publish\Core\Persistence\Database\DatabaseHandler;
@@ -936,7 +936,6 @@
     }
 
     /**
-<<<<<<< HEAD
      * @see loadContentInfo(), loadContentInfoByRemoteId(), loadContentInfoList(), loadContentInfoByLocationId()
      *
      * @param \Doctrine\DBAL\Query\QueryBuilder $query
@@ -944,127 +943,6 @@
      * @return array
      */
     private function internalLoadContentInfo(DoctrineQueryBuilder $query): array
-    {
-        $query
-            ->select('c.*', 't.main_node_id AS ezcontentobject_tree_main_node_id')
-            ->from('ezcontentobject', 'c')
-=======
-     * {@inheritdoc}
-     */
-    public function loadContentList(array $contentIds, array $translations = null)
-    {
-        return $this->internalLoadContent($contentIds, null, $translations);
-    }
-
-    /**
-     * @see loadContentList()
-     *
-     * @param array $contentIds
-     * @param int $version
-     * @param string[]|null $translations
-     *
-     * @return array
-     */
-    private function internalLoadContent(array $contentIds, $version = null, array $translations = null)
-    {
-        $queryBuilder = $this->connection->createQueryBuilder();
-        $expr = $queryBuilder->expr();
-        $queryBuilder
-            ->select(
-                'c.id AS ezcontentobject_id',
-                'c.contentclass_id AS ezcontentobject_contentclass_id',
-                'c.section_id AS ezcontentobject_section_id',
-                'c.owner_id AS ezcontentobject_owner_id',
-                'c.remote_id AS ezcontentobject_remote_id',
-                'c.current_version AS ezcontentobject_current_version',
-                'c.initial_language_id AS ezcontentobject_initial_language_id',
-                'c.modified AS ezcontentobject_modified',
-                'c.published AS ezcontentobject_published',
-                'c.status AS ezcontentobject_status',
-                'c.name AS ezcontentobject_name',
-                'c.language_mask AS ezcontentobject_language_mask',
-                'v.id AS ezcontentobject_version_id',
-                'v.version AS ezcontentobject_version_version',
-                'v.modified AS ezcontentobject_version_modified',
-                'v.creator_id AS ezcontentobject_version_creator_id',
-                'v.created AS ezcontentobject_version_created',
-                'v.status AS ezcontentobject_version_status',
-                'v.language_mask AS ezcontentobject_version_language_mask',
-                'v.initial_language_id AS ezcontentobject_version_initial_language_id',
-                'a.id AS ezcontentobject_attribute_id',
-                'a.contentclassattribute_id AS ezcontentobject_attribute_contentclassattribute_id',
-                'a.data_type_string AS ezcontentobject_attribute_data_type_string',
-                'a.language_code AS ezcontentobject_attribute_language_code',
-                'a.language_id AS ezcontentobject_attribute_language_id',
-                'a.data_float AS ezcontentobject_attribute_data_float',
-                'a.data_int AS ezcontentobject_attribute_data_int',
-                'a.data_text AS ezcontentobject_attribute_data_text',
-                'a.sort_key_int AS ezcontentobject_attribute_sort_key_int',
-                'a.sort_key_string AS ezcontentobject_attribute_sort_key_string',
-                't.main_node_id AS ezcontentobject_tree_main_node_id'
-            )
-            ->from('ezcontentobject', 'c')
-            ->innerJoin(
-                'c',
-                'ezcontentobject_version',
-                'v',
-                $expr->andX(
-                    $expr->eq('c.id', 'v.contentobject_id'),
-                    $expr->eq('v.version', $version ?: 'c.current_version')
-                )
-            )
-            ->innerJoin(
-                'v',
-                'ezcontentobject_attribute',
-                'a',
-                $expr->andX(
-                    $expr->eq('v.contentobject_id', 'a.contentobject_id'),
-                    $expr->eq('v.version', 'a.version')
-                )
-            )
->>>>>>> f11ecd3f
-            ->leftJoin(
-                'c',
-                'ezcontentobject_tree',
-                't',
-<<<<<<< HEAD
-                'c.id = t.contentobject_id AND t.node_id = t.main_node_id'
-            );
-
-=======
-                $expr->andX(
-                    $expr->eq('c.id', 't.contentobject_id'),
-                    $expr->eq('t.node_id', 't.main_node_id')
-                )
-            );
-
-        $queryBuilder->where(
-            $expr->in(
-                'c.id',
-                $queryBuilder->createNamedParameter($contentIds, Connection::PARAM_INT_ARRAY)
-            )
-        );
-
-        if (!empty($translations)) {
-            $queryBuilder->andWhere(
-                $expr->in(
-                    'a.language_code',
-                    $queryBuilder->createNamedParameter($translations, Connection::PARAM_STR_ARRAY)
-                )
-            );
-        }
-
-        return $queryBuilder->execute()->fetchAll(PDO::FETCH_ASSOC);
-    }
-
-    /**
-     * @see loadContentInfo(), loadContentInfoByRemoteId(), loadContentInfoList(), loadContentInfoByLocationId()
-     *
-     * @param \Doctrine\DBAL\Query\QueryBuilder $query
-     *
-     * @return array
-     */
-    private function internalLoadContentInfo(DoctrineQueryBuilder $query)
     {
         $query
             ->select('c.*', 't.main_node_id AS ezcontentobject_tree_main_node_id')
@@ -1076,7 +954,6 @@
                 'c.id = t.contentobject_id AND t.node_id = t.main_node_id'
             );
 
->>>>>>> f11ecd3f
         return $query->execute()->fetchAll();
     }
 
@@ -1096,11 +973,7 @@
     {
         $query = $this->connection->createQueryBuilder();
         $query->where('c.id = :id')
-<<<<<<< HEAD
-              ->setParameter('id', $contentId, \PDO::PARAM_INT);
-=======
-              ->setParameter('id', $contentId, PDO::PARAM_INT);
->>>>>>> f11ecd3f
+              ->setParameter('id', $contentId, ParameterType::INTEGER);
 
         $results = $this->internalLoadContentInfo($query);
         if (empty($results)) {
@@ -1134,11 +1007,7 @@
     {
         $query = $this->connection->createQueryBuilder();
         $query->where('c.remote_id = :id')
-<<<<<<< HEAD
-              ->setParameter('id', $remoteId, \PDO::PARAM_STR);
-=======
-              ->setParameter('id', $remoteId, PDO::PARAM_STR);
->>>>>>> f11ecd3f
+              ->setParameter('id', $remoteId, ParameterType::STRING);
 
         $results = $this->internalLoadContentInfo($query);
         if (empty($results)) {
@@ -1163,11 +1032,7 @@
     {
         $query = $this->connection->createQueryBuilder();
         $query->where('t.main_node_id = :id')
-<<<<<<< HEAD
-              ->setParameter('id', $locationId, \PDO::PARAM_INT);
-=======
-              ->setParameter('id', $locationId, PDO::PARAM_INT);
->>>>>>> f11ecd3f
+              ->setParameter('id', $locationId, ParameterType::INTEGER);
 
         $results = $this->internalLoadContentInfo($query);
         if (empty($results)) {
