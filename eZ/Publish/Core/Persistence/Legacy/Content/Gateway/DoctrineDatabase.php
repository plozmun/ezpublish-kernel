--- conflicted
+++ resolved
@@ -943,11 +943,7 @@
      *
      * @return \Doctrine\DBAL\Query\QueryBuilder
      */
-<<<<<<< HEAD
-    private function createLoadContentInfoQueryBuilder(): DoctrineQueryBuilder
-=======
-    private function createLoadContentInfoQueryBuilder($joinMainLocation = true)
->>>>>>> c16e85fa
+    private function createLoadContentInfoQueryBuilder(bool $joinMainLocation = true): DoctrineQueryBuilder
     {
         $queryBuilder = $this->connection->createQueryBuilder();
         $expr = $queryBuilder->expr();
@@ -1052,13 +1048,8 @@
     {
         $queryBuilder = $this->createLoadContentInfoQueryBuilder(false);
         $queryBuilder
-<<<<<<< HEAD
-            ->where('t.main_node_id = :id')
+            ->where('t.node_id = :id')
             ->setParameter('id', $locationId, ParameterType::INTEGER);
-=======
-            ->where('t.node_id = :id')
-            ->setParameter('id', $locationId, PDO::PARAM_INT);
->>>>>>> c16e85fa
 
         $results = $queryBuilder->execute()->fetchAll(FetchMode::ASSOCIATIVE);
         if (empty($results)) {
