<?php

/**
 * File containing the DoctrineDatabase Content Gateway class.
 *
 * @copyright Copyright (C) eZ Systems AS. All rights reserved.
 * @license For full copyright and license information view LICENSE file distributed with this source code.
 */
namespace eZ\Publish\Core\Persistence\Legacy\Content\Gateway;

use Doctrine\DBAL\Connection;
use Doctrine\DBAL\DBALException;
<<<<<<< HEAD
use Doctrine\DBAL\FetchMode;
use Doctrine\DBAL\ParameterType;
use Doctrine\DBAL\Query\QueryBuilder as DoctrineQueryBuilder;
=======
>>>>>>> 8ade8287
use eZ\Publish\Core\Base\Exceptions\BadStateException;
use eZ\Publish\Core\Persistence\Legacy\Content\Gateway;
use eZ\Publish\Core\Persistence\Legacy\Content\Gateway\DoctrineDatabase\QueryBuilder;
use eZ\Publish\Core\Persistence\Database\DatabaseHandler;
use eZ\Publish\Core\Persistence\Database\UpdateQuery;
use eZ\Publish\Core\Persistence\Database\InsertQuery;
use eZ\Publish\Core\Persistence\Database\SelectQuery;
use eZ\Publish\Core\Persistence\Legacy\Content\StorageFieldValue;
use eZ\Publish\Core\Persistence\Legacy\Content\Language\MaskGenerator as LanguageMaskGenerator;
use eZ\Publish\SPI\Persistence\Content;
use eZ\Publish\SPI\Persistence\Content\CreateStruct;
use eZ\Publish\SPI\Persistence\Content\UpdateStruct;
use eZ\Publish\SPI\Persistence\Content\MetadataUpdateStruct;
use eZ\Publish\SPI\Persistence\Content\ContentInfo;
use eZ\Publish\SPI\Persistence\Content\VersionInfo;
use eZ\Publish\SPI\Persistence\Content\Field;
use eZ\Publish\SPI\Persistence\Content\Relation\CreateStruct as RelationCreateStruct;
use eZ\Publish\SPI\Persistence\Content\Language\Handler as LanguageHandler;
use eZ\Publish\Core\Base\Exceptions\NotFoundException as NotFound;
use eZ\Publish\API\Repository\Values\Content\VersionInfo as APIVersionInfo;
use DOMXPath;
use DOMDocument;
use PDO;

/**
 * Doctrine database based content gateway.
 */
class DoctrineDatabase extends Gateway
{
    /**
     * eZ Doctrine database handler.
     *
     * @var \eZ\Publish\Core\Persistence\Database\DatabaseHandler
     */
    protected $dbHandler;

    /**
     * The native Doctrine connection.
     *
     * Meant to be used to transition from eZ/Zeta interface to Doctrine.
     *
     * @var \Doctrine\DBAL\Connection
     */
    protected $connection;

    /**
     * Query builder.
     *
     * @var \eZ\Publish\Core\Persistence\Legacy\Content\Gateway\DoctrineDatabase\QueryBuilder
     */
    protected $queryBuilder;

    /**
     * Caching language handler.
     *
     * @var \eZ\Publish\Core\Persistence\Legacy\Content\Language\CachingHandler
     */
    protected $languageHandler;

    /**
     * Language mask generator.
     *
     * @var \eZ\Publish\Core\Persistence\Legacy\Content\Language\MaskGenerator
     */
    protected $languageMaskGenerator;

    /**
     * Creates a new gateway based on $db.
     *
     * @param \eZ\Publish\Core\Persistence\Database\DatabaseHandler $db
     * @param \Doctrine\DBAL\Connection $connection
     * @param \eZ\Publish\Core\Persistence\Legacy\Content\Gateway\DoctrineDatabase\QueryBuilder $queryBuilder
     * @param \eZ\Publish\SPI\Persistence\Content\Language\Handler $languageHandler
     * @param \eZ\Publish\Core\Persistence\Legacy\Content\Language\MaskGenerator $languageMaskGenerator
     */
    public function __construct(
        DatabaseHandler $db,
        Connection $connection,
        QueryBuilder $queryBuilder,
        LanguageHandler $languageHandler,
        LanguageMaskGenerator $languageMaskGenerator
    ) {
        $this->dbHandler = $db;
        $this->connection = $connection;
        $this->queryBuilder = $queryBuilder;
        $this->languageHandler = $languageHandler;
        $this->languageMaskGenerator = $languageMaskGenerator;
    }

    /**
     * Get context definition for external storage layers.
     *
     * @return array
     */
    public function getContext()
    {
        return array(
            'identifier' => 'LegacyStorage',
            'connection' => $this->dbHandler,
        );
    }

    /**
     * Inserts a new content object.
     *
     * @param \eZ\Publish\SPI\Persistence\Content\CreateStruct $struct
     * @param mixed $currentVersionNo
     *
     * @return int ID
     */
    public function insertContentObject(CreateStruct $struct, $currentVersionNo = 1)
    {
        $initialLanguageId = !empty($struct->mainLanguageId) ? $struct->mainLanguageId : $struct->initialLanguageId;
        $initialLanguageCode = $this->languageHandler->load($initialLanguageId)->languageCode;

        if (isset($struct->name[$initialLanguageCode])) {
            $name = $struct->name[$initialLanguageCode];
        } else {
            $name = '';
        }

        $q = $this->dbHandler->createInsertQuery();
        $q->insertInto(
            $this->dbHandler->quoteTable('ezcontentobject')
        )->set(
            $this->dbHandler->quoteColumn('id'),
            $this->dbHandler->getAutoIncrementValue('ezcontentobject', 'id')
        )->set(
            $this->dbHandler->quoteColumn('current_version'),
            $q->bindValue($currentVersionNo, null, \PDO::PARAM_INT)
        )->set(
            $this->dbHandler->quoteColumn('name'),
            $q->bindValue($name, null, \PDO::PARAM_STR)
        )->set(
            $this->dbHandler->quoteColumn('contentclass_id'),
            $q->bindValue($struct->typeId, null, \PDO::PARAM_INT)
        )->set(
            $this->dbHandler->quoteColumn('section_id'),
            $q->bindValue($struct->sectionId, null, \PDO::PARAM_INT)
        )->set(
            $this->dbHandler->quoteColumn('owner_id'),
            $q->bindValue($struct->ownerId, null, \PDO::PARAM_INT)
        )->set(
            $this->dbHandler->quoteColumn('initial_language_id'),
            $q->bindValue($initialLanguageId, null, \PDO::PARAM_INT)
        )->set(
            $this->dbHandler->quoteColumn('remote_id'),
            $q->bindValue($struct->remoteId, null, \PDO::PARAM_STR)
        )->set(
            $this->dbHandler->quoteColumn('modified'),
            $q->bindValue(0, null, \PDO::PARAM_INT)
        )->set(
            $this->dbHandler->quoteColumn('published'),
            $q->bindValue(0, null, \PDO::PARAM_INT)
        )->set(
            $this->dbHandler->quoteColumn('status'),
            $q->bindValue(ContentInfo::STATUS_DRAFT, null, \PDO::PARAM_INT)
        )->set(
            $this->dbHandler->quoteColumn('language_mask'),
            $q->bindValue(
                $this->generateLanguageMask(
                    $struct->fields,
                    $initialLanguageCode,
                    $struct->alwaysAvailable
                ),
                null,
                \PDO::PARAM_INT
            )
        );

        $q->prepare()->execute();

        return $this->dbHandler->lastInsertId(
            $this->dbHandler->getSequenceName('ezcontentobject', 'id')
        );
    }

    /**
     * Generates a language mask for $version.
     *
     * @param \eZ\Publish\SPI\Persistence\Content\Field[] $fields
     * @param string $initialLanguageCode
     * @param bool $alwaysAvailable
     *
     * @return int
     */
    protected function generateLanguageMask(array $fields, $initialLanguageCode, $alwaysAvailable)
    {
        $languages = array($initialLanguageCode => true);
        foreach ($fields as $field) {
            if (isset($languages[$field->languageCode])) {
                continue;
            }

            $languages[$field->languageCode] = true;
        }

        if ($alwaysAvailable) {
            $languages['always-available'] = true;
        }

        return $this->languageMaskGenerator->generateLanguageMask($languages);
    }

    /**
     * Inserts a new version.
     *
     * @param \eZ\Publish\SPI\Persistence\Content\VersionInfo $versionInfo
     * @param \eZ\Publish\SPI\Persistence\Content\Field[] $fields
     *
     * @return int ID
     */
    public function insertVersion(VersionInfo $versionInfo, array $fields)
    {
        /** @var $q \eZ\Publish\Core\Persistence\Database\InsertQuery */
        $q = $this->dbHandler->createInsertQuery();
        $q->insertInto(
            $this->dbHandler->quoteTable('ezcontentobject_version')
        )->set(
            $this->dbHandler->quoteColumn('id'),
            $this->dbHandler->getAutoIncrementValue('ezcontentobject_version', 'id')
        )->set(
            $this->dbHandler->quoteColumn('version'),
            $q->bindValue($versionInfo->versionNo, null, \PDO::PARAM_INT)
        )->set(
            $this->dbHandler->quoteColumn('modified'),
            $q->bindValue($versionInfo->modificationDate, null, \PDO::PARAM_INT)
        )->set(
            $this->dbHandler->quoteColumn('creator_id'),
            $q->bindValue($versionInfo->creatorId, null, \PDO::PARAM_INT)
        )->set(
            $this->dbHandler->quoteColumn('created'),
            $q->bindValue($versionInfo->creationDate, null, \PDO::PARAM_INT)
        )->set(
            $this->dbHandler->quoteColumn('status'),
            $q->bindValue($versionInfo->status, null, \PDO::PARAM_INT)
        )->set(
            $this->dbHandler->quoteColumn('initial_language_id'),
            $q->bindValue(
                $this->languageHandler->loadByLanguageCode($versionInfo->initialLanguageCode)->id,
                null,
                \PDO::PARAM_INT
            )
        )->set(
            $this->dbHandler->quoteColumn('contentobject_id'),
            $q->bindValue($versionInfo->contentInfo->id, null, \PDO::PARAM_INT)
        )->set(
            // As described in field mapping document
            $this->dbHandler->quoteColumn('workflow_event_pos'),
            $q->bindValue(0, null, \PDO::PARAM_INT)
        )->set(
            $this->dbHandler->quoteColumn('language_mask'),
            $q->bindValue(
                $this->generateLanguageMask(
                    $fields,
                    $versionInfo->initialLanguageCode,
                    $versionInfo->contentInfo->alwaysAvailable
                ),
                null,
                \PDO::PARAM_INT
            )
        );

        $q->prepare()->execute();

        return $this->dbHandler->lastInsertId(
            $this->dbHandler->getSequenceName('ezcontentobject_version', 'id')
        );
    }

    /**
     * Updates an existing content identified by $contentId in respect to $struct.
     *
     * @param int $contentId
     * @param \eZ\Publish\SPI\Persistence\Content\MetadataUpdateStruct $struct
     * @param \eZ\Publish\SPI\Persistence\Content\VersionInfo $prePublishVersionInfo Provided on publish
     */
    public function updateContent($contentId, MetadataUpdateStruct $struct, VersionInfo $prePublishVersionInfo = null)
    {
        $q = $this->dbHandler->createUpdateQuery();
        $q->update($this->dbHandler->quoteTable('ezcontentobject'));

        if (isset($struct->name)) {
            $q->set(
                $this->dbHandler->quoteColumn('name'),
                $q->bindValue($struct->name, null, \PDO::PARAM_STR)
            );
        }
        if (isset($struct->mainLanguageId)) {
            $q->set(
                $this->dbHandler->quoteColumn('initial_language_id'),
                $q->bindValue($struct->mainLanguageId, null, \PDO::PARAM_INT)
            );
        }
        if (isset($struct->modificationDate)) {
            $q->set(
                $this->dbHandler->quoteColumn('modified'),
                $q->bindValue($struct->modificationDate, null, \PDO::PARAM_INT)
            );
        }
        if (isset($struct->ownerId)) {
            $q->set(
                $this->dbHandler->quoteColumn('owner_id'),
                $q->bindValue($struct->ownerId, null, \PDO::PARAM_INT)
            );
        }
        if (isset($struct->publicationDate)) {
            $q->set(
                $this->dbHandler->quoteColumn('published'),
                $q->bindValue($struct->publicationDate, null, \PDO::PARAM_INT)
            );
        }
        if (isset($struct->remoteId)) {
            $q->set(
                $this->dbHandler->quoteColumn('remote_id'),
                $q->bindValue($struct->remoteId, null, \PDO::PARAM_STR)
            );
        }
        if ($prePublishVersionInfo !== null) {
            $languages = [];
            foreach ($prePublishVersionInfo->languageCodes as $languageCodes) {
                if (!isset($languages[$languageCodes])) {
                    $languages[$languageCodes] = true;
                }
            }

            $languages['always-available'] = isset($struct->alwaysAvailable) ? $struct->alwaysAvailable :
                $prePublishVersionInfo->contentInfo->alwaysAvailable;

            $mask = $this->languageMaskGenerator->generateLanguageMask($languages);

            $q->set(
                $this->dbHandler->quoteColumn('language_mask'),
                $q->bindValue($mask, null, \PDO::PARAM_INT)
            );
        }
        $q->where(
            $q->expr->eq(
                $this->dbHandler->quoteColumn('id'),
                $q->bindValue($contentId, null, \PDO::PARAM_INT)
            )
        );
        $q->prepare()->execute();

        // Handle alwaysAvailable flag update separately as it's a more complex task and has impact on several tables
        if (isset($struct->alwaysAvailable) || isset($struct->mainLanguageId)) {
            $this->updateAlwaysAvailableFlag($contentId, $struct->alwaysAvailable);
        }
    }

    /**
     * Updates version $versionNo for content identified by $contentId, in respect to $struct.
     *
     * @param int $contentId
     * @param int $versionNo
     * @param \eZ\Publish\SPI\Persistence\Content\UpdateStruct $struct
     */
    public function updateVersion($contentId, $versionNo, UpdateStruct $struct)
    {
        $q = $this->dbHandler->createUpdateQuery();
        $q->update(
            $this->dbHandler->quoteTable('ezcontentobject_version')
        )->set(
            $this->dbHandler->quoteColumn('creator_id'),
            $q->bindValue($struct->creatorId, null, \PDO::PARAM_INT)
        )->set(
            $this->dbHandler->quoteColumn('modified'),
            $q->bindValue($struct->modificationDate, null, \PDO::PARAM_INT)
        )->set(
            $this->dbHandler->quoteColumn('initial_language_id'),
            $q->bindValue($struct->initialLanguageId, null, \PDO::PARAM_INT)
        )->set(
            $this->dbHandler->quoteColumn('language_mask'),
            $q->expr->bitOr(
                $this->dbHandler->quoteColumn('language_mask'),
                $q->bindValue(
                    $this->generateLanguageMask(
                        $struct->fields,
                        $this->languageHandler->load($struct->initialLanguageId)->languageCode,
                        false
                    ),
                    null,
                    \PDO::PARAM_INT
                )
            )
        )->where(
            $q->expr->lAnd(
                $q->expr->eq(
                    $this->dbHandler->quoteColumn('contentobject_id'),
                    $q->bindValue($contentId, null, \PDO::PARAM_INT)
                ),
                $q->expr->eq(
                    $this->dbHandler->quoteColumn('version'),
                    $q->bindValue($versionNo, null, \PDO::PARAM_INT)
                )
            )
        );
        $q->prepare()->execute();
    }

    /**
     * Updates "always available" flag for Content identified by $contentId, in respect to
     * Content's current main language and optionally new $alwaysAvailable state.
     *
     * @param int $contentId
     * @param bool|null $alwaysAvailable New "always available" value or null if not defined
     */
    public function updateAlwaysAvailableFlag($contentId, $alwaysAvailable = null)
    {
        // We will need to know some info on the current language mask to update the flag
        // everywhere needed
        $contentInfoRow = $this->loadContentInfo($contentId);
        if (!isset($alwaysAvailable)) {
            $alwaysAvailable = (bool)$contentInfoRow['language_mask'] & 1;
        }

        /** @var $q \eZ\Publish\Core\Persistence\Database\UpdateQuery */
        $q = $this->dbHandler->createUpdateQuery();
        $q
            ->update($this->dbHandler->quoteTable('ezcontentobject'))
            ->set(
                $this->dbHandler->quoteColumn('language_mask'),
                $alwaysAvailable ?
                    $q->expr->bitOr($this->dbHandler->quoteColumn('language_mask'), 1) :
                    $q->expr->bitAnd($this->dbHandler->quoteColumn('language_mask'), -2)
            )
            ->where(
                $q->expr->eq(
                    $this->dbHandler->quoteColumn('id'),
                    $q->bindValue($contentId, null, \PDO::PARAM_INT)
                )
            );
        $q->prepare()->execute();

        // Now we need to update ezcontentobject_name
        /** @var $qName \eZ\Publish\Core\Persistence\Database\UpdateQuery */
        $qName = $this->dbHandler->createUpdateQuery();
        $qName
            ->update($this->dbHandler->quoteTable('ezcontentobject_name'))
            ->set(
                $this->dbHandler->quoteColumn('language_id'),
                $alwaysAvailable ?
                    $qName->expr->bitOr($this->dbHandler->quoteColumn('language_id'), 1) :
                    $qName->expr->bitAnd($this->dbHandler->quoteColumn('language_id'), -2)
            )
            ->where(
                $qName->expr->lAnd(
                    $qName->expr->eq(
                        $this->dbHandler->quoteColumn('contentobject_id'),
                        $qName->bindValue($contentId, null, \PDO::PARAM_INT)
                    ),
                    $qName->expr->eq(
                        $this->dbHandler->quoteColumn('content_version'),
                        $qName->bindValue(
                            $contentInfoRow['current_version'],
                            null,
                            \PDO::PARAM_INT
                        )
                    )
                )
            );
        $qName->prepare()->execute();

        // Now update ezcontentobject_attribute for current version
        // Create update query that will be reused
        /** @var $qAttr \eZ\Publish\Core\Persistence\Database\UpdateQuery */
        $qAttr = $this->dbHandler->createUpdateQuery();
        $qAttr
            ->update($this->dbHandler->quoteTable('ezcontentobject_attribute'))
            ->where(
                $qAttr->expr->lAnd(
                    $qAttr->expr->eq(
                        $this->dbHandler->quoteColumn('contentobject_id'),
                        $qAttr->bindValue($contentId, null, \PDO::PARAM_INT)
                    ),
                    $qAttr->expr->eq(
                        $this->dbHandler->quoteColumn('version'),
                        $qAttr->bindValue(
                            $contentInfoRow['current_version'],
                            null,
                            \PDO::PARAM_INT
                        )
                    )
                )
            );

        // If there is only a single language, update all fields and return
        if (!$this->languageMaskGenerator->isLanguageMaskComposite($contentInfoRow['language_mask'])) {
            $qAttr->set(
                $this->dbHandler->quoteColumn('language_id'),
                $alwaysAvailable ?
                    $qAttr->expr->bitOr($this->dbHandler->quoteColumn('language_id'), 1) :
                    $qAttr->expr->bitAnd($this->dbHandler->quoteColumn('language_id'), -2)
            );
            $qAttr->prepare()->execute();

            return;
        }

        // Otherwise:
        // 1. Remove always available flag on all fields
        $qAttr->set(
            $this->dbHandler->quoteColumn('language_id'),
            $qAttr->expr->bitAnd($this->dbHandler->quoteColumn('language_id'), -2)
        );
        $qAttr->prepare()->execute();

        // 2. If Content is always available set the flag only on fields in main language
        if ($alwaysAvailable) {
            $qAttr->set(
                $this->dbHandler->quoteColumn('language_id'),
                $qAttr->expr->bitOr($this->dbHandler->quoteColumn('language_id'), 1)
            );
            $qAttr->where(
                $qAttr->expr->gt(
                    $qAttr->expr->bitAnd(
                        $this->dbHandler->quoteColumn('language_id'),
                        $qAttr->bindValue($contentInfoRow['initial_language_id'], null, PDO::PARAM_INT)
                    ),
                    $qAttr->bindValue(0, null, PDO::PARAM_INT)
                )
            );
            $qAttr->prepare()->execute();
        }
    }

    /**
     * Sets the status of the version identified by $contentId and $version to $status.
     *
     * The $status can be one of STATUS_DRAFT, STATUS_PUBLISHED, STATUS_ARCHIVED
     *
     * @param int $contentId
     * @param int $version
     * @param int $status
     *
     * @return bool
     */
    public function setStatus($contentId, $version, $status)
    {
        $q = $this->dbHandler->createUpdateQuery();
        $q->update(
            $this->dbHandler->quoteTable('ezcontentobject_version')
        )->set(
            $this->dbHandler->quoteColumn('status'),
            $q->bindValue($status, null, \PDO::PARAM_INT)
        )->set(
            $this->dbHandler->quoteColumn('modified'),
            $q->bindValue(time(), null, \PDO::PARAM_INT)
        )->where(
            $q->expr->lAnd(
                $q->expr->eq(
                    $this->dbHandler->quoteColumn('contentobject_id'),
                    $q->bindValue($contentId, null, \PDO::PARAM_INT)
                ),
                $q->expr->eq(
                    $this->dbHandler->quoteColumn('version'),
                    $q->bindValue($version, null, \PDO::PARAM_INT)
                )
            )
        );
        $statement = $q->prepare();
        $statement->execute();

        if ((bool)$statement->rowCount() === false) {
            return false;
        }

        if ($status !== APIVersionInfo::STATUS_PUBLISHED) {
            return true;
        }

        // If the version's status is PUBLISHED, we set the content to published status as well
        $q = $this->dbHandler->createUpdateQuery();
        $q->update(
            $this->dbHandler->quoteTable('ezcontentobject')
        )->set(
            $this->dbHandler->quoteColumn('status'),
            $q->bindValue(ContentInfo::STATUS_PUBLISHED, null, \PDO::PARAM_INT)
        )->set(
            $this->dbHandler->quoteColumn('current_version'),
            $q->bindValue($version, null, \PDO::PARAM_INT)
        )->where(
            $q->expr->eq(
                $this->dbHandler->quoteColumn('id'),
                $q->bindValue($contentId, null, \PDO::PARAM_INT)
            )
        );
        $statement = $q->prepare();
        $statement->execute();

        return (bool)$statement->rowCount();
    }

    /**
     * Inserts a new field.
     *
     * Only used when a new field is created (i.e. a new object or a field in a
     * new language!). After that, field IDs need to stay the same, only the
     * version number changes.
     *
     * @param \eZ\Publish\SPI\Persistence\Content $content
     * @param \eZ\Publish\SPI\Persistence\Content\Field $field
     * @param \eZ\Publish\Core\Persistence\Legacy\Content\StorageFieldValue $value
     *
     * @return int ID
     */
    public function insertNewField(Content $content, Field $field, StorageFieldValue $value)
    {
        $q = $this->dbHandler->createInsertQuery();

        $this->setInsertFieldValues($q, $content, $field, $value);

        // Insert with auto increment ID
        $q->set(
            $this->dbHandler->quoteColumn('id'),
            $this->dbHandler->getAutoIncrementValue('ezcontentobject_attribute', 'id')
        );

        $q->prepare()->execute();

        return $this->dbHandler->lastInsertId(
            $this->dbHandler->getSequenceName('ezcontentobject_attribute', 'id')
        );
    }

    /**
     * Inserts an existing field.
     *
     * Used to insert a field with an exsting ID but a new version number.
     *
     * @param Content $content
     * @param Field $field
     * @param StorageFieldValue $value
     */
    public function insertExistingField(Content $content, Field $field, StorageFieldValue $value)
    {
        $q = $this->dbHandler->createInsertQuery();

        $this->setInsertFieldValues($q, $content, $field, $value);

        $q->set(
            $this->dbHandler->quoteColumn('id'),
            $q->bindValue($field->id, null, \PDO::PARAM_INT)
        );

        $q->prepare()->execute();
    }

    /**
     * Sets field (ezcontentobject_attribute) values to the given query.
     *
     * @param \eZ\Publish\Core\Persistence\Database\InsertQuery $q
     * @param Content $content
     * @param Field $field
     * @param StorageFieldValue $value
     */
    protected function setInsertFieldValues(InsertQuery $q, Content $content, Field $field, StorageFieldValue $value)
    {
        $q->insertInto(
            $this->dbHandler->quoteTable('ezcontentobject_attribute')
        )->set(
            $this->dbHandler->quoteColumn('contentobject_id'),
            $q->bindValue($content->versionInfo->contentInfo->id, null, \PDO::PARAM_INT)
        )->set(
            $this->dbHandler->quoteColumn('contentclassattribute_id'),
            $q->bindValue($field->fieldDefinitionId, null, \PDO::PARAM_INT)
        )->set(
            $this->dbHandler->quoteColumn('data_type_string'),
            $q->bindValue($field->type)
        )->set(
            $this->dbHandler->quoteColumn('language_code'),
            $q->bindValue($field->languageCode)
        )->set(
            $this->dbHandler->quoteColumn('version'),
            $q->bindValue($field->versionNo, null, \PDO::PARAM_INT)
        )->set(
            $this->dbHandler->quoteColumn('data_float'),
            $q->bindValue($value->dataFloat)
        )->set(
            $this->dbHandler->quoteColumn('data_int'),
            $q->bindValue($value->dataInt, null, \PDO::PARAM_INT)
        )->set(
            $this->dbHandler->quoteColumn('data_text'),
            $q->bindValue($value->dataText)
        )->set(
            $this->dbHandler->quoteColumn('sort_key_int'),
            $q->bindValue($value->sortKeyInt, null, \PDO::PARAM_INT)
        )->set(
            $this->dbHandler->quoteColumn('sort_key_string'),
            $q->bindValue(mb_substr($value->sortKeyString, 0, 255))
        )->set(
            $this->dbHandler->quoteColumn('language_id'),
            $q->bindValue(
                $this->languageMaskGenerator->generateLanguageIndicator(
                    $field->languageCode,
                    $this->isLanguageAlwaysAvailable($content, $field->languageCode)
                ),
                null,
                \PDO::PARAM_INT
            )
        );
    }

    /**
     * Checks if $languageCode is always available in $content.
     *
     * @param \eZ\Publish\SPI\Persistence\Content $content
     * @param string $languageCode
     *
     * @return bool
     */
    protected function isLanguageAlwaysAvailable(Content $content, $languageCode)
    {
        return
            $content->versionInfo->contentInfo->alwaysAvailable &&
            $content->versionInfo->contentInfo->mainLanguageCode === $languageCode
        ;
    }

    /**
     * Updates an existing field.
     *
     * @param Field $field
     * @param StorageFieldValue $value
     */
    public function updateField(Field $field, StorageFieldValue $value)
    {
        // Note, no need to care for language_id here, since Content->$alwaysAvailable
        // cannot change on update
        $q = $this->dbHandler->createUpdateQuery();
        $this->setFieldUpdateValues($q, $value);
        $q->where(
            $q->expr->lAnd(
                $q->expr->eq(
                    $this->dbHandler->quoteColumn('id'),
                    $q->bindValue($field->id, null, \PDO::PARAM_INT)
                ),
                $q->expr->eq(
                    $this->dbHandler->quoteColumn('version'),
                    $q->bindValue($field->versionNo, null, \PDO::PARAM_INT)
                )
            )
        );
        $q->prepare()->execute();
    }

    /**
     * Sets update fields for $value on $q.
     *
     * @param \eZ\Publish\Core\Persistence\Database\UpdateQuery $q
     * @param StorageFieldValue $value
     */
    protected function setFieldUpdateValues(UpdateQuery $q, StorageFieldValue $value)
    {
        $q->update(
            $this->dbHandler->quoteTable('ezcontentobject_attribute')
        )->set(
            $this->dbHandler->quoteColumn('data_float'),
            $q->bindValue($value->dataFloat)
        )->set(
            $this->dbHandler->quoteColumn('data_int'),
            $q->bindValue($value->dataInt, null, \PDO::PARAM_INT)
        )->set(
            $this->dbHandler->quoteColumn('data_text'),
            $q->bindValue($value->dataText)
        )->set(
            $this->dbHandler->quoteColumn('sort_key_int'),
            $q->bindValue($value->sortKeyInt, null, \PDO::PARAM_INT)
        )->set(
            $this->dbHandler->quoteColumn('sort_key_string'),
            $q->bindValue(mb_substr($value->sortKeyString, 0, 255))
        );
    }

    /**
     * Updates an existing, non-translatable field.
     *
     * @param \eZ\Publish\SPI\Persistence\Content\Field $field
     * @param \eZ\Publish\Core\Persistence\Legacy\Content\StorageFieldValue $value
     * @param int $contentId
     */
    public function updateNonTranslatableField(
        Field $field,
        StorageFieldValue $value,
        $contentId
    ) {
        // Note, no need to care for language_id here, since Content->$alwaysAvailable
        // cannot change on update
        $q = $this->dbHandler->createUpdateQuery();
        $this->setFieldUpdateValues($q, $value);
        $q->where(
            $q->expr->lAnd(
                $q->expr->eq(
                    $this->dbHandler->quoteColumn('contentclassattribute_id'),
                    $q->bindValue($field->fieldDefinitionId, null, \PDO::PARAM_INT)
                ),
                $q->expr->eq(
                    $this->dbHandler->quoteColumn('contentobject_id'),
                    $q->bindValue($contentId, null, \PDO::PARAM_INT)
                ),
                $q->expr->eq(
                    $this->dbHandler->quoteColumn('version'),
                    $q->bindValue($field->versionNo, null, \PDO::PARAM_INT)
                )
            )
        );
        $q->prepare()->execute();
    }

    /**
     * {@inheritdoc}
     */
    public function load($contentId, $version, array $translations = null)
    {
        $results = $this->internalLoadContent([$contentId], $version, $translations);

        return $results;
    }

    /**
     * {@inheritdoc}
     */
    public function loadContentList(array $contentIds, array $translations = null): array
    {
        return $this->internalLoadContent($contentIds, null, $translations);
    }

    /**
     * @see load(), loadContentList()
     *
     * @param array $contentIds
     * @param int $version
     * @param string[]|null $translations
     *
     * @return array
     */
    private function internalLoadContent(array $contentIds, int $version = null, array $translations = null): array
    {
        $queryBuilder = $this->connection->createQueryBuilder();
        $expr = $queryBuilder->expr();
        $queryBuilder
            ->select(
                'c.id AS ezcontentobject_id',
                'c.contentclass_id AS ezcontentobject_contentclass_id',
                'c.section_id AS ezcontentobject_section_id',
                'c.owner_id AS ezcontentobject_owner_id',
                'c.remote_id AS ezcontentobject_remote_id',
                'c.current_version AS ezcontentobject_current_version',
                'c.initial_language_id AS ezcontentobject_initial_language_id',
                'c.modified AS ezcontentobject_modified',
                'c.published AS ezcontentobject_published',
                'c.status AS ezcontentobject_status',
                'c.name AS ezcontentobject_name',
                'c.language_mask AS ezcontentobject_language_mask',
                'v.id AS ezcontentobject_version_id',
                'v.version AS ezcontentobject_version_version',
                'v.modified AS ezcontentobject_version_modified',
                'v.creator_id AS ezcontentobject_version_creator_id',
                'v.created AS ezcontentobject_version_created',
                'v.status AS ezcontentobject_version_status',
                'v.language_mask AS ezcontentobject_version_language_mask',
                'v.initial_language_id AS ezcontentobject_version_initial_language_id',
                'a.id AS ezcontentobject_attribute_id',
                'a.contentclassattribute_id AS ezcontentobject_attribute_contentclassattribute_id',
                'a.data_type_string AS ezcontentobject_attribute_data_type_string',
                'a.language_code AS ezcontentobject_attribute_language_code',
                'a.language_id AS ezcontentobject_attribute_language_id',
                'a.data_float AS ezcontentobject_attribute_data_float',
                'a.data_int AS ezcontentobject_attribute_data_int',
                'a.data_text AS ezcontentobject_attribute_data_text',
                'a.sort_key_int AS ezcontentobject_attribute_sort_key_int',
                'a.sort_key_string AS ezcontentobject_attribute_sort_key_string',
                't.main_node_id AS ezcontentobject_tree_main_node_id'
            )
            ->from('ezcontentobject', 'c')
            ->innerJoin(
                'c',
                'ezcontentobject_version',
                'v',
                $expr->andX(
                    $expr->eq('c.id', 'v.contentobject_id'),
                    $expr->eq('v.version', $version ?? 'c.current_version')
                )
            )
            ->innerJoin(
                'v',
                'ezcontentobject_attribute',
                'a',
                $expr->andX(
                    $expr->eq('v.contentobject_id', 'a.contentobject_id'),
                    $expr->eq('v.version', 'a.version')
                )
            )
            ->leftJoin(
                'c',
                'ezcontentobject_tree',
                't',
                $expr->andX(
                    $expr->eq('c.id', 't.contentobject_id'),
                    $expr->eq('t.node_id', 't.main_node_id')
                )
            );

        $queryBuilder->where(
            $expr->in(
                'c.id',
                $queryBuilder->createNamedParameter($contentIds, Connection::PARAM_INT_ARRAY)
            )
        );

        if (!empty($translations)) {
            $queryBuilder->andWhere(
                $expr->in(
                    'a.language_code',
                    $queryBuilder->createNamedParameter($translations, Connection::PARAM_STR_ARRAY)
                )
            );
        }

        return $queryBuilder->execute()->fetchAll(FetchMode::ASSOCIATIVE);
    }

    /**
     * Get query builder to load Content Info data.
     *
     * @see loadContentInfo(), loadContentInfoByRemoteId(), loadContentInfoList(), loadContentInfoByLocationId()
     *
     * @return \Doctrine\DBAL\Query\QueryBuilder
     */
<<<<<<< HEAD
    private function internalLoadContentInfo(DoctrineQueryBuilder $query): array
=======
    private function createLoadContentInfoQueryBuilder()
>>>>>>> 8ade8287
    {
        $queryBuilder = $this->connection->createQueryBuilder();
        $expr = $queryBuilder->expr();
        $queryBuilder
            ->select('c.*', 't.main_node_id AS ezcontentobject_tree_main_node_id')
            ->from('ezcontentobject', 'c')
            ->leftJoin(
                'c',
                'ezcontentobject_tree',
                't',
                $expr->andX(
                    $expr->eq('c.id', 't.contentobject_id'),
                    $expr->eq('t.node_id', 't.main_node_id')
                )
            );

        return $queryBuilder;
    }

    /**
     * Loads info for content identified by $contentId.
     * Will basically return a hash containing all field values for ezcontentobject table plus some additional keys:
     *  - always_available => Boolean indicating if content's language mask contains alwaysAvailable bit field
     *  - main_language_code => Language code for main (initial) language. E.g. "eng-GB".
     *
     * @param int $contentId
     *
     * @throws \eZ\Publish\Core\Base\Exceptions\NotFoundException
     *
     * @return array
     */
    public function loadContentInfo($contentId)
    {
<<<<<<< HEAD
        $query = $this->connection->createQueryBuilder();
        $query->where('c.id = :id')
              ->setParameter('id', $contentId, ParameterType::INTEGER);
=======
        $queryBuilder = $this->createLoadContentInfoQueryBuilder();
        $queryBuilder
            ->where('c.id = :id')
            ->setParameter('id', $contentId, PDO::PARAM_INT);
>>>>>>> 8ade8287

        $results = $queryBuilder->execute()->fetchAll(PDO::FETCH_ASSOC);
        if (empty($results)) {
            throw new NotFound('content', "id: $contentId");
        }

        return $results[0];
    }

    public function loadContentInfoList(array $contentIds)
    {
        $queryBuilder = $this->createLoadContentInfoQueryBuilder();
        $queryBuilder
            ->where('c.id IN (:ids)')
            ->setParameter('ids', $contentIds, Connection::PARAM_INT_ARRAY);

        return $queryBuilder->execute()->fetchAll(PDO::FETCH_ASSOC);
    }

    /**
     * Loads info for a content object identified by its remote ID.
     *
     * Returns an array with the relevant data.
     *
     * @param mixed $remoteId
     *
     * @throws \eZ\Publish\Core\Base\Exceptions\NotFoundException
     *
     * @return array
     */
    public function loadContentInfoByRemoteId($remoteId)
    {
<<<<<<< HEAD
        $query = $this->connection->createQueryBuilder();
        $query->where('c.remote_id = :id')
              ->setParameter('id', $remoteId, ParameterType::STRING);
=======
        $queryBuilder = $this->createLoadContentInfoQueryBuilder();
        $queryBuilder
            ->where('c.remote_id = :id')
            ->setParameter('id', $remoteId, PDO::PARAM_STR);
>>>>>>> 8ade8287

        $results = $queryBuilder->execute()->fetchAll(PDO::FETCH_ASSOC);
        if (empty($results)) {
            throw new NotFound('content', "remote_id: $remoteId");
        }

        return $results[0];
    }

    /**
     * Loads info for a content object identified by its location ID (node ID).
     *
     * Returns an array with the relevant data.
     *
     * @param int $locationId
     *
     * @throws \eZ\Publish\Core\Base\Exceptions\NotFoundException
     *
     * @return array
     */
    public function loadContentInfoByLocationId($locationId)
    {
<<<<<<< HEAD
        $query = $this->connection->createQueryBuilder();
        $query->where('t.main_node_id = :id')
              ->setParameter('id', $locationId, ParameterType::INTEGER);
=======
        $queryBuilder = $this->createLoadContentInfoQueryBuilder();
        $queryBuilder
            ->where('t.main_node_id = :id')
            ->setParameter('id', $locationId, PDO::PARAM_INT);
>>>>>>> 8ade8287

        $results = $queryBuilder->execute()->fetchAll(PDO::FETCH_ASSOC);
        if (empty($results)) {
            throw new NotFound('content', "main_node_id: $locationId");
        }

        return $results[0];
    }

    /**
     * Loads version info for content identified by $contentId and $versionNo.
     * Will basically return a hash containing all field values from ezcontentobject_version table plus following keys:
     *  - names => Hash of content object names. Key is the language code, value is the name.
     *  - languages => Hash of language ids. Key is the language code (e.g. "eng-GB"), value is the language numeric id without the always available bit.
     *  - initial_language_code => Language code for initial language in this version.
     *
     * @param int $contentId
     * @param int $versionNo
     *
     * @return array
     */
    public function loadVersionInfo($contentId, $versionNo)
    {
        $query = $this->queryBuilder->createVersionInfoFindQuery();
        $query->where(
            $query->expr->lAnd(
                $query->expr->eq(
                    $this->dbHandler->quoteColumn('contentobject_id', 'ezcontentobject_version'),
                    $query->bindValue($contentId, null, \PDO::PARAM_INT)
                ),
                $query->expr->eq(
                    $this->dbHandler->quoteColumn('version', 'ezcontentobject_version'),
                    $query->bindValue($versionNo, null, \PDO::PARAM_INT)
                )
            )
        );
        $statement = $query->prepare();
        $statement->execute();

        return $statement->fetchAll(\PDO::FETCH_ASSOC);
    }

    /**
     * Returns data for all versions with given status created by the given $userId.
     *
     * @param int $userId
     * @param int $status
     *
     * @return string[][]
     */
    public function listVersionsForUser($userId, $status = VersionInfo::STATUS_DRAFT)
    {
        $query = $this->queryBuilder->createVersionInfoFindQuery();
        $query->where(
            $query->expr->lAnd(
                $query->expr->eq(
                    $this->dbHandler->quoteColumn('status', 'ezcontentobject_version'),
                    $query->bindValue($status, null, \PDO::PARAM_INT)
                ),
                $query->expr->eq(
                    $this->dbHandler->quoteColumn('creator_id', 'ezcontentobject_version'),
                    $query->bindValue($userId, null, \PDO::PARAM_INT)
                )
            )
        );

        return $this->listVersionsHelper($query);
    }

    /**
     * Returns all version data for the given $contentId, optionally filtered by status.
     *
     * Result is returned with oldest version first (using version id as it has index and is auto increment).
     *
     * @param mixed $contentId
     * @param mixed|null $status Optional argument to filter versions by status, like {@see VersionInfo::STATUS_ARCHIVED}.
     * @param int $limit Limit for items returned, -1 means none.
     *
     * @return string[][]
     */
    public function listVersions($contentId, $status = null, $limit = -1)
    {
        $query = $this->queryBuilder->createVersionInfoFindQuery();

        $filter = $query->expr->eq(
            $this->dbHandler->quoteColumn('contentobject_id', 'ezcontentobject_version'),
            $query->bindValue($contentId, null, \PDO::PARAM_INT)
        );

        if ($status !== null) {
            $filter = $query->expr->lAnd(
                $filter,
                $query->expr->eq(
                    $this->dbHandler->quoteColumn('status', 'ezcontentobject_version'),
                    $query->bindValue($status, null, \PDO::PARAM_INT)
                )
            );
        }

        $query->where($filter);

        if ($limit > 0) {
            $query->limit($limit);
        }

        return $this->listVersionsHelper($query);
    }

    /**
     * Helper for {@see listVersions()} and {@see listVersionsForUser()} that filters duplicates
     * that are the result of the cartesian product performed by createVersionInfoFindQuery().
     *
     * @param \eZ\Publish\Core\Persistence\Database\SelectQuery $query
     *
     * @return string[][]
     */
    private function listVersionsHelper(SelectQuery $query)
    {
        $query->orderBy(
            $this->dbHandler->quoteColumn('id', 'ezcontentobject_version')
        );

        $statement = $query->prepare();
        $statement->execute();

        $results = array();
        $previousId = null;
        foreach ($statement->fetchAll(\PDO::FETCH_ASSOC) as $row) {
            if ($row['ezcontentobject_version_id'] == $previousId) {
                continue;
            }

            $previousId = $row['ezcontentobject_version_id'];
            $results[] = $row;
        }

        return $results;
    }

    /**
     * Returns all version numbers for the given $contentId.
     *
     * @param mixed $contentId
     *
     * @return int[]
     */
    public function listVersionNumbers($contentId)
    {
        $query = $this->dbHandler->createSelectQuery();
        $query->selectDistinct(
            $this->dbHandler->quoteColumn('version')
        )->from(
            $this->dbHandler->quoteTable('ezcontentobject_version')
        )->where(
            $query->expr->eq(
                $this->dbHandler->quoteColumn('contentobject_id'),
                $query->bindValue($contentId, null, \PDO::PARAM_INT)
            )
        );

        $statement = $query->prepare();
        $statement->execute();

        return $statement->fetchAll(\PDO::FETCH_COLUMN);
    }

    /**
     * Returns last version number for content identified by $contentId.
     *
     * @param int $contentId
     *
     * @return int
     */
    public function getLastVersionNumber($contentId)
    {
        $query = $this->dbHandler->createSelectQuery();
        $query->select(
            $query->expr->max($this->dbHandler->quoteColumn('version'))
        )->from(
            $this->dbHandler->quoteTable('ezcontentobject_version')
        )->where(
            $query->expr->eq(
                $this->dbHandler->quoteColumn('contentobject_id'),
                $query->bindValue($contentId, null, \PDO::PARAM_INT)
            )
        );

        $statement = $query->prepare();
        $statement->execute();

        return (int)$statement->fetchColumn();
    }

    /**
     * Returns all IDs for locations that refer to $contentId.
     *
     * @param int $contentId
     *
     * @return int[]
     */
    public function getAllLocationIds($contentId)
    {
        $query = $this->dbHandler->createSelectQuery();
        $query->select(
            $this->dbHandler->quoteColumn('node_id')
        )->from(
            $this->dbHandler->quoteTable('ezcontentobject_tree')
        )->where(
            $query->expr->eq(
                $this->dbHandler->quoteColumn('contentobject_id'),
                $query->bindValue($contentId, null, \PDO::PARAM_INT)
            )
        );

        $statement = $query->prepare();
        $statement->execute();

        return $statement->fetchAll(\PDO::FETCH_COLUMN);
    }

    /**
     * Returns all field IDs of $contentId grouped by their type.
     * If $versionNo is set only field IDs for that version are returned.
     * If $languageCode is set, only field IDs for that language are returned.
     *
     * @param int $contentId
     * @param int|null $versionNo
     * @param string|null $languageCode
     *
     * @return int[][]
     */
    public function getFieldIdsByType($contentId, $versionNo = null, $languageCode = null)
    {
        $query = $this->dbHandler->createSelectQuery();
        $query->select(
            $this->dbHandler->quoteColumn('id'),
            $this->dbHandler->quoteColumn('data_type_string')
        )->from(
            $this->dbHandler->quoteTable('ezcontentobject_attribute')
        )->where(
            $query->expr->eq(
                $this->dbHandler->quoteColumn('contentobject_id'),
                $query->bindValue($contentId, null, \PDO::PARAM_INT)
            )
        );

        if (isset($versionNo)) {
            $query->where(
                $query->expr->eq(
                    $this->dbHandler->quoteColumn('version'),
                    $query->bindValue($versionNo, null, \PDO::PARAM_INT)
                )
            );
        }

        if (isset($languageCode)) {
            $query->where(
                $query->expr->eq(
                    $this->dbHandler->quoteColumn('language_code'),
                    $query->bindValue($languageCode, null, \PDO::PARAM_STR)
                )
            );
        }

        $statement = $query->prepare();
        $statement->execute();

        $result = array();
        foreach ($statement->fetchAll() as $row) {
            if (!isset($result[$row['data_type_string']])) {
                $result[$row['data_type_string']] = array();
            }
            $result[$row['data_type_string']][] = (int)$row['id'];
        }

        return $result;
    }

    /**
     * Deletes relations to and from $contentId.
     * If $versionNo is set only relations for that version are deleted.
     *
     * @param int $contentId
     * @param int|null $versionNo
     */
    public function deleteRelations($contentId, $versionNo = null)
    {
        $query = $this->dbHandler->createDeleteQuery();
        $query->deleteFrom(
            $this->dbHandler->quoteTable('ezcontentobject_link')
        );

        if (isset($versionNo)) {
            $query->where(
                $query->expr->lAnd(
                    $query->expr->eq(
                        $this->dbHandler->quoteColumn('from_contentobject_id'),
                        $query->bindValue($contentId, null, \PDO::PARAM_INT)
                    ),
                    $query->expr->eq(
                        $this->dbHandler->quoteColumn('from_contentobject_version'),
                        $query->bindValue($versionNo, null, \PDO::PARAM_INT)
                    )
                )
            );
        } else {
            $query->where(
                $query->expr->lOr(
                    $query->expr->eq(
                        $this->dbHandler->quoteColumn('from_contentobject_id'),
                        $query->bindValue($contentId, null, \PDO::PARAM_INT)
                    ),
                    $query->expr->eq(
                        $this->dbHandler->quoteColumn('to_contentobject_id'),
                        $query->bindValue($contentId, null, \PDO::PARAM_INT)
                    )
                )
            );
        }

        $query->prepare()->execute();
    }

    /**
     * Removes relations to Content with $contentId from Relation and RelationList field type fields.
     *
     * @param int $contentId
     */
    public function removeReverseFieldRelations($contentId)
    {
        $query = $this->dbHandler->createSelectQuery();
        $query
            ->select('ezcontentobject_attribute.*')
            ->from('ezcontentobject_attribute')
            ->innerJoin(
                'ezcontentobject_link',
                $query->expr->lAnd(
                    $query->expr->eq(
                        $this->dbHandler->quoteColumn('from_contentobject_id', 'ezcontentobject_link'),
                        $this->dbHandler->quoteColumn('contentobject_id', 'ezcontentobject_attribute')
                    ),
                    $query->expr->eq(
                        $this->dbHandler->quoteColumn('from_contentobject_version', 'ezcontentobject_link'),
                        $this->dbHandler->quoteColumn('version', 'ezcontentobject_attribute')
                    ),
                    $query->expr->eq(
                        $this->dbHandler->quoteColumn('contentclassattribute_id', 'ezcontentobject_link'),
                        $this->dbHandler->quoteColumn('contentclassattribute_id', 'ezcontentobject_attribute')
                    )
                )
            )
            ->where(
                $query->expr->eq(
                    $this->dbHandler->quoteColumn('to_contentobject_id', 'ezcontentobject_link'),
                    $query->bindValue($contentId, null, PDO::PARAM_INT)
                ),
                $query->expr->gt(
                    $query->expr->bitAnd(
                        $this->dbHandler->quoteColumn('relation_type', 'ezcontentobject_link'),
                        $query->bindValue(8, null, PDO::PARAM_INT)
                    ),
                    0
                )
            );

        $statement = $query->prepare();
        $statement->execute();

        while ($row = $statement->fetch(PDO::FETCH_ASSOC)) {
            if ($row['data_type_string'] === 'ezobjectrelation') {
                $this->removeRelationFromRelationField($row);
            }

            if ($row['data_type_string'] === 'ezobjectrelationlist') {
                $this->removeRelationFromRelationListField($contentId, $row);
            }
        }
    }

    /**
     * Updates field value of RelationList field type identified by given $row data,
     * removing relations toward given $contentId.
     *
     * @param int $contentId
     * @param array $row
     */
    protected function removeRelationFromRelationListField($contentId, array $row)
    {
        $document = new DOMDocument('1.0', 'utf-8');
        $document->loadXML($row['data_text']);

        $xpath = new DOMXPath($document);
        $xpathExpression = "//related-objects/relation-list/relation-item[@contentobject-id='{$contentId}']";

        $relationItems = $xpath->query($xpathExpression);
        foreach ($relationItems as $relationItem) {
            $relationItem->parentNode->removeChild($relationItem);
        }

        $query = $this->dbHandler->createUpdateQuery();
        $query
            ->update('ezcontentobject_attribute')
            ->set(
                'data_text',
                $query->bindValue($document->saveXML(), null, PDO::PARAM_STR)
            )
            ->where(
                $query->expr->lAnd(
                    $query->expr->eq(
                        $this->dbHandler->quoteColumn('id'),
                        $query->bindValue($row['id'], null, PDO::PARAM_INT)
                    ),
                    $query->expr->eq(
                        $this->dbHandler->quoteColumn('version'),
                        $query->bindValue($row['version'], null, PDO::PARAM_INT)
                    )
                )
            );

        $query->prepare()->execute();
    }

    /**
     * Updates field value of Relation field type identified by given $row data,
     * removing relation data.
     *
     * @param array $row
     */
    protected function removeRelationFromRelationField(array $row)
    {
        $query = $this->dbHandler->createUpdateQuery();
        $query
            ->update('ezcontentobject_attribute')
            ->set('data_int', $query->bindValue(null, null, PDO::PARAM_INT))
            ->set('sort_key_int', $query->bindValue(0, null, PDO::PARAM_INT))
            ->where(
                $query->expr->lAnd(
                    $query->expr->eq(
                        $this->dbHandler->quoteColumn('id'),
                        $query->bindValue($row['id'], null, PDO::PARAM_INT)
                    ),
                    $query->expr->eq(
                        $this->dbHandler->quoteColumn('version'),
                        $query->bindValue($row['version'], null, PDO::PARAM_INT)
                    )
                )
            );

        $query->prepare()->execute();
    }

    /**
     * Deletes the field with the given $fieldId.
     *
     * @param int $fieldId
     */
    public function deleteField($fieldId)
    {
        $query = $this->dbHandler->createDeleteQuery();
        $query->deleteFrom(
            $this->dbHandler->quoteTable('ezcontentobject_attribute')
        )->where(
            $query->expr->eq(
                $this->dbHandler->quoteColumn('id'),
                $query->bindValue($fieldId, null, \PDO::PARAM_INT)
            )
        );

        $query->prepare()->execute();
    }

    /**
     * Deletes all fields of $contentId in all versions.
     * If $versionNo is set only fields for that version are deleted.
     *
     * @param int $contentId
     * @param int|null $versionNo
     */
    public function deleteFields($contentId, $versionNo = null)
    {
        $query = $this->dbHandler->createDeleteQuery();
        $query->deleteFrom('ezcontentobject_attribute')
            ->where(
                $query->expr->eq(
                    $this->dbHandler->quoteColumn('contentobject_id'),
                    $query->bindValue($contentId, null, \PDO::PARAM_INT)
                )
            );

        if (isset($versionNo)) {
            $query->where(
                $query->expr->eq(
                    $this->dbHandler->quoteColumn('version'),
                    $query->bindValue($versionNo, null, \PDO::PARAM_INT)
                )
            );
        }

        $query->prepare()->execute();
    }

    /**
     * Deletes all versions of $contentId.
     * If $versionNo is set only that version is deleted.
     *
     * @param int $contentId
     * @param int|null $versionNo
     */
    public function deleteVersions($contentId, $versionNo = null)
    {
        $query = $this->dbHandler->createDeleteQuery();
        $query->deleteFrom('ezcontentobject_version')
            ->where(
                $query->expr->eq(
                    $this->dbHandler->quoteColumn('contentobject_id'),
                    $query->bindValue($contentId, null, \PDO::PARAM_INT)
                )
            );

        if (isset($versionNo)) {
            $query->where(
                $query->expr->eq(
                    $this->dbHandler->quoteColumn('version'),
                    $query->bindValue($versionNo, null, \PDO::PARAM_INT)
                )
            );
        }

        $query->prepare()->execute();
    }

    /**
     * Deletes all names of $contentId.
     * If $versionNo is set only names for that version are deleted.
     *
     * @param int $contentId
     * @param int|null $versionNo
     */
    public function deleteNames($contentId, $versionNo = null)
    {
        $query = $this->dbHandler->createDeleteQuery();
        $query->deleteFrom('ezcontentobject_name')
            ->where(
                $query->expr->eq(
                    $this->dbHandler->quoteColumn('contentobject_id'),
                    $query->bindValue($contentId, null, \PDO::PARAM_INT)
                )
            );

        if (isset($versionNo)) {
            $query->where(
                $query->expr->eq(
                    $this->dbHandler->quoteColumn('content_version'),
                    $query->bindValue($versionNo, null, \PDO::PARAM_INT)
                )
            );
        }

        $query->prepare()->execute();
    }

    /**
     * Sets the name for Content $contentId in version $version to $name in $language.
     *
     * @param int $contentId
     * @param int $version
     * @param string $name
     * @param string $language
     */
    public function setName($contentId, $version, $name, $language)
    {
        $language = $this->languageHandler->loadByLanguageCode($language);

        // Is it an insert or an update ?
        $qSelect = $this->dbHandler->createSelectQuery();
        $qSelect
            ->select(
                $qSelect->alias($qSelect->expr->count('*'), 'count')
            )
            ->from($this->dbHandler->quoteTable('ezcontentobject_name'))
            ->where(
                $qSelect->expr->lAnd(
                    $qSelect->expr->eq($this->dbHandler->quoteColumn('contentobject_id'), $qSelect->bindValue($contentId)),
                    $qSelect->expr->eq($this->dbHandler->quoteColumn('content_version'), $qSelect->bindValue($version)),
                    $qSelect->expr->eq($this->dbHandler->quoteColumn('content_translation'), $qSelect->bindValue($language->languageCode))
                )
            );
        $stmt = $qSelect->prepare();
        $stmt->execute();
        $res = $stmt->fetchAll(\PDO::FETCH_ASSOC);

        $insert = $res[0]['count'] == 0;
        if ($insert) {
            $q = $this->dbHandler->createInsertQuery();
            $q->insertInto($this->dbHandler->quoteTable('ezcontentobject_name'));
        } else {
            $q = $this->dbHandler->createUpdateQuery();
            $q->update($this->dbHandler->quoteTable('ezcontentobject_name'))
                ->where(
                    $q->expr->lAnd(
                        $q->expr->eq($this->dbHandler->quoteColumn('contentobject_id'), $q->bindValue($contentId)),
                        $q->expr->eq($this->dbHandler->quoteColumn('content_version'), $q->bindValue($version)),
                        $q->expr->eq($this->dbHandler->quoteColumn('content_translation'), $q->bindValue($language->languageCode))
                    )
                );
        }

        $q->set(
            $this->dbHandler->quoteColumn('contentobject_id'),
            $q->bindValue($contentId, null, \PDO::PARAM_INT)
        )->set(
            $this->dbHandler->quoteColumn('content_version'),
            $q->bindValue($version, null, \PDO::PARAM_INT)
        )->set(
            $this->dbHandler->quoteColumn('language_id'),
            '(' . $this->getLanguageQuery()->getQuery() . ')'
        )->set(
            $this->dbHandler->quoteColumn('content_translation'),
            $q->bindValue($language->languageCode)
        )->set(
            $this->dbHandler->quoteColumn('real_translation'),
            $q->bindValue($language->languageCode)
        )->set(
            $this->dbHandler->quoteColumn('name'),
            $q->bindValue($name)
        );
        $q->bindValue($language->id, ':languageId', \PDO::PARAM_INT);
        $q->bindValue($contentId, ':contentId', \PDO::PARAM_INT);
        $q->prepare()->execute();
    }

    /**
     * Returns a language sub select query for setName.
     *
     * Return sub select query which gets proper language mask for alwaysAvailable Content.
     *
     * @return \eZ\Publish\Core\Persistence\Database\SelectQuery
     */
    private function getLanguageQuery()
    {
        $languageQuery = $this->dbHandler->createSelectQuery();
        $languageQuery
            ->select(
                $languageQuery->expr->searchedCase(
                    [
                        $languageQuery->expr->lAnd(
                            $languageQuery->expr->eq(
                                $this->dbHandler->quoteColumn('initial_language_id'),
                                ':languageId'
                            ),
                            // wrap bitwise check into another "neq" to provide cross-DBMS compatibility
                            $languageQuery->expr->neq(
                                $languageQuery->expr->bitAnd(
                                    $this->dbHandler->quoteColumn('language_mask'),
                                    ':languageId'
                                ),
                                0
                            )
                        ),
                        $languageQuery->expr->bitOr(
                            ':languageId',
                            1
                        ),
                    ],
                    ':languageId'
                )
            )
            ->from('ezcontentobject')
            ->where(
                $languageQuery->expr->eq(
                    'id',
                    ':contentId'
                )
            );

        return $languageQuery;
    }

    /**
     * Deletes the actual content object referred to by $contentId.
     *
     * @param int $contentId
     */
    public function deleteContent($contentId)
    {
        $query = $this->dbHandler->createDeleteQuery();
        $query->deleteFrom('ezcontentobject')
            ->where(
                $query->expr->eq(
                    $this->dbHandler->quoteColumn('id'),
                    $query->bindValue($contentId, null, \PDO::PARAM_INT)
                )
            );

        $query->prepare()->execute();
    }

    /**
     * Loads relations from $contentId to published content, optionally only from $contentVersionNo.
     *
     * $relationType can also be filtered.
     *
     * @param int $contentId
     * @param int $contentVersionNo
     * @param int $relationType
     *
     * @return string[][] array of relation data
     */
    public function loadRelations($contentId, $contentVersionNo = null, $relationType = null)
    {
        $query = $this->queryBuilder->createRelationFindQuery();
        $query->innerJoin(
            $query->alias(
                $this->dbHandler->quoteTable('ezcontentobject'),
                'ezcontentobject_to'
            ),
            $query->expr->lAnd(
                $query->expr->eq(
                    $this->dbHandler->quoteColumn('to_contentobject_id', 'ezcontentobject_link'),
                    $this->dbHandler->quoteColumn('id', 'ezcontentobject_to')
                ),
                $query->expr->eq(
                    $this->dbHandler->quoteColumn('status', 'ezcontentobject_to'),
                    $query->bindValue(1, null, \PDO::PARAM_INT)
                )
            )
        )->where(
            $query->expr->eq(
                $this->dbHandler->quoteColumn('from_contentobject_id', 'ezcontentobject_link'),
                $query->bindValue($contentId, null, \PDO::PARAM_INT)
            )
        );

        // source version number
        if (isset($contentVersionNo)) {
            $query->where(
                $query->expr->eq(
                    $this->dbHandler->quoteColumn('from_contentobject_version', 'ezcontentobject_link'),
                    $query->bindValue($contentVersionNo, null, \PDO::PARAM_INT)
                )
            );
        } else { // from published version only
            $query->from(
                $this->dbHandler->quoteTable('ezcontentobject')
            )->where(
                $query->expr->lAnd(
                    $query->expr->eq(
                        $this->dbHandler->quoteColumn('id', 'ezcontentobject'),
                        $this->dbHandler->quoteColumn('from_contentobject_id', 'ezcontentobject_link')
                    ),
                    $query->expr->eq(
                        $this->dbHandler->quoteColumn('current_version', 'ezcontentobject'),
                        $this->dbHandler->quoteColumn('from_contentobject_version', 'ezcontentobject_link')
                    )
                )
            );
        }

        // relation type
        if (isset($relationType)) {
            $query->where(
                $query->expr->gt(
                    $query->expr->bitAnd(
                        $this->dbHandler->quoteColumn('relation_type', 'ezcontentobject_link'),
                        $query->bindValue($relationType, null, \PDO::PARAM_INT)
                    ),
                    0
                )
            );
        }

        $statement = $query->prepare();
        $statement->execute();

        return $statement->fetchAll(\PDO::FETCH_ASSOC);
    }

    /**
     * Loads data that related to $toContentId.
     *
     * @param int $toContentId
     * @param int $relationType
     *
     * @return mixed[][] Content data, array structured like {@see \eZ\Publish\Core\Persistence\Legacy\Content\Gateway::load()}
     */
    public function loadReverseRelations($toContentId, $relationType = null)
    {
        $query = $this->queryBuilder->createRelationFindQuery();
        $query->where(
            $query->expr->eq(
                $this->dbHandler->quoteColumn('to_contentobject_id', 'ezcontentobject_link'),
                $query->bindValue($toContentId, null, \PDO::PARAM_INT)
            )
        );

        // ezcontentobject join
        $query->from(
            $this->dbHandler->quoteTable('ezcontentobject')
        )->where(
            $query->expr->lAnd(
                $query->expr->eq(
                    $this->dbHandler->quoteColumn('id', 'ezcontentobject'),
                    $this->dbHandler->quoteColumn('from_contentobject_id', 'ezcontentobject_link')
                ),
                $query->expr->eq(
                    $this->dbHandler->quoteColumn('current_version', 'ezcontentobject'),
                    $this->dbHandler->quoteColumn('from_contentobject_version', 'ezcontentobject_link')
                ),
                $query->expr->eq(
                    $this->dbHandler->quoteColumn('status', 'ezcontentobject'),
                    $query->bindValue(1, null, \PDO::PARAM_INT)
                )
            )
        );

        // relation type
        if (isset($relationType)) {
            $query->where(
                $query->expr->gt(
                    $query->expr->bitAnd(
                        $this->dbHandler->quoteColumn('relation_type', 'ezcontentobject_link'),
                        $query->bindValue($relationType, null, \PDO::PARAM_INT)
                    ),
                    0
                )
            );
        }

        $statement = $query->prepare();

        $statement->execute();

        return $statement->fetchAll(\PDO::FETCH_ASSOC);
    }

    /**
     * Inserts a new relation database record.
     *
     * @param \eZ\Publish\SPI\Persistence\Content\Relation\CreateStruct $createStruct
     *
     * @return int ID the inserted ID
     */
    public function insertRelation(RelationCreateStruct $createStruct)
    {
        $q = $this->dbHandler->createInsertQuery();
        $q->insertInto(
            $this->dbHandler->quoteTable('ezcontentobject_link')
        )->set(
            $this->dbHandler->quoteColumn('id'),
            $this->dbHandler->getAutoIncrementValue('ezcontentobject_link', 'id')
        )->set(
            $this->dbHandler->quoteColumn('contentclassattribute_id'),
            $q->bindValue((int)$createStruct->sourceFieldDefinitionId, null, \PDO::PARAM_INT)
        )->set(
            $this->dbHandler->quoteColumn('from_contentobject_id'),
            $q->bindValue($createStruct->sourceContentId, null, \PDO::PARAM_INT)
        )->set(
            $this->dbHandler->quoteColumn('from_contentobject_version'),
            $q->bindValue($createStruct->sourceContentVersionNo, null, \PDO::PARAM_INT)
        )->set(
            $this->dbHandler->quoteColumn('relation_type'),
            $q->bindValue($createStruct->type, null, \PDO::PARAM_INT)
        )->set(
            $this->dbHandler->quoteColumn('to_contentobject_id'),
            $q->bindValue($createStruct->destinationContentId, null, \PDO::PARAM_INT)
        );

        $q->prepare()->execute();

        return $this->dbHandler->lastInsertId(
            $this->dbHandler->getSequenceName('ezcontentobject_link', 'id')
        );
    }

    /**
     * Deletes the relation with the given $relationId.
     *
     * @param int $relationId
     * @param int $type {@see \eZ\Publish\API\Repository\Values\Content\Relation::COMMON,
     *                 \eZ\Publish\API\Repository\Values\Content\Relation::EMBED,
     *                 \eZ\Publish\API\Repository\Values\Content\Relation::LINK,
     *                 \eZ\Publish\API\Repository\Values\Content\Relation::FIELD}
     */
    public function deleteRelation($relationId, $type)
    {
        // Legacy Storage stores COMMON, LINK and EMBED types using bitmask, therefore first load
        // existing relation type by given $relationId for comparison
        /** @var $query \eZ\Publish\Core\Persistence\Database\SelectQuery */
        $query = $this->dbHandler->createSelectQuery();
        $query->select(
            $this->dbHandler->quoteColumn('relation_type')
        )->from(
            $this->dbHandler->quoteTable('ezcontentobject_link')
        )->where(
            $query->expr->eq(
                $this->dbHandler->quoteColumn('id'),
                $query->bindValue($relationId, null, \PDO::PARAM_INT)
            )
        );

        $statement = $query->prepare();
        $statement->execute();
        $loadedRelationType = $statement->fetchColumn();

        if (!$loadedRelationType) {
            return;
        }

        // If relation type matches then delete
        if ($loadedRelationType == $type) {
            /** @var $query \eZ\Publish\Core\Persistence\Database\DeleteQuery */
            $query = $this->dbHandler->createDeleteQuery();
            $query->deleteFrom(
                'ezcontentobject_link'
            )->where(
                $query->expr->eq(
                    $this->dbHandler->quoteColumn('id'),
                    $query->bindValue($relationId, null, \PDO::PARAM_INT)
                )
            );

            $query->prepare()->execute();
        } elseif ($loadedRelationType & $type) { // If relation type is composite update bitmask
            /** @var $query \eZ\Publish\Core\Persistence\Database\UpdateQuery */
            $query = $this->dbHandler->createUpdateQuery();
            $query->update(
                $this->dbHandler->quoteTable('ezcontentobject_link')
            )->set(
                $this->dbHandler->quoteColumn('relation_type'),
                $query->expr->bitAnd(
                    $this->dbHandler->quoteColumn('relation_type'),
                    $query->bindValue(~$type, null, \PDO::PARAM_INT)
                )
            )->where(
                $query->expr->eq(
                    $this->dbHandler->quoteColumn('id'),
                    $query->bindValue($relationId, null, \PDO::PARAM_INT)
                )
            );

            $query->prepare()->execute();
        } else {
            // No match, do nothing
        }
    }

    /**
     * Returns all Content IDs for a given $contentTypeId.
     *
     * @param int $contentTypeId
     *
     * @return int[]
     */
    public function getContentIdsByContentTypeId($contentTypeId)
    {
        $query = $this->dbHandler->createSelectQuery();
        $query
            ->select($this->dbHandler->quoteColumn('id'))
            ->from($this->dbHandler->quoteTable('ezcontentobject'))
            ->where(
                $query->expr->eq(
                    $this->dbHandler->quoteColumn('contentclass_id'),
                    $query->bindValue($contentTypeId, null, PDO::PARAM_INT)
                )
            );

        $statement = $query->prepare();
        $statement->execute();

        return $statement->fetchAll(PDO::FETCH_COLUMN);
    }

    /**
     * Load name data for set of content id's and corresponding version number.
     *
     * @param array[] $rows array of hashes with 'id' and 'version' to load names for
     *
     * @return array
     */
    public function loadVersionedNameData($rows)
    {
        $query = $this->queryBuilder->createNamesQuery();
        $conditions = array();
        foreach ($rows as $row) {
            $conditions[] = $query->expr->lAnd(
                $query->expr->eq(
                    $this->dbHandler->quoteColumn('contentobject_id'),
                    $query->bindValue($row['id'], null, \PDO::PARAM_INT)
                ),
                $query->expr->eq(
                    $this->dbHandler->quoteColumn('content_version'),
                    $query->bindValue($row['version'], null, \PDO::PARAM_INT)
                )
            );
        }

        $query->where($query->expr->lOr($conditions));
        $stmt = $query->prepare();
        $stmt->execute();

        return $stmt->fetchAll(\PDO::FETCH_ASSOC);
    }

    /**
     * Batch method for copying all relation meta data for copied Content object.
     *
     * {@inheritdoc}
     *
     * @param int $originalContentId
     * @param int $copiedContentId
     * @param int|null $versionNo If specified only copy for a given version number, otherwise all.
     */
    public function copyRelations($originalContentId, $copiedContentId, $versionNo = null)
    {
        // Given we can retain all columns, we just create copies with new `from_contentobject_id` using INSERT INTO SELECT
        $sql = 'INSERT INTO ezcontentobject_link ( contentclassattribute_id, from_contentobject_id, from_contentobject_version, relation_type, to_contentobject_id )
                SELECT  L2.contentclassattribute_id, :copied_id, L2.from_contentobject_version, L2.relation_type, L2.to_contentobject_id
                FROM    ezcontentobject_link AS L2
                WHERE   L2.from_contentobject_id = :original_id';

        if ($versionNo) {
            $stmt = $this->connection->prepare($sql . ' AND L2.from_contentobject_version = :version');
            $stmt->bindValue('version', $versionNo, PDO::PARAM_INT);
        } else {
            $stmt = $this->connection->prepare($sql);
        }

        $stmt->bindValue('original_id', $originalContentId, PDO::PARAM_INT);
        $stmt->bindValue('copied_id', $copiedContentId, PDO::PARAM_INT);

        $stmt->execute();
    }

    /**
     * Remove the specified translation from the Content Object Version.
     *
     * @param int $contentId
     * @param string $languageCode language code of the translation
     * @throws \Doctrine\DBAL\DBALException
     */
    public function deleteTranslationFromContent($contentId, $languageCode)
    {
        $language = $this->languageHandler->loadByLanguageCode($languageCode);

        $this->connection->beginTransaction();
        try {
            $this->deleteTranslationFromContentVersions($contentId, $language->id);
            $this->deleteTranslationFromContentNames($contentId, $languageCode);
            $this->deleteTranslationFromContentObject($contentId, $language->id);

            $this->connection->commit();
        } catch (DBALException $e) {
            $this->connection->rollBack();
            throw $e;
        }
    }

    /**
     * Delete Content fields (attributes) for the given Translation.
     * If $versionNo is given, fields for that Version only will be deleted.
     *
     * @param string $languageCode
     * @param int $contentId
     * @param int $versionNo (optional) filter by versionNo
     */
    public function deleteTranslatedFields($languageCode, $contentId, $versionNo = null)
    {
        $query = $this->connection->createQueryBuilder();
        $query
            ->delete('ezcontentobject_attribute')
            ->where('contentobject_id = :contentId')
            ->andWhere('language_code = :languageCode')
            ->setParameters(
                [
                    ':contentId' => $contentId,
                    ':languageCode' => $languageCode,
                ]
            )
        ;

        if (null !== $versionNo) {
            $query
                ->andWhere('version = :versionNo')
                ->setParameter(':versionNo', $versionNo)
            ;
        }

        $query->execute();
    }

    /**
     * Delete the specified Translation from the given Version.
     *
     * @param int $contentId
     * @param int $versionNo
     * @param string $languageCode
     * @throws \Doctrine\DBAL\DBALException
     */
    public function deleteTranslationFromVersion($contentId, $versionNo, $languageCode)
    {
        $language = $this->languageHandler->loadByLanguageCode($languageCode);

        $this->connection->beginTransaction();
        try {
            $this->deleteTranslationFromContentVersions($contentId, $language->id, $versionNo);
            $this->deleteTranslationFromContentNames($contentId, $languageCode, $versionNo);

            $this->connection->commit();
        } catch (DBALException $e) {
            $this->connection->rollBack();
            throw $e;
        }
    }

    /**
     * Delete translation from the ezcontentobject_name table.
     *
     * @param int $contentId
     * @param string $languageCode
     * @param int $versionNo optional, if specified, apply to this Version only.
     */
    private function deleteTranslationFromContentNames($contentId, $languageCode, $versionNo = null)
    {
        $query = $this->connection->createQueryBuilder();
        $query
            ->delete('ezcontentobject_name')
            ->where('contentobject_id=:contentId')
            ->andWhere('real_translation=:languageCode')
            ->setParameters(
                [
                    ':languageCode' => $languageCode,
                    ':contentId' => $contentId,
                ]
            )
        ;

        if (null !== $versionNo) {
            $query
                ->andWhere('content_version = :versionNo')
                ->setParameter(':versionNo', $versionNo)
            ;
        }

        $query->execute();
    }

    /**
     * Remove language from language_mask of ezcontentobject.
     *
     * @param int $contentId
     * @param int $languageId
     * @throws \eZ\Publish\Core\Base\Exceptions\BadStateException
     */
    private function deleteTranslationFromContentObject($contentId, $languageId)
    {
        $query = $this->connection->createQueryBuilder();
        $query->update('ezcontentobject')
            // parameter for bitwise operation has to be placed verbatim (w/o binding) for this to work cross-DBMS
            ->set('language_mask', 'language_mask & ~ ' . $languageId)
            ->set('modified', ':now')
            ->where('id = :contentId')
            ->andWhere(
            // make sure removed translation is not the last one (incl. alwaysAvailable)
                $query->expr()->andX(
                    'language_mask & ~ ' . $languageId . ' <> 0',
                    'language_mask & ~ ' . $languageId . ' <> 1'
                )
            )
            ->setParameter(':now', time())
            ->setParameter(':contentId', $contentId)
        ;

        $rowCount = $query->execute();

        // no rows updated means that most likely somehow it was the last remaining translation
        if ($rowCount === 0) {
            throw new BadStateException(
                '$languageCode',
                'Specified translation is the only one Content Object Version has'
            );
        }
    }

    /**
     * Remove language from language_mask of ezcontentobject_version and update initialLanguageId
     * if it matches the removed one.
     *
     * @param int $contentId
     * @param int $languageId
     * @param int $versionNo optional, if specified, apply to this Version only.
     * @throws \eZ\Publish\Core\Base\Exceptions\BadStateException
     */
    private function deleteTranslationFromContentVersions($contentId, $languageId, $versionNo = null)
    {
        $query = $this->connection->createQueryBuilder();
        $query->update('ezcontentobject_version')
            // parameter for bitwise operation has to be placed verbatim (w/o binding) for this to work cross-DBMS
            ->set('language_mask', 'language_mask & ~ ' . $languageId)
            ->set('modified', ':now')
            // update initial_language_id only if it matches removed translation languageId
            ->set(
                'initial_language_id',
                'CASE WHEN initial_language_id = :languageId ' .
                'THEN (SELECT initial_language_id AS main_language_id FROM ezcontentobject c WHERE c.id = :contentId) ' .
                'ELSE initial_language_id END'
            )
            ->where('contentobject_id = :contentId')
            ->andWhere(
            // make sure removed translation is not the last one (incl. alwaysAvailable)
                $query->expr()->andX(
                    'language_mask & ~ ' . $languageId . ' <> 0',
                    'language_mask & ~ ' . $languageId . ' <> 1'
                )
            )
            ->setParameter(':now', time())
            ->setParameter(':contentId', $contentId)
            ->setParameter(':languageId', $languageId)
        ;

        if (null !== $versionNo) {
            $query
                ->andWhere('version = :versionNo')
                ->setParameter(':versionNo', $versionNo)
            ;
        }

        $rowCount = $query->execute();

        // no rows updated means that most likely somehow it was the last remaining translation
        if ($rowCount === 0) {
            throw new BadStateException(
                '$languageCode',
                'Specified translation is the only one Content Object Version has'
            );
        }
    }
}<|MERGE_RESOLUTION|>--- conflicted
+++ resolved
@@ -10,12 +10,9 @@
 
 use Doctrine\DBAL\Connection;
 use Doctrine\DBAL\DBALException;
-<<<<<<< HEAD
 use Doctrine\DBAL\FetchMode;
 use Doctrine\DBAL\ParameterType;
 use Doctrine\DBAL\Query\QueryBuilder as DoctrineQueryBuilder;
-=======
->>>>>>> 8ade8287
 use eZ\Publish\Core\Base\Exceptions\BadStateException;
 use eZ\Publish\Core\Persistence\Legacy\Content\Gateway;
 use eZ\Publish\Core\Persistence\Legacy\Content\Gateway\DoctrineDatabase\QueryBuilder;
@@ -945,11 +942,7 @@
      *
      * @return \Doctrine\DBAL\Query\QueryBuilder
      */
-<<<<<<< HEAD
-    private function internalLoadContentInfo(DoctrineQueryBuilder $query): array
-=======
-    private function createLoadContentInfoQueryBuilder()
->>>>>>> 8ade8287
+    private function createLoadContentInfoQueryBuilder(): DoctrineQueryBuilder
     {
         $queryBuilder = $this->connection->createQueryBuilder();
         $expr = $queryBuilder->expr();
@@ -983,18 +976,12 @@
      */
     public function loadContentInfo($contentId)
     {
-<<<<<<< HEAD
-        $query = $this->connection->createQueryBuilder();
-        $query->where('c.id = :id')
-              ->setParameter('id', $contentId, ParameterType::INTEGER);
-=======
         $queryBuilder = $this->createLoadContentInfoQueryBuilder();
         $queryBuilder
             ->where('c.id = :id')
-            ->setParameter('id', $contentId, PDO::PARAM_INT);
->>>>>>> 8ade8287
-
-        $results = $queryBuilder->execute()->fetchAll(PDO::FETCH_ASSOC);
+            ->setParameter('id', $contentId, ParameterType::INTEGER);
+
+        $results = $queryBuilder->execute()->fetchAll(FetchMode::ASSOCIATIVE);
         if (empty($results)) {
             throw new NotFound('content', "id: $contentId");
         }
@@ -1009,7 +996,7 @@
             ->where('c.id IN (:ids)')
             ->setParameter('ids', $contentIds, Connection::PARAM_INT_ARRAY);
 
-        return $queryBuilder->execute()->fetchAll(PDO::FETCH_ASSOC);
+        return $queryBuilder->execute()->fetchAll(FetchMode::ASSOCIATIVE);
     }
 
     /**
@@ -1025,18 +1012,12 @@
      */
     public function loadContentInfoByRemoteId($remoteId)
     {
-<<<<<<< HEAD
-        $query = $this->connection->createQueryBuilder();
-        $query->where('c.remote_id = :id')
-              ->setParameter('id', $remoteId, ParameterType::STRING);
-=======
         $queryBuilder = $this->createLoadContentInfoQueryBuilder();
         $queryBuilder
             ->where('c.remote_id = :id')
-            ->setParameter('id', $remoteId, PDO::PARAM_STR);
->>>>>>> 8ade8287
-
-        $results = $queryBuilder->execute()->fetchAll(PDO::FETCH_ASSOC);
+            ->setParameter('id', $remoteId, ParameterType::STRING);
+
+        $results = $queryBuilder->execute()->fetchAll(FetchMode::ASSOCIATIVE);
         if (empty($results)) {
             throw new NotFound('content', "remote_id: $remoteId");
         }
@@ -1057,18 +1038,12 @@
      */
     public function loadContentInfoByLocationId($locationId)
     {
-<<<<<<< HEAD
-        $query = $this->connection->createQueryBuilder();
-        $query->where('t.main_node_id = :id')
-              ->setParameter('id', $locationId, ParameterType::INTEGER);
-=======
         $queryBuilder = $this->createLoadContentInfoQueryBuilder();
         $queryBuilder
             ->where('t.main_node_id = :id')
-            ->setParameter('id', $locationId, PDO::PARAM_INT);
->>>>>>> 8ade8287
-
-        $results = $queryBuilder->execute()->fetchAll(PDO::FETCH_ASSOC);
+            ->setParameter('id', $locationId, ParameterType::INTEGER);
+
+        $results = $queryBuilder->execute()->fetchAll(FetchMode::ASSOCIATIVE);
         if (empty($results)) {
             throw new NotFound('content', "main_node_id: $locationId");
         }
