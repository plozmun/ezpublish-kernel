--- conflicted
+++ resolved
@@ -120,10 +120,6 @@
         $content->versionInfo = $this->mapper->createVersionInfoFromCreateStruct( $struct, $versionNo );
 
         $content->versionInfo->contentInfo->id =  $this->contentGateway->insertContentObject( $struct, $versionNo );
-<<<<<<< HEAD
-        $content->versionInfo->contentId = $content->versionInfo->contentInfo->id;
-=======
->>>>>>> cd98584c
         $content->versionInfo->id = $this->contentGateway->insertVersion(
             $content->versionInfo,
             $struct->fields
@@ -514,10 +510,6 @@
                 $versionContent = $this->load( $contentId, $versionInfo->versionNo );
 
                 $versionContent->versionInfo->contentInfo->id = $content->versionInfo->contentInfo->id;
-<<<<<<< HEAD
-                $versionContent->versionInfo->contentId = $content->versionInfo->contentInfo->id;
-=======
->>>>>>> cd98584c
                 $versionContent->versionInfo->modificationDate = $createStruct->modified;
                 $versionContent->versionInfo->creationDate = $createStruct->modified;
                 $versionContent->versionInfo->id = $this->contentGateway->insertVersion(
