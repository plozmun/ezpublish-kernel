--- conflicted
+++ resolved
@@ -173,17 +173,11 @@
     public function extractLanguageCodesFromMask($languageMask): array
     {
         $languageCodes = [];
-<<<<<<< HEAD
         $languageList = $this->languageHandler->loadList(
             $this->extractLanguageIdsFromMask($languageMask)
         );
         foreach ($languageList as $language) {
             $languageCodes[] = $language->languageCode;
-=======
-
-        foreach ($this->extractLanguageIdsFromMask($languageMask) as $languageId) {
-            $languageCodes[] = $this->languageHandler->load($languageId)->languageCode;
->>>>>>> d1cf9be5
         }
 
         return $languageCodes;
