<?php
/**
 * File containing the Mapper class
 *
 * @copyright Copyright (C) 1999-2012 eZ Systems AS. All rights reserved.
 * @license http://www.gnu.org/licenses/gpl-2.0.txt GNU General Public License v2
 * @version //autogentag//
 */

namespace eZ\Publish\Core\Persistence\Legacy\Content;
use eZ\Publish\SPI\Persistence\Content,
    eZ\Publish\SPI\Persistence\Content\CreateStruct,
    eZ\Publish\SPI\Persistence\Content\Field,
    eZ\Publish\SPI\Persistence\Content\FieldValue,
    eZ\Publish\SPI\Persistence\Content\Relation,
    eZ\Publish\SPI\Persistence\Content\Relation\CreateStruct as RelationCreateStruct,
    eZ\Publish\Core\Persistence\Legacy\Content\Location\Mapper as LocationMapper,
    eZ\Publish\Core\Persistence\Legacy\Content\FieldValue\ConverterRegistry as Registry,
    eZ\Publish\SPI\Persistence\Content\Language\Handler as LanguageHandler,
    eZ\Publish\SPI\Persistence\Content\ContentInfo,
    eZ\Publish\SPI\Persistence\Content\VersionInfo;

/**
 * Mapper for Content Handler.
 *
 * Performs mapping of Content objects.
 */
class Mapper
{
    /**
     * FieldValue converter registry
     *
     * @var \eZ\Publish\Core\Persistence\Legacy\Content\FieldValue\ConverterRegistry
     */
    protected $converterRegistry;

    /**
     * Location mapper
     *
     * @var \eZ\Publish\Core\Persistence\Legacy\Content\Location\Mapper
     */
    protected $locationMapper;

    /**
     * Caching language handler
     *
     * @var \eZ\Publish\SPI\Persistence\Content\Language\Handler
     */
    protected $languageHandler;

    /**
     * Creates a new mapper.
     *
     * @param \eZ\Publish\Core\Persistence\Legacy\Content\Location\Mapper $locationMapper
     * @param \eZ\Publish\Core\Persistence\Legacy\Content\FieldValue\ConverterRegistry $converterRegistry
     * @param \eZ\Publish\SPI\Persistence\Content\Language\Handler $languageHandler
     */
    public function __construct( LocationMapper $locationMapper, Registry $converterRegistry, LanguageHandler $languageHandler )
    {
        $this->converterRegistry = $converterRegistry;
        $this->locationMapper = $locationMapper;
        $this->languageHandler = $languageHandler;
    }

    /**
     * Creates a Content from the given $struct and $currentVersionNo
     *
     * @param \eZ\Publish\SPI\Persistence\Content\CreateStruct $struct
     * @param mixed $currentVersionNo
     *
     * @return \eZ\Publish\SPI\Persistence\Content\ContentInfo
     */
    private function createContentInfoFromCreateStruct( CreateStruct $struct, $currentVersionNo = 1 )
    {
        $contentInfo = new ContentInfo;

        $contentInfo->id = null;
        $contentInfo->contentTypeId = $struct->typeId;
        $contentInfo->sectionId = $struct->sectionId;
        $contentInfo->ownerId = $struct->ownerId;
        $contentInfo->alwaysAvailable = $struct->alwaysAvailable;
        $contentInfo->remoteId = $struct->remoteId;
        $contentInfo->mainLanguageCode = $this->languageHandler->load( $struct->initialLanguageId )->languageCode;
        // For drafts published and modified timestamps should be 0
        $contentInfo->publicationDate = 0;
        $contentInfo->modificationDate = 0;
        $contentInfo->currentVersionNo = $currentVersionNo;
        $contentInfo->isPublished = false;

        return $contentInfo;
    }

    /**
     * Creates a new version for the given $struct and $versionNo
     *
     * @param \eZ\Publish\SPI\Persistence\Content\CreateStruct $struct
     * @param mixed $versionNo
     *
     * @return \eZ\Publish\SPI\Persistence\Content\VersionInfo
     */
    public function createVersionInfoFromCreateStruct( CreateStruct $struct, $versionNo )
    {
        $versionInfo = new VersionInfo;

        $versionInfo->id = null;
<<<<<<< HEAD
        $versionInfo->contentId = null;
=======
>>>>>>> cd98584c
        $versionInfo->contentInfo = $this->createContentInfoFromCreateStruct( $struct, $versionNo );
        $versionInfo->versionNo = $versionNo;
        $versionInfo->creatorId = $struct->ownerId;
        $versionInfo->status = VersionInfo::STATUS_DRAFT;
        $versionInfo->initialLanguageCode = $this->languageHandler->load( $struct->initialLanguageId )->languageCode;
        $versionInfo->creationDate = $struct->modified;
        $versionInfo->modificationDate = $struct->modified;
        $versionInfo->names = $struct->name;

        $languageIds = array();
        foreach ( $struct->fields as $field )
        {
            if ( !isset( $languageIds[$field->languageCode] ) )
            {
                $languageIds[$field->languageCode] =
                    $this->languageHandler->loadByLanguageCode( $field->languageCode )->id;
            }
        }
        $versionInfo->languageIds = array_values( $languageIds );

        return $versionInfo;
    }

    /**
     * Creates a new version for the given $content
     *
     * @param \eZ\Publish\SPI\Persistence\Content $content
     * @param mixed $versionNo
     * @param mixed $userId
     *
     * @return \eZ\Publish\SPI\Persistence\Content\VersionInfo
     */
    public function createVersionInfoForContent( Content $content, $versionNo, $userId )
    {
        $versionInfo = new VersionInfo;

<<<<<<< HEAD
        $versionInfo->contentId = $content->versionInfo->contentInfo->id;
=======
>>>>>>> cd98584c
        $versionInfo->contentInfo = $content->versionInfo->contentInfo;
        $versionInfo->versionNo = $versionNo;
        $versionInfo->creatorId = $userId;
        $versionInfo->status = VersionInfo::STATUS_DRAFT;
        $versionInfo->initialLanguageCode = $content->versionInfo->initialLanguageCode;
        $versionInfo->creationDate = time();
        $versionInfo->modificationDate = $versionInfo->creationDate;
        $versionInfo->names = is_object( $content->versionInfo ) ? $content->versionInfo->names : array();
        $versionInfo->languageIds = $content->versionInfo->languageIds;

        return $versionInfo;
    }

    /**
     * Converts value of $field to storage value
     *
     * @param \eZ\Publish\SPI\Persistence\Content\Field $field
     *
     * @return \eZ\Publish\Core\Persistence\Legacy\Content\StorageFieldValue
     */
    public function convertToStorageValue( Field $field )
    {
        $converter = $this->converterRegistry->getConverter(
            $field->type
        );
        $storageValue = new StorageFieldValue();
        $converter->toStorageValue(
            $field->value,
            $storageValue
        );
        return $storageValue;
    }

    /**
     * Extracts Content objects (and nested) from database result $rows
     *
     * Expects database rows to be indexed by keys of the format
     *
     *      "$tableName_$columnName"
     *
     * @param array $rows
     * @return \eZ\Publish\SPI\Persistence\Content[]
     */
    public function extractContentFromRows( array $rows )
    {
        $contentInfos = array();
        $versionInfos = array();
        $locations = array();
        $fields = array();

        foreach ( $rows as $row )
        {
            $contentId = (int)$row['ezcontentobject_id'];
            if ( !isset( $contentInfos[$contentId] ) )
            {
                $contentInfos[$contentId] = $this->extractContentInfoFromRow( $row, 'ezcontentobject_' );
            }
            if ( !isset( $versionInfos[$contentId] ) )
            {
                $versionInfos[$contentId] = array();
            }
            if ( !isset( $locations[$contentId] ) )
            {
                $locations[$contentId] = array();
            }

            $versionId = (int)$row['ezcontentobject_version_id'];
            if ( !isset( $versionInfos[$contentId][$versionId] ) )
            {
                $versionInfos[$contentId][$versionId] = $this->extractVersionInfoFromRow( $row );
            }
            if ( !isset( $versionInfos[$contentId][$versionId]->names[$row['ezcontentobject_name_content_translation']] ) )
            {
                $versionInfos[$contentId][$versionId]->names[$row['ezcontentobject_name_content_translation']] = $row['ezcontentobject_name_name'];
            }
            if ( !isset( $locations[$contentId][$versionId] ) )
            {
                $locations[$contentId][$versionId] = array();
            }

            $fieldId = (int)$row['ezcontentobject_attribute_id'];
            if ( !isset( $fields[$contentId][$versionId][$fieldId] ) )
            {
                $fields[$contentId][$versionId][$fieldId] = $this->extractFieldFromRow( $row );
            }

            $locationId = (int)$row['ezcontentobject_tree_node_id'];
            if ( isset( $row['ezcontentobject_tree_node_id'] ) && !isset( $locations[$contentId][$versionId][$locationId] ) )
            {
                $locations[$contentId][$versionId][$locationId] =
                    $this->locationMapper->createLocationFromRow(
                        $row, 'ezcontentobject_tree_'
                    );
            }
        }

        $results = array();
        foreach ( $contentInfos as $contentId => $contentInfo )
        {
            foreach ( $versionInfos[$contentId] as $versionId => $versionInfo )
            {
                $content = new Content;
                $content->versionInfo = $versionInfo;
                $content->versionInfo->contentInfo = $contentInfo;
                $content->locations = array_values( $locations[$contentId][$versionId] );
                $content->fields = array_values( $fields[$contentId][$versionId] );
                $results[] = $content;
            }
        }
        return $results;
    }

    /**
     * Extracts a ContentInfo object from $row
     *
     * @param array $row
     * @param string $prefix Prefix for row keys, which are initially mapped by ezcontentobject fields
     * @return \eZ\Publish\SPI\Persistence\Content\ContentInfo
     */
    public function extractContentInfoFromRow( array $row, $prefix = '' )
    {
        $contentInfo = new ContentInfo;
        $contentInfo->id = (int)$row["{$prefix}id"];
        $contentInfo->name = $row["{$prefix}name"];
        $contentInfo->contentTypeId = (int)$row["{$prefix}contentclass_id"];
        $contentInfo->sectionId = (int)$row["{$prefix}section_id"];
        $contentInfo->currentVersionNo = (int)$row["{$prefix}current_version"];
        $contentInfo->isPublished = (bool)( $row["{$prefix}status"] == ContentInfo::STATUS_PUBLISHED );
        $contentInfo->ownerId = (int)$row["{$prefix}owner_id"];
        $contentInfo->publicationDate = (int)$row["{$prefix}published"];
        $contentInfo->modificationDate = (int)$row["{$prefix}modified"];
        $contentInfo->alwaysAvailable = (int)$row["{$prefix}language_mask"] & 1;
        $contentInfo->mainLanguageCode = $this->languageHandler->load( $row["{$prefix}initial_language_id"] )->languageCode;
        $contentInfo->remoteId = $row["{$prefix}remote_id"];
        $contentInfo->mainLocationId = $row["ezcontentobject_tree_main_node_id"];

        return $contentInfo;
    }

    /**
     * Extracts a VersionInfo object from $row.
     *
     * This method will return VersionInfo with incomplete data. It is intended to be used only by
     * {@link self::extractContentFromRows} where missing data will be filled in.
     *
     * @param array $row
     *
     * @return \eZ\Publish\SPI\Persistence\Content\VersionInfo
     */
    private function extractVersionInfoFromRow( array $row )
    {
        $versionInfo = new VersionInfo;
        $versionInfo->id = (int)$row["ezcontentobject_version_id"];
<<<<<<< HEAD
        $versionInfo->contentId = (int)$row["ezcontentobject_version_contentobject_id"];
=======
>>>>>>> cd98584c
        $versionInfo->contentInfo = null;
        $versionInfo->versionNo = (int)$row["ezcontentobject_version_version"];
        $versionInfo->creatorId = (int)$row["ezcontentobject_version_creator_id"];
        $versionInfo->creationDate = (int)$row["ezcontentobject_version_created"];
        $versionInfo->modificationDate = (int)$row["ezcontentobject_version_modified"];
        $versionInfo->initialLanguageCode = $this->languageHandler->load( $row["ezcontentobject_version_initial_language_id"] )->languageCode;
        $versionInfo->languageIds = $this->extractLanguageIdsFromMask( $row["ezcontentobject_version_language_mask"] );
        $versionInfo->status = (int)$row["ezcontentobject_version_status"];
        $versionInfo->names = array();

        return $versionInfo;
    }

    /**
     * Extracts a VersionInfo object from $row
     *
     * @param array $rows
     *
     * @return \eZ\Publish\SPI\Persistence\Content\VersionInfo[]
     */
    public function extractVersionInfoListFromRows( array $rows )
    {
        $versionInfoList = array();
        foreach ( $rows as $row )
        {
            $versionId = (int)$row['ezcontentobject_version_id'];
            if ( !isset( $versionInfoList[$versionId] ) )
            {
                $versionInfo = new VersionInfo;
                $versionInfo->id = (int)$row["ezcontentobject_version_id"];
                $versionInfo->contentInfo = $this->extractContentInfoFromRow( $row, "ezcontentobject_" );
<<<<<<< HEAD
                $versionInfo->contentId = (int)$row["ezcontentobject_version_contentobject_id"];
=======
>>>>>>> cd98584c
                $versionInfo->versionNo = (int)$row["ezcontentobject_version_version"];
                $versionInfo->creatorId = (int)$row["ezcontentobject_version_creator_id"];
                $versionInfo->creationDate = (int)$row["ezcontentobject_version_created"];
                $versionInfo->modificationDate = (int)$row["ezcontentobject_version_modified"];
                $versionInfo->initialLanguageCode = $this->languageHandler->load( $row["ezcontentobject_version_initial_language_id"] )->languageCode;
                $versionInfo->languageIds = $this->extractLanguageIdsFromMask( (int)$row["ezcontentobject_version_language_mask"] );//array();
                $versionInfo->status = (int)$row["ezcontentobject_version_status"];
                $versionInfo->names = array();
                $versionInfoList[$versionId] = $versionInfo;
            }

            if ( !isset( $versionInfoList[$versionId]->names[$row['ezcontentobject_name_content_translation']] ) )
            {
                $versionInfoList[$versionId]->names[$row['ezcontentobject_name_content_translation']] = $row['ezcontentobject_name_name'];
            }
        }
        return array_values( $versionInfoList );
    }

    /**
     * @todo use langmask handler for this
     *
     * @param $languageMask
     *
     * @return array
     */
    public function extractLanguageIdsFromMask( $languageMask )
    {
        $exp = 2;
        $result = array();

        // Decomposition of $languageMask into its binary components.
        while ( $exp <= $languageMask )
        {
            if ( $languageMask & $exp )
                $result[] = $exp;

            $exp *= 2;
        }

        return $result;
    }

    /**
     * Extracts a Field from $row
     *
     * @param array $row
     * @return Field
     */
    protected function extractFieldFromRow( array $row )
    {
        $field = new Field();

        $field->id = (int)$row['ezcontentobject_attribute_id'];
        $field->fieldDefinitionId = (int)$row['ezcontentobject_attribute_contentclassattribute_id'];
        $field->type = $row['ezcontentobject_attribute_data_type_string'];
        $field->value = $this->extractFieldValueFromRow( $row, $field->type );
        $field->languageCode = $row['ezcontentobject_attribute_language_code'];
        $field->versionNo = (int)$row['ezcontentobject_attribute_version'];

        return $field;
    }

    /**
     * Extracts a FieldValue of $type from $row
     *
     * @param array $row
     * @param string $type
     * @return \eZ\Publish\SPI\Persistence\Content\FieldValue
     * @throws \eZ\Publish\Core\Persistence\Legacy\Content\FieldValue\Converter\Exception\NotFound
     *         if the necessary converter for $type could not be found.
     */
    protected function extractFieldValueFromRow( array $row, $type )
    {
        $storageValue = new StorageFieldValue();

        // Nullable field
        $storageValue->dataFloat = isset( $row['ezcontentobject_attribute_data_float'] )
            ? (float)$row['ezcontentobject_attribute_data_float']
            : null;
        // Nullable field
        $storageValue->dataInt = isset( $row['ezcontentobject_attribute_data_int'] )
            ? (int)$row['ezcontentobject_attribute_data_int']
            : null;
        $storageValue->dataText = $row['ezcontentobject_attribute_data_text'];
        // Not nullable field
        $storageValue->sortKeyInt = (int)$row['ezcontentobject_attribute_sort_key_int'];
        $storageValue->sortKeyString = $row['ezcontentobject_attribute_sort_key_string'];

        $fieldValue = new FieldValue();

        $converter = $this->converterRegistry->getConverter( $type );
        $converter->toFieldValue( $storageValue, $fieldValue );

        return $fieldValue;
    }

    /**
     * Creates CreateStruct from $content
     *
     * @param \eZ\Publish\SPI\Persistence\Content $content
     * @return \eZ\Publish\SPI\Persistence\Content\CreateStruct
     */
    public function createCreateStructFromContent( Content $content )
    {
        $struct = new CreateStruct();
        $struct->name = $content->versionInfo->names;
        $struct->typeId = $content->versionInfo->contentInfo->contentTypeId;
        $struct->sectionId = $content->versionInfo->contentInfo->sectionId;
        $struct->ownerId = $content->versionInfo->contentInfo->ownerId;
        $struct->locations = array();
        $struct->alwaysAvailable = $content->versionInfo->contentInfo->alwaysAvailable;
        $struct->remoteId = md5( uniqid( get_class( $this ), true ) );
        $struct->initialLanguageId = $this->languageHandler->loadByLanguageCode( $content->versionInfo->initialLanguageCode )->id;
        $struct->modified = time();

        foreach ( $content->fields as $field )
        {
            $newField = clone $field;
            $newField->id = null;
            $struct->fields[] = $newField;
        }

        return $struct;
    }

    /**
     * Extracts relation objects from $rows
     */
    public function extractRelationsFromRows( array $rows )
    {
        $relations = array();

        foreach ( $rows as $row )
        {
            $id = (int)$row['ezcontentobject_link_id'];
            if ( !isset( $relations[$id] ) )
            {
                $relations[$id] = $this->extractRelationFromRow( $row );
            }
        }

        return $relations;
    }

    /**
     * Extracts a Relation object from a $row
     *
     * @param array $row Associative array representing a relation
     *
     * @return \eZ\Publish\SPI\Persistence\Content\Relation
     */
    protected function extractRelationFromRow( array $row )
    {
        $relation = new Relation();
        $relation->id = (int)$row['ezcontentobject_link_id'];
        $relation->sourceContentId = (int)$row['ezcontentobject_link_from_contentobject_id'];
        $relation->sourceContentVersionNo = (int)$row['ezcontentobject_link_from_contentobject_version'];
        $relation->destinationContentId = (int)$row['ezcontentobject_link_to_contentobject_id'];
        $relation->type = (int)$row['ezcontentobject_link_relation_type'];

        $contentClassAttributeId = (int)$row['ezcontentobject_link_contentclassattribute_id'];
        if ( $contentClassAttributeId > 0 )
        {
            $relation->sourceFieldDefinitionId = $contentClassAttributeId;
        }

        return $relation;
    }

    /**
     * Creates a Content from the given $struct
     *
     * @param \eZ\Publish\SPI\Persistence\Content\Relation\CreateStruct $struct
     *
     * @return \eZ\Publish\SPI\Persistence\Content\Relation
     */
    public function createRelationFromCreateStruct( RelationCreateStruct $struct )
    {
        $relation = new Relation();

        $relation->destinationContentId = $struct->destinationContentId;
        $relation->sourceContentId = $struct->sourceContentId;
        $relation->sourceContentVersionNo = $struct->sourceContentVersionNo;
        $relation->sourceFieldDefinitionId = $struct->sourceFieldDefinitionId;
        $relation->type = $struct->type;

        return $relation;
    }
}<|MERGE_RESOLUTION|>--- conflicted
+++ resolved
@@ -103,10 +103,6 @@
         $versionInfo = new VersionInfo;
 
         $versionInfo->id = null;
-<<<<<<< HEAD
-        $versionInfo->contentId = null;
-=======
->>>>>>> cd98584c
         $versionInfo->contentInfo = $this->createContentInfoFromCreateStruct( $struct, $versionNo );
         $versionInfo->versionNo = $versionNo;
         $versionInfo->creatorId = $struct->ownerId;
@@ -143,10 +139,6 @@
     {
         $versionInfo = new VersionInfo;
 
-<<<<<<< HEAD
-        $versionInfo->contentId = $content->versionInfo->contentInfo->id;
-=======
->>>>>>> cd98584c
         $versionInfo->contentInfo = $content->versionInfo->contentInfo;
         $versionInfo->versionNo = $versionNo;
         $versionInfo->creatorId = $userId;
@@ -300,10 +292,6 @@
     {
         $versionInfo = new VersionInfo;
         $versionInfo->id = (int)$row["ezcontentobject_version_id"];
-<<<<<<< HEAD
-        $versionInfo->contentId = (int)$row["ezcontentobject_version_contentobject_id"];
-=======
->>>>>>> cd98584c
         $versionInfo->contentInfo = null;
         $versionInfo->versionNo = (int)$row["ezcontentobject_version_version"];
         $versionInfo->creatorId = (int)$row["ezcontentobject_version_creator_id"];
@@ -335,10 +323,6 @@
                 $versionInfo = new VersionInfo;
                 $versionInfo->id = (int)$row["ezcontentobject_version_id"];
                 $versionInfo->contentInfo = $this->extractContentInfoFromRow( $row, "ezcontentobject_" );
-<<<<<<< HEAD
-                $versionInfo->contentId = (int)$row["ezcontentobject_version_contentobject_id"];
-=======
->>>>>>> cd98584c
                 $versionInfo->versionNo = (int)$row["ezcontentobject_version_version"];
                 $versionInfo->creatorId = (int)$row["ezcontentobject_version_creator_id"];
                 $versionInfo->creationDate = (int)$row["ezcontentobject_version_created"];
