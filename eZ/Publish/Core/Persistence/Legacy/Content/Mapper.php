<?php
/**
 * File containing the Mapper class
 *
 * @copyright Copyright (C) 1999-2012 eZ Systems AS. All rights reserved.
 * @license http://www.gnu.org/licenses/gpl-2.0.txt GNU General Public License v2
 * @version //autogentag//
 */

namespace eZ\Publish\Core\Persistence\Legacy\Content;
use eZ\Publish\SPI\Persistence\Content,
    eZ\Publish\SPI\Persistence\Content\CreateStruct,
    eZ\Publish\SPI\Persistence\Content\Field,
    eZ\Publish\SPI\Persistence\Content\FieldValue,
    eZ\Publish\SPI\Persistence\Content\Relation,
    eZ\Publish\SPI\Persistence\Content\Relation\CreateStruct as RelationCreateStruct,
    eZ\Publish\Core\Persistence\Legacy\Content\Location\Mapper as LocationMapper,
    eZ\Publish\Core\Persistence\Legacy\Content\FieldValue\ConverterRegistry as Registry,
    eZ\Publish\SPI\Persistence\Content\Language\Handler as LanguageHandler,
    eZ\Publish\SPI\Persistence\Content\ContentInfo,
    eZ\Publish\SPI\Persistence\Content\VersionInfo;

/**
 * Mapper for Content Handler.
 *
 * Performs mapping of Content objects.
 */
class Mapper
{
    /**
     * FieldValue converter registry
     *
     * @var \eZ\Publish\Core\Persistence\Legacy\Content\FieldValue\ConverterRegistry
     */
    protected $converterRegistry;

    /**
     * Caching language handler
     *
     * @var \eZ\Publish\SPI\Persistence\Content\Language\Handler
     */
    protected $languageHandler;

    /**
     * Creates a new mapper.
     *
     * @param \eZ\Publish\Core\Persistence\Legacy\Content\FieldValue\ConverterRegistry $converterRegistry
     * @param \eZ\Publish\SPI\Persistence\Content\Language\Handler $languageHandler
     */
    public function __construct( Registry $converterRegistry, LanguageHandler $languageHandler )
    {
        $this->converterRegistry = $converterRegistry;
        $this->languageHandler = $languageHandler;
    }

    /**
     * Creates a Content from the given $struct and $currentVersionNo
     *
     * @param \eZ\Publish\SPI\Persistence\Content\CreateStruct $struct
     * @param mixed $currentVersionNo
     *
     * @return \eZ\Publish\SPI\Persistence\Content\ContentInfo
     */
    private function createContentInfoFromCreateStruct( CreateStruct $struct, $currentVersionNo = 1 )
    {
        $contentInfo = new ContentInfo;

        $contentInfo->id = null;
        $contentInfo->contentTypeId = $struct->typeId;
        $contentInfo->sectionId = $struct->sectionId;
        $contentInfo->ownerId = $struct->ownerId;
        $contentInfo->alwaysAvailable = $struct->alwaysAvailable;
        $contentInfo->remoteId = $struct->remoteId;
        $contentInfo->mainLanguageCode = $this->languageHandler->load( $struct->initialLanguageId )->languageCode;
        // For drafts published and modified timestamps should be 0
        $contentInfo->publicationDate = 0;
        $contentInfo->modificationDate = 0;
        $contentInfo->currentVersionNo = $currentVersionNo;
        $contentInfo->isPublished = false;

        return $contentInfo;
    }

    /**
     * Creates a new version for the given $struct and $versionNo
     *
     * @param \eZ\Publish\SPI\Persistence\Content\CreateStruct $struct
     * @param mixed $versionNo
     *
     * @return \eZ\Publish\SPI\Persistence\Content\VersionInfo
     */
    public function createVersionInfoFromCreateStruct( CreateStruct $struct, $versionNo )
    {
        $versionInfo = new VersionInfo;

        $versionInfo->id = null;
        $versionInfo->contentInfo = $this->createContentInfoFromCreateStruct( $struct, $versionNo );
        $versionInfo->versionNo = $versionNo;
        $versionInfo->creatorId = $struct->ownerId;
        $versionInfo->status = VersionInfo::STATUS_DRAFT;
        $versionInfo->initialLanguageCode = $this->languageHandler->load( $struct->initialLanguageId )->languageCode;
        $versionInfo->creationDate = $struct->modified;
        $versionInfo->modificationDate = $struct->modified;
        $versionInfo->names = $struct->name;

        $languageIds = array();
        foreach ( $struct->fields as $field )
        {
            if ( !isset( $languageIds[$field->languageCode] ) )
            {
                $languageIds[$field->languageCode] =
                    $this->languageHandler->loadByLanguageCode( $field->languageCode )->id;
            }
        }
        $versionInfo->languageIds = array_values( $languageIds );

        return $versionInfo;
    }

    /**
     * Creates a new version for the given $content
     *
     * @param \eZ\Publish\SPI\Persistence\Content $content
     * @param mixed $versionNo
     * @param mixed $userId
     *
     * @return \eZ\Publish\SPI\Persistence\Content\VersionInfo
     */
    public function createVersionInfoForContent( Content $content, $versionNo, $userId )
    {
        $versionInfo = new VersionInfo;

        $versionInfo->contentInfo = $content->versionInfo->contentInfo;
        $versionInfo->versionNo = $versionNo;
        $versionInfo->creatorId = $userId;
        $versionInfo->status = VersionInfo::STATUS_DRAFT;
        $versionInfo->initialLanguageCode = $content->versionInfo->initialLanguageCode;
        $versionInfo->creationDate = time();
        $versionInfo->modificationDate = $versionInfo->creationDate;
        $versionInfo->names = is_object( $content->versionInfo ) ? $content->versionInfo->names : array();
        $versionInfo->languageIds = $content->versionInfo->languageIds;

        return $versionInfo;
    }

    /**
     * Converts value of $field to storage value
     *
     * @param \eZ\Publish\SPI\Persistence\Content\Field $field
     *
     * @return \eZ\Publish\Core\Persistence\Legacy\Content\StorageFieldValue
     */
    public function convertToStorageValue( Field $field )
    {
        $converter = $this->converterRegistry->getConverter(
            $field->type
        );
        $storageValue = new StorageFieldValue();
        $converter->toStorageValue(
            $field->value,
            $storageValue
        );
        return $storageValue;
    }

    /**
     * Extracts Content objects (and nested) from database result $rows
     *
     * Expects database rows to be indexed by keys of the format
     *
     *      "$tableName_$columnName"
     *
     * @param array $rows
     * @return \eZ\Publish\SPI\Persistence\Content[]
     */
    public function extractContentFromRows( array $rows )
    {
<<<<<<< HEAD
        $contentObjs = array();
        $versions = array();
=======
        $contentInfos = array();
        $versionInfos = array();
        $locations = array();
>>>>>>> bba430e4
        $fields = array();

        foreach ( $rows as $row )
        {
            $contentId = (int)$row['ezcontentobject_id'];
            if ( !isset( $contentInfos[$contentId] ) )
            {
                $contentInfos[$contentId] = $this->extractContentInfoFromRow( $row, 'ezcontentobject_' );
            }
            if ( !isset( $versionInfos[$contentId] ) )
            {
                $versionInfos[$contentId] = array();
            }

            $versionId = (int)$row['ezcontentobject_version_id'];
            if ( !isset( $versionInfos[$contentId][$versionId] ) )
            {
                $versionInfos[$contentId][$versionId] = $this->extractVersionInfoFromRow( $row );
            }
            if ( !isset( $versionInfos[$contentId][$versionId]->names[$row['ezcontentobject_name_content_translation']] ) )
            {
                $versionInfos[$contentId][$versionId]->names[$row['ezcontentobject_name_content_translation']] = $row['ezcontentobject_name_name'];
            }

            $fieldId = (int)$row['ezcontentobject_attribute_id'];
            if ( !isset( $fields[$contentId][$versionId][$fieldId] ) )
            {
                $fields[$contentId][$versionId][$fieldId] = $this->extractFieldFromRow( $row );
            }
        }

        $results = array();
        foreach ( $contentInfos as $contentId => $contentInfo )
        {
            foreach ( $versionInfos[$contentId] as $versionId => $versionInfo )
            {
                $content = new Content;
<<<<<<< HEAD
                $content->contentInfo = $contentInfo;
                $content->versionInfo = $version;
=======
                $content->versionInfo = $versionInfo;
                $content->versionInfo->contentInfo = $contentInfo;
                $content->locations = array_values( $locations[$contentId][$versionId] );
>>>>>>> bba430e4
                $content->fields = array_values( $fields[$contentId][$versionId] );
                $results[] = $content;
            }
        }
        return $results;
    }

    /**
     * Extracts a ContentInfo object from $row
     *
     * @param array $row
     * @param string $prefix Prefix for row keys, which are initially mapped by ezcontentobject fields
     * @return \eZ\Publish\SPI\Persistence\Content\ContentInfo
     */
    public function extractContentInfoFromRow( array $row, $prefix = '' )
    {
        $contentInfo = new ContentInfo;
        $contentInfo->id = (int)$row["{$prefix}id"];
        $contentInfo->name = $row["{$prefix}name"];
        $contentInfo->contentTypeId = (int)$row["{$prefix}contentclass_id"];
        $contentInfo->sectionId = (int)$row["{$prefix}section_id"];
        $contentInfo->currentVersionNo = (int)$row["{$prefix}current_version"];
        $contentInfo->isPublished = (bool)( $row["{$prefix}status"] == ContentInfo::STATUS_PUBLISHED );
        $contentInfo->ownerId = (int)$row["{$prefix}owner_id"];
        $contentInfo->publicationDate = (int)$row["{$prefix}published"];
        $contentInfo->modificationDate = (int)$row["{$prefix}modified"];
        $contentInfo->alwaysAvailable = (int)$row["{$prefix}language_mask"] & 1;
        $contentInfo->mainLanguageCode = $this->languageHandler->load( $row["{$prefix}initial_language_id"] )->languageCode;
        $contentInfo->remoteId = $row["{$prefix}remote_id"];
        $contentInfo->mainLocationId = $row["ezcontentobject_tree_main_node_id"];

        return $contentInfo;
    }

    /**
     * Extracts a VersionInfo object from $row.
     *
     * This method will return VersionInfo with incomplete data. It is intended to be used only by
     * {@link self::extractContentFromRows} where missing data will be filled in.
     *
     * @param array $row
     *
     * @return \eZ\Publish\SPI\Persistence\Content\VersionInfo
     */
    private function extractVersionInfoFromRow( array $row )
    {
        $versionInfo = new VersionInfo;
        $versionInfo->id = (int)$row["ezcontentobject_version_id"];
        $versionInfo->contentInfo = null;
        $versionInfo->versionNo = (int)$row["ezcontentobject_version_version"];
        $versionInfo->creatorId = (int)$row["ezcontentobject_version_creator_id"];
        $versionInfo->creationDate = (int)$row["ezcontentobject_version_created"];
        $versionInfo->modificationDate = (int)$row["ezcontentobject_version_modified"];
        $versionInfo->initialLanguageCode = $this->languageHandler->load( $row["ezcontentobject_version_initial_language_id"] )->languageCode;
        $versionInfo->languageIds = $this->extractLanguageIdsFromMask( $row["ezcontentobject_version_language_mask"] );
        $versionInfo->status = (int)$row["ezcontentobject_version_status"];
        $versionInfo->names = array();

        return $versionInfo;
    }

    /**
     * Extracts a VersionInfo object from $row
     *
     * @param array $rows
     *
     * @return \eZ\Publish\SPI\Persistence\Content\VersionInfo[]
     */
    public function extractVersionInfoListFromRows( array $rows )
    {
        $versionInfoList = array();
        foreach ( $rows as $row )
        {
            $versionId = (int)$row['ezcontentobject_version_id'];
            if ( !isset( $versionInfoList[$versionId] ) )
            {
                $versionInfo = new VersionInfo;
                $versionInfo->id = (int)$row["ezcontentobject_version_id"];
                $versionInfo->contentInfo = $this->extractContentInfoFromRow( $row, "ezcontentobject_" );
                $versionInfo->versionNo = (int)$row["ezcontentobject_version_version"];
                $versionInfo->creatorId = (int)$row["ezcontentobject_version_creator_id"];
                $versionInfo->creationDate = (int)$row["ezcontentobject_version_created"];
                $versionInfo->modificationDate = (int)$row["ezcontentobject_version_modified"];
                $versionInfo->initialLanguageCode = $this->languageHandler->load( $row["ezcontentobject_version_initial_language_id"] )->languageCode;
                $versionInfo->languageIds = $this->extractLanguageIdsFromMask( (int)$row["ezcontentobject_version_language_mask"] );//array();
                $versionInfo->status = (int)$row["ezcontentobject_version_status"];
                $versionInfo->names = array();
                $versionInfoList[$versionId] = $versionInfo;
            }

            if ( !isset( $versionInfoList[$versionId]->names[$row['ezcontentobject_name_content_translation']] ) )
            {
                $versionInfoList[$versionId]->names[$row['ezcontentobject_name_content_translation']] = $row['ezcontentobject_name_name'];
            }
        }
        return array_values( $versionInfoList );
    }

    /**
     * @todo use langmask handler for this
     *
     * @param $languageMask
     *
     * @return array
     */
    public function extractLanguageIdsFromMask( $languageMask )
    {
        $exp = 2;
        $result = array();

        // Decomposition of $languageMask into its binary components.
        while ( $exp <= $languageMask )
        {
            if ( $languageMask & $exp )
                $result[] = $exp;

            $exp *= 2;
        }

        return $result;
    }

    /**
     * Extracts a Field from $row
     *
     * @param array $row
     * @return Field
     */
    protected function extractFieldFromRow( array $row )
    {
        $field = new Field();

        $field->id = (int)$row['ezcontentobject_attribute_id'];
        $field->fieldDefinitionId = (int)$row['ezcontentobject_attribute_contentclassattribute_id'];
        $field->type = $row['ezcontentobject_attribute_data_type_string'];
        $field->value = $this->extractFieldValueFromRow( $row, $field->type );
        $field->languageCode = $row['ezcontentobject_attribute_language_code'];
        $field->versionNo = (int)$row['ezcontentobject_attribute_version'];

        return $field;
    }

    /**
     * Extracts a FieldValue of $type from $row
     *
     * @param array $row
     * @param string $type
     * @return \eZ\Publish\SPI\Persistence\Content\FieldValue
     * @throws \eZ\Publish\Core\Persistence\Legacy\Content\FieldValue\Converter\Exception\NotFound
     *         if the necessary converter for $type could not be found.
     */
    protected function extractFieldValueFromRow( array $row, $type )
    {
        $storageValue = new StorageFieldValue();

        // Nullable field
        $storageValue->dataFloat = isset( $row['ezcontentobject_attribute_data_float'] )
            ? (float)$row['ezcontentobject_attribute_data_float']
            : null;
        // Nullable field
        $storageValue->dataInt = isset( $row['ezcontentobject_attribute_data_int'] )
            ? (int)$row['ezcontentobject_attribute_data_int']
            : null;
        $storageValue->dataText = $row['ezcontentobject_attribute_data_text'];
        // Not nullable field
        $storageValue->sortKeyInt = (int)$row['ezcontentobject_attribute_sort_key_int'];
        $storageValue->sortKeyString = $row['ezcontentobject_attribute_sort_key_string'];

        $fieldValue = new FieldValue();

        $converter = $this->converterRegistry->getConverter( $type );
        $converter->toFieldValue( $storageValue, $fieldValue );

        return $fieldValue;
    }

    /**
     * Creates CreateStruct from $content
     *
     * @param \eZ\Publish\SPI\Persistence\Content $content
     * @return \eZ\Publish\SPI\Persistence\Content\CreateStruct
     */
    public function createCreateStructFromContent( Content $content )
    {
        $struct = new CreateStruct();
        $struct->name = $content->versionInfo->names;
        $struct->typeId = $content->versionInfo->contentInfo->contentTypeId;
        $struct->sectionId = $content->versionInfo->contentInfo->sectionId;
        $struct->ownerId = $content->versionInfo->contentInfo->ownerId;
        $struct->locations = array();
        $struct->alwaysAvailable = $content->versionInfo->contentInfo->alwaysAvailable;
        $struct->remoteId = md5( uniqid( get_class( $this ), true ) );
        $struct->initialLanguageId = $this->languageHandler->loadByLanguageCode( $content->versionInfo->initialLanguageCode )->id;
        $struct->modified = time();

        foreach ( $content->fields as $field )
        {
            $newField = clone $field;
            $newField->id = null;
            $struct->fields[] = $newField;
        }

        return $struct;
    }

    /**
     * Extracts relation objects from $rows
     */
    public function extractRelationsFromRows( array $rows )
    {
        $relations = array();

        foreach ( $rows as $row )
        {
            $id = (int)$row['ezcontentobject_link_id'];
            if ( !isset( $relations[$id] ) )
            {
                $relations[$id] = $this->extractRelationFromRow( $row );
            }
        }

        return $relations;
    }

    /**
     * Extracts a Relation object from a $row
     *
     * @param array $row Associative array representing a relation
     *
     * @return \eZ\Publish\SPI\Persistence\Content\Relation
     */
    protected function extractRelationFromRow( array $row )
    {
        $relation = new Relation();
        $relation->id = (int)$row['ezcontentobject_link_id'];
        $relation->sourceContentId = (int)$row['ezcontentobject_link_from_contentobject_id'];
        $relation->sourceContentVersionNo = (int)$row['ezcontentobject_link_from_contentobject_version'];
        $relation->destinationContentId = (int)$row['ezcontentobject_link_to_contentobject_id'];
        $relation->type = (int)$row['ezcontentobject_link_relation_type'];

        $contentClassAttributeId = (int)$row['ezcontentobject_link_contentclassattribute_id'];
        if ( $contentClassAttributeId > 0 )
        {
            $relation->sourceFieldDefinitionId = $contentClassAttributeId;
        }

        return $relation;
    }

    /**
     * Creates a Content from the given $struct
     *
     * @param \eZ\Publish\SPI\Persistence\Content\Relation\CreateStruct $struct
     *
     * @return \eZ\Publish\SPI\Persistence\Content\Relation
     */
    public function createRelationFromCreateStruct( RelationCreateStruct $struct )
    {
        $relation = new Relation();

        $relation->destinationContentId = $struct->destinationContentId;
        $relation->sourceContentId = $struct->sourceContentId;
        $relation->sourceContentVersionNo = $struct->sourceContentVersionNo;
        $relation->sourceFieldDefinitionId = $struct->sourceFieldDefinitionId;
        $relation->type = $struct->type;

        return $relation;
    }
}<|MERGE_RESOLUTION|>--- conflicted
+++ resolved
@@ -175,14 +175,9 @@
      */
     public function extractContentFromRows( array $rows )
     {
-<<<<<<< HEAD
-        $contentObjs = array();
-        $versions = array();
-=======
         $contentInfos = array();
         $versionInfos = array();
-        $locations = array();
->>>>>>> bba430e4
+
         $fields = array();
 
         foreach ( $rows as $row )
@@ -220,14 +215,8 @@
             foreach ( $versionInfos[$contentId] as $versionId => $versionInfo )
             {
                 $content = new Content;
-<<<<<<< HEAD
-                $content->contentInfo = $contentInfo;
-                $content->versionInfo = $version;
-=======
                 $content->versionInfo = $versionInfo;
                 $content->versionInfo->contentInfo = $contentInfo;
-                $content->locations = array_values( $locations[$contentId][$versionId] );
->>>>>>> bba430e4
                 $content->fields = array_values( $fields[$contentId][$versionId] );
                 $results[] = $content;
             }
