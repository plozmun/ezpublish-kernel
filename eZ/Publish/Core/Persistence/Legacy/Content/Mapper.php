<?php

/**
 * File containing the Mapper class.
 *
 * @copyright Copyright (C) eZ Systems AS. All rights reserved.
 * @license For full copyright and license information view LICENSE file distributed with this source code.
 */
namespace eZ\Publish\Core\Persistence\Legacy\Content;

use eZ\Publish\SPI\Persistence\Content;
use eZ\Publish\SPI\Persistence\Content\CreateStruct;
use eZ\Publish\SPI\Persistence\Content\Field;
use eZ\Publish\SPI\Persistence\Content\FieldValue;
use eZ\Publish\SPI\Persistence\Content\Relation;
use eZ\Publish\SPI\Persistence\Content\Relation\CreateStruct as RelationCreateStruct;
use eZ\Publish\Core\Persistence\Legacy\Content\FieldValue\ConverterRegistry as Registry;
use eZ\Publish\SPI\Persistence\Content\Language\Handler as LanguageHandler;
use eZ\Publish\SPI\Persistence\Content\ContentInfo;
use eZ\Publish\SPI\Persistence\Content\VersionInfo;

/**
 * Mapper for Content Handler.
 *
 * Performs mapping of Content objects.
 */
class Mapper
{
    /**
     * FieldValue converter registry.
     *
     * @var \eZ\Publish\Core\Persistence\Legacy\Content\FieldValue\ConverterRegistry
     */
    protected $converterRegistry;

    /**
     * Caching language handler.
     *
     * @var \eZ\Publish\SPI\Persistence\Content\Language\Handler
     */
    protected $languageHandler;

    /**
     * Creates a new mapper.
     *
     * @param \eZ\Publish\Core\Persistence\Legacy\Content\FieldValue\ConverterRegistry $converterRegistry
     * @param \eZ\Publish\SPI\Persistence\Content\Language\Handler $languageHandler
     */
    public function __construct(Registry $converterRegistry, LanguageHandler $languageHandler)
    {
        $this->converterRegistry = $converterRegistry;
        $this->languageHandler = $languageHandler;
    }

    /**
     * Creates a Content from the given $struct and $currentVersionNo.
     *
     * @param \eZ\Publish\SPI\Persistence\Content\CreateStruct $struct
     * @param mixed $currentVersionNo
     *
     * @return \eZ\Publish\SPI\Persistence\Content\ContentInfo
     */
    private function createContentInfoFromCreateStruct(CreateStruct $struct, $currentVersionNo = 1)
    {
        $contentInfo = new ContentInfo();

        $contentInfo->id = null;
        $contentInfo->contentTypeId = $struct->typeId;
        $contentInfo->sectionId = $struct->sectionId;
        $contentInfo->ownerId = $struct->ownerId;
        $contentInfo->alwaysAvailable = $struct->alwaysAvailable;
        $contentInfo->remoteId = $struct->remoteId;
        $contentInfo->mainLanguageCode = $this->languageHandler
            ->load(isset($struct->mainLanguageId) ? $struct->mainLanguageId : $struct->initialLanguageId)
            ->languageCode;
        $contentInfo->name = isset($struct->name[$contentInfo->mainLanguageCode])
            ? $struct->name[$contentInfo->mainLanguageCode]
            : '';
        // For drafts published and modified timestamps should be 0
        $contentInfo->publicationDate = 0;
        $contentInfo->modificationDate = 0;
        $contentInfo->currentVersionNo = $currentVersionNo;
        $contentInfo->status = ContentInfo::STATUS_DRAFT;
        $contentInfo->isPublished = false;

        return $contentInfo;
    }

    /**
     * Creates a new version for the given $struct and $versionNo.
     *
     * @param \eZ\Publish\SPI\Persistence\Content\CreateStruct $struct
     * @param mixed $versionNo
     *
     * @return \eZ\Publish\SPI\Persistence\Content\VersionInfo
     */
    public function createVersionInfoFromCreateStruct(CreateStruct $struct, $versionNo)
    {
        $versionInfo = new VersionInfo();

        $versionInfo->id = null;
        $versionInfo->contentInfo = $this->createContentInfoFromCreateStruct($struct, $versionNo);
        $versionInfo->versionNo = $versionNo;
        $versionInfo->creatorId = $struct->ownerId;
        $versionInfo->status = VersionInfo::STATUS_DRAFT;
        $versionInfo->initialLanguageCode = $this->languageHandler->load($struct->initialLanguageId)->languageCode;
        $versionInfo->creationDate = $struct->modified;
        $versionInfo->modificationDate = $struct->modified;
        $versionInfo->names = $struct->name;

<<<<<<< HEAD
        $languages = [];
=======
        $languageIds = [];
>>>>>>> 0f2ea829
        foreach ($struct->fields as $field) {
            if (!isset($languages[$field->languageCode])) {
                $languages[$field->languageCode] = true;
            }
        }
        $versionInfo->languageCodes = array_keys($languages);

        return $versionInfo;
    }

    /**
     * Creates a new version for the given $content.
     *
     * @param \eZ\Publish\SPI\Persistence\Content $content
     * @param mixed $versionNo
     * @param mixed $userId
     *
     * @return \eZ\Publish\SPI\Persistence\Content\VersionInfo
     */
    public function createVersionInfoForContent(Content $content, $versionNo, $userId)
    {
        $versionInfo = new VersionInfo();

        $versionInfo->contentInfo = $content->versionInfo->contentInfo;
        $versionInfo->versionNo = $versionNo;
        $versionInfo->creatorId = $userId;
        $versionInfo->status = VersionInfo::STATUS_DRAFT;
        $versionInfo->initialLanguageCode = $content->versionInfo->initialLanguageCode;
        $versionInfo->creationDate = time();
        $versionInfo->modificationDate = $versionInfo->creationDate;
<<<<<<< HEAD
        $versionInfo->names = is_object($content->versionInfo) ? $content->versionInfo->names : array();
        $versionInfo->languageCodes = $content->versionInfo->languageCodes;
=======
        $versionInfo->names = is_object($content->versionInfo) ? $content->versionInfo->names : [];
        $versionInfo->languageIds = $content->versionInfo->languageIds;
>>>>>>> 0f2ea829

        return $versionInfo;
    }

    /**
     * Converts value of $field to storage value.
     *
     * @param \eZ\Publish\SPI\Persistence\Content\Field $field
     *
     * @return \eZ\Publish\Core\Persistence\Legacy\Content\StorageFieldValue
     */
    public function convertToStorageValue(Field $field)
    {
        $converter = $this->converterRegistry->getConverter(
            $field->type
        );
        $storageValue = new StorageFieldValue();
        $converter->toStorageValue(
            $field->value,
            $storageValue
        );

        return $storageValue;
    }

    /**
     * Extracts Content objects (and nested) from database result $rows.
     *
     * Expects database rows to be indexed by keys of the format
     *
     *      "$tableName_$columnName"
     *
     * @param array $rows
     * @param array $nameRows
     *
     * @return \eZ\Publish\SPI\Persistence\Content[]
     */
    public function extractContentFromRows(array $rows, array $nameRows)
    {
        $versionedNameData = [];
        foreach ($nameRows as $row) {
            $contentId = (int)$row['ezcontentobject_name_contentobject_id'];
            $versionNo = (int)$row['ezcontentobject_name_content_version'];
            $versionedNameData[$contentId][$versionNo][$row['ezcontentobject_name_content_translation']] = $row['ezcontentobject_name_name'];
        }

        $contentInfos = [];
        $versionInfos = [];
        $fields = [];

        foreach ($rows as $row) {
            $contentId = (int)$row['ezcontentobject_id'];
            if (!isset($contentInfos[$contentId])) {
                $contentInfos[$contentId] = $this->extractContentInfoFromRow($row, 'ezcontentobject_');
            }
            if (!isset($versionInfos[$contentId])) {
                $versionInfos[$contentId] = [];
            }

            $versionId = (int)$row['ezcontentobject_version_id'];
            if (!isset($versionInfos[$contentId][$versionId])) {
                $versionInfos[$contentId][$versionId] = $this->extractVersionInfoFromRow($row);
            }

            $fieldId = (int)$row['ezcontentobject_attribute_id'];
            if (!isset($fields[$contentId][$versionId][$fieldId])) {
                $fields[$contentId][$versionId][$fieldId] = $this->extractFieldFromRow($row);
            }
        }

        $results = [];
        foreach ($contentInfos as $contentId => $contentInfo) {
            foreach ($versionInfos[$contentId] as $versionId => $versionInfo) {
                // Fallback to just main language name if versioned name data is missing
                if (isset($versionedNameData[$contentId][$versionInfo->versionNo])) {
                    $names = $versionedNameData[$contentId][$versionInfo->versionNo];
                } else {
                    $names = [$contentInfo->mainLanguageCode => $contentInfo->name];
                }

                $content = new Content();
                $content->versionInfo = $versionInfo;
                $content->versionInfo->names = $names;
                $content->versionInfo->contentInfo = $contentInfo;
                $content->fields = array_values($fields[$contentId][$versionId]);
                $results[] = $content;
            }
        }

        return $results;
    }

    /**
     * Extracts a ContentInfo object from $row.
     *
     * @param array $row
     * @param string $prefix Prefix for row keys, which are initially mapped by ezcontentobject fields
     * @param string $treePrefix Prefix for tree row key, which are initially mapped by ezcontentobject_tree_ fields
     *
     * @return \eZ\Publish\SPI\Persistence\Content\ContentInfo
     */
    public function extractContentInfoFromRow(array $row, $prefix = '', $treePrefix = 'ezcontentobject_tree_')
    {
        $contentInfo = new ContentInfo();
        $contentInfo->id = (int)$row["{$prefix}id"];
        $contentInfo->name = $row["{$prefix}name"];
        $contentInfo->contentTypeId = (int)$row["{$prefix}contentclass_id"];
        $contentInfo->sectionId = (int)$row["{$prefix}section_id"];
        $contentInfo->currentVersionNo = (int)$row["{$prefix}current_version"];
        $contentInfo->isPublished = ($row["{$prefix}status"] == ContentInfo::STATUS_PUBLISHED);
        $contentInfo->ownerId = (int)$row["{$prefix}owner_id"];
        $contentInfo->publicationDate = (int)$row["{$prefix}published"];
        $contentInfo->modificationDate = (int)$row["{$prefix}modified"];
        $contentInfo->alwaysAvailable = (int)$row["{$prefix}language_mask"] & 1;
        $contentInfo->mainLanguageCode = $this->languageHandler->load($row["{$prefix}initial_language_id"])->languageCode;
        $contentInfo->remoteId = $row["{$prefix}remote_id"];
        $contentInfo->mainLocationId = ($row["{$treePrefix}main_node_id"] !== null ? (int)$row["{$treePrefix}main_node_id"] : null);
        $contentInfo->status = (int)$row["{$prefix}status"];
        $contentInfo->isPublished = ($contentInfo->status == ContentInfo::STATUS_PUBLISHED);

        return $contentInfo;
    }

    /**
     * Extracts ContentInfo objects from $rows.
     *
     * @param array $rows
     * @param string $prefix Prefix for row keys, which are initially mapped by ezcontentobject fields
     * @param string $treePrefix Prefix for tree row key, which are initially mapped by ezcontentobject_tree_ fields
     *
     * @return \eZ\Publish\SPI\Persistence\Content\ContentInfo[]
     */
    public function extractContentInfoFromRows(array $rows, $prefix = '', $treePrefix = 'ezcontentobject_tree_')
    {
        $contentInfoObjects = [];
        foreach ($rows as $row) {
            $contentInfoObjects[] = $this->extractContentInfoFromRow($row, $prefix, $treePrefix);
        }

        return $contentInfoObjects;
    }

    /**
     * Extracts a VersionInfo object from $row.
     *
     * This method will return VersionInfo with incomplete data. It is intended to be used only by
     * {@link self::extractContentFromRows} where missing data will be filled in.
     *
     * @param array $row
     * @param array $names
     *
     * @return \eZ\Publish\SPI\Persistence\Content\VersionInfo
     */
    private function extractVersionInfoFromRow(array $row, array $names = [])
    {
        $versionInfo = new VersionInfo();
        $versionInfo->id = (int)$row['ezcontentobject_version_id'];
        $versionInfo->contentInfo = null;
        $versionInfo->versionNo = (int)$row['ezcontentobject_version_version'];
        $versionInfo->creatorId = (int)$row['ezcontentobject_version_creator_id'];
        $versionInfo->creationDate = (int)$row['ezcontentobject_version_created'];
        $versionInfo->modificationDate = (int)$row['ezcontentobject_version_modified'];
        $versionInfo->initialLanguageCode = $this->languageHandler->load($row['ezcontentobject_version_initial_language_id'])->languageCode;
        $versionInfo->languageCodes = $this->extractLanguageCodesFromMask($row['ezcontentobject_version_language_mask']);
        $versionInfo->status = (int)$row['ezcontentobject_version_status'];
        $versionInfo->names = $names;

        return $versionInfo;
    }

    /**
     * Extracts a VersionInfo object from $row.
     *
     * @param array $rows
     * @param array $nameRows
     *
     * @return \eZ\Publish\SPI\Persistence\Content\VersionInfo[]
     */
    public function extractVersionInfoListFromRows(array $rows, array $nameRows)
    {
        $nameData = [];
        foreach ($nameRows as $row) {
            $versionId = $row['ezcontentobject_name_contentobject_id'] . '_' . $row['ezcontentobject_name_content_version'];
            $nameData[$versionId][$row['ezcontentobject_name_content_translation']] = $row['ezcontentobject_name_name'];
        }

        $versionInfoList = [];
        foreach ($rows as $row) {
            $versionId = $row['ezcontentobject_id'] . '_' . $row['ezcontentobject_version_version'];
            if (!isset($versionInfoList[$versionId])) {
                $versionInfo = new VersionInfo();
                $versionInfo->id = (int)$row['ezcontentobject_version_id'];
                $versionInfo->contentInfo = $this->extractContentInfoFromRow($row, 'ezcontentobject_');
                $versionInfo->versionNo = (int)$row['ezcontentobject_version_version'];
                $versionInfo->creatorId = (int)$row['ezcontentobject_version_creator_id'];
                $versionInfo->creationDate = (int)$row['ezcontentobject_version_created'];
                $versionInfo->modificationDate = (int)$row['ezcontentobject_version_modified'];
                $versionInfo->initialLanguageCode = $this->languageHandler->load($row['ezcontentobject_version_initial_language_id'])->languageCode;
                $versionInfo->languageCodes = $this->extractLanguageCodesFromMask((int)$row['ezcontentobject_version_language_mask']);
                $versionInfo->status = (int)$row['ezcontentobject_version_status'];
                $versionInfo->names = $nameData[$versionId];
                $versionInfoList[$versionId] = $versionInfo;
            }
        }

        return array_values($versionInfoList);
    }

    /**
     * @param int $languageMask
     *
     * @return string[]
     */
    public function extractLanguageCodesFromMask($languageMask)
    {
        $exp = 2;
        $result = [];

        // Decomposition of $languageMask into its binary components.
        while ($exp <= $languageMask) {
            if ($languageMask & $exp) {
                $result[] = $this->languageHandler->load($exp)->languageCode;
            }

            $exp *= 2;
        }

        return $result;
    }

    /**
     * Extracts a Field from $row.
     *
     * @param array $row
     *
     * @return Field
     */
    protected function extractFieldFromRow(array $row)
    {
        $field = new Field();

        $field->id = (int)$row['ezcontentobject_attribute_id'];
        $field->fieldDefinitionId = (int)$row['ezcontentobject_attribute_contentclassattribute_id'];
        $field->type = $row['ezcontentobject_attribute_data_type_string'];
        $field->value = $this->extractFieldValueFromRow($row, $field->type);
        $field->languageCode = $row['ezcontentobject_attribute_language_code'];
        $field->versionNo = isset($row['ezcontentobject_version_version']) ?
            (int)$row['ezcontentobject_version_version'] :
            (int)$row['ezcontentobject_attribute_version'];

        return $field;
    }

    /**
     * Extracts a FieldValue of $type from $row.
     *
     * @param array $row
     * @param string $type
     *
     * @return \eZ\Publish\SPI\Persistence\Content\FieldValue
     *
     * @throws \eZ\Publish\Core\Persistence\Legacy\Content\FieldValue\Converter\Exception\NotFound
     *         if the necessary converter for $type could not be found.
     */
    protected function extractFieldValueFromRow(array $row, $type)
    {
        $storageValue = new StorageFieldValue();

        // Nullable field
        $storageValue->dataFloat = isset($row['ezcontentobject_attribute_data_float'])
            ? (float)$row['ezcontentobject_attribute_data_float']
            : null;
        // Nullable field
        $storageValue->dataInt = isset($row['ezcontentobject_attribute_data_int'])
            ? (int)$row['ezcontentobject_attribute_data_int']
            : null;
        $storageValue->dataText = $row['ezcontentobject_attribute_data_text'];
        // Not nullable field
        $storageValue->sortKeyInt = (int)$row['ezcontentobject_attribute_sort_key_int'];
        $storageValue->sortKeyString = $row['ezcontentobject_attribute_sort_key_string'];

        $fieldValue = new FieldValue();

        $converter = $this->converterRegistry->getConverter($type);
        $converter->toFieldValue($storageValue, $fieldValue);

        return $fieldValue;
    }

    /**
     * Creates CreateStruct from $content.
     *
     * @param \eZ\Publish\SPI\Persistence\Content $content
     *
     * @return \eZ\Publish\SPI\Persistence\Content\CreateStruct
     */
    public function createCreateStructFromContent(Content $content)
    {
        $struct = new CreateStruct();
        $struct->name = $content->versionInfo->names;
        $struct->typeId = $content->versionInfo->contentInfo->contentTypeId;
        $struct->sectionId = $content->versionInfo->contentInfo->sectionId;
        $struct->ownerId = $content->versionInfo->contentInfo->ownerId;
        $struct->locations = [];
        $struct->alwaysAvailable = $content->versionInfo->contentInfo->alwaysAvailable;
        $struct->remoteId = md5(uniqid(get_class($this), true));
        $struct->initialLanguageId = $this->languageHandler->loadByLanguageCode($content->versionInfo->initialLanguageCode)->id;
        $struct->mainLanguageId = $this->languageHandler->loadByLanguageCode($content->versionInfo->contentInfo->mainLanguageCode)->id;
        $struct->modified = time();

        foreach ($content->fields as $field) {
            $newField = clone $field;
            $newField->id = null;
            $struct->fields[] = $newField;
        }

        return $struct;
    }

    /**
     * Extracts relation objects from $rows.
     */
    public function extractRelationsFromRows(array $rows)
    {
        $relations = [];

        foreach ($rows as $row) {
            $id = (int)$row['ezcontentobject_link_id'];
            if (!isset($relations[$id])) {
                $relations[$id] = $this->extractRelationFromRow($row);
            }
        }

        return $relations;
    }

    /**
     * Extracts a Relation object from a $row.
     *
     * @param array $row Associative array representing a relation
     *
     * @return \eZ\Publish\SPI\Persistence\Content\Relation
     */
    protected function extractRelationFromRow(array $row)
    {
        $relation = new Relation();
        $relation->id = (int)$row['ezcontentobject_link_id'];
        $relation->sourceContentId = (int)$row['ezcontentobject_link_from_contentobject_id'];
        $relation->sourceContentVersionNo = (int)$row['ezcontentobject_link_from_contentobject_version'];
        $relation->destinationContentId = (int)$row['ezcontentobject_link_to_contentobject_id'];
        $relation->type = (int)$row['ezcontentobject_link_relation_type'];

        $contentClassAttributeId = (int)$row['ezcontentobject_link_contentclassattribute_id'];
        if ($contentClassAttributeId > 0) {
            $relation->sourceFieldDefinitionId = $contentClassAttributeId;
        }

        return $relation;
    }

    /**
     * Creates a Content from the given $struct.
     *
     * @param \eZ\Publish\SPI\Persistence\Content\Relation\CreateStruct $struct
     *
     * @return \eZ\Publish\SPI\Persistence\Content\Relation
     */
    public function createRelationFromCreateStruct(RelationCreateStruct $struct)
    {
        $relation = new Relation();

        $relation->destinationContentId = $struct->destinationContentId;
        $relation->sourceContentId = $struct->sourceContentId;
        $relation->sourceContentVersionNo = $struct->sourceContentVersionNo;
        $relation->sourceFieldDefinitionId = $struct->sourceFieldDefinitionId;
        $relation->type = $struct->type;

        return $relation;
    }
}<|MERGE_RESOLUTION|>--- conflicted
+++ resolved
@@ -108,11 +108,7 @@
         $versionInfo->modificationDate = $struct->modified;
         $versionInfo->names = $struct->name;
 
-<<<<<<< HEAD
         $languages = [];
-=======
-        $languageIds = [];
->>>>>>> 0f2ea829
         foreach ($struct->fields as $field) {
             if (!isset($languages[$field->languageCode])) {
                 $languages[$field->languageCode] = true;
@@ -143,13 +139,8 @@
         $versionInfo->initialLanguageCode = $content->versionInfo->initialLanguageCode;
         $versionInfo->creationDate = time();
         $versionInfo->modificationDate = $versionInfo->creationDate;
-<<<<<<< HEAD
-        $versionInfo->names = is_object($content->versionInfo) ? $content->versionInfo->names : array();
+        $versionInfo->names = is_object($content->versionInfo) ? $content->versionInfo->names : [];
         $versionInfo->languageCodes = $content->versionInfo->languageCodes;
-=======
-        $versionInfo->names = is_object($content->versionInfo) ? $content->versionInfo->names : [];
-        $versionInfo->languageIds = $content->versionInfo->languageIds;
->>>>>>> 0f2ea829
 
         return $versionInfo;
     }
