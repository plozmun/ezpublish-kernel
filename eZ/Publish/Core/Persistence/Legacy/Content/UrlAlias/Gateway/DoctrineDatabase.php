<?php

/**
 * File containing the DoctrineDatabase UrlAlias Gateway class.
 *
 * @copyright Copyright (C) eZ Systems AS. All rights reserved.
 * @license For full copyright and license information view LICENSE file distributed with this source code.
 */
namespace eZ\Publish\Core\Persistence\Legacy\Content\UrlAlias\Gateway;

use Doctrine\DBAL\Connection;
<<<<<<< HEAD
use Doctrine\DBAL\FetchMode;
use Doctrine\DBAL\ParameterType;
=======
use Doctrine\DBAL\Exception\UniqueConstraintViolationException;
>>>>>>> de3a7464
use Doctrine\DBAL\Platforms\AbstractPlatform;
use eZ\Publish\Core\Base\Exceptions\BadStateException;
use eZ\Publish\Core\Persistence\Database\DatabaseHandler;
use eZ\Publish\Core\Persistence\Database\Query;
use eZ\Publish\Core\Persistence\Legacy\Content\Language\MaskGenerator as LanguageMaskGenerator;
use eZ\Publish\Core\Persistence\Legacy\Content\UrlAlias\Language;
use eZ\Publish\Core\Persistence\Legacy\Content\UrlAlias\Gateway;
use RuntimeException;

/**
 * UrlAlias Gateway.
 */
class DoctrineDatabase extends Gateway
{
    /**
     * 2^30, since PHP_INT_MAX can cause overflows in DB systems, if PHP is run
     * on 64 bit systems.
     */
    const MAX_LIMIT = 1073741824;

    /**
     * Columns of database tables.
     *
     * @var array
     *
     * @todo remove after testing
     */
    protected $columns = array(
        'ezurlalias_ml' => array(
            'action',
            'action_type',
            'alias_redirects',
            'id',
            'is_alias',
            'is_original',
            'lang_mask',
            'link',
            'parent',
            'text',
            'text_md5',
        ),
    );

    /**
     * Doctrine database handler.
     *
     * @var \eZ\Publish\Core\Persistence\Database\DatabaseHandler
     * @deprecated Start to use DBAL $connection instead.
     */
    protected $dbHandler;

    /**
     * Language mask generator.
     *
     * @var \eZ\Publish\Core\Persistence\Legacy\Content\Language\MaskGenerator
     */
    protected $languageMaskGenerator;

    /**
     * Main URL database table name.
     *
     * @var string
     */
    protected $table;

    /**
     * @var \Doctrine\DBAL\Connection
     */
    private $connection;

    /**
     * Creates a new DoctrineDatabase UrlAlias Gateway.
     *
     * @param \eZ\Publish\Core\Persistence\Database\DatabaseHandler $dbHandler
     * @param \eZ\Publish\Core\Persistence\Legacy\Content\Language\MaskGenerator $languageMaskGenerator
     */
    public function __construct(
        DatabaseHandler $dbHandler,
        LanguageMaskGenerator $languageMaskGenerator
    ) {
        $this->dbHandler = $dbHandler;
        $this->languageMaskGenerator = $languageMaskGenerator;
        $this->table = static::TABLE;
        $this->connection = $dbHandler->getConnection();
    }

    public function setTable($name)
    {
        $this->table = $name;
    }

    /**
     * Loads list of aliases by given $locationId.
     *
     * @param mixed $locationId
     * @param bool $custom
     * @param mixed $languageId
     *
     * @return array
     */
    public function loadLocationEntries($locationId, $custom = false, $languageId = false)
    {
        /** @var $query \eZ\Publish\Core\Persistence\Database\SelectQuery */
        $query = $this->dbHandler->createSelectQuery();
        $query->select(
            $this->dbHandler->quoteColumn('id'),
            $this->dbHandler->quoteColumn('link'),
            $this->dbHandler->quoteColumn('is_alias'),
            $this->dbHandler->quoteColumn('alias_redirects'),
            $this->dbHandler->quoteColumn('lang_mask'),
            $this->dbHandler->quoteColumn('is_original'),
            $this->dbHandler->quoteColumn('parent'),
            $this->dbHandler->quoteColumn('text'),
            $this->dbHandler->quoteColumn('text_md5'),
            $this->dbHandler->quoteColumn('action')
        )->from(
            $this->dbHandler->quoteTable($this->table)
        )->where(
            $query->expr->lAnd(
                $query->expr->eq(
                    $this->dbHandler->quoteColumn('action'),
                    $query->bindValue("eznode:{$locationId}", null, \PDO::PARAM_STR)
                ),
                $query->expr->eq(
                    $this->dbHandler->quoteColumn('is_original'),
                    $query->bindValue(1, null, \PDO::PARAM_INT)
                ),
                $query->expr->eq(
                    $this->dbHandler->quoteColumn('is_alias'),
                    $query->bindValue(
                        $custom ? 1 : 0,
                        null,
                        \PDO::PARAM_INT
                    )
                )
            )
        );

        if ($languageId !== false) {
            $query->where(
                $query->expr->gt(
                    $query->expr->bitAnd(
                        $this->dbHandler->quoteColumn('lang_mask'),
                        $query->bindValue($languageId, null, \PDO::PARAM_INT)
                    ),
                    0
                )
            );
        }

        $statement = $query->prepare();
        $statement->execute();

        return $statement->fetchAll(\PDO::FETCH_ASSOC);
    }

    /**
     * Loads paged list of global aliases.
     *
     * @param string|null $languageCode
     * @param int $offset
     * @param int $limit
     *
     * @return array
     */
    public function listGlobalEntries($languageCode = null, $offset = 0, $limit = -1)
    {
        $limit = $limit === -1 ? self::MAX_LIMIT : $limit;

        /** @var $query \eZ\Publish\Core\Persistence\Database\SelectQuery */
        $query = $this->dbHandler->createSelectQuery();
        $query->select(
            $this->dbHandler->quoteColumn('action'),
            $this->dbHandler->quoteColumn('id'),
            $this->dbHandler->quoteColumn('link'),
            $this->dbHandler->quoteColumn('is_alias'),
            $this->dbHandler->quoteColumn('alias_redirects'),
            $this->dbHandler->quoteColumn('lang_mask'),
            $this->dbHandler->quoteColumn('is_original'),
            $this->dbHandler->quoteColumn('parent'),
            $this->dbHandler->quoteColumn('text_md5')
        )->from(
            $this->dbHandler->quoteTable($this->table)
        )->where(
            $query->expr->lAnd(
                $query->expr->eq(
                    $this->dbHandler->quoteColumn('action_type'),
                    $query->bindValue('module', null, \PDO::PARAM_STR)
                ),
                $query->expr->eq(
                    $this->dbHandler->quoteColumn('is_original'),
                    $query->bindValue(1, null, \PDO::PARAM_INT)
                ),
                $query->expr->eq(
                    $this->dbHandler->quoteColumn('is_alias'),
                    $query->bindValue(1, null, \PDO::PARAM_INT)
                )
            )
        )->limit(
            $limit,
            $offset
        );
        if (isset($languageCode)) {
            $query->where(
                $query->expr->gt(
                    $query->expr->bitAnd(
                        $this->dbHandler->quoteColumn('lang_mask'),
                        $query->bindValue(
                            $this->languageMaskGenerator->generateLanguageIndicator($languageCode, false),
                            null,
                            \PDO::PARAM_INT
                        )
                    ),
                    0
                )
            );
        }
        $statement = $query->prepare();
        $statement->execute();

        return $statement->fetchAll(\PDO::FETCH_ASSOC);
    }

    /**
     * Returns boolean indicating if the row with given $id is special root entry.
     *
     * Special root entry entry will have parentId=0 and text=''.
     * In standard installation this entry will point to location with id=2.
     *
     * @param mixed $id
     *
     * @return bool
     */
    public function isRootEntry($id)
    {
        /** @var $query \eZ\Publish\Core\Persistence\Database\SelectQuery */
        $query = $this->dbHandler->createSelectQuery();
        $query->select(
            $this->dbHandler->quoteColumn('text'),
            $this->dbHandler->quoteColumn('parent')
        )->from(
            $this->dbHandler->quoteTable($this->table)
        )->where(
            $query->expr->eq(
                $this->dbHandler->quoteColumn('id'),
                $query->bindValue($id, null, \PDO::PARAM_INT)
            )
        );
        $statement = $query->prepare();
        $statement->execute();
        $row = $statement->fetch(\PDO::FETCH_ASSOC);

        return strlen($row['text']) == 0 && $row['parent'] == 0;
    }

    /**
     * Downgrades autogenerated entry matched by given $action and $languageId and negatively matched by
     * composite primary key.
     *
     * If language mask of the found entry is composite (meaning it consists of multiple language ids) given
     * $languageId will be removed from mask. Otherwise entry will be marked as history.
     *
     * @param string $action
     * @param mixed $languageId
     * @param mixed $newId
     * @param mixed $parentId
     * @param string $textMD5
     */
    public function cleanupAfterPublish($action, $languageId, $newId, $parentId, $textMD5)
    {
        /** @var $query \eZ\Publish\Core\Persistence\Database\SelectQuery */
        $query = $this->dbHandler->createSelectQuery();
        $query->select(
            $this->dbHandler->quoteColumn('parent'),
            $this->dbHandler->quoteColumn('text_md5'),
            $this->dbHandler->quoteColumn('lang_mask')
        )->from(
            $this->dbHandler->quoteTable($this->table)
        )->where(
            $query->expr->lAnd(
                // 1) Autogenerated aliases that match action and language...
                $query->expr->eq(
                    $this->dbHandler->quoteColumn('action'),
                    $query->bindValue($action, null, \PDO::PARAM_STR)
                ),
                $query->expr->eq(
                    $this->dbHandler->quoteColumn('is_original'),
                    $query->bindValue(1, null, \PDO::PARAM_INT)
                ),
                $query->expr->eq(
                    $this->dbHandler->quoteColumn('is_alias'),
                    $query->bindValue(0, null, \PDO::PARAM_INT)
                ),
                $query->expr->gt(
                    $query->expr->bitAnd(
                        $this->dbHandler->quoteColumn('lang_mask'),
                        $query->bindValue($languageId, null, \PDO::PARAM_INT)
                    ),
                    0
                ),
                // 2) ...but not newly published entry
                $query->expr->not(
                    $query->expr->lAnd(
                        $query->expr->eq(
                            $this->dbHandler->quoteColumn('parent'),
                            $query->bindValue($parentId, null, \PDO::PARAM_INT)
                        ),
                        $query->expr->eq(
                            $this->dbHandler->quoteColumn('text_md5'),
                            $query->bindValue($textMD5, null, \PDO::PARAM_STR)
                        )
                    )
                )
            )
        );

        $statement = $query->prepare();
        $statement->execute();
        $row = $statement->fetch(\PDO::FETCH_ASSOC);

        if (!empty($row)) {
            $this->archiveUrlAliasForDeletedTranslation($row['lang_mask'], $languageId, $row['parent'], $row['text_md5'], $newId);
        }
    }

    /**
     * Archive (remove or historize) obsolete URL aliases (for translations that were removed).
     *
     * @param int $languageMask all languages bit mask
     * @param int $languageId removed language Id
     * @param int $parent
     * @param string $textMD5 checksum
     * @param $linkId
     */
    private function archiveUrlAliasForDeletedTranslation($languageMask, $languageId, $parent, $textMD5, $linkId)
    {
        // If language mask is composite (consists of multiple languages) then remove given language from entry
        if ($languageMask & ~($languageId | 1)) {
            $this->removeTranslation($parent, $textMD5, $languageId);
        } else {
            // Otherwise mark entry as history
            $this->historize($parent, $textMD5, $linkId);
        }
    }

    public function historizeBeforeSwap($action, $languageMask)
    {
        /** @var $query \eZ\Publish\Core\Persistence\Database\UpdateQuery */
        $query = $this->dbHandler->createUpdateQuery();
        $query->update(
            $this->dbHandler->quoteTable($this->table)
        )->set(
            $this->dbHandler->quoteColumn('is_original'),
            $query->bindValue(0, null, \PDO::PARAM_INT)
        )->set(
            $this->dbHandler->quoteColumn('id'),
            $query->bindValue(
                $this->getNextId(),
                null,
                \PDO::PARAM_INT
            )
        )->where(
            $query->expr->lAnd(
                $query->expr->eq(
                    $this->dbHandler->quoteColumn('action'),
                    $query->bindValue($action, null, \PDO::PARAM_STR)
                ),
                $query->expr->eq(
                    $this->dbHandler->quoteColumn('is_original'),
                    $query->bindValue(1, null, \PDO::PARAM_INT)
                ),
                $query->expr->gt(
                    $query->expr->bitAnd(
                        $this->dbHandler->quoteColumn('lang_mask'),
                        $query->bindValue($languageMask & ~1, null, \PDO::PARAM_INT)
                    ),
                    0
                )
            )
        );
        $query->prepare()->execute();
    }

    /**
     * Updates single row matched by composite primary key.
     *
     * Sets "is_original" to 0 thus marking entry as history.
     *
     * Re-links history entries.
     *
     * When location alias is published we need to check for new history entries created with self::downgrade()
     * with the same action and language, update their "link" column with id of the published entry.
     * History entry "id" column is moved to next id value so that all active (non-history) entries are kept
     * under the same id.
     *
     * @param int $parentId
     * @param string $textMD5
     * @param int $newId
     */
    protected function historize($parentId, $textMD5, $newId)
    {
        /** @var $query \eZ\Publish\Core\Persistence\Database\UpdateQuery */
        $query = $this->dbHandler->createUpdateQuery();
        $query->update(
            $this->dbHandler->quoteTable($this->table)
        )->set(
            $this->dbHandler->quoteColumn('is_original'),
            $query->bindValue(0, null, \PDO::PARAM_INT)
        )->set(
            $this->dbHandler->quoteColumn('link'),
            $query->bindValue($newId, null, \PDO::PARAM_INT)
        )->set(
            $this->dbHandler->quoteColumn('id'),
            $query->bindValue(
                $this->getNextId(),
                null,
                \PDO::PARAM_INT
            )
        )->where(
            $query->expr->lAnd(
                $query->expr->eq(
                    $this->dbHandler->quoteColumn('parent'),
                    $query->bindValue($parentId, null, \PDO::PARAM_INT)
                ),
                $query->expr->eq(
                    $this->dbHandler->quoteColumn('text_md5'),
                    $query->bindValue($textMD5, null, \PDO::PARAM_STR)
                )
            )
        );
        $query->prepare()->execute();
    }

    /**
     * Updates single row data matched by composite primary key.
     *
     * Removes given $languageId from entry's language mask
     *
     * @param mixed $parentId
     * @param string $textMD5
     * @param mixed $languageId
     */
    protected function removeTranslation($parentId, $textMD5, $languageId)
    {
        /** @var $query \eZ\Publish\Core\Persistence\Database\UpdateQuery */
        $query = $this->dbHandler->createUpdateQuery();
        $query->update(
            $this->dbHandler->quoteTable($this->table)
        )->set(
            $this->dbHandler->quoteColumn('lang_mask'),
            $query->expr->bitAnd(
                $this->dbHandler->quoteColumn('lang_mask'),
                $query->bindValue(~$languageId, null, \PDO::PARAM_INT)
            )
        )->where(
            $query->expr->lAnd(
                $query->expr->eq(
                    $this->dbHandler->quoteColumn('parent'),
                    $query->bindValue($parentId, null, \PDO::PARAM_INT)
                ),
                $query->expr->eq(
                    $this->dbHandler->quoteColumn('text_md5'),
                    $query->bindValue($textMD5, null, \PDO::PARAM_STR)
                )
            )
        );
        $query->prepare()->execute();
    }

    /**
     * Marks all entries with given $id as history entries.
     *
     * This method is used by Handler::locationMoved(). Each row is separately historized
     * because future publishing needs to be able to take over history entries safely.
     *
     * @param mixed $id
     * @param mixed $link
     */
    public function historizeId($id, $link)
    {
        /** @var $query \eZ\Publish\Core\Persistence\Database\SelectQuery */
        $query = $this->dbHandler->createSelectQuery();
        $query->select(
            $this->dbHandler->quoteColumn('parent'),
            $this->dbHandler->quoteColumn('text_md5')
        )->from(
            $this->dbHandler->quoteTable($this->table)
        )->where(
            $query->expr->lAnd(
                $query->expr->eq(
                    $this->dbHandler->quoteColumn('is_alias'),
                    $query->bindValue(0, null, \PDO::PARAM_INT)
                ),
                $query->expr->eq(
                    $this->dbHandler->quoteColumn('is_original'),
                    $query->bindValue(1, null, \PDO::PARAM_INT)
                ),
                $query->expr->eq(
                    $this->dbHandler->quoteColumn('action_type'),
                    $query->bindValue('eznode', null, \PDO::PARAM_STR)
                ),
                $query->expr->eq(
                    $this->dbHandler->quoteColumn('link'),
                    $query->bindValue($id, null, \PDO::PARAM_INT)
                )
            )
        );

        $statement = $query->prepare();
        $statement->execute();

        $rows = $statement->fetchAll(\PDO::FETCH_ASSOC);

        foreach ($rows as $row) {
            $this->historize($row['parent'], $row['text_md5'], $link);
        }
    }

    /**
     * Updates parent id of autogenerated entries.
     *
     * Update includes history entries.
     *
     * @param mixed $oldParentId
     * @param mixed $newParentId
     */
    public function reparent($oldParentId, $newParentId)
    {
        /** @var $query \eZ\Publish\Core\Persistence\Database\UpdateQuery */
        $query = $this->dbHandler->createUpdateQuery();
        $query->update(
            $this->dbHandler->quoteTable($this->table)
        )->set(
            $this->dbHandler->quoteColumn('parent'),
            $query->bindValue($newParentId, null, \PDO::PARAM_INT)
        )->where(
            $query->expr->lAnd(
                $query->expr->eq(
                    $this->dbHandler->quoteColumn('is_alias'),
                    $query->bindValue(0, null, \PDO::PARAM_INT)
                ),
                $query->expr->eq(
                    $this->dbHandler->quoteColumn('parent'),
                    $query->bindValue($oldParentId, null, \PDO::PARAM_INT)
                )
            )
        );

        $query->prepare()->execute();
    }

    /**
     * Updates single row data matched by composite primary key.
     *
     * Use optional parameter $languageMaskMatch to additionally limit the query match with languages.
     *
     * @param mixed $parentId
     * @param string $textMD5
     * @param array $values associative array with column names as keys and column values as values
     */
    public function updateRow($parentId, $textMD5, array $values)
    {
        /** @var $query \eZ\Publish\Core\Persistence\Database\UpdateQuery */
        $query = $this->dbHandler->createUpdateQuery();
        $query->update($this->dbHandler->quoteTable($this->table));
        $this->setQueryValues($query, $values);
        $query->where(
            $query->expr->lAnd(
                $query->expr->eq(
                    $this->dbHandler->quoteColumn('parent'),
                    $query->bindValue($parentId, null, \PDO::PARAM_INT)
                ),
                $query->expr->eq(
                    $this->dbHandler->quoteColumn('text_md5'),
                    $query->bindValue($textMD5, null, \PDO::PARAM_STR)
                )
            )
        );
        $query->prepare()->execute();
    }

    /**
     * Inserts new row in urlalias_ml table.
     *
     * @param array $values
     *
     * @return mixed
     */
    public function insertRow(array $values)
    {
        // @todo remove after testing
        if (
            !isset($values['text']) ||
            !isset($values['text_md5']) ||
            !isset($values['action']) ||
            !isset($values['parent']) ||
            !isset($values['lang_mask'])) {
            throw new \Exception('value set is incomplete: ' . var_export($values, true) . ", can't execute insert");
        }
        if (!isset($values['id'])) {
            $values['id'] = $this->getNextId();
        }
        if (!isset($values['link'])) {
            $values['link'] = $values['id'];
        }
        if (!isset($values['is_original'])) {
            $values['is_original'] = ($values['id'] == $values['link'] ? 1 : 0);
        }
        if (!isset($values['is_alias'])) {
            $values['is_alias'] = 0;
        }
        if (!isset($values['alias_redirects'])) {
            $values['alias_redirects'] = 0;
        }
        if (!isset($values['action_type'])) {
            if (preg_match('#^(.+):.*#', $values['action'], $matches)) {
                $values['action_type'] = $matches[1];
            }
        }
        if ($values['is_alias']) {
            $values['is_original'] = 1;
        }
        if ($values['action'] === 'nop:') {
            $values['is_original'] = 0;
        }

        /** @var $query \eZ\Publish\Core\Persistence\Database\InsertQuery */
        $query = $this->dbHandler->createInsertQuery();
        $query->insertInto($this->dbHandler->quoteTable($this->table));
        $this->setQueryValues($query, $values);
        $query->prepare()->execute();

        return $values['id'];
    }

    /**
     * Sets value for insert or update query.
     *
     * @param \eZ\Publish\Core\Persistence\Database\Query|\eZ\Publish\Core\Persistence\Database\InsertQuery|\eZ\Publish\Core\Persistence\Database\UpdateQuery $query
     * @param array $values
     *
     * @throws \Exception
     */
    protected function setQueryValues(Query $query, $values)
    {
        foreach ($values as $column => $value) {
            // @todo remove after testing
            if (!in_array($column, $this->columns['ezurlalias_ml'])) {
                throw new \Exception("unknown column '$column' for table 'ezurlalias_ml'");
            }
            switch ($column) {
                case 'text':
                case 'action':
                case 'text_md5':
                case 'action_type':
                    $pdoDataType = \PDO::PARAM_STR;
                    break;
                default:
                    $pdoDataType = \PDO::PARAM_INT;
            }
            $query->set(
                $this->dbHandler->quoteColumn($column),
                $query->bindValue($value, null, $pdoDataType)
            );
        }
    }

    /**
     * Returns next value for "id" column.
     *
     * @return mixed
     */
    public function getNextId()
    {
        $sequence = $this->dbHandler->getSequenceName('ezurlalias_ml_incr', 'id');
        /** @var $query \eZ\Publish\Core\Persistence\Database\InsertQuery */
        $query = $this->dbHandler->createInsertQuery();
        $query->insertInto(
            $this->dbHandler->quoteTable('ezurlalias_ml_incr')
        );
        // ezcDatabase does not abstract the "auto increment id"
        // INSERT INTO ezurlalias_ml_incr VALUES(DEFAULT) is not an option due
        // to this mysql bug: http://bugs.mysql.com/bug.php?id=42270
        // as a result we are forced to check which database is currently used
        // to generate the correct SQL query
        // see https://jira.ez.no/browse/EZP-20652
        if ($this->dbHandler->useSequences()) {
            $query->set(
                $this->dbHandler->quoteColumn('id'),
                "nextval('{$sequence}')"
            );
        } else {
            $query->set(
                $this->dbHandler->quoteColumn('id'),
                $query->bindValue(null, null, \PDO::PARAM_NULL)
            );
        }
        $query->prepare()->execute();

        return $this->dbHandler->lastInsertId($sequence);
    }

    /**
     * Loads single row data matched by composite primary key.
     *
     * @param mixed $parentId
     * @param string $textMD5
     *
     * @return array
     */
    public function loadRow($parentId, $textMD5)
    {
        /** @var $query \eZ\Publish\Core\Persistence\Database\SelectQuery */
        $query = $this->dbHandler->createSelectQuery();
        $query->select('*')->from(
            $this->dbHandler->quoteTable($this->table)
        )->where(
            $query->expr->lAnd(
                $query->expr->eq(
                    $this->dbHandler->quoteColumn('parent'),
                    $query->bindValue($parentId, null, \PDO::PARAM_INT)
                ),
                $query->expr->eq(
                    $this->dbHandler->quoteColumn('text_md5'),
                    $query->bindValue($textMD5, null, \PDO::PARAM_STR)
                )
            )
        );

        $statement = $query->prepare();
        $statement->execute();

        return $statement->fetch(\PDO::FETCH_ASSOC);
    }

    /**
     * Loads complete URL alias data by given array of path hashes.
     *
     * @param string[] $urlHashes URL string hashes
     *
     * @return array
     */
    public function loadUrlAliasData(array $urlHashes)
    {
        /** @var $query \eZ\Publish\Core\Persistence\Database\SelectQuery */
        $query = $this->dbHandler->createSelectQuery();

        $count = count($urlHashes);
        foreach ($urlHashes as $level => $urlPartHash) {
            $tableName = $this->table . ($level === $count - 1 ? '' : $level);

            if ($level === $count - 1) {
                $query->select(
                    $this->dbHandler->quoteColumn('id', $tableName),
                    $this->dbHandler->quoteColumn('link', $tableName),
                    $this->dbHandler->quoteColumn('is_alias', $tableName),
                    $this->dbHandler->quoteColumn('alias_redirects', $tableName),
                    $this->dbHandler->quoteColumn('is_original', $tableName),
                    $this->dbHandler->quoteColumn('action', $tableName),
                    $this->dbHandler->quoteColumn('action_type', $tableName),
                    $this->dbHandler->quoteColumn('lang_mask', $tableName),
                    $this->dbHandler->quoteColumn('text', $tableName),
                    $this->dbHandler->quoteColumn('parent', $tableName),
                    $this->dbHandler->quoteColumn('text_md5', $tableName)
                )->from(
                    $this->dbHandler->quoteTable($this->table)
                );
            } else {
                $query->select(
                    $this->dbHandler->aliasedColumn($query, 'id', $tableName),
                    $this->dbHandler->aliasedColumn($query, 'link', $tableName),
                    $this->dbHandler->aliasedColumn($query, 'is_alias', $tableName),
                    $this->dbHandler->aliasedColumn($query, 'alias_redirects', $tableName),
                    $this->dbHandler->aliasedColumn($query, 'is_original', $tableName),
                    $this->dbHandler->aliasedColumn($query, 'action', $tableName),
                    $this->dbHandler->aliasedColumn($query, 'action_type', $tableName),
                    $this->dbHandler->aliasedColumn($query, 'lang_mask', $tableName),
                    $this->dbHandler->aliasedColumn($query, 'text', $tableName),
                    $this->dbHandler->aliasedColumn($query, 'parent', $tableName),
                    $this->dbHandler->aliasedColumn($query, 'text_md5', $tableName)
                )->from(
                    $query->alias($this->table, $tableName)
                );
            }

            $query->where(
                $query->expr->lAnd(
                    $query->expr->eq(
                        $this->dbHandler->quoteColumn('text_md5', $tableName),
                        $query->bindValue($urlPartHash, null, \PDO::PARAM_STR)
                    ),
                    $query->expr->eq(
                        $this->dbHandler->quoteColumn('parent', $tableName),
                        // root entry has parent column set to 0
                        isset($previousTableName) ? $this->dbHandler->quoteColumn('link', $previousTableName) : $query->bindValue(0, null, \PDO::PARAM_INT)
                    )
                )
            );

            $previousTableName = $tableName;
        }
        $query->limit(1);

        $statement = $query->prepare();
        $statement->execute();

        return $statement->fetch(\PDO::FETCH_ASSOC);
    }

    /**
     * Loads autogenerated entry id by given $action and optionally $parentId.
     *
     * @param string $action
     * @param mixed|null $parentId
     *
     * @return array
     */
    public function loadAutogeneratedEntry($action, $parentId = null)
    {
        /** @var $query \eZ\Publish\Core\Persistence\Database\SelectQuery */
        $query = $this->dbHandler->createSelectQuery();
        $query->select(
            '*'
        )->from(
            $this->dbHandler->quoteTable($this->table)
        )->where(
            $query->expr->lAnd(
                $query->expr->eq(
                    $this->dbHandler->quoteColumn('action'),
                    $query->bindValue($action, null, \PDO::PARAM_STR)
                ),
                $query->expr->eq(
                    $this->dbHandler->quoteColumn('is_original'),
                    $query->bindValue(1, null, \PDO::PARAM_INT)
                ),
                $query->expr->eq(
                    $this->dbHandler->quoteColumn('is_alias'),
                    $query->bindValue(0, null, \PDO::PARAM_INT)
                )
            )
        );

        if (isset($parentId)) {
            $query->where(
                $query->expr->eq(
                    $this->dbHandler->quoteColumn('parent'),
                    $query->bindValue($parentId, null, \PDO::PARAM_INT)
                )
            );
        }

        $statement = $query->prepare();
        $statement->execute();

        return $statement->fetch(\PDO::FETCH_ASSOC);
    }

    /**
     * Loads all data for the path identified by given $id.
     *
     * @throws \eZ\Publish\API\Repository\Exceptions\BadStateException
     *
     * @param int $id
     *
     * @return array
     */
    public function loadPathData($id)
    {
        $pathData = array();

        while ($id != 0) {
            /** @var $query \eZ\Publish\Core\Persistence\Database\SelectQuery */
            $query = $this->dbHandler->createSelectQuery();
            $query->select(
                $this->dbHandler->quoteColumn('parent'),
                $this->dbHandler->quoteColumn('lang_mask'),
                $this->dbHandler->quoteColumn('text')
            )->from(
                $this->dbHandler->quoteTable($this->table)
            )->where(
                $query->expr->eq(
                    $this->dbHandler->quoteColumn('id'),
                    $query->bindValue($id, null, \PDO::PARAM_INT)
                )
            );

            $statement = $query->prepare();
            $statement->execute();

            $rows = $statement->fetchAll(\PDO::FETCH_ASSOC);
            if (empty($rows)) {
                // Normally this should never happen
                $pathDataArray = [];
                foreach ($pathData as $path) {
                    if (!isset($path[0]['text'])) {
                        continue;
                    }

                    $pathDataArray[] = $path[0]['text'];
                }

                $path = implode('/', $pathDataArray);
                throw new BadStateException(
                    'id',
                    "Unable to load path data, the path ...'{$path}' is broken, alias id '{$id}' not found. " .
                    'To fix all broken paths run the ezplatform:urls:regenerate-aliases command'
                );
            }

            $id = $rows[0]['parent'];
            array_unshift($pathData, $rows);
        }

        return $pathData;
    }

    /**
     * Loads path data identified by given ordered array of hierarchy data.
     *
     * The first entry in $hierarchyData corresponds to the top-most path element in the path, the second entry the
     * child of the first path element and so on.
     * This method is faster than self::getPath() since it can fetch all elements using only one query, but can be used
     * only for autogenerated paths.
     *
     * @param array $hierarchyData
     *
     * @return array
     */
    public function loadPathDataByHierarchy(array $hierarchyData)
    {
        /** @var $query \eZ\Publish\Core\Persistence\Database\SelectQuery */
        $query = $this->dbHandler->createSelectQuery();

        $hierarchyConditions = array();
        foreach ($hierarchyData as $levelData) {
            $hierarchyConditions[] = $query->expr->lAnd(
                $query->expr->eq(
                    $this->dbHandler->quoteColumn('parent'),
                    $query->bindValue(
                        $levelData['parent'],
                        null,
                        \PDO::PARAM_INT
                    )
                ),
                $query->expr->eq(
                    $this->dbHandler->quoteColumn('action'),
                    $query->bindValue(
                        $levelData['action'],
                        null,
                        \PDO::PARAM_STR
                    )
                ),
                $query->expr->eq(
                    $this->dbHandler->quoteColumn('id'),
                    $query->bindValue(
                        $levelData['id'],
                        null,
                        \PDO::PARAM_INT
                    )
                )
            );
        }

        $query->select(
            $this->dbHandler->quoteColumn('action'),
            $this->dbHandler->quoteColumn('lang_mask'),
            $this->dbHandler->quoteColumn('text')
        )->from(
            $this->dbHandler->quoteTable($this->table)
        )->where(
            $query->expr->lOr($hierarchyConditions)
        );

        $statement = $query->prepare();
        $statement->execute();

        $rows = $statement->fetchAll(\PDO::FETCH_ASSOC);
        $rowsMap = array();
        foreach ($rows as $row) {
            $rowsMap[$row['action']][] = $row;
        }

        if (count($rowsMap) !== count($hierarchyData)) {
            throw new \RuntimeException('The path is corrupted.');
        }

        $data = array();
        foreach ($hierarchyData as $levelData) {
            $data[] = $rowsMap[$levelData['action']];
        }

        return $data;
    }

    /**
     * Deletes single custom alias row matched by composite primary key.
     *
     * @param mixed $parentId
     * @param string $textMD5
     *
     * @return bool
     */
    public function removeCustomAlias($parentId, $textMD5)
    {
        /** @var $query \eZ\Publish\Core\Persistence\Database\DeleteQuery */
        $query = $this->dbHandler->createDeleteQuery();
        $query->deleteFrom(
            $this->dbHandler->quoteTable($this->table)
        )->where(
            $query->expr->lAnd(
                $query->expr->eq(
                    $this->dbHandler->quoteColumn('parent'),
                    $query->bindValue($parentId, null, \PDO::PARAM_INT)
                ),
                $query->expr->eq(
                    $this->dbHandler->quoteColumn('text_md5'),
                    $query->bindValue($textMD5, null, \PDO::PARAM_STR)
                ),
                $query->expr->eq(
                    $this->dbHandler->quoteColumn('is_alias'),
                    $query->bindValue(1, null, \PDO::PARAM_INT)
                )
            )
        );
        $statement = $query->prepare();
        $statement->execute();

        return $statement->rowCount() === 1 ?: false;
    }

    /**
     * Deletes all rows with given $action and optionally $id.
     *
     * If $id is set only autogenerated entries will be removed.
     *
     * @param mixed $action
     * @param mixed|null $id
     *
     * @return bool
     */
    public function remove($action, $id = null)
    {
        /** @var $query \eZ\Publish\Core\Persistence\Database\DeleteQuery */
        $query = $this->dbHandler->createDeleteQuery();
        $query->deleteFrom(
            $this->dbHandler->quoteTable($this->table)
        )->where(
            $query->expr->eq(
                $this->dbHandler->quoteColumn('action'),
                $query->bindValue($action, null, \PDO::PARAM_STR)
            )
        );

        if ($id !== null) {
            $query->where(
                $query->expr->lAnd(
                    $query->expr->eq(
                        $this->dbHandler->quoteColumn('is_alias'),
                        $query->bindValue(0, null, \PDO::PARAM_INT)
                    ),
                    $query->expr->eq(
                        $this->dbHandler->quoteColumn('id'),
                        $query->bindValue($id, null, \PDO::PARAM_INT)
                    )
                )
            );
        }

        $query->prepare()->execute();
    }

    /**
     * Loads all autogenerated entries with given $parentId with optionally included history entries.
     *
     * @param mixed $parentId
     * @param bool $includeHistory
     *
     * @return array
     */
    public function loadAutogeneratedEntries($parentId, $includeHistory = false)
    {
        /** @var $query \eZ\Publish\Core\Persistence\Database\SelectQuery */
        $query = $this->dbHandler->createSelectQuery();
        $query->select(
            '*'
        )->from(
            $this->dbHandler->quoteTable($this->table)
        )->where(
            $query->expr->lAnd(
                $query->expr->eq(
                    $this->dbHandler->quoteColumn('parent'),
                    $query->bindValue($parentId, null, \PDO::PARAM_INT)
                ),
                $query->expr->eq(
                    $this->dbHandler->quoteColumn('action_type'),
                    $query->bindValue('eznode', null, \PDO::PARAM_STR)
                ),
                $query->expr->eq(
                    $this->dbHandler->quoteColumn('is_alias'),
                    $query->bindValue(0, null, \PDO::PARAM_INT)
                )
            )
        );

        if (!$includeHistory) {
            $query->where(
                $query->expr->eq(
                    $this->dbHandler->quoteColumn('is_original'),
                    $query->bindValue(1, null, \PDO::PARAM_INT)
                )
            );
        }

        $statement = $query->prepare();
        $statement->execute();

        return $statement->fetchAll(\PDO::FETCH_ASSOC);
    }

    public function getLocationContentMainLanguageId($locationId)
    {
        $dbHandler = $this->dbHandler;
        $query = $dbHandler->createSelectQuery();
        $query
            ->select($dbHandler->quoteColumn('initial_language_id', 'ezcontentobject'))
            ->from($dbHandler->quoteTable('ezcontentobject'))
            ->innerJoin(
                $dbHandler->quoteTable('ezcontentobject_tree'),
                $query->expr->lAnd(
                    $query->expr->eq(
                        $dbHandler->quoteColumn('contentobject_id', 'ezcontentobject_tree'),
                        $dbHandler->quoteColumn('id', 'ezcontentobject')
                    ),
                    $query->expr->eq(
                        $dbHandler->quoteColumn('node_id', 'ezcontentobject_tree'),
                        $dbHandler->quoteColumn('main_node_id', 'ezcontentobject_tree')
                    ),
                    $query->expr->eq(
                        $dbHandler->quoteColumn('node_id', 'ezcontentobject_tree'),
                        $query->bindValue($locationId, null, \PDO::PARAM_INT)
                    )
                )
            );

        $statement = $query->prepare();
        $statement->execute();
        $languageId = $statement->fetchColumn();

        if ($languageId === false) {
            throw new RuntimeException("Could not find Content for Location #{$locationId}");
        }

        return $languageId;
    }

    /**
     * Removes languageId of removed translation from lang_mask and deletes single language rows for multiple Locations.
     *
     * Note: URL aliases are not historized as translation removal from all Versions is permanent w/o preserving history.
     *
     * @param int $languageId Language Id to be removed
     * @param string[] $actions actions for which to perform the update
     */
    public function bulkRemoveTranslation($languageId, $actions)
    {
        $connection = $this->dbHandler->getConnection();
        /** @var \Doctrine\DBAL\Connection $connection */
        $query = $connection->createQueryBuilder();
        $query
            ->update($connection->quoteIdentifier($this->table))
            // parameter for bitwise operation has to be placed verbatim (w/o binding) for this to work cross-DBMS
            ->set('lang_mask', 'lang_mask & ~ ' . $languageId)
            ->where('action IN (:actions)')
            ->setParameter(':actions', $actions, Connection::PARAM_STR_ARRAY)
        ;
        $query->execute();

        // cleanup: delete single language rows (including alwaysAvailable)
        $query = $connection->createQueryBuilder();
        $query
            ->delete($this->table)
            ->where('action IN (:actions)')
            ->andWhere('lang_mask IN (0, 1)')
            ->setParameter(':actions', $actions, Connection::PARAM_STR_ARRAY)
        ;
        $query->execute();
    }

    /**
     * Archive (remove or historize) URL aliases for removed Translations.
     *
     * @param int $locationId
     * @param int $parentId
     * @param int[] $languageIds Language IDs of removed Translations
     */
    public function archiveUrlAliasesForDeletedTranslations($locationId, $parentId, array $languageIds)
    {
        // determine proper parent for linking historized entry
        $existingLocationEntry = $this->loadAutogeneratedEntry(
            'eznode:' . $locationId,
            $parentId
        );

        // filter existing URL alias entries by any of the specified removed languages
        $rows = $this->loadLocationEntriesMatchingMultipleLanguages(
            $locationId,
            $languageIds
        );

        // remove specific languages from a bit mask
        foreach ($rows as $row) {
            // filter mask to reduce the number of calls to storage engine
            $rowLanguageMask = (int) $row['lang_mask'];
            $languageIdsToBeRemoved = array_filter(
                $languageIds,
                function ($languageId) use ($rowLanguageMask) {
                    return $languageId & $rowLanguageMask;
                }
            );

            if (empty($languageIdsToBeRemoved)) {
                continue;
            }

            // use existing entry to link archived alias or use current alias id
            $linkToId = !empty($existingLocationEntry) ? $existingLocationEntry['id'] : $row['id'];
            foreach ($languageIdsToBeRemoved as $languageId) {
                $this->archiveUrlAliasForDeletedTranslation(
                    $row['lang_mask'],
                    $languageId,
                    $row['parent'],
                    $row['text_md5'],
                    $linkToId
                );
            }
        }
    }

    /**
     * Load list of aliases for given $locationId matching any of the Languages specified by $languageMask.
     *
     * @param int $locationId
     * @param int[] $languageIds
     *
     * @return array[]|\Generator
     */
    private function loadLocationEntriesMatchingMultipleLanguages($locationId, array $languageIds)
    {
        // note: alwaysAvailable for this use case is not relevant
        $languageMask = $this->languageMaskGenerator->generateLanguageMaskFromLanguageIds(
            $languageIds,
            false
        );

        $connection = $this->dbHandler->getConnection();
        /** @var \Doctrine\DBAL\Connection $connection */
        $query = $connection->createQueryBuilder();
        $query
            ->select('id', 'lang_mask', 'parent', 'text_md5')
            ->from($this->table)
            ->where('action = :action')
            // fetch rows matching any of the given Languages
            ->andWhere('lang_mask & :languageMask <> 0')
            ->setParameter(':action', 'eznode:' . $locationId)
            ->setParameter(':languageMask', $languageMask)
        ;

        $statement = $query->execute();
        $rows = $statement->fetchAll(\PDO::FETCH_ASSOC);

        return $rows ?: [];
    }

    /**
     * Delete URL aliases pointing to non-existent Locations.
     *
     * @return int Number of affected rows.
     *
     * @throws \Doctrine\DBAL\DBALException
     */
    public function deleteUrlAliasesWithoutLocation()
    {
        $dbPlatform = $this->connection->getDatabasePlatform();

        $subquery = $this->connection->createQueryBuilder();
        $subquery
            ->select('node_id')
            ->from('ezcontentobject_tree', 't')
            ->where(
                $subquery->expr()->eq(
                    't.node_id',
                    sprintf(
                        'CAST(%s as %s)',
                        $dbPlatform->getSubstringExpression($this->table . '.action', 8),
                        $this->getIntegerType($dbPlatform)
                    )
                )
            )
        ;

        $deleteQuery = $this->connection->createQueryBuilder();
        $deleteQuery
            ->delete($this->table)
            ->where(
                $deleteQuery->expr()->eq(
                    'action_type',
                    $deleteQuery->createPositionalParameter('eznode')
                )
            )
            ->andWhere(
                sprintf('NOT EXISTS (%s)', $subquery->getSQL())
            )
        ;

        return $deleteQuery->execute();
    }

    /**
     * Delete URL aliases pointing to non-existent parent nodes.
     *
     * @return int Number of affected rows.
     */
    public function deleteUrlAliasesWithoutParent()
    {
        $existingAliasesQuery = $this->getAllUrlAliasesQuery();

        $query = $this->connection->createQueryBuilder();
        $query
            ->delete($this->table)
            ->where(
                $query->expr()->neq(
                    'parent',
                    $query->createPositionalParameter(0, \PDO::PARAM_INT)
                )
            )
            ->andWhere(
                $query->expr()->notIn(
                    'parent',
                    $existingAliasesQuery
                )
            )
        ;

        return $query->execute();
    }

    /**
     * Delete URL aliases which do not link to any existing URL alias node.
     *
     * Note: Typically link column value is used to determine original alias for an archived entries.
     */
    public function deleteUrlAliasesWithBrokenLink()
    {
        $existingAliasesQuery = $this->getAllUrlAliasesQuery();

        $query = $this->connection->createQueryBuilder();
        $query
            ->delete($this->table)
            ->where(
                $query->expr()->neq('id', 'link')
            )
            ->andWhere(
                $query->expr()->notIn(
                    'link',
                    $existingAliasesQuery
                )
            )
        ;

        return $query->execute();
    }

    /**
     * Attempt repairing data corruption for broken archived URL aliases for Location,
     * assuming there exists restored original (current) entry.
     *
     * @param int $locationId
     */
    public function repairBrokenUrlAliasesForLocation(int $locationId)
    {
        $urlAliasesData = $this->getUrlAliasesForLocation($locationId);

        $originalUrlAliases = $this->filterOriginalAliases($urlAliasesData);

        if (count($originalUrlAliases) === count($urlAliasesData)) {
            // no archived aliases - nothing to fix
            return;
        }

        $updateQueryBuilder = $this->connection->createQueryBuilder();
        $expr = $updateQueryBuilder->expr();
        $updateQueryBuilder
            ->update('ezurlalias_ml')
            ->set('link', ':linkId')
            ->set('parent', ':newParentId')
            ->where(
                $expr->eq('action', ':action')
            )
            ->andWhere(
                $expr->eq(
                    'is_original',
                    $updateQueryBuilder->createNamedParameter(0, ParameterType::INTEGER)
                )
            )
            ->andWhere(
                $expr->eq('parent', ':oldParentId')
            )
            ->andWhere(
                $expr->eq('text_md5', ':textMD5')
            )
            ->setParameter(':action', "eznode:{$locationId}");

        foreach ($urlAliasesData as $urlAliasData) {
            if ($urlAliasData['is_original'] === 1 || !isset($originalUrlAliases[$urlAliasData['lang_mask']])) {
                // ignore non-archived entries and deleted Translations
                continue;
            }

            $originalUrlAlias = $originalUrlAliases[$urlAliasData['lang_mask']];

            if ($urlAliasData['link'] === $originalUrlAlias['link']) {
                // ignore correct entries to avoid unnecessary updates
                continue;
            }

            $updateQueryBuilder
<<<<<<< HEAD
                ->setParameter(':linkId', $originalUrlAlias['link'], ParameterType::INTEGER)
                ->setParameter(':parentId', $originalUrlAlias['parent'], ParameterType::INTEGER)
                ->setParameter(':oldParentId', $urlAliasData['parent'], ParameterType::INTEGER)
=======
                ->setParameter(':linkId', $originalUrlAlias['link'], \PDO::PARAM_INT)
                // attempt to fix missing parent case
                ->setParameter(
                    ':newParentId',
                    null !== $urlAliasData['existing_parent'] ? $urlAliasData['existing_parent'] : $originalUrlAlias['parent']
                )
                ->setParameter(':oldParentId', $urlAliasData['parent'], \PDO::PARAM_INT)
>>>>>>> de3a7464
                ->setParameter(':textMD5', $urlAliasData['text_md5']);

            try {
                $updateQueryBuilder->execute();
            } catch (UniqueConstraintViolationException $e) {
                // edge case: if such row already exists, there's no way to restore history
                $this->deleteRow($urlAliasData['parent'], $urlAliasData['text_md5']);
            }
        }
    }

    /**
     * Filter from the given result set original (current) only URL aliases and index them by language_mask.
     *
     * Note: each language_mask can have one URL Alias.
     *
     * @param array $urlAliasesData
     *
     * @return array
     */
    private function filterOriginalAliases(array $urlAliasesData): array
    {
        $originalUrlAliases = array_filter(
            $urlAliasesData,
            function ($urlAliasData) {
                return (int)$urlAliasData['is_original'] === 1;
            }
        );
        // return language_mask-indexed array
        return array_combine(
            array_column($originalUrlAliases, 'lang_mask'),
            $originalUrlAliases
        );
    }

    /**
     * Get subquery for IDs of all URL aliases.
     *
     * @return string Query
     */
    private function getAllUrlAliasesQuery()
    {
        $existingAliasesQueryBuilder = $this->connection->createQueryBuilder();
        $innerQueryBuilder = $this->connection->createQueryBuilder();

        return $existingAliasesQueryBuilder
            ->select('tmp.id')
            ->from(
                // nest subquery to avoid same-table update error
                '(' . $innerQueryBuilder->select('id')->from($this->table)->getSQL() . ')',
                'tmp'
            )
            ->getSQL();
    }

    /**
     * Get DBMS-specific integer type.
     *
     * @param \Doctrine\DBAL\Platforms\AbstractPlatform $databasePlatform
     *
     * @return string
     */
    private function getIntegerType(AbstractPlatform $databasePlatform)
    {
        switch ($databasePlatform->getName()) {
            case 'mysql':
                return 'signed';
            default:
                return 'integer';
        }
    }

    /**
     * Get all URL aliases for the given Location (including archived ones).
     *
     * @param int $locationId
     *
     * @return array
     */
    protected function getUrlAliasesForLocation(int $locationId): array
    {
        $queryBuilder = $this->connection->createQueryBuilder();
        $queryBuilder
            ->select(
                't1.id',
                't1.is_original',
                't1.lang_mask',
                't1.link',
                't1.parent',
                // show existing parent only if its row exists, special case for root parent
                'CASE t1.parent WHEN 0 THEN 0 ELSE t2.id END AS existing_parent',
                't1.text_md5'
            )
            ->from($this->table, 't1')
            // selecting t2.id above will result in null if parent is broken
            ->leftJoin('t1', $this->table, 't2', $queryBuilder->expr()->eq('t1.parent', 't2.id'))
            ->where(
                $queryBuilder->expr()->eq(
                    't1.action',
                    $queryBuilder->createPositionalParameter("eznode:{$locationId}")
                )
            );

        return $queryBuilder->execute()->fetchAll(FetchMode::ASSOCIATIVE);
    }

    /**
     * Delete URL alias row by its primary composite key.
     *
     * @param int $parentId
     * @param string $textMD5
     *
     * @return int number of affected rows
     */
    private function deleteRow($parentId, $textMD5)
    {
        $queryBuilder = $this->connection->createQueryBuilder();
        $expr = $queryBuilder->expr();
        $queryBuilder
            ->delete($this->table)
            ->where(
                $expr->andX(
                    $expr->eq(
                        'parent',
                        $queryBuilder->createPositionalParameter($parentId, \PDO::PARAM_INT)
                    ),
                    $expr->eq(
                        'text_md5',
                        $queryBuilder->createPositionalParameter($textMD5)
                    )
                )
            );

        return $queryBuilder->execute();
    }
}<|MERGE_RESOLUTION|>--- conflicted
+++ resolved
@@ -9,19 +9,16 @@
 namespace eZ\Publish\Core\Persistence\Legacy\Content\UrlAlias\Gateway;
 
 use Doctrine\DBAL\Connection;
-<<<<<<< HEAD
+use Doctrine\DBAL\Exception\UniqueConstraintViolationException;
 use Doctrine\DBAL\FetchMode;
 use Doctrine\DBAL\ParameterType;
-=======
-use Doctrine\DBAL\Exception\UniqueConstraintViolationException;
->>>>>>> de3a7464
 use Doctrine\DBAL\Platforms\AbstractPlatform;
 use eZ\Publish\Core\Base\Exceptions\BadStateException;
 use eZ\Publish\Core\Persistence\Database\DatabaseHandler;
 use eZ\Publish\Core\Persistence\Database\Query;
 use eZ\Publish\Core\Persistence\Legacy\Content\Language\MaskGenerator as LanguageMaskGenerator;
+use eZ\Publish\Core\Persistence\Legacy\Content\UrlAlias\Gateway;
 use eZ\Publish\Core\Persistence\Legacy\Content\UrlAlias\Language;
-use eZ\Publish\Core\Persistence\Legacy\Content\UrlAlias\Gateway;
 use RuntimeException;
 
 /**
@@ -1295,7 +1292,7 @@
      *
      * @throws \Doctrine\DBAL\DBALException
      */
-    public function deleteUrlAliasesWithoutLocation()
+    public function deleteUrlAliasesWithoutLocation(): int
     {
         $dbPlatform = $this->connection->getDatabasePlatform();
 
@@ -1337,7 +1334,7 @@
      *
      * @return int Number of affected rows.
      */
-    public function deleteUrlAliasesWithoutParent()
+    public function deleteUrlAliasesWithoutParent(): int
     {
         $existingAliasesQuery = $this->getAllUrlAliasesQuery();
 
@@ -1441,19 +1438,14 @@
             }
 
             $updateQueryBuilder
-<<<<<<< HEAD
                 ->setParameter(':linkId', $originalUrlAlias['link'], ParameterType::INTEGER)
-                ->setParameter(':parentId', $originalUrlAlias['parent'], ParameterType::INTEGER)
-                ->setParameter(':oldParentId', $urlAliasData['parent'], ParameterType::INTEGER)
-=======
-                ->setParameter(':linkId', $originalUrlAlias['link'], \PDO::PARAM_INT)
                 // attempt to fix missing parent case
                 ->setParameter(
                     ':newParentId',
-                    null !== $urlAliasData['existing_parent'] ? $urlAliasData['existing_parent'] : $originalUrlAlias['parent']
-                )
-                ->setParameter(':oldParentId', $urlAliasData['parent'], \PDO::PARAM_INT)
->>>>>>> de3a7464
+                    $urlAliasData['existing_parent'] ?? $originalUrlAlias['parent'],
+                    ParameterType::INTEGER
+                )
+                ->setParameter(':oldParentId', $urlAliasData['parent'], ParameterType::INTEGER)
                 ->setParameter(':textMD5', $urlAliasData['text_md5']);
 
             try {
@@ -1494,7 +1486,7 @@
      *
      * @return string Query
      */
-    private function getAllUrlAliasesQuery()
+    private function getAllUrlAliasesQuery(): string
     {
         $existingAliasesQueryBuilder = $this->connection->createQueryBuilder();
         $innerQueryBuilder = $this->connection->createQueryBuilder();
@@ -1516,7 +1508,7 @@
      *
      * @return string
      */
-    private function getIntegerType(AbstractPlatform $databasePlatform)
+    private function getIntegerType(AbstractPlatform $databasePlatform): string
     {
         switch ($databasePlatform->getName()) {
             case 'mysql':
@@ -1568,7 +1560,7 @@
      *
      * @return int number of affected rows
      */
-    private function deleteRow($parentId, $textMD5)
+    private function deleteRow(int $parentId, string $textMD5): int
     {
         $queryBuilder = $this->connection->createQueryBuilder();
         $expr = $queryBuilder->expr();
@@ -1578,7 +1570,7 @@
                 $expr->andX(
                     $expr->eq(
                         'parent',
-                        $queryBuilder->createPositionalParameter($parentId, \PDO::PARAM_INT)
+                        $queryBuilder->createPositionalParameter($parentId, ParameterType::INTEGER)
                     ),
                     $expr->eq(
                         'text_md5',
