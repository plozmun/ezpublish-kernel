<?php

/**
 * File containing the UrlAlias Handler.
 *
 * @copyright Copyright (C) eZ Systems AS. All rights reserved.
 * @license For full copyright and license information view LICENSE file distributed with this source code.
 */
namespace eZ\Publish\Core\Persistence\Legacy\Content\UrlAlias;

use eZ\Publish\Core\Base\Exceptions\InvalidArgumentException;
use eZ\Publish\Core\Persistence\Legacy\Content\Language\MaskGenerator;
use eZ\Publish\Core\Persistence\Legacy\Content\UrlAlias\DTO\SwappedLocationProperties;
use eZ\Publish\Core\Persistence\Legacy\Content\UrlAlias\DTO\UrlAliasForSwappedLocation;
use eZ\Publish\SPI\Persistence\Content\Language;
use eZ\Publish\SPI\Persistence\Content\UrlAlias;
use eZ\Publish\SPI\Persistence\Content\UrlAlias\Handler as UrlAliasHandlerInterface;
use eZ\Publish\SPI\Persistence\Content\Language\Handler as LanguageHandler;
use eZ\Publish\Core\Persistence\Legacy\Content\Gateway as ContentGateway;
use eZ\Publish\Core\Persistence\Legacy\Content\Location\Gateway as LocationGateway;
use eZ\Publish\Core\Base\Exceptions\NotFoundException;
use eZ\Publish\Core\Base\Exceptions\ForbiddenException;
use Doctrine\DBAL\Exception\UniqueConstraintViolationException;
use eZ\Publish\SPI\Persistence\TransactionHandler;

/**
 * The UrlAlias Handler provides nice urls management.
 *
 * Its methods operate on a representation of the url alias data structure held
 * inside a storage engine.
 */
class Handler implements UrlAliasHandlerInterface
{
    const ROOT_LOCATION_ID = 1;

    /**
     * This is intentionally hardcoded for now as:
     * 1. We don't implement this configuration option.
     * 2. Such option should not be in this layer, should be handled higher up.
     *
     * @deprecated
     */
    const CONTENT_REPOSITORY_ROOT_LOCATION_ID = 2;

    /**
     * The maximum level of alias depth.
     */
    const MAX_URL_ALIAS_DEPTH_LEVEL = 60;

    /**
     * UrlAlias Gateway.
     *
     * @var \eZ\Publish\Core\Persistence\Legacy\Content\UrlAlias\Gateway
     */
    protected $gateway;

    /**
     * Gateway for handling location data.
     *
     * @var \eZ\Publish\Core\Persistence\Legacy\Content\Location\Gateway
     */
    protected $locationGateway;

    /**
     * UrlAlias Mapper.
     *
     * @var \eZ\Publish\Core\Persistence\Legacy\Content\UrlAlias\Mapper
     */
    protected $mapper;

    /**
     * Caching language handler.
     *
     * @var \eZ\Publish\Core\Persistence\Legacy\Content\Language\CachingHandler
     */
    protected $languageHandler;

    /**
     * URL slug converter.
     *
     * @var \eZ\Publish\Core\Persistence\Legacy\Content\UrlAlias\SlugConverter
     */
    protected $slugConverter;

    /**
     * Gateway for handling content data.
     *
     * @var \eZ\Publish\Core\Persistence\Legacy\Content\Gateway
     */
    protected $contentGateway;

    /**
     * Language mask generator.
     *
     * @var \eZ\Publish\Core\Persistence\Legacy\Content\Language\MaskGenerator
     */
    protected $maskGenerator;

    /**
     * @var \eZ\Publish\SPI\Persistence\TransactionHandler
     */
    private $transactionHandler;

    /**
     * Creates a new UrlAlias Handler.
     *
     * @param \eZ\Publish\Core\Persistence\Legacy\Content\UrlAlias\Gateway $gateway
     * @param \eZ\Publish\Core\Persistence\Legacy\Content\UrlAlias\Mapper $mapper
     * @param \eZ\Publish\Core\Persistence\Legacy\Content\Location\Gateway $locationGateway
     * @param \eZ\Publish\SPI\Persistence\Content\Language\Handler $languageHandler
     * @param \eZ\Publish\Core\Persistence\Legacy\Content\UrlAlias\SlugConverter $slugConverter
     * @param \eZ\Publish\Core\Persistence\Legacy\Content\Gateway $contentGateway
     * @param \eZ\Publish\Core\Persistence\Legacy\Content\Language\MaskGenerator $maskGenerator
     * @param \eZ\Publish\SPI\Persistence\TransactionHandler $transactionHandler
     */
    public function __construct(
        Gateway $gateway,
        Mapper $mapper,
        LocationGateway $locationGateway,
        LanguageHandler $languageHandler,
        SlugConverter $slugConverter,
        ContentGateway $contentGateway,
        MaskGenerator $maskGenerator,
        TransactionHandler $transactionHandler
    ) {
        $this->gateway = $gateway;
        $this->mapper = $mapper;
        $this->locationGateway = $locationGateway;
        $this->languageHandler = $languageHandler;
        $this->slugConverter = $slugConverter;
        $this->contentGateway = $contentGateway;
        $this->maskGenerator = $maskGenerator;
        $this->transactionHandler = $transactionHandler;
    }

    public function publishUrlAliasForLocation(
        $locationId,
        $parentLocationId,
        $name,
        $languageCode,
        $alwaysAvailable = false,
        $updatePathIdentificationString = false
    ) {
        $languageId = $this->languageHandler->loadByLanguageCode($languageCode)->id;

        $this->internalPublishUrlAliasForLocation(
            $locationId,
            $parentLocationId,
            $name,
            $languageId,
            $alwaysAvailable,
            $updatePathIdentificationString
        );
    }

    /**
     * Internal publish method, accepting language ID instead of language code and optionally
     * new alias ID (used when swapping Locations).
     *
     * @see \eZ\Publish\Core\Persistence\Legacy\Content\UrlAlias\Handler::locationSwapped()
     *
     * @param int $locationId
     * @param int $parentLocationId
     * @param string $name
     * @param int $languageId
     * @param bool $alwaysAvailable
     * @param bool $updatePathIdentificationString legacy storage specific for updating ezcontentobject_tree.path_identification_string
     * @param int $newId
     */
    private function internalPublishUrlAliasForLocation(
        $locationId,
        $parentLocationId,
        $name,
        $languageId,
        $alwaysAvailable = false,
        $updatePathIdentificationString = false,
        $newId = null
    ) {
        $parentId = $this->getRealAliasId($parentLocationId);
        $name = $this->slugConverter->convert($name, 'location_' . $locationId);
        $uniqueCounter = $this->slugConverter->getUniqueCounterValue($name, $parentId == 0);
        $languageMask = $languageId | (int)$alwaysAvailable;
        $action = 'eznode:' . $locationId;
        $cleanup = false;

        // Exiting the loop with break;
        while (true) {
            $newText = '';
            if ($locationId != self::CONTENT_REPOSITORY_ROOT_LOCATION_ID) {
                $newText = $name . ($uniqueCounter > 1 ? $uniqueCounter : '');
            }
            $newTextMD5 = $this->getHash($newText);

            // Try to load existing entry
            $row = $this->gateway->loadRow($parentId, $newTextMD5);

            // If nothing was returned insert new entry
            if (empty($row)) {
                // Check for existing active location entry on this level and reuse it's id
                $existingLocationEntry = $this->gateway->loadAutogeneratedEntry($action, $parentId);
                if (!empty($existingLocationEntry)) {
                    $cleanup = true;
                    $newId = $existingLocationEntry['id'];
                }

                try {
                    $newId = $this->gateway->insertRow(
                        array(
                            'id' => $newId,
                            'link' => $newId,
                            'parent' => $parentId,
                            'action' => $action,
                            'lang_mask' => $languageMask,
                            'text' => $newText,
                            'text_md5' => $newTextMD5,
                        )
                    );
                } catch (\RuntimeException $e) {
                    while ($e->getPrevious() !== null) {
                        $e = $e->getPrevious();
                        if ($e instanceof UniqueConstraintViolationException) {
                            // Concurrency! someone else inserted the same row that we where going to.
                            // let's do another loop pass
                            $uniqueCounter += 1;
                            continue 2;
                        }
                    }

                    throw $e;
                }

                break;
            }

            // Row exists, check if it is reusable. There are 3 cases when this is possible:
            // 1. NOP entry
            // 2. existing location or custom alias entry
            // 3. history entry
            if ($row['action'] == 'nop:' || $row['action'] == $action || $row['is_original'] == 0) {
                // Check for existing location entry on this level, if it exists and it's id differs from reusable
                // entry id then reusable entry should be updated with the existing location entry id.
                // Note: existing location entry may be downgraded and relinked later, depending on its language.
                $existingLocationEntry = $this->gateway->loadAutogeneratedEntry($action, $parentId);

                if (!empty($existingLocationEntry)) {
                    // Always cleanup when active autogenerated entry exists on the same level
                    $cleanup = true;
                    $newId = $existingLocationEntry['id'];
                    if ($existingLocationEntry['id'] == $row['id']) {
                        // If we are reusing existing location entry merge existing language mask
                        $languageMask |= ($row['lang_mask'] & ~1);
                    }
                } elseif ($newId === null) {
                    // Use reused row ID only if publishing normally, else use given $newId
                    $newId = $row['id'];
                }

                $this->gateway->updateRow(
                    $parentId,
                    $newTextMD5,
                    array(
                        'action' => $action,
                        // In case when NOP row was reused
                        'action_type' => 'eznode',
                        'lang_mask' => $languageMask,
                        // Updating text ensures that letter case changes are stored
                        'text' => $newText,
                        // Set "id" and "link" for case when reusable entry is history
                        'id' => $newId,
                        'link' => $newId,
                        // Entry should be active location entry (original and not alias).
                        // Note: this takes care of taking over custom alias entry for the location on the same level
                        // and with same name and action.
                        'alias_redirects' => 1,
                        'is_original' => 1,
                        'is_alias' => 0,
                    )
                );

                break;
            }

            // If existing row is not reusable, increment $uniqueCounter and try again
            $uniqueCounter += 1;
        }

        /* @var $newText */
        if ($updatePathIdentificationString) {
            $this->locationGateway->updatePathIdentificationString(
                $locationId,
                $parentLocationId,
                $this->slugConverter->convert($newText, 'node_' . $locationId, 'urlalias_compat')
            );
        }

        /* @var $newId */
        /* @var $newTextMD5 */
        // Note: cleanup does not touch custom and global entries
        if ($cleanup) {
            $this->gateway->cleanupAfterPublish($action, $languageId, $newId, $parentId, $newTextMD5);
        }
    }

    /**
     * Create a user chosen $alias pointing to $locationId in $languageCode.
     *
     * If $languageCode is null the $alias is created in the system's default
     * language. $alwaysAvailable makes the alias available in all languages.
     *
     * @param mixed $locationId
     * @param string $path
     * @param bool $forwarding
     * @param string $languageCode
     * @param bool $alwaysAvailable
     *
     * @return \eZ\Publish\SPI\Persistence\Content\UrlAlias
     */
    public function createCustomUrlAlias($locationId, $path, $forwarding = false, $languageCode = null, $alwaysAvailable = false)
    {
        return $this->createUrlAlias(
            'eznode:' . $locationId,
            $path,
            $forwarding,
            $languageCode,
            $alwaysAvailable
        );
    }

    /**
     * Create a user chosen $alias pointing to a resource in $languageCode.
     * This method does not handle location resources - if a user enters a location target
     * the createCustomUrlAlias method has to be used.
     *
     * If $languageCode is null the $alias is created in the system's default
     * language. $alwaysAvailable makes the alias available in all languages.
     *
     * @throws \eZ\Publish\API\Repository\Exceptions\ForbiddenException if the path already exists for the given language
     *
     * @param string $resource
     * @param string $path
     * @param bool $forwarding
     * @param string $languageCode
     * @param bool $alwaysAvailable
     *
     * @return \eZ\Publish\SPI\Persistence\Content\UrlAlias
     */
    public function createGlobalUrlAlias($resource, $path, $forwarding = false, $languageCode = null, $alwaysAvailable = false)
    {
        return $this->createUrlAlias(
            $resource,
            $path,
            $forwarding,
            $languageCode,
            $alwaysAvailable
        );
    }

    /**
     * Internal method for creating global or custom URL alias (these are handled in the same way).
     *
     * @throws \eZ\Publish\Core\Base\Exceptions\ForbiddenException if the path already exists for the given language
     * @throws \eZ\Publish\API\Repository\Exceptions\NotFoundException
     * @throws \eZ\Publish\API\Repository\Exceptions\BadStateException
     *
     * @param string $action
     * @param string $path
     * @param bool $forward
     * @param string|null $languageCode
     * @param bool $alwaysAvailable
     *
     * @return \eZ\Publish\SPI\Persistence\Content\UrlAlias
     */
    protected function createUrlAlias($action, $path, $forward, $languageCode, $alwaysAvailable)
    {
        $pathElements = explode('/', $path);
        $topElement = array_pop($pathElements);
        $languageId = $this->languageHandler->loadByLanguageCode($languageCode)->id;
        $parentId = 0;

        // Handle all path elements except topmost one
        $isPathNew = false;
        foreach ($pathElements as $level => $pathElement) {
            $pathElement = $this->slugConverter->convert($pathElement, 'noname' . ($level + 1));
            $pathElementMD5 = $this->getHash($pathElement);
            if (!$isPathNew) {
                $row = $this->gateway->loadRow($parentId, $pathElementMD5);
                if (empty($row)) {
                    $isPathNew = true;
                } else {
                    $parentId = $row['link'];
                }
            }

            if ($isPathNew) {
                $parentId = $this->insertNopEntry($parentId, $pathElement, $pathElementMD5);
            }
        }

        // Handle topmost path element
        $topElement = $this->slugConverter->convert($topElement, 'noname' . (count($pathElements) + 1));

        // If last (next to topmost) entry parent is special root entry we handle topmost entry as first level entry
        // That is why we need to reset $parentId to 0
        if ($parentId != 0 && $this->gateway->isRootEntry($parentId)) {
            $parentId = 0;
        }

        $topElementMD5 = $this->getHash($topElement);
        // Set common values for two cases below
        $data = array(
            'action' => $action,
            'is_alias' => 1,
            'alias_redirects' => $forward ? 1 : 0,
            'parent' => $parentId,
            'text' => $topElement,
            'text_md5' => $topElementMD5,
            'is_original' => 1,
        );
        // Try to load topmost element
        if (!$isPathNew) {
            $row = $this->gateway->loadRow($parentId, $topElementMD5);
        }

        // If nothing was returned perform insert
        if ($isPathNew || empty($row)) {
            $data['lang_mask'] = $languageId | (int)$alwaysAvailable;
            $id = $this->gateway->insertRow($data);
        } elseif ($row['action'] == 'nop:' || $row['is_original'] == 0) {
            // Row exists, check if it is reusable. There are 2 cases when this is possible:
            // 1. NOP entry
            // 2. history entry
            $data['lang_mask'] = $languageId | (int)$alwaysAvailable;
            // If history is reused move link to id
            $data['link'] = $id = $row['id'];
            $this->gateway->updateRow(
                $parentId,
                $topElementMD5,
                $data
            );
        } else {
            throw new ForbiddenException("Path '%path%' already exists for the given language", ['%path%' => $path]);
        }

        $data['raw_path_data'] = $this->gateway->loadPathData($id);

        return $this->mapper->extractUrlAliasFromData($data);
    }

    /**
     * Convenience method for inserting nop type row.
     *
     * @param mixed $parentId
     * @param string $text
     * @param string $textMD5
     *
     * @return mixed
     */
    protected function insertNopEntry($parentId, $text, $textMD5)
    {
        return $this->gateway->insertRow(
            array(
                'lang_mask' => 1,
                'action' => 'nop:',
                'parent' => $parentId,
                'text' => $text,
                'text_md5' => $textMD5,
            )
        );
    }

    /**
     * List of user generated or autogenerated url entries, pointing to $locationId.
     *
     * @throws \eZ\Publish\API\Repository\Exceptions\BadStateException
     *
     * @param mixed $locationId
     * @param bool $custom if true the user generated aliases are listed otherwise the autogenerated
     *
     * @return \eZ\Publish\SPI\Persistence\Content\UrlAlias[]
     */
    public function listURLAliasesForLocation($locationId, $custom = false)
    {
        $data = $this->gateway->loadLocationEntries($locationId, $custom);
        foreach ($data as &$entry) {
            $entry['raw_path_data'] = $this->gateway->loadPathData($entry['id']);
        }

        return $this->mapper->extractUrlAliasListFromData($data);
    }

    /**
     * List global aliases.
     *
     * @throws \eZ\Publish\API\Repository\Exceptions\BadStateException
     *
     * @param string|null $languageCode
     * @param int $offset
     * @param int $limit
     *
     * @return \eZ\Publish\SPI\Persistence\Content\UrlAlias[]
     */
    public function listGlobalURLAliases($languageCode = null, $offset = 0, $limit = -1)
    {
        $data = $this->gateway->listGlobalEntries($languageCode, $offset, $limit);
        foreach ($data as &$entry) {
            $entry['raw_path_data'] = $this->gateway->loadPathData($entry['id']);
        }

        return $this->mapper->extractUrlAliasListFromData($data);
    }

    /**
     * Removes url aliases.
     *
     * Autogenerated aliases are not removed by this method.
     *
     * @param \eZ\Publish\SPI\Persistence\Content\UrlAlias[] $urlAliases
     *
     * @return bool
     */
    public function removeURLAliases(array $urlAliases)
    {
        foreach ($urlAliases as $urlAlias) {
            if ($urlAlias->isCustom) {
                list($parentId, $textMD5) = explode('-', $urlAlias->id);
                if (!$this->gateway->removeCustomAlias($parentId, $textMD5)) {
                    return false;
                }
            }
        }

        return true;
    }

    /**
     * Looks up a url alias for the given url.
     *
     * @throws \eZ\Publish\API\Repository\Exceptions\NotFoundException
     * @throws \RuntimeException
     * @throws \eZ\Publish\Core\Base\Exceptions\NotFoundException
     * @throws \eZ\Publish\Core\Base\Exceptions\InvalidArgumentException
     * @throws \eZ\Publish\API\Repository\Exceptions\BadStateException
     *
     * @param string $url
     *
     * @return \eZ\Publish\SPI\Persistence\Content\UrlAlias
     */
    public function lookup($url)
    {
        $urlHashes = array();
        foreach (explode('/', $url) as $level => $text) {
            $urlHashes[$level] = $this->getHash($text);
        }

        $pathDepth = count($urlHashes);
        if ($pathDepth > self::MAX_URL_ALIAS_DEPTH_LEVEL) {
            throw new InvalidArgumentException('$urlHashes', 'Exceeded maximum depth level of content url alias.');
        }

        $data = $this->gateway->loadUrlAliasData($urlHashes);
        if (empty($data)) {
            throw new NotFoundException('URLAlias', $url);
        }

        $hierarchyData = array();
        $isPathHistory = false;
        for ($level = 0; $level < $pathDepth; ++$level) {
            $prefix = $level === $pathDepth - 1 ? '' : 'ezurlalias_ml' . $level . '_';
            $isPathHistory = $isPathHistory ?: ($data[$prefix . 'link'] != $data[$prefix . 'id']);
            $hierarchyData[$level] = array(
                'id' => $data[$prefix . 'id'],
                'parent' => $data[$prefix . 'parent'],
                'action' => $data[$prefix . 'action'],
            );
        }

        $data['is_path_history'] = $isPathHistory;
        $data['raw_path_data'] = ($data['action_type'] == 'eznode' && !$data['is_alias'])
            ? $this->gateway->loadPathDataByHierarchy($hierarchyData)
            : $this->gateway->loadPathData($data['id']);

        return $this->mapper->extractUrlAliasFromData($data);
    }

    /**
     * Loads URL alias by given $id.
     *
     * @throws \eZ\Publish\API\Repository\Exceptions\NotFoundException
     * @throws \eZ\Publish\API\Repository\Exceptions\BadStateException
     *
     * @param string $id
     *
     * @return \eZ\Publish\SPI\Persistence\Content\UrlAlias
     */
    public function loadUrlAlias($id)
    {
        list($parentId, $textMD5) = explode('-', $id);
        $data = $this->gateway->loadRow($parentId, $textMD5);

        if (empty($data)) {
            throw new NotFoundException('URLAlias', $id);
        }

        $data['raw_path_data'] = $this->gateway->loadPathData($data['id']);

        return $this->mapper->extractUrlAliasFromData($data);
    }

    /**
     * Notifies the underlying engine that a location has moved.
     *
     * This method triggers the change of the autogenerated aliases.
     *
     * @param mixed $locationId
     * @param mixed $oldParentId
     * @param mixed $newParentId
     */
    public function locationMoved($locationId, $oldParentId, $newParentId)
    {
        // @todo optimize: $newLocationAliasId is already available in self::publishUrlAliasForLocation() as $newId
        $newParentLocationAliasId = $this->getRealAliasId($newParentId);
        $newLocationAlias = $this->gateway->loadAutogeneratedEntry(
            'eznode:' . $locationId,
            $newParentLocationAliasId
        );

        $oldParentLocationAliasId = $this->getRealAliasId($oldParentId);
        $oldLocationAlias = $this->gateway->loadAutogeneratedEntry(
            'eznode:' . $locationId,
            $oldParentLocationAliasId
        );

        // Historize alias for old location
        $this->gateway->historizeId($oldLocationAlias['id'], $newLocationAlias['id']);
        // Reparent subtree of old location to new location
        $this->gateway->reparent($oldLocationAlias['id'], $newLocationAlias['id']);
    }

    /**
     * Notifies the underlying engine that a location was copied.
     *
     * This method triggers the creation of the autogenerated aliases for the copied locations
     *
     * @param mixed $locationId
     * @param mixed $newLocationId
     * @param mixed $newParentId
     */
    public function locationCopied($locationId, $newLocationId, $newParentId)
    {
        $newParentAliasId = $this->getRealAliasId($newLocationId);
        $oldParentAliasId = $this->getRealAliasId($locationId);

        $actionMap = $this->getCopiedLocationsMap($locationId, $newLocationId);

        $this->copySubtree(
            $actionMap,
            $oldParentAliasId,
            $newParentAliasId
        );
    }

    /**
     * Notify the underlying engine that a Location has been swapped.
     *
     * This method triggers the change of the autogenerated aliases.
     *
     * @param int $location1Id
     * @param int $location1ParentId
     * @param int $location2Id
     * @param int $location2ParentId
     */
    public function locationSwapped($location1Id, $location1ParentId, $location2Id, $location2ParentId)
    {
        $location1 = new SwappedLocationProperties($location1Id, $location1ParentId);
        $location2 = new SwappedLocationProperties($location2Id, $location2ParentId);

        $location1->entries = $this->gateway->loadLocationEntries($location1Id);
        $location2->entries = $this->gateway->loadLocationEntries($location2Id);

        $location1->mainLanguageId = $this->gateway->getLocationContentMainLanguageId($location1Id);
        $location2->mainLanguageId = $this->gateway->getLocationContentMainLanguageId($location2Id);

        // Load autogenerated entries to find alias ID
        $location1->autogeneratedId = $this->gateway->loadAutogeneratedEntry("eznode:{$location1Id}")['id'];
        $location2->autogeneratedId = $this->gateway->loadAutogeneratedEntry("eznode:{$location2Id}")['id'];

        $contentInfo1 = $this->contentGateway->loadContentInfoByLocationId($location1Id);
        $contentInfo2 = $this->contentGateway->loadContentInfoByLocationId($location2Id);

        $names1 = $this->getNamesForAllLanguages($contentInfo1);
        $names2 = $this->getNamesForAllLanguages($contentInfo2);

        $location1->isAlwaysAvailable = $this->maskGenerator->isAlwaysAvailable($contentInfo1['language_mask']);
        $location2->isAlwaysAvailable = $this->maskGenerator->isAlwaysAvailable($contentInfo2['language_mask']);

        $languages = $this->languageHandler->loadAll();

        // Historize everything first to avoid name conflicts in case swapped Locations are siblings
        $this->historizeBeforeSwap($location1->entries, $location2->entries);

        foreach ($languages as $languageCode => $language) {
            $location1->name = isset($names1[$languageCode]) ? $names1[$languageCode] : null;
            $location2->name = isset($names2[$languageCode]) ? $names2[$languageCode] : null;
            $urlAliasesForSwappedLocations = $this->getUrlAliasesForSwappedLocations(
                $language,
                $location1,
                $location2
            );
            foreach ($urlAliasesForSwappedLocations as $urlAliasForLocation) {
                $this->internalPublishUrlAliasForLocation(
                    $urlAliasForLocation->id,
                    $urlAliasForLocation->parentId,
                    $urlAliasForLocation->name,
                    $language->id,
                    $urlAliasForLocation->isAlwaysAvailable,
                    $urlAliasForLocation->isPathIdentificationStringModified,
                    $urlAliasForLocation->newId
                );
            }
        }
    }

    /**
     * @param array $contentInfo
     *
     * @return array
     */
    private function getNamesForAllLanguages(array $contentInfo)
    {
        $nameDataArray = $this->contentGateway->loadVersionedNameData([
            [
                'id' => $contentInfo['id'],
                'version' => $contentInfo['current_version'],
            ],
        ]);

        $namesForAllLanguages = [];
        foreach ($nameDataArray as $nameData) {
            $namesForAllLanguages[$nameData['ezcontentobject_name_content_translation']]
                = $nameData['ezcontentobject_name_name'];
        }

        return $namesForAllLanguages;
    }

    /**
     * Historizes given existing active entries for two swapped Locations.
     *
     * This should be done before republishing URL aliases, in order to avoid unnecessary
     * conflicts when swapped Locations are siblings.
     *
     * We need to historize everything separately per language (mask), in case the entries
     * remain history future publishing reusages need to be able to take them over cleanly.
     *
     * @see \eZ\Publish\Core\Persistence\Legacy\Content\UrlAlias\Handler::locationSwapped()
     *
     * @param array $location1Entries
     * @param array $location2Entries
     */
    private function historizeBeforeSwap($location1Entries, $location2Entries)
    {
        foreach ($location1Entries as $row) {
            $this->gateway->historizeBeforeSwap($row['action'], $row['lang_mask']);
        }

        foreach ($location2Entries as $row) {
            $this->gateway->historizeBeforeSwap($row['action'], $row['lang_mask']);
        }
    }

    /**
     * Decides if UrlAlias for $location2 should be published first.
     *
     * The order in which Locations are published only matters if swapped Locations are siblings and they have the same
     * name in a given language. In this case, the UrlAlias for Location which previously had lower number at the end of
     * its UrlAlias text (or no number at all) should be published first. This ensures that the number still stays lower
     * for this Location after the swap. If it wouldn't stay lower, then swapping Locations in conjunction with swapping
     * UrlAliases would effectively cancel each other.
     *
     * @param array $location1Entries
     * @param int $location1ParentId
     * @param string $name1
     * @param array $location2Entries
     * @param int $location2ParentId
     * @param string $name2
     * @param int $languageId
     *
     * @return bool
     */
    private function shouldUrlAliasForSecondLocationBePublishedFirst(
        array $location1Entries,
        $location1ParentId,
        $name1,
        array $location2Entries,
        $location2ParentId,
        $name2,
        $languageId
    ) {
        if ($location1ParentId === $location2ParentId && $name1 === $name2) {
            $locationEntry1 = $this->getLocationEntryInLanguage($location1Entries, $languageId);
            $locationEntry2 = $this->getLocationEntryInLanguage($location2Entries, $languageId);

            if ($locationEntry1 === null || $locationEntry2 === null) {
                return false;
            }

            if ($locationEntry2['text'] < $locationEntry1['text']) {
                return true;
            }
        }

        return false;
    }

    /**
     * Get in a proper order - to be published - a list of URL aliases for swapped Locations.
     *
     * @see shouldUrlAliasForSecondLocationBePublishedFirst
     *
     * @param \eZ\Publish\SPI\Persistence\Content\Language $language
     * @param \eZ\Publish\Core\Persistence\Legacy\Content\UrlAlias\DTO\SwappedLocationProperties $location1
     * @param \eZ\Publish\Core\Persistence\Legacy\Content\UrlAlias\DTO\SwappedLocationProperties $location2
     *
     * @return \eZ\Publish\Core\Persistence\Legacy\Content\UrlAlias\DTO\UrlAliasForSwappedLocation[]
     */
    private function getUrlAliasesForSwappedLocations(
        Language $language,
        SwappedLocationProperties $location1,
        SwappedLocationProperties $location2
    ) {
        $isMainLanguage1 = $language->id == $location1->mainLanguageId;
        $isMainLanguage2 = $language->id == $location2->mainLanguageId;
        $urlAliases = [];
        if (isset($location1->name)) {
            $urlAliases[] = new UrlAliasForSwappedLocation(
                $location1->id,
                $location1->parentId,
                $location1->name,
                $isMainLanguage2 && $location1->isAlwaysAvailable,
                $isMainLanguage2,
                $location1->autogeneratedId
            );
        }

        if (isset($location2->name)) {
            $urlAliases[] = new UrlAliasForSwappedLocation(
                $location2->id,
                $location2->parentId,
                $location2->name,
                $isMainLanguage1 && $location2->isAlwaysAvailable,
                $isMainLanguage1,
                $location2->autogeneratedId
            );

            if (isset($location1->name) && $this->shouldUrlAliasForSecondLocationBePublishedFirst(
                    $location1->entries,
                    $location1->parentId,
                    $location1->name,
                    $location2->entries,
                    $location2->parentId,
                    $location2->name,
                    $language->id
                )) {
                $urlAliases = array_reverse($urlAliases);
            }
        }

        return $urlAliases;
    }

    /**
     * @param array $locationEntries
     * @param int $languageId
     *
     * @return array|null
     */
    private function getLocationEntryInLanguage(array $locationEntries, $languageId)
    {
        $entries = array_filter(
            $locationEntries,
            function (array $row) use ($languageId) {
                return (bool) ($row['lang_mask'] & $languageId);
            }
        );

        return !empty($entries) ? array_shift($entries) : null;
    }

    /**
     * Returns possibly corrected alias id for given $locationId !! For use as parent id in logic.
     *
     * First level entries must have parent id set to 0 instead of their parent location alias id.
     * There are two cases when alias id needs to be corrected:
     * 1) location is special location without URL alias (location with id=1 in standard installation)
     * 2) location is site root location, having special root entry in the ezurlalias_ml table (location with id=2
     *    in standard installation)
     *
     * @param mixed $locationId
     *
     * @return mixed
     */
    protected function getRealAliasId($locationId)
    {
        // Absolute root location does have a url alias entry so we can skip lookup
        if ($locationId == self::ROOT_LOCATION_ID) {
            return 0;
        }

        $data = $this->gateway->loadAutogeneratedEntry('eznode:' . $locationId);

        // Root entries (URL wise) can return 0 as the returned value is used as parent (parent is 0 for root entries)
        if (empty($data) || ($data['id'] != 0 && $data['parent'] == 0 && strlen($data['text']) == 0)) {
            $id = 0;
        } else {
            $id = $data['id'];
        }

        return $id;
    }

    /**
     * Recursively copies aliases from old parent under new parent.
     *
     * @param array $actionMap
     * @param mixed $oldParentAliasId
     * @param mixed $newParentAliasId
     */
    protected function copySubtree($actionMap, $oldParentAliasId, $newParentAliasId)
    {
        $rows = $this->gateway->loadAutogeneratedEntries($oldParentAliasId);
        $newIdsMap = array();
        foreach ($rows as $row) {
            $oldParentAliasId = $row['id'];

            // Ensure that same action entries remain grouped by the same id
            if (!isset($newIdsMap[$oldParentAliasId])) {
                $newIdsMap[$oldParentAliasId] = $this->gateway->getNextId();
            }

            $row['action'] = $actionMap[$row['action']];
            $row['parent'] = $newParentAliasId;
            $row['id'] = $row['link'] = $newIdsMap[$oldParentAliasId];
            $this->gateway->insertRow($row);

            $this->copySubtree(
                $actionMap,
                $oldParentAliasId,
                $row['id']
            );
        }
    }

    /**
     * @param mixed $oldParentId
     * @param mixed $newParentId
     *
     * @return array
     */
    protected function getCopiedLocationsMap($oldParentId, $newParentId)
    {
        $originalLocations = $this->locationGateway->getSubtreeContent($oldParentId);
        $copiedLocations = $this->locationGateway->getSubtreeContent($newParentId);

        $map = array();
        foreach ($originalLocations as $index => $originalLocation) {
            $map['eznode:' . $originalLocation['node_id']] = 'eznode:' . $copiedLocations[$index]['node_id'];
        }

        return $map;
    }

    /**
     * Notifies the underlying engine that a location was deleted or moved to trash.
     *
     * @param mixed $locationId
     */
    public function locationDeleted($locationId)
    {
        $action = 'eznode:' . $locationId;
        $entry = $this->gateway->loadAutogeneratedEntry($action);

        $this->removeSubtree($entry['id'], $action, $entry['is_original']);
    }

    /**
     * Notifies the underlying engine that Locations Content Translation was removed.
     *
     * @param int[] $locationIds all Locations of the Content that got Translation removed
     * @param string $languageCode language code of the removed Translation
     */
    public function translationRemoved(array $locationIds, $languageCode)
    {
        $languageId = $this->languageHandler->loadByLanguageCode($languageCode)->id;

        $actions = [];
        foreach ($locationIds as $locationId) {
            $actions[] = 'eznode:' . $locationId;
        }
        $this->gateway->bulkRemoveTranslation($languageId, $actions);
    }

    /**
     * Recursively removes aliases by given $id and $action.
     *
     * $original parameter is used to limit removal of moved Location aliases to history entries only.
     *
     * @param mixed $id
     * @param string $action
     * @param mixed $original
     */
    protected function removeSubtree($id, $action, $original)
    {
        // Remove first to avoid unnecessary recursion.
        if ($original) {
            // If entry is original remove all for action (history and custom entries included).
            $this->gateway->remove($action);
        } else {
            // Else entry is history, so remove only for action with the id.
            // This means $id grouped history entries are removed, other history, active autogenerated
            // and custom are left alone.
            $this->gateway->remove($action, $id);
        }

        // Load all autogenerated for parent $id, including history.
        $entries = $this->gateway->loadAutogeneratedEntries($id, true);

        foreach ($entries as $entry) {
            $this->removeSubtree($entry['id'], $entry['action'], $entry['is_original']);
        }
    }

    /**
     * @param string $text
     *
     * @return string
     */
    protected function getHash($text)
    {
        return md5(mb_strtolower($text, 'UTF-8'));
    }

    /**
     * {@inheritdoc}
     */
    public function archiveUrlAliasesForDeletedTranslations($locationId, $parentLocationId, array $languageCodes)
    {
        $parentId = $this->getRealAliasId($parentLocationId);

        // filter removed Translations
        $urlAliases = $this->listURLAliasesForLocation($locationId);
        $removedLanguages = [];
        foreach ($urlAliases as $urlAlias) {
<<<<<<< HEAD
            $removedLanguages = array_merge(
                $removedLanguages,
                array_filter(
                    $urlAlias->languageCodes,
                    function ($languageCode) use ($languageCodes) {
                        return !in_array($languageCode, $languageCodes);
                    }
                )
            );
=======
            foreach ($urlAlias->languageCodes as $languageCode) {
                if (!in_array($languageCode, $languageCodes)) {
                    $removedLanguages[] = $languageCode;
                }
            }
>>>>>>> 2a368489
        }

        if (empty($removedLanguages)) {
            return;
        }

        // map languageCodes to their IDs
        $languageIds = array_map(
            function ($languageCode) {
                return $this->languageHandler->loadByLanguageCode($languageCode)->id;
            },
            $removedLanguages
        );

        $this->gateway->archiveUrlAliasesForDeletedTranslations($locationId, $parentId, $languageIds);
    }
<<<<<<< HEAD
=======

    /**
     * Remove corrupted URL aliases (global, custom and system).
     *
     * @return int Number of removed URL aliases
     *
     * @throws \Exception
     */
    public function deleteCorruptedUrlAliases()
    {
        $this->transactionHandler->beginTransaction();
        try {
            $totalCount = $this->gateway->deleteUrlAliasesWithoutLocation();
            $totalCount += $this->gateway->deleteUrlAliasesWithoutParent();
            $totalCount += $this->gateway->deleteUrlAliasesWithBrokenLink();

            $this->transactionHandler->commit();

            return $totalCount;
        } catch (\Exception $e) {
            $this->transactionHandler->rollback();
            throw $e;
        }
    }
>>>>>>> 2a368489
}<|MERGE_RESOLUTION|>--- conflicted
+++ resolved
@@ -1050,23 +1050,11 @@
         $urlAliases = $this->listURLAliasesForLocation($locationId);
         $removedLanguages = [];
         foreach ($urlAliases as $urlAlias) {
-<<<<<<< HEAD
-            $removedLanguages = array_merge(
-                $removedLanguages,
-                array_filter(
-                    $urlAlias->languageCodes,
-                    function ($languageCode) use ($languageCodes) {
-                        return !in_array($languageCode, $languageCodes);
-                    }
-                )
-            );
-=======
             foreach ($urlAlias->languageCodes as $languageCode) {
                 if (!in_array($languageCode, $languageCodes)) {
                     $removedLanguages[] = $languageCode;
                 }
             }
->>>>>>> 2a368489
         }
 
         if (empty($removedLanguages)) {
@@ -1083,8 +1071,6 @@
 
         $this->gateway->archiveUrlAliasesForDeletedTranslations($locationId, $parentId, $languageIds);
     }
-<<<<<<< HEAD
-=======
 
     /**
      * Remove corrupted URL aliases (global, custom and system).
@@ -1109,5 +1095,4 @@
             throw $e;
         }
     }
->>>>>>> 2a368489
 }