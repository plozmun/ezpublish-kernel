--- conflicted
+++ resolved
@@ -15,11 +15,7 @@
  */
 class SlugConverter
 {
-<<<<<<< HEAD
-    const DEFAULT_CONFIGURATION = array(
-=======
-    protected $configuration = [
->>>>>>> d1cf9be5
+    const DEFAULT_CONFIGURATION = [
         'wordSeparatorName' => 'dash',
         'urlAliasNameLimit' => 255,
         'transformation' => 'urlalias',
@@ -107,10 +103,9 @@
                     'latin_lowercase',
                 ],
                 'cleanupMethod' => 'url_cleanup_compat',
-<<<<<<< HEAD
-            ),
-            'urlalias_lowercase' => array(
-                'commands' => array(
+            ],
+            'urlalias_lowercase' => [
+                'commands' => [
                     'ascii_lowercase',
                     'cyrillic_lowercase',
                     'greek_lowercase',
@@ -144,16 +139,11 @@
                     'greek_diacritical',
                     'latin1_diacritical',
                     'latin-exta_diacritical',
-                ),
+                ],
                 'cleanupMethod' => 'url_cleanup',
-            ),
-        ),
-        'reservedNames' => array(
-=======
             ],
         ],
         'reservedNames' => [
->>>>>>> d1cf9be5
             'class',
             'collaboration',
             'content',
@@ -201,15 +191,10 @@
      * @param \eZ\Publish\Core\Persistence\TransformationProcessor $transformationProcessor
      * @param array $configuration
      */
-<<<<<<< HEAD
     public function __construct(
         TransformationProcessor $transformationProcessor,
-        array $configuration = array()
+        array $configuration = []
     ) {
-=======
-    public function __construct(TransformationProcessor $transformationProcessor, array $configuration = [])
-    {
->>>>>>> d1cf9be5
         $this->transformationProcessor = $transformationProcessor;
         $this->configuration = $configuration + self::DEFAULT_CONFIGURATION;
     }
