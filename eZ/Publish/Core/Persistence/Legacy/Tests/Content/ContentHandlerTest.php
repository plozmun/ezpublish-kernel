<?php

/**
 * File contains: eZ\Publish\Core\Persistence\Legacy\Tests\Content\ContentHandlerTest class.
 *
 * @copyright Copyright (C) eZ Systems AS. All rights reserved.
 * @license For full copyright and license information view LICENSE file distributed with this source code.
 */
namespace eZ\Publish\Core\Persistence\Legacy\Tests\Content;

use eZ\Publish\Core\Persistence\Legacy\Tests\TestCase;
use eZ\Publish\SPI\Persistence\Content;
use eZ\Publish\SPI\Persistence\Content\Type;
use eZ\Publish\SPI\Persistence\Content\ContentInfo;
use eZ\Publish\SPI\Persistence\Content\Field;
use eZ\Publish\SPI\Persistence\Content\FieldValue;
use eZ\Publish\SPI\Persistence\Content\VersionInfo;
use eZ\Publish\SPI\Persistence\Content\CreateStruct;
use eZ\Publish\SPI\Persistence\Content\UpdateStruct;
use eZ\Publish\SPI\Persistence\Content\Relation;
use eZ\Publish\SPI\Persistence\Content\MetadataUpdateStruct;
use eZ\Publish\SPI\Persistence\Content\Location\CreateStruct as LocationCreateStruct;
use eZ\Publish\Core\Persistence\Legacy\Content\TreeHandler;
use eZ\Publish\Core\Persistence\Legacy\Content\Handler;
use eZ\Publish\API\Repository\Values\Content\Relation as RelationValue;
use eZ\Publish\SPI\Persistence\Content\Relation\CreateStruct as RelationCreateStruct;
use eZ\Publish\Core\Base\Exceptions\NotFoundException;
use eZ\Publish\Core\Persistence\Legacy\Content\UrlAlias\Gateway as UrlAliasGateway;
use eZ\Publish\Core\Persistence\Legacy\Content\UrlAlias\SlugConverter;
use eZ\Publish\Core\Persistence\Legacy\Content\Gateway as ContentGateway;
use eZ\Publish\Core\Persistence\Legacy\Content\Type\Gateway as ContentTypeGateway;
use eZ\Publish\Core\Persistence\Legacy\Content\Location\Gateway as LocationGateway;
use eZ\Publish\Core\Persistence\Legacy\Content\Mapper;
use eZ\Publish\Core\Persistence\Legacy\Content\FieldHandler;
use eZ\Publish\Core\Persistence\Legacy\Content\Type\Handler as ContentTypeHandler;

/**
 * Test case for Content Handler.
 */
class ContentHandlerTest extends TestCase
{
    /**
     * Content handler to test.
     *
     * @var \eZ\Publish\Core\Persistence\Legacy\Content\Handler
     */
    protected $contentHandler;

    /**
     * Gateway mock.
     *
     * @var \eZ\Publish\Core\Persistence\Legacy\Content\Gateway
     */
    protected $gatewayMock;

    /**
     * Location gateway mock.
     *
     * @var \eZ\Publish\Core\Persistence\Legacy\Content\Location\Gateway
     */
    protected $locationGatewayMock;

    /**
     * Type gateway mock.
     *
     * @var \eZ\Publish\Core\Persistence\Legacy\Content\Type\Gateway
     */
    protected $typeGatewayMock;

    /**
     * Mapper mock.
     *
     * @var \eZ\Publish\Core\Persistence\Legacy\Content\Mapper
     */
    protected $mapperMock;

    /**
     * Field handler mock.
     *
     * @var \eZ\Publish\Core\Persistence\Legacy\Content\FieldHandler
     */
    protected $fieldHandlerMock;

    /**
     * Location handler mock.
     *
     * @var \eZ\Publish\Core\Persistence\Legacy\Content\TreeHandler
     */
    protected $treeHandlerMock;

    /**
     * Slug converter mock.
     *
     * @var \eZ\Publish\Core\Persistence\Legacy\Content\UrlAlias\SlugConverter
     */
    protected $slugConverterMock;

    /**
     * Location handler mock.
     *
     * @var \eZ\Publish\Core\Persistence\Legacy\Content\UrlAlias\Gateway
     */
    protected $urlAliasGatewayMock;

    /**
     * ContentType handler mock.
     *
     * @var \eZ\Publish\Core\Persistence\Legacy\Content\Type\Handler
     */
    protected $contentTypeHandlerMock;

    /**
     * @covers \eZ\Publish\Core\Persistence\Legacy\Content\Handler::__construct
     */
    public function testCtor()
    {
        $handler = $this->getContentHandler();

        $this->assertAttributeSame(
            $this->getGatewayMock(),
            'contentGateway',
            $handler
        );
        $this->assertAttributeSame(
            $this->getMapperMock(),
            'mapper',
            $handler
        );
        $this->assertAttributeSame(
            $this->getFieldHandlerMock(),
            'fieldHandler',
            $handler
        );
        // @todo Assert missing properties
    }

    /**
     * @covers \eZ\Publish\Core\Persistence\Legacy\Content\Handler::create
     *
     * @todo Current method way to complex to test, refactor!
     */
    public function testCreate()
    {
        $handler = $this->getContentHandler();

        $mapperMock = $this->getMapperMock();
        $gatewayMock = $this->getGatewayMock();
        $fieldHandlerMock = $this->getFieldHandlerMock();
        $locationMock = $this->getLocationGatewayMock();
        $contentTypeHandlerMock = $this->getContentTypeHandlerMock();
        $contentTypeMock = $this->createMock(Type::class);
        $createStruct = $this->getCreateStructFixture();

        $contentTypeHandlerMock->expects($this->once())
            ->method('load')
            ->with($createStruct->typeId)
            ->will($this->returnValue($contentTypeMock));

        $mapperMock->expects($this->once())
            ->method('createVersionInfoFromCreateStruct')
            ->with(
                $this->isInstanceOf(
                    CreateStruct::class
                )
            )->will(
                $this->returnValue(
                    new VersionInfo(
                        [
                            'names' => [],
                            'contentInfo' => new ContentInfo(),
                        ]
                    )
                )
            );

        $gatewayMock->expects($this->once())
            ->method('insertContentObject')
            ->with(
                $this->isInstanceOf(CreateStruct::class)
            )->will($this->returnValue(23));

        $gatewayMock->expects($this->once())
            ->method('insertVersion')
            ->with(
                $this->isInstanceOf(VersionInfo::class),
                $this->isType('array')
            )->will($this->returnValue(1));

        $fieldHandlerMock->expects($this->once())
            ->method('createNewFields')
            ->with(
                $this->isInstanceOf(Content::class),
                $this->isInstanceOf(Type::class)
            );

        $locationMock->expects($this->once())
            ->method('createNodeAssignment')
            ->with(
                $this->isInstanceOf(
                    LocationCreateStruct::class
                ),
                $this->equalTo(42),
                $this->equalTo(3) // Location\Gateway::NODE_ASSIGNMENT_OP_CODE_CREATE
            );

        $res = $handler->create($createStruct);

        // @todo Make subsequent tests

        $this->assertInstanceOf(
            Content::class,
            $res,
            'Content not created'
        );
        $this->assertEquals(
            23,
            $res->versionInfo->contentInfo->id,
            'Content ID not set correctly'
        );
        $this->assertInstanceOf(
            VersionInfo::class,
            $res->versionInfo,
            'Version infos not created'
        );
        $this->assertEquals(
            1,
            $res->versionInfo->id,
            'Version ID not set correctly'
        );
        $this->assertEquals(
            2,
            count($res->fields),
            'Fields not set correctly in version'
        );
    }

    /**
     * @covers \eZ\Publish\Core\Persistence\Legacy\Content\Handler::publish
     */
    public function testPublishFirstVersion()
    {
        $handler = $this->getPartlyMockedHandler(['loadVersionInfo', 'setStatus']);

        $gatewayMock = $this->getGatewayMock();
        $mapperMock = $this->getMapperMock();
        $locationMock = $this->getLocationGatewayMock();
        $fieldHandlerMock = $this->getFieldHandlerMock();
        $metadataUpdateStruct = new MetadataUpdateStruct();

        $handler->expects($this->at(0))
            ->method('loadVersionInfo')
            ->with(23, 1)
            ->will(
                $this->returnValue(
                    new VersionInfo(['contentInfo' => new ContentInfo(['currentVersionNo' => 1])])
                )
            );

        $contentRows = [['ezcontentobject_version_version' => 1]];

        $gatewayMock->expects($this->once())
            ->method('load')
            ->with(
                $this->equalTo(23),
                $this->equalTo(1),
                $this->equalTo(null)
            )->willReturn($contentRows);

        $gatewayMock->expects($this->once())
            ->method('loadVersionedNameData')
            ->with(
                $this->equalTo([['id' => 23, 'version' => 1]])
            )->will(
                $this->returnValue([22])
            );

        $mapperMock->expects($this->once())
            ->method('extractContentFromRows')
            ->with($this->equalTo($contentRows), $this->equalTo([22]))
            ->will($this->returnValue([$this->getContentFixtureForDraft()]));

        $fieldHandlerMock->expects($this->once())
            ->method('loadExternalFieldData')
            ->with($this->isInstanceOf(Content::class));

        $gatewayMock
            ->expects($this->once())
            ->method('updateContent')
            ->with(23, $metadataUpdateStruct);

        $locationMock
            ->expects($this->once())
            ->method('createLocationsFromNodeAssignments')
            ->with(23, 1);

        $locationMock
            ->expects($this->once())
            ->method('updateLocationsContentVersionNo')
            ->with(23, 1);

        $handler
            ->expects($this->once())
            ->method('setStatus')
            ->with(23, VersionInfo::STATUS_PUBLISHED, 1);

        $handler->publish(23, 1, $metadataUpdateStruct);
    }

    /**
     * @covers \eZ\Publish\Core\Persistence\Legacy\Content\Handler::publish
     */
    public function testPublish()
    {
        $handler = $this->getPartlyMockedHandler(['loadVersionInfo', 'setStatus']);

        $gatewayMock = $this->getGatewayMock();
        $mapperMock = $this->getMapperMock();
        $locationMock = $this->getLocationGatewayMock();
        $fieldHandlerMock = $this->getFieldHandlerMock();
        $metadataUpdateStruct = new MetadataUpdateStruct();

        $handler->expects($this->at(0))
            ->method('loadVersionInfo')
            ->with(23, 2)
            ->will(
                $this->returnValue(
                    new VersionInfo(['contentInfo' => new ContentInfo(['currentVersionNo' => 1])])
                )
            );

        $handler
            ->expects($this->at(1))
            ->method('setStatus')
            ->with(23, VersionInfo::STATUS_ARCHIVED, 1);

        $contentRows = [['ezcontentobject_version_version' => 2]];

        $gatewayMock->expects($this->once())
            ->method('load')
            ->with(
                $this->equalTo(23),
                $this->equalTo(2),
                $this->equalTo(null)
            )
            ->willReturn($contentRows);

        $gatewayMock->expects($this->once())
            ->method('loadVersionedNameData')
            ->with(
                $this->equalTo([['id' => 23, 'version' => 2]])
            )->will(
                $this->returnValue([22])
            );

        $mapperMock->expects($this->once())
            ->method('extractContentFromRows')
            ->with($this->equalTo($contentRows), $this->equalTo([22]))
            ->will($this->returnValue([$this->getContentFixtureForDraft()]));

        $fieldHandlerMock->expects($this->once())
            ->method('loadExternalFieldData')
            ->with($this->isInstanceOf(Content::class));

        $gatewayMock
            ->expects($this->once())
            ->method('updateContent')
            ->with(23, $metadataUpdateStruct, $this->isInstanceOf(VersionInfo::class));

        $locationMock
            ->expects($this->once())
            ->method('createLocationsFromNodeAssignments')
            ->with(23, 2);

        $locationMock
            ->expects($this->once())
            ->method('updateLocationsContentVersionNo')
            ->with(23, 2);

        $handler
            ->expects($this->at(2))
            ->method('setStatus')
            ->with(23, VersionInfo::STATUS_PUBLISHED, 2);

        $handler->publish(23, 2, $metadataUpdateStruct);
    }

    /**
     * @covers \eZ\Publish\Core\Persistence\Legacy\Content\Handler::createDraftFromVersion
     */
    public function testCreateDraftFromVersion()
    {
        $handler = $this->getPartlyMockedHandler(['load']);

        $mapperMock = $this->getMapperMock();
        $gatewayMock = $this->getGatewayMock();
        $fieldHandlerMock = $this->getFieldHandlerMock();

        $handler->expects($this->once())
            ->method('load')
            ->with(23, 2)
            ->will($this->returnValue($this->getContentFixtureForDraft()));

        $mapperMock->expects($this->once())
            ->method('createVersionInfoForContent')
            ->with(
                $this->isInstanceOf(Content::class),
                $this->equalTo(3),
                $this->equalTo(14)
            )->will(
                $this->returnValue(
                    new VersionInfo(
                        [
                            'names' => [],
                            'versionNo' => 3,
                        ]
                    )
                )
            );

        $gatewayMock->expects($this->once())
            ->method('insertVersion')
            ->with(
                $this->isInstanceOf(VersionInfo::class),
                $this->getContentFixtureForDraft()->fields
            )->will($this->returnValue(42));

        $gatewayMock->expects($this->once())
            ->method('getLastVersionNumber')
            ->with($this->equalTo(23))
            ->will($this->returnValue(2));

        $fieldHandlerMock->expects($this->once())
            ->method('createExistingFieldsInNewVersion')
            ->with($this->isInstanceOf(Content::class));

        $relationData = [
            [
                'ezcontentobject_link_contentclassattribute_id' => 0,
                'ezcontentobject_link_to_contentobject_id' => 42,
                'ezcontentobject_link_relation_type' => 1,
            ],
        ];

        $gatewayMock->expects($this->once())
            ->method('loadRelations')
            ->with(
                $this->equalTo(23),
                $this->equalTo(2)
            )
            ->will($this->returnValue($relationData));

        $relationStruct = new RelationCreateStruct(
            [
                'sourceContentId' => 23,
                'sourceContentVersionNo' => 3,
                'sourceFieldDefinitionId' => 0,
                'destinationContentId' => 42,
                'type' => 1,
            ]
        );

        $gatewayMock->expects($this->once())
            ->method('insertRelation')
            ->with($this->equalTo($relationStruct));

        $result = $handler->createDraftFromVersion(23, 2, 14);

        $this->assertInstanceOf(
            Content::class,
            $result
        );
        $this->assertEquals(
            42,
            $result->versionInfo->id
        );
    }

    /**
     * @covers \eZ\Publish\Core\Persistence\Legacy\Content\Handler::load
     */
    public function testLoad()
    {
        $handler = $this->getContentHandler();

        $gatewayMock = $this->getGatewayMock();
        $mapperMock = $this->getMapperMock();
        $fieldHandlerMock = $this->getFieldHandlerMock();

        $contentRows = [['ezcontentobject_version_version' => 2]];

        $gatewayMock->expects($this->once())
            ->method('load')
            ->with(
                $this->equalTo(23),
                $this->equalTo(2),
                $this->equalTo(['eng-GB'])
            )->will(
                $this->returnValue($contentRows)
            );

        $gatewayMock->expects($this->once())
            ->method('loadVersionedNameData')
            ->with(
                $this->equalTo([['id' => 23, 'version' => 2]])
            )->will(
                $this->returnValue([22])
            );

        $mapperMock->expects($this->once())
            ->method('extractContentFromRows')
            ->with($this->equalTo($contentRows), $this->equalTo([22]))
            ->will($this->returnValue([$this->getContentFixtureForDraft()]));

        $fieldHandlerMock->expects($this->once())
            ->method('loadExternalFieldData')
            ->with($this->isInstanceOf(Content::class));

        $result = $handler->load(23, 2, ['eng-GB']);

        $this->assertEquals(
            $result,
            $this->getContentFixtureForDraft()
        );
    }

    /**
     * @covers \eZ\Publish\Core\Persistence\Legacy\Content\Handler::loadContentInfoByRemoteId
     */
    public function testLoadContentInfoByRemoteId()
    {
        $contentInfoData = [new ContentInfo()];
        $this->getGatewayMock()->expects($this->once())
            ->method('loadContentInfoByRemoteId')
            ->with(
                $this->equalTo('15b256dbea2ae72418ff5facc999e8f9')
            )->will(
                $this->returnValue([42])
            );

        $this->getMapperMock()->expects($this->once())
            ->method('extractContentInfoFromRow')
            ->with($this->equalTo([42]))
            ->will($this->returnValue($contentInfoData));

        $this->assertSame(
            $contentInfoData,
            $this->getContentHandler()->loadContentInfoByRemoteId('15b256dbea2ae72418ff5facc999e8f9')
        );
    }

    /**
     * @covers \eZ\Publish\Core\Persistence\Legacy\Content\Handler::load
     * @expectedException \eZ\Publish\Core\Base\Exceptions\NotFoundException
     */
    public function testLoadErrorNotFound()
    {
        $handler = $this->getContentHandler();

        $gatewayMock = $this->getGatewayMock();

        $gatewayMock->expects($this->once())
            ->method('load')
            ->will(
                $this->returnValue([])
            );

        $result = $handler->load(23, 2, ['eng-GB']);
    }

    /**
     * Returns a Content for {@link testCreateDraftFromVersion()}.
     *
     * @return \eZ\Publish\SPI\Persistence\Content
     */
    protected function getContentFixtureForDraft()
    {
        $content = new Content();
        $content->versionInfo = new VersionInfo();
        $content->versionInfo->versionNo = 2;

        $content->versionInfo->contentInfo = new ContentInfo();

        $field = new Field();
        $field->versionNo = 2;

        $content->fields = [$field];

        return $content;
    }

    /**
     * @covers \eZ\Publish\Core\Persistence\Legacy\Content\Handler::updateContent
     */
    public function testUpdateContent()
    {
        $handler = $this->getPartlyMockedHandler(['load', 'loadContentInfo']);

        $gatewayMock = $this->getGatewayMock();
        $fieldHandlerMock = $this->getFieldHandlerMock();
        $contentTypeHandlerMock = $this->getContentTypeHandlerMock();
        $contentTypeMock = $this->createMock(Type::class);
        $contentStub = new Content(
            [
                'versionInfo' => new VersionInfo(
                    [
                        'contentInfo' => new ContentInfo(
                            [
                                'contentTypeId' => 4242,
                            ]
                        ),
                    ]
                ),
            ]
        );

        $contentTypeHandlerMock->expects($this->once())
            ->method('load')
            ->with($contentStub->versionInfo->contentInfo->contentTypeId)
            ->will($this->returnValue($contentTypeMock));

        $gatewayMock->expects($this->once())
            ->method('updateContent')
            ->with(14, $this->isInstanceOf(MetadataUpdateStruct::class));
        $gatewayMock->expects($this->once())
            ->method('updateVersion')
            ->with(14, 4, $this->isInstanceOf(UpdateStruct::class));

        $fieldHandlerMock->expects($this->once())
            ->method('updateFields')
            ->with(
                $this->isInstanceOf(Content::class),
                $this->isInstanceOf(UpdateStruct::class),
                $this->isInstanceOf(Type::class)
            );

        $handler->expects($this->at(0))
            ->method('load')
            ->with(14, 4)
            ->will($this->returnValue($contentStub));

        $handler->expects($this->at(1))
            ->method('load')
            ->with(14, 4);

        $handler->expects($this->at(2))
            ->method('loadContentInfo')
            ->with(14);

        $resultContent = $handler->updateContent(
            14, // ContentId
            4, // VersionNo
            new UpdateStruct(
                [
                    'creatorId' => 14,
                    'modificationDate' => time(),
                    'initialLanguageId' => 2,
                    'fields' => [
                        new Field(
                            [
                                'id' => 23,
                                'fieldDefinitionId' => 42,
                                'type' => 'some-type',
                                'value' => new FieldValue(),
                            ]
                        ),
                        new Field(
                            [
                                'id' => 23,
                                'fieldDefinitionId' => 43,
                                'type' => 'some-type',
                                'value' => new FieldValue(),
                            ]
                        ),
                    ],
                ]
            )
        );

        $resultContentInfo = $handler->updateMetadata(
            14, // ContentId
            new MetadataUpdateStruct(
                [
                    'ownerId' => 14,
                    'name' => 'Some name',
                    'modificationDate' => time(),
                    'alwaysAvailable' => true,
                ]
            )
        );
    }

    /**
     * @covers \eZ\Publish\Core\Persistence\Legacy\Content\Handler::updateMetadata
     */
    public function testUpdateMetadata()
    {
        $handler = $this->getPartlyMockedHandler(['load', 'loadContentInfo']);

        $gatewayMock = $this->getGatewayMock();
        $fieldHandlerMock = $this->getFieldHandlerMock();
        $updateStruct = new MetadataUpdateStruct(
            [
                'ownerId' => 14,
                'name' => 'Some name',
                'modificationDate' => time(),
                'alwaysAvailable' => true,
            ]
        );

        $gatewayMock->expects($this->once())
            ->method('updateContent')
            ->with(14, $updateStruct);

        $handler->expects($this->once())
            ->method('loadContentInfo')
            ->with(14)
            ->will(
                $this->returnValue(
                    $this->createMock(ContentInfo::class)
                )
            );

        $resultContentInfo = $handler->updateMetadata(
            14, // ContentId
            $updateStruct
        );
        self::assertInstanceOf(ContentInfo::class, $resultContentInfo);
    }

    /**
     * @covers \eZ\Publish\Core\Persistence\Legacy\Content\Handler::updateMetadata
     */
    public function testUpdateMetadataUpdatesPathIdentificationString()
    {
        $handler = $this->getPartlyMockedHandler(['load', 'loadContentInfo']);
        $locationGatewayMock = $this->getLocationGatewayMock();
        $slugConverterMock = $this->getSlugConverterMock();
        $urlAliasGatewayMock = $this->getUrlAliasGatewayMock();
        $gatewayMock = $this->getGatewayMock();
        $updateStruct = new MetadataUpdateStruct(['mainLanguageId' => 2]);

        $gatewayMock->expects($this->once())
            ->method('updateContent')
            ->with(14, $updateStruct);

        $locationGatewayMock->expects($this->once())
            ->method('loadLocationDataByContent')
            ->with(14)
            ->will(
                $this->returnValue(
                    [
                        [
                            'node_id' => 100,
                            'parent_node_id' => 200,
                        ],
                    ]
                )
            );

        $urlAliasGatewayMock->expects($this->once())
            ->method('loadLocationEntries')
            ->with(100, false, 2)
            ->will(
                $this->returnValue(
                    [
                        [
                            'text' => 'slug',
                        ],
                    ]
                )
            );

        $slugConverterMock->expects($this->once())
            ->method('convert')
            ->with('slug', 'node_100', 'urlalias_compat')
            ->will($this->returnValue('transformed_slug'));

        $locationGatewayMock->expects($this->once())
            ->method('updatePathIdentificationString')
            ->with(100, 200, 'transformed_slug');

        $handler->expects($this->once())
            ->method('loadContentInfo')
            ->with(14)
            ->will(
                $this->returnValue(
                    $this->createMock(ContentInfo::class)
                )
            );

        $handler->updateMetadata(
            14, // ContentId
            $updateStruct
        );
    }

    /**
     * @covers \eZ\Publish\Core\Persistence\Legacy\Content\Handler::loadRelations
     */
    public function testLoadRelations()
    {
        $handler = $this->getContentHandler();

        $gatewayMock = $this->getGatewayMock();
        $mapperMock = $this->getMapperMock();

        $gatewayMock->expects($this->once())
            ->method('loadRelations')
            ->with(
                $this->equalTo(23),
                $this->equalTo(null),
                $this->equalTo(null)
            )->will(
                $this->returnValue([42])
            );

        $mapperMock->expects($this->once())
            ->method('extractRelationsFromRows')
            ->with($this->equalTo([42]))
            ->will($this->returnValue($this->getRelationFixture()));

        $result = $handler->loadRelations(23);

        $this->assertEquals(
            $result,
            $this->getRelationFixture()
        );
    }

    /**
     * @covers \eZ\Publish\Core\Persistence\Legacy\Content\Handler::loadReverseRelations
     */
    public function testLoadReverseRelations()
    {
        $handler = $this->getContentHandler();

        $gatewayMock = $this->getGatewayMock();
        $mapperMock = $this->getMapperMock();

        $gatewayMock->expects($this->once())
            ->method('loadReverseRelations')
            ->with(
                $this->equalTo(23),
                $this->equalTo(null)
            )->will(
                $this->returnValue([42])
            );

        $mapperMock->expects($this->once())
            ->method('extractRelationsFromRows')
            ->with($this->equalTo([42]))
            ->will($this->returnValue($this->getRelationFixture()));

        $result = $handler->loadReverseRelations(23);

        $this->assertEquals(
            $result,
            $this->getRelationFixture()
        );
    }

    public function testAddRelation()
    {
        // expected relation object after creation
        $expectedRelationObject = new Relation();
        $expectedRelationObject->id = 42; // mocked value, not a real one
        $expectedRelationObject->sourceContentId = 23;
        $expectedRelationObject->sourceContentVersionNo = 1;
        $expectedRelationObject->destinationContentId = 66;
        $expectedRelationObject->type = RelationValue::COMMON;

        // relation create struct
        $relationCreateStruct = new Relation\CreateStruct();
        $relationCreateStruct->destinationContentId = 66;
        $relationCreateStruct->sourceContentId = 23;
        $relationCreateStruct->sourceContentVersionNo = 1;
        $relationCreateStruct->type = RelationValue::COMMON;

        $handler = $this->getContentHandler();

        $gatewayMock = $this->getGatewayMock();
        $mapperMock = $this->getMapperMock();

        $mapperMock->expects($this->once())
            ->method('createRelationFromCreateStruct')
            // @todo Connected with the todo above
            ->with($this->equalTo($relationCreateStruct))
            ->will($this->returnValue($expectedRelationObject));

        $gatewayMock->expects($this->once())
            ->method('insertRelation')
            ->with($this->equalTo($relationCreateStruct))
            ->will(
                // @todo Should this return a row as if it was selected from the database, the id... ? Check with other, similar create methods
                $this->returnValue(42)
            );

        $result = $handler->addRelation($relationCreateStruct);

        $this->assertEquals(
            $result,
            $expectedRelationObject
        );
    }

    /**
     * @covers \eZ\Publish\Core\Persistence\Legacy\Content\Handler::removeRelation
     */
    public function testRemoveRelation()
    {
        $gatewayMock = $this->getGatewayMock();

        $gatewayMock->expects($this->once())
            ->method('deleteRelation')
            ->with($this->equalTo(1, RelationValue::COMMON));

        $this->getContentHandler()->removeRelation(1, RelationValue::COMMON);
    }

    protected function getRelationFixture()
    {
        $relation = new Relation();
        $relation->sourceContentId = 23;
        $relation->sourceContentVersionNo = 1;
        $relation->destinationContentId = 69;

        return $relation;
    }

    /**
     * Returns a CreateStruct fixture.
     *
     * @return \eZ\Publish\SPI\Persistence\Content\CreateStruct
     */
    public function getCreateStructFixture()
    {
        $struct = new CreateStruct();

        $struct->typeId = 4242;

        $firstField = new Field();
        $firstField->type = 'some-type';
        $firstField->value = new FieldValue();

        $secondField = clone $firstField;

        $struct->fields = [
            $firstField, $secondField,
        ];

        $struct->locations = [
            new LocationCreateStruct(
                ['parentId' => 42]
            ),
        ];

        $struct->name = [
            'eng-GB' => 'This is a test name',
        ];

        return $struct;
    }

    /**
     * @covers \eZ\Publish\Core\Persistence\Legacy\Content\Handler::loadDraftsForUser
     */
    public function testLoadDraftsForUser()
    {
        $handler = $this->getContentHandler();
        $rows = [['ezcontentobject_version_contentobject_id' => 42, 'ezcontentobject_version_version' => 2]];

        $gatewayMock = $this->getGatewayMock();
        $mapperMock = $this->getMapperMock();

        $gatewayMock->expects($this->once())
            ->method('listVersionsForUser')
            ->with($this->equalTo(23))
            ->will($this->returnValue($rows));

        $gatewayMock->expects($this->once())
            ->method('loadVersionedNameData')
            ->with($this->equalTo([['id' => 42, 'version' => 2]]))
            ->will($this->returnValue([]));

        $mapperMock->expects($this->once())
            ->method('extractVersionInfoListFromRows')
            ->with($this->equalTo($rows), $this->equalTo([]))
            ->will($this->returnValue([new VersionInfo()]));

        $res = $handler->loadDraftsForUser(23);

        $this->assertEquals(
            [new VersionInfo()],
            $res
        );
    }

    public function testListVersions()
    {
        $handler = $this->getContentHandler();

        $treeHandlerMock = $this->getTreeHandlerMock();

        $treeHandlerMock
            ->expects($this->once())
            ->method('listVersions')
            ->with(23)
            ->will($this->returnValue([new VersionInfo()]));

        $versions = $handler->listVersions(23);

        $this->assertEquals(
            [new VersionInfo()],
            $versions
        );
    }

    public function testRemoveRawContent()
    {
        $handler = $this->getContentHandler();
        $treeHandlerMock = $this->getTreeHandlerMock();

        $treeHandlerMock
            ->expects($this->once())
            ->method('removeRawContent')
            ->with(23);

        $handler->removeRawContent(23);
    }

    /**
     * Test for the deleteContent() method.
     *
     * @covers \eZ\Publish\Core\Persistence\Legacy\Content\Handler::deleteContent
     */
    public function testDeleteContentWithLocations()
    {
        $handlerMock = $this->getPartlyMockedHandler(['getAllLocationIds']);
        $gatewayMock = $this->getGatewayMock();
        $treeHandlerMock = $this->getTreeHandlerMock();

        $gatewayMock->expects($this->once())
            ->method('getAllLocationIds')
            ->with($this->equalTo(23))
            ->will($this->returnValue([42, 24]));
        $treeHandlerMock->expects($this->exactly(2))
            ->method('removeSubtree')
            ->with(
                $this->logicalOr(
                    $this->equalTo(42),
                    $this->equalTo(24)
                )
            );

        $handlerMock->deleteContent(23);
    }

    /**
     * Test for the deleteContent() method.
     *
     * @covers \eZ\Publish\Core\Persistence\Legacy\Content\Handler::deleteContent
     */
    public function testDeleteContentWithoutLocations()
    {
        $handlerMock = $this->getPartlyMockedHandler(['removeRawContent']);
        $gatewayMock = $this->getGatewayMock();

        $gatewayMock->expects($this->once())
            ->method('getAllLocationIds')
            ->with($this->equalTo(23))
            ->will($this->returnValue([]));
        $handlerMock->expects($this->once())
            ->method('removeRawContent')
            ->with($this->equalTo(23));

        $handlerMock->deleteContent(23);
    }

    /**
     * @covers \eZ\Publish\Core\Persistence\Legacy\Content\Handler::deleteVersion
     */
    public function testDeleteVersion()
    {
        $handler = $this->getContentHandler();

        $gatewayMock = $this->getGatewayMock();
        $mapperMock = $this->getMapperMock();
        $locationHandlerMock = $this->getLocationGatewayMock();
        $fieldHandlerMock = $this->getFieldHandlerMock();

        // Load VersionInfo to delete fields
        $gatewayMock->expects($this->once())
            ->method('loadVersionInfo')
            ->with($this->equalTo(225), $this->equalTo(2))
            ->will($this->returnValue([42]));

        $gatewayMock->expects($this->once())
            ->method('loadVersionedNameData')
            ->with($this->equalTo([['id' => 225, 'version' => 2]]))
            ->will($this->returnValue([22]));

        $mapperMock->expects($this->once())
            ->method('extractVersionInfoListFromRows')
            ->with($this->equalTo([42]), $this->equalTo([22]))
            ->will($this->returnValue([new VersionInfo()]));

        $locationHandlerMock->expects($this->once())
            ->method('deleteNodeAssignment')
            ->with(
                $this->equalTo(225),
                $this->equalTo(2)
            );

        $fieldHandlerMock->expects($this->once())
            ->method('deleteFields')
            ->with(
                $this->equalTo(225),
                $this->isInstanceOf(VersionInfo::class)
            );
        $gatewayMock->expects($this->once())
            ->method('deleteRelations')
            ->with(
                $this->equalTo(225),
                $this->equalTo(2)
            );
        $gatewayMock->expects($this->once())
            ->method('deleteVersions')
            ->with(
                $this->equalTo(225),
                $this->equalTo(2)
            );
        $gatewayMock->expects($this->once())
            ->method('deleteNames')
            ->with(
                $this->equalTo(225),
                $this->equalTo(2)
            );

        $handler->deleteVersion(225, 2);
    }

    /**
     * @covers \eZ\Publish\Core\Persistence\Legacy\Content\Handler::copy
     */
    public function testCopySingleVersion()
    {
        $handler = $this->getPartlyMockedHandler(['load', 'internalCreate']);
        $gatewayMock = $this->getGatewayMock();
        $mapperMock = $this->getMapperMock();

        $handler->expects(
            $this->once()
        )->method(
            'load'
        )->with(
            $this->equalTo(23),
            $this->equalTo(32)
        )->will(
            $this->returnValue(new Content())
        );

        $mapperMock->expects(
            $this->once()
        )->method(
            'createCreateStructFromContent'
        )->with(
            $this->isInstanceOf(Content::class)
        )->will(
            $this->returnValue(new CreateStruct())
        );

        $handler->expects(
            $this->once()
        )->method(
            'internalCreate'
        )->with(
            $this->isInstanceOf(CreateStruct::class),
            $this->equalTo(32)
        )->will(
            $this->returnValue(
                new Content(
                    [
                        'versionInfo' => new VersionInfo(['contentInfo' => new ContentInfo(['id' => 24])]),
                    ]
                )
            )
        );

        $gatewayMock->expects($this->once())
            ->method('copyRelations')
            ->with(
                $this->equalTo(23),
                $this->equalTo(24),
                $this->equalTo(32)
            )
            ->will($this->returnValue(null));

        $result = $handler->copy(23, 32);

        $this->assertInstanceOf(
            Content::class,
            $result
        );
    }

    /**
     * @covers \eZ\Publish\Core\Persistence\Legacy\Content\Handler::copy
     */
    public function testCopyAllVersions()
    {
        $handler = $this->getPartlyMockedHandler(
            [
                'loadContentInfo',
                'load',
                'internalCreate',
                'listVersions',
            ]
        );
        $gatewayMock = $this->getGatewayMock();
        $mapperMock = $this->getMapperMock();
        $fieldHandlerMock = $this->getFieldHandlerMock();
        $contentTypeHandlerMock = $this->getContentTypeHandlerMock();
        $contentTypeMock = $this->createMock(Type::class);
        $time = time();
        $createStructStub = new CreateStruct(
            [
                'modified' => $time,
                'typeId' => 4242,
            ]
        );

        $contentTypeHandlerMock->expects($this->once())
            ->method('load')
            ->with($createStructStub->typeId)
            ->will($this->returnValue($contentTypeMock));

        $handler->expects($this->once())
            ->method('loadContentInfo')
            ->with($this->equalTo(23))
            ->will($this->returnValue(new ContentInfo(['currentVersionNo' => 2])));

        $handler->expects($this->at(1))
            ->method('load')
            ->with($this->equalTo(23), $this->equalTo(2))
            ->will($this->returnValue(new Content()));

        $mapperMock->expects($this->once())
            ->method('createCreateStructFromContent')
            ->with($this->isInstanceOf(Content::class))
            ->will(
                $this->returnValue($createStructStub)
            );

        $handler->expects($this->once())
            ->method('internalCreate')
            ->with(
                $this->isInstanceOf(CreateStruct::class),
                $this->equalTo(2)
            )->will(
                $this->returnValue(
                    new Content(
                        [
                            'versionInfo' => new VersionInfo(
                                [
                                    'contentInfo' => new ContentInfo(['id' => 24]),
                                ]
                            ),
                        ]
                    )
                )
            );

        $handler->expects($this->once())
            ->method('listVersions')
            ->with($this->equalTo(23))
            ->will(
                $this->returnValue(
                    [
                        new VersionInfo(['versionNo' => 1]),
                        new VersionInfo(['versionNo' => 2]),
                    ]
                )
            );

        $versionInfo = new VersionInfo(
            [
                'names' => ['eng-US' => 'Test'],
                'contentInfo' => new ContentInfo(
                    [
                        'id' => 24,
                        'alwaysAvailable' => true,
                    ]
                ),
            ]
        );
        $handler->expects($this->at(4))
            ->method('load')
            ->with($this->equalTo(23), $this->equalTo(1))
            ->will(
                $this->returnValue(
                    new Content(
                        [
                            'versionInfo' => $versionInfo,
                            'fields' => [],
                        ]
                    )
                )
            );

        $versionInfo->creationDate = $time;
        $versionInfo->modificationDate = $time;
        $gatewayMock->expects($this->once())
            ->method('insertVersion')
            ->with(
                $this->equalTo($versionInfo),
                $this->isType('array')
            )->will($this->returnValue(42));

        $versionInfo = clone $versionInfo;
        $versionInfo->id = 42;
        $fieldHandlerMock->expects($this->once())
            ->method('createNewFields')
            ->with(
                $this->equalTo(
                    new Content(
                        [
                            'versionInfo' => $versionInfo,
                            'fields' => [],
                        ]
                    )
                ),
                $this->isInstanceOf(Type::class)
            );

        $gatewayMock->expects($this->once())
            ->method('setName')
            ->with(
                $this->equalTo(24),
                $this->equalTo(1),
                $this->equalTo('Test'),
                $this->equalTo('eng-US')
            );

        $gatewayMock->expects($this->once())
            ->method('copyRelations')
            ->with(
                $this->equalTo(23),
                $this->equalTo(24),
                $this->equalTo(null)
            )
            ->will($this->returnValue(null));

        $result = $handler->copy(23);

        $this->assertInstanceOf(
            Content::class,
            $result
        );
    }

    /**
     * @expectedException \eZ\Publish\Core\Base\Exceptions\NotFoundException
     */
    public function testCopyThrowsNotFoundExceptionContentNotFound()
    {
        $handler = $this->getContentHandler();

        $treeHandlerMock = $this->getTreeHandlerMock();
        $treeHandlerMock
            ->expects($this->once())
            ->method('loadContentInfo')
            ->with($this->equalTo(23))
            ->will(
                $this->throwException(new NotFoundException('ContentInfo', 23))
            );

        $handler->copy(23);
    }

    /**
     * @covers \eZ\Publish\Core\Persistence\Legacy\Content\Handler::copy
     * @expectedException \eZ\Publish\Core\Base\Exceptions\NotFoundException
     */
    public function testCopyThrowsNotFoundExceptionVersionNotFound()
    {
        $handler = $this->getContentHandler();

        $gatewayMock = $this->getGatewayMock();
        $gatewayMock->expects($this->once())
            ->method('load')
            ->with($this->equalTo(23, 32))
            ->will($this->returnValue([]));

        $result = $handler->copy(23, 32);
    }

    /**
     * @covers \eZ\Publish\Core\Persistence\Legacy\Content\Handler::setStatus
     */
    public function testSetStatus()
    {
        $handler = $this->getContentHandler();

        $mapperMock = $this->getMapperMock();
        $gatewayMock = $this->getGatewayMock();

        $gatewayMock->expects($this->once())
            ->method('setStatus')
            ->with(23, 5, 2)
            ->will($this->returnValue(true));

        $this->assertTrue(
            $handler->setStatus(23, 2, 5)
        );
    }

    /**
     * Returns the handler to test.
     *
     * @return \eZ\Publish\Core\Persistence\Legacy\Content\Handler
     */
    protected function getContentHandler()
    {
        if (!isset($this->contentHandler)) {
            $this->contentHandler = new Handler(
                $this->getGatewayMock(),
                $this->getLocationGatewayMock(),
                $this->getMapperMock(),
                $this->getFieldHandlerMock(),
                $this->getSlugConverterMock(),
                $this->getUrlAliasGatewayMock(),
                $this->getContentTypeHandlerMock(),
                $this->getTreeHandlerMock()
            );
        }

        return $this->contentHandler;
    }

    /**
     * Returns the handler to test with $methods mocked.
     *
     * @param string[] $methods
     *
     * @return \eZ\Publish\Core\Persistence\Legacy\Content\Handler
     */
    protected function getPartlyMockedHandler(array $methods)
    {
<<<<<<< HEAD
        return $this->getMockBuilder(Handler::class)
            ->setMethods($methods)
            ->setConstructorArgs(
                array(
                    $this->getGatewayMock(),
                    $this->getLocationGatewayMock(),
                    $this->getMapperMock(),
                    $this->getFieldHandlerMock(),
                    $this->getSlugConverterMock(),
                    $this->getUrlAliasGatewayMock(),
                    $this->getContentTypeHandlerMock(),
                    $this->getTreeHandlerMock(),
                )
            )
            ->getMock();
=======
        $mock = $this->getMock(
            '\\eZ\\Publish\\Core\\Persistence\\Legacy\\Content\\Handler',
            $methods,
            [
                $this->getGatewayMock(),
                $this->getLocationGatewayMock(),
                $this->getMapperMock(),
                $this->getFieldHandlerMock(),
                $this->getSlugConverterMock(),
                $this->getUrlAliasGatewayMock(),
                $this->getContentTypeHandlerMock(),
                $this->getTreeHandlerMock(),
            ]
        );

        return $mock;
>>>>>>> 0f2ea829
    }

    /**
     * Returns a TreeHandler mock.
     *
     * @return \PHPUnit_Framework_MockObject_MockObject|\eZ\Publish\Core\Persistence\Legacy\Content\TreeHandler
     */
    protected function getTreeHandlerMock()
    {
        if (!isset($this->treeHandlerMock)) {
<<<<<<< HEAD
            $this->treeHandlerMock = $this->createMock(TreeHandler::class);
=======
            $this->treeHandlerMock = $this->getMock(
                'eZ\\Publish\\Core\\Persistence\\Legacy\\Content\\TreeHandler',
                [],
                [],
                '',
                false
            );
>>>>>>> 0f2ea829
        }

        return $this->treeHandlerMock;
    }

    /**
     * Returns a ContentTypeHandler mock.
     *
     * @return \PHPUnit_Framework_MockObject_MockObject|\eZ\Publish\Core\Persistence\Legacy\Content\Type\Handler
     */
    protected function getContentTypeHandlerMock()
    {
        if (!isset($this->contentTypeHandlerMock)) {
<<<<<<< HEAD
            $this->contentTypeHandlerMock = $this->createMock(ContentTypeHandler::class);
=======
            $this->contentTypeHandlerMock = $this->getMock(
                'eZ\\Publish\\Core\\Persistence\\Legacy\\Content\\Type\\Handler',
                [],
                [],
                '',
                false
            );
>>>>>>> 0f2ea829
        }

        return $this->contentTypeHandlerMock;
    }

    /**
     * Returns a FieldHandler mock.
     *
     * @return \eZ\Publish\Core\Persistence\Legacy\Content\FieldHandler
     */
    protected function getFieldHandlerMock()
    {
        if (!isset($this->fieldHandlerMock)) {
<<<<<<< HEAD
            $this->fieldHandlerMock = $this->createMock(FieldHandler::class);
=======
            $this->fieldHandlerMock = $this->getMock(
                'eZ\\Publish\\Core\\Persistence\\Legacy\\Content\\FieldHandler',
                [],
                [],
                '',
                false
            );
>>>>>>> 0f2ea829
        }

        return $this->fieldHandlerMock;
    }

    /**
     * Returns a Mapper mock.
     *
     * @return \eZ\Publish\Core\Persistence\Legacy\Content\Mapper
     */
    protected function getMapperMock()
    {
        if (!isset($this->mapperMock)) {
<<<<<<< HEAD
            $this->mapperMock = $this->createMock(Mapper::class);
=======
            $this->mapperMock = $this->getMock(
                'eZ\\Publish\\Core\\Persistence\\Legacy\\Content\\Mapper',
                [],
                [],
                '',
                false
            );
>>>>>>> 0f2ea829
        }

        return $this->mapperMock;
    }

    /**
     * Returns a Location Gateway mock.
     *
     * @return \eZ\Publish\Core\Persistence\Legacy\Content\Location\Gateway
     */
    protected function getLocationGatewayMock()
    {
        if (!isset($this->locationGatewayMock)) {
            $this->locationGatewayMock = $this->createMock(LocationGateway::class);
        }

        return $this->locationGatewayMock;
    }

    /**
     * Returns a Content Type gateway mock.
     *
     * @return \eZ\Publish\Core\Persistence\Legacy\Content\Type\Gateway
     */
    protected function getTypeGatewayMock()
    {
        if (!isset($this->typeGatewayMock)) {
            $this->typeGatewayMock = $this->createMock(ContentTypeGateway::class);
        }

        return $this->typeGatewayMock;
    }

    /**
     * Returns a mock object for the Content Gateway.
     *
     * @return \eZ\Publish\Core\Persistence\Legacy\Content\Gateway
     */
    protected function getGatewayMock()
    {
        if (!isset($this->gatewayMock)) {
            $this->gatewayMock = $this->getMockForAbstractClass(ContentGateway::class);
        }

        return $this->gatewayMock;
    }

    /**
     * Returns a mock object for the UrlAlias Handler.
     *
     * @return \eZ\Publish\Core\Persistence\Legacy\Content\UrlAlias\SlugConverter
     */
    protected function getSlugConverterMock()
    {
        if (!isset($this->slugConverterMock)) {
<<<<<<< HEAD
            $this->slugConverterMock = $this->createMock(SlugConverter::class);
=======
            $this->slugConverterMock = $this->getMock(
                'eZ\\Publish\\Core\\Persistence\\Legacy\\Content\\UrlAlias\\SlugConverter',
                [],
                [],
                '',
                false
            );
>>>>>>> 0f2ea829
        }

        return $this->slugConverterMock;
    }

    /**
     * Returns a mock object for the UrlAlias Gateway.
     *
     * @return \eZ\Publish\Core\Persistence\Legacy\Content\UrlAlias\Gateway
     */
    protected function getUrlAliasGatewayMock()
    {
        if (!isset($this->urlAliasGatewayMock)) {
            $this->urlAliasGatewayMock = $this->getMockForAbstractClass(UrlAliasGateway::class);
        }

        return $this->urlAliasGatewayMock;
    }
}<|MERGE_RESOLUTION|>--- conflicted
+++ resolved
@@ -1446,11 +1446,10 @@
      */
     protected function getPartlyMockedHandler(array $methods)
     {
-<<<<<<< HEAD
         return $this->getMockBuilder(Handler::class)
             ->setMethods($methods)
             ->setConstructorArgs(
-                array(
+                [
                     $this->getGatewayMock(),
                     $this->getLocationGatewayMock(),
                     $this->getMapperMock(),
@@ -1459,27 +1458,9 @@
                     $this->getUrlAliasGatewayMock(),
                     $this->getContentTypeHandlerMock(),
                     $this->getTreeHandlerMock(),
-                )
+                ]
             )
             ->getMock();
-=======
-        $mock = $this->getMock(
-            '\\eZ\\Publish\\Core\\Persistence\\Legacy\\Content\\Handler',
-            $methods,
-            [
-                $this->getGatewayMock(),
-                $this->getLocationGatewayMock(),
-                $this->getMapperMock(),
-                $this->getFieldHandlerMock(),
-                $this->getSlugConverterMock(),
-                $this->getUrlAliasGatewayMock(),
-                $this->getContentTypeHandlerMock(),
-                $this->getTreeHandlerMock(),
-            ]
-        );
-
-        return $mock;
->>>>>>> 0f2ea829
     }
 
     /**
@@ -1490,17 +1471,7 @@
     protected function getTreeHandlerMock()
     {
         if (!isset($this->treeHandlerMock)) {
-<<<<<<< HEAD
             $this->treeHandlerMock = $this->createMock(TreeHandler::class);
-=======
-            $this->treeHandlerMock = $this->getMock(
-                'eZ\\Publish\\Core\\Persistence\\Legacy\\Content\\TreeHandler',
-                [],
-                [],
-                '',
-                false
-            );
->>>>>>> 0f2ea829
         }
 
         return $this->treeHandlerMock;
@@ -1514,17 +1485,7 @@
     protected function getContentTypeHandlerMock()
     {
         if (!isset($this->contentTypeHandlerMock)) {
-<<<<<<< HEAD
             $this->contentTypeHandlerMock = $this->createMock(ContentTypeHandler::class);
-=======
-            $this->contentTypeHandlerMock = $this->getMock(
-                'eZ\\Publish\\Core\\Persistence\\Legacy\\Content\\Type\\Handler',
-                [],
-                [],
-                '',
-                false
-            );
->>>>>>> 0f2ea829
         }
 
         return $this->contentTypeHandlerMock;
@@ -1538,17 +1499,7 @@
     protected function getFieldHandlerMock()
     {
         if (!isset($this->fieldHandlerMock)) {
-<<<<<<< HEAD
             $this->fieldHandlerMock = $this->createMock(FieldHandler::class);
-=======
-            $this->fieldHandlerMock = $this->getMock(
-                'eZ\\Publish\\Core\\Persistence\\Legacy\\Content\\FieldHandler',
-                [],
-                [],
-                '',
-                false
-            );
->>>>>>> 0f2ea829
         }
 
         return $this->fieldHandlerMock;
@@ -1562,17 +1513,7 @@
     protected function getMapperMock()
     {
         if (!isset($this->mapperMock)) {
-<<<<<<< HEAD
             $this->mapperMock = $this->createMock(Mapper::class);
-=======
-            $this->mapperMock = $this->getMock(
-                'eZ\\Publish\\Core\\Persistence\\Legacy\\Content\\Mapper',
-                [],
-                [],
-                '',
-                false
-            );
->>>>>>> 0f2ea829
         }
 
         return $this->mapperMock;
@@ -1628,17 +1569,7 @@
     protected function getSlugConverterMock()
     {
         if (!isset($this->slugConverterMock)) {
-<<<<<<< HEAD
             $this->slugConverterMock = $this->createMock(SlugConverter::class);
-=======
-            $this->slugConverterMock = $this->getMock(
-                'eZ\\Publish\\Core\\Persistence\\Legacy\\Content\\UrlAlias\\SlugConverter',
-                [],
-                [],
-                '',
-                false
-            );
->>>>>>> 0f2ea829
         }
 
         return $this->slugConverterMock;
