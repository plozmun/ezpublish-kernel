--- conflicted
+++ resolved
@@ -754,13 +754,8 @@
             ->method('deleteFieldData')
             ->with(
                 $this->equalTo('some-type'),
-<<<<<<< HEAD
                 $this->isInstanceOf(VersionInfo::class),
-                $this->equalTo(array(2, 3))
-=======
-                $this->isInstanceOf('eZ\\Publish\\SPI\\Persistence\\Content\\VersionInfo'),
                 $this->equalTo([2, 3])
->>>>>>> 0f2ea829
             );
 
         $contentGatewayMock->expects($this->once())
@@ -783,11 +778,7 @@
         $content = new Content();
         $content->versionInfo = new VersionInfo();
         $content->versionInfo->versionNo = 1;
-<<<<<<< HEAD
         $content->versionInfo->languageCodes = ['eng-US', 'eng-GB'];
-=======
-        $content->versionInfo->languageIds = [2, 4];
->>>>>>> 0f2ea829
         $content->versionInfo->contentInfo = new ContentInfo();
         $content->versionInfo->contentInfo->id = 42;
         $content->versionInfo->contentInfo->contentTypeId = 1;
@@ -825,11 +816,7 @@
         $content = new Content();
         $content->versionInfo = new VersionInfo();
         $content->versionInfo->versionNo = 1;
-<<<<<<< HEAD
         $content->versionInfo->languageCodes = ['eng-US', 'eng-GB'];
-=======
-        $content->versionInfo->languageIds = [2, 4];
->>>>>>> 0f2ea829
         $content->versionInfo->contentInfo = new ContentInfo();
         $content->versionInfo->contentInfo->id = 42;
         $content->versionInfo->contentInfo->contentTypeId = 1;
@@ -849,11 +836,7 @@
         $content = new Content();
         $content->versionInfo = new VersionInfo();
         $content->versionInfo->versionNo = 1;
-<<<<<<< HEAD
         $content->versionInfo->languageCodes = ['eng-GB'];
-=======
-        $content->versionInfo->languageIds = [4];
->>>>>>> 0f2ea829
         $content->versionInfo->contentInfo = new ContentInfo();
         $content->versionInfo->contentInfo->id = 42;
         $content->versionInfo->contentInfo->contentTypeId = 1;
@@ -1016,17 +999,7 @@
     protected function getStorageHandlerMock()
     {
         if (!isset($this->storageHandlerMock)) {
-<<<<<<< HEAD
             $this->storageHandlerMock = $this->createMock(StorageHandler::class);
-=======
-            $this->storageHandlerMock = $this->getMock(
-                'eZ\\Publish\\Core\\Persistence\\Legacy\\Content\\StorageHandler',
-                [],
-                [],
-                '',
-                false
-            );
->>>>>>> 0f2ea829
         }
 
         return $this->storageHandlerMock;
@@ -1040,17 +1013,7 @@
     protected function getMapperMock()
     {
         if (!isset($this->mapperMock)) {
-<<<<<<< HEAD
             $this->mapperMock = $this->createMock(Mapper::class);
-=======
-            $this->mapperMock = $this->getMock(
-                'eZ\\Publish\\Core\\Persistence\\Legacy\\Content\\Mapper',
-                [],
-                [],
-                '',
-                false
-            );
->>>>>>> 0f2ea829
         }
 
         return $this->mapperMock;
@@ -1076,17 +1039,7 @@
     protected function getFieldTypeRegistryMock()
     {
         if (!isset($this->fieldTypeRegistryMock)) {
-<<<<<<< HEAD
             $this->fieldTypeRegistryMock = $this->createMock(FieldTypeRegistry::class);
-=======
-            $this->fieldTypeRegistryMock = $this->getMock(
-                'eZ\\Publish\\Core\\Persistence\\FieldTypeRegistry',
-                [],
-                [],
-                '',
-                false
-            );
->>>>>>> 0f2ea829
 
             $this->fieldTypeRegistryMock->expects(
                 $this->any()
