<?php

/**
 * File containing the RelationListTest class.
 *
 * @copyright Copyright (C) eZ Systems AS. All rights reserved.
 * @license For full copyright and license information view LICENSE file distributed with this source code.
 */
namespace eZ\Publish\Core\Persistence\Legacy\Tests\Content\FieldValue\Converter;

use eZ\Publish\SPI\Persistence\Content\FieldValue;
use eZ\Publish\Core\FieldType\RelationList\Type;
use eZ\Publish\Core\Persistence\Legacy\Content\StorageFieldValue;
use eZ\Publish\Core\Persistence\Legacy\Content\StorageFieldDefinition;
use eZ\Publish\SPI\Persistence\Content\Type\FieldDefinition as PersistenceFieldDefinition;
use eZ\Publish\SPI\Persistence\Content\FieldTypeConstraints;
use PHPUnit\Framework\TestCase;

/**
 * Test case for RelationList converter in Legacy storage.
 */
class RelationListTest extends TestCase
{
    /**
     * @var \PHPUnit\Framework\MockObject\MockObject|\eZ\Publish\Core\Persistence\Legacy\Content\FieldValue\Converter\RelationListConverter
     */
    protected $converter;

    protected function setUp()
    {
        parent::setUp();
        $this->converter = $this
            ->getMockBuilder('eZ\\Publish\\Core\\Persistence\\Legacy\\Content\\FieldValue\\Converter\\RelationListConverter')
            ->disableOriginalConstructor()
            ->setMethods(['getRelationXmlHashFromDB'])
            ->getMock();
    }

    /**
     * @group fieldType
     * @group relationlist
     */
    public function testToStorageValue()
    {
        $destinationContentIds = [3, 2, 1];
        $fieldValue = new FieldValue();
        $fieldValue->sortKey = false;
        $fieldValue->data = ['destinationContentIds' => $destinationContentIds];

        $expectedStorageFieldValue = new StorageFieldValue();
        $expectedStorageFieldValue->dataText = <<<EOT
<?xml version="1.0" encoding="utf-8"?>
<related-objects><relation-list><relation-item priority="1" contentobject-id="3" contentobject-version="33" node-id="35" parent-node-id="36" contentclass-id="34" contentclass-identifier="37" contentobject-remote-id="32"/><relation-item priority="2" contentobject-id="2" contentobject-version="23" node-id="25" parent-node-id="26" contentclass-id="24" contentclass-identifier="27" contentobject-remote-id="22"/><relation-item priority="3" contentobject-id="1" contentobject-version="13" node-id="15" parent-node-id="16" contentclass-id="14" contentclass-identifier="17" contentobject-remote-id="12"/></relation-list></related-objects>

EOT;

        $actualStorageFieldValue = new StorageFieldValue();

        $this->converter
            ->expects($this->once())
            ->method('getRelationXmlHashFromDB')
            ->with($destinationContentIds)
            ->will(
                $this->returnValue(
                    [
                        '1' => [
                            [
                                'ezcontentobject_remote_id' => '12',
                                'ezcontentobject_current_version' => '13',
                                'ezcontentobject_contentclass_id' => '14',
                                'ezcontentobject_tree_node_id' => '15',
                                'ezcontentobject_tree_parent_node_id' => '16',
                                'ezcontentclass_identifier' => '17',
                            ],
                        ],
                        '3' => [
                            [
                                'ezcontentobject_remote_id' => '32',
                                'ezcontentobject_current_version' => '33',
                                'ezcontentobject_contentclass_id' => '34',
                                'ezcontentobject_tree_node_id' => '35',
                                'ezcontentobject_tree_parent_node_id' => '36',
                                'ezcontentclass_identifier' => '37',
                            ],
                        ],
                        '2' => [
                            [
                                'ezcontentobject_remote_id' => '22',
                                'ezcontentobject_current_version' => '23',
                                'ezcontentobject_contentclass_id' => '24',
                                'ezcontentobject_tree_node_id' => '25',
                                'ezcontentobject_tree_parent_node_id' => '26',
                                'ezcontentclass_identifier' => '27',
                            ],
                        ],
                    ]
                )
            );

        $this->converter->toStorageValue($fieldValue, $actualStorageFieldValue);

        $this->assertEquals(
            $expectedStorageFieldValue,
            $actualStorageFieldValue
        );
    }

    /**
     * @group fieldType
     * @group relationlist
     */
    public function testToStorageValueEmpty()
    {
        $destinationContentIds = [];
        $fieldValue = new FieldValue();
        $fieldValue->sortKey = false;
        $fieldValue->data = ['destinationContentIds' => $destinationContentIds];

        $expectedStorageFieldValue = new StorageFieldValue();
        $expectedStorageFieldValue->dataText = <<<EOT
<?xml version="1.0" encoding="utf-8"?>
<related-objects><relation-list/></related-objects>

EOT;

        $actualStorageFieldValue = new StorageFieldValue();

        $this->converter
            ->expects($this->once())
            ->method('getRelationXmlHashFromDB')
            ->with($destinationContentIds)
            ->will($this->returnValue([]));

        $this->converter->toStorageValue($fieldValue, $actualStorageFieldValue);

        $this->assertEquals(
            $expectedStorageFieldValue,
            $actualStorageFieldValue
        );
    }

    /**
     * @group fieldType
     * @group relationlist
     */
    public function testToFieldValue()
    {
        $storageFieldValue = new StorageFieldValue();
        $storageFieldValue->sortKeyString = '';
        $storageFieldValue->dataText = <<<EOT
<?xml version="1.0" encoding="utf-8"?>
<related-objects><relation-list><relation-item priority="2" contentobject-id="2" contentobject-version="23" node-id="25" parent-node-id="26" contentclass-id="24" contentclass-identifier="27" contentobject-remote-id="22"/><relation-item priority="3" contentobject-id="1" contentobject-version="13" node-id="15" parent-node-id="16" contentclass-id="14" contentclass-identifier="17" contentobject-remote-id="12"/><relation-item priority="1" contentobject-id="3" contentobject-version="33" node-id="35" parent-node-id="36" contentclass-id="34" contentclass-identifier="37" contentobject-remote-id="32"/></relation-list></related-objects>

EOT;

        $expectedFieldValue = new FieldValue();
        $expectedFieldValue->data = ['destinationContentIds' => [3, 2, 1]];

        $actualFieldValue = new FieldValue();

        $this->converter->toFieldValue($storageFieldValue, $actualFieldValue);

        $this->assertEquals(
            $expectedFieldValue,
            $actualFieldValue
        );
    }

    /**
     * @group fieldType
     * @group relationlist
     */
    public function testToFieldValueEmpty()
    {
        $storageFieldValue = new StorageFieldValue();
        $storageFieldValue->sortKeyString = '';
        $storageFieldValue->dataText = <<<EOT
<?xml version="1.0" encoding="utf-8"?>
<related-objects><relation-list/></related-objects>

EOT;

        $expectedFieldValue = new FieldValue();
        $expectedFieldValue->data = ['destinationContentIds' => []];

        $actualFieldValue = new FieldValue();

        $this->converter->toFieldValue($storageFieldValue, $actualFieldValue);

        $this->assertEquals(
            $expectedFieldValue,
            $actualFieldValue
        );
    }

    /**
     * @group fieldType
     * @group relationlist
     */
    public function testToStorageFieldDefinition()
    {
        $fieldDefinition = new PersistenceFieldDefinition(
            [
                'fieldTypeConstraints' => new FieldTypeConstraints(
                    [
                        'fieldSettings' => [
                            'selectionMethod' => Type::SELECTION_BROWSE,
                            'selectionDefaultLocation' => 12345,
<<<<<<< HEAD
                            'selectionContentTypes' => array('article', 'blog_post'),
                        ),
                        'validators' => array(
                            'RelationListValueValidator' => array(
                                'selectionLimit' => 5,
                            ),
                        ),
                    )
=======
                            'selectionContentTypes' => ['article', 'blog_post'],
                        ],
                    ]
>>>>>>> d1cf9be5
                ),
            ]
        );

        $expectedStorageFieldDefinition = new StorageFieldDefinition();
        $expectedStorageFieldDefinition->dataText5 = <<<EOT
<?xml version="1.0" encoding="utf-8"?>
<related-objects><constraints><allowed-class contentclass-identifier="article"/><allowed-class contentclass-identifier="blog_post"/></constraints><type value="2"/><object_class value=""/><selection_type value="0"/><contentobject-placement node-id="12345"/><selection_limit value="5"/></related-objects>

EOT;

        $actualStorageFieldDefinition = new StorageFieldDefinition();

        $this->converter->toStorageFieldDefinition($fieldDefinition, $actualStorageFieldDefinition);

        $this->assertEquals(
            $expectedStorageFieldDefinition,
            $actualStorageFieldDefinition
        );
    }

    /**
     * @group fieldType
     * @group relationlist
     */
    public function testToFieldDefinitionMultiple()
    {
        $storageFieldDefinition = new StorageFieldDefinition();
        $storageFieldDefinition->dataText5 = <<<EOT
<?xml version="1.0" encoding="utf-8"?>
<related-objects>
    <constraints>
        <allowed-class contentclass-identifier="forum"/>
        <allowed-class contentclass-identifier="folder"/>
    </constraints><type value="2"/>
    <object_class value=""/>
    <selection_type value="1"/>
    <selection_limit value="1"/>
    <contentobject-placement node-id="54321"/>
</related-objects>

EOT;

        $expectedFieldDefinition = new PersistenceFieldDefinition(
            [
                'fieldTypeConstraints' => new FieldTypeConstraints(
                    [
                        'fieldSettings' => [
                            'selectionMethod' => Type::SELECTION_DROPDOWN,
                            'selectionDefaultLocation' => 54321,
<<<<<<< HEAD
                            'selectionContentTypes' => array('forum', 'folder'),
                        ),
                        'validators' => array(
                            'RelationListValueValidator' => array(
                                'selectionLimit' => 1,
                            ),
                        ),
                    )
=======
                            'selectionContentTypes' => ['forum', 'folder'],
                        ],
                    ]
>>>>>>> d1cf9be5
                ),
                'defaultValue' => new FieldValue(
                    [
                        'data' => ['destinationContentIds' => []],
                    ]
                ),
            ]
        );

        $actualFieldDefinition = new PersistenceFieldDefinition();

        $this->converter->toFieldDefinition($storageFieldDefinition, $actualFieldDefinition);

        $this->assertEquals(
            $expectedFieldDefinition,
            $actualFieldDefinition
        );
    }
}<|MERGE_RESOLUTION|>--- conflicted
+++ resolved
@@ -206,20 +206,14 @@
                         'fieldSettings' => [
                             'selectionMethod' => Type::SELECTION_BROWSE,
                             'selectionDefaultLocation' => 12345,
-<<<<<<< HEAD
-                            'selectionContentTypes' => array('article', 'blog_post'),
-                        ),
-                        'validators' => array(
-                            'RelationListValueValidator' => array(
+                            'selectionContentTypes' => ['article', 'blog_post'],
+                        ],
+                        'validators' => [
+                            'RelationListValueValidator' => [
                                 'selectionLimit' => 5,
-                            ),
-                        ),
-                    )
-=======
-                            'selectionContentTypes' => ['article', 'blog_post'],
-                        ],
-                    ]
->>>>>>> d1cf9be5
+                            ],
+                        ],
+                    ]
                 ),
             ]
         );
@@ -270,20 +264,14 @@
                         'fieldSettings' => [
                             'selectionMethod' => Type::SELECTION_DROPDOWN,
                             'selectionDefaultLocation' => 54321,
-<<<<<<< HEAD
-                            'selectionContentTypes' => array('forum', 'folder'),
-                        ),
-                        'validators' => array(
-                            'RelationListValueValidator' => array(
+                            'selectionContentTypes' => ['forum', 'folder'],
+                        ],
+                        'validators' => [
+                            'RelationListValueValidator' => [
                                 'selectionLimit' => 1,
-                            ),
-                        ),
-                    )
-=======
-                            'selectionContentTypes' => ['forum', 'folder'],
-                        ],
-                    ]
->>>>>>> d1cf9be5
+                            ],
+                        ],
+                    ]
                 ),
                 'defaultValue' => new FieldValue(
                     [
