--- conflicted
+++ resolved
@@ -25,21 +25,9 @@
     public function testRegister()
     {
         $converter = $this->getFieldValueConverterMock();
-<<<<<<< HEAD
-        $registry = new Registry(array(self::TYPE_NAME => $converter));
+        $registry = new Registry([self::TYPE_NAME => $converter]);
 
         $this->assertSame($converter, $registry->getConverter(self::TYPE_NAME));
-=======
-        $registry = new Registry(['some-type' => $converter]);
-
-        $this->assertAttributeSame(
-            [
-                'some-type' => $converter,
-            ],
-            'converterMap',
-            $registry
-        );
->>>>>>> 5ece8afb
     }
 
     /**
@@ -48,11 +36,7 @@
     public function testGetStorage()
     {
         $converter = $this->getFieldValueConverterMock();
-<<<<<<< HEAD
-        $registry = new Registry(array(self::TYPE_NAME => $converter));
-=======
-        $registry = new Registry(['some-type' => $converter]);
->>>>>>> 5ece8afb
+        $registry = new Registry([self::TYPE_NAME => $converter]);
 
         $res = $registry->getConverter(self::TYPE_NAME);
 
@@ -68,13 +52,9 @@
      */
     public function testGetNotFound()
     {
-<<<<<<< HEAD
         $this->expectException(\eZ\Publish\Core\Persistence\Legacy\Content\FieldValue\Converter\Exception\NotFound::class);
 
-        $registry = new Registry(array());
-=======
         $registry = new Registry([]);
->>>>>>> 5ece8afb
 
         $registry->getConverter('not-found');
     }
