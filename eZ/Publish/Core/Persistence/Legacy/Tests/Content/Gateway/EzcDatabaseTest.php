<?php
/**
 * File contains: eZ\Publish\Core\Persistence\Legacy\Tests\Content\Type\Gateway\EzcDatabaseTest class
 *
 * @copyright Copyright (C) 1999-2012 eZ Systems AS. All rights reserved.
 * @license http://www.gnu.org/licenses/gpl-2.0.txt GNU General Public License v2
 * @version //autogentag//
 */

namespace eZ\Publish\Core\Persistence\Legacy\Tests\Content\Gateway;
use eZ\Publish\Core\Persistence\Legacy\Tests\Content\LanguageAwareTestCase,
    eZ\Publish\Core\Persistence\Legacy\Content\Gateway\EzcDatabase,
    eZ\Publish\Core\Persistence\Legacy\Content\StorageFieldValue,
    eZ\Publish\Core\Persistence\Legacy\Content\Language\MaskGenerator as LanguageMaskGenerator,
    eZ\Publish\Core\Persistence\Legacy\Content\Language\CachingHandler,
    eZ\Publish\SPI\Persistence\Content,
    eZ\Publish\SPI\Persistence\Content\ContentInfo,
    eZ\Publish\SPI\Persistence\Content\CreateStruct,
    eZ\Publish\SPI\Persistence\Content\UpdateStruct,
    eZ\Publish\SPI\Persistence\Content\MetadataUpdateStruct,
    eZ\Publish\SPI\Persistence\Content\Language,
    eZ\Publish\SPI\Persistence\Content\Field,
    eZ\Publish\SPI\Persistence\Content\Version,
    eZ\Publish\SPI\Persistence\Content\VersionInfo;

/**
 * Test case for eZ\Publish\Core\Persistence\Legacy\Content\Gateway\EzcDatabase.
 */
class EzcDatabaseTest extends LanguageAwareTestCase
{
    /**
     * Database gateway to test.
     *
     * @var eZ\Publish\Core\Persistence\Legacy\Content\Gateway\EzcDatabase
     */
    protected $databaseGateway;

    /**
     * Language mask generator
     *
     * @var \eZ\Publish\Core\Persistence\Legacy\Content\Language\MaskGenerator
     */
    protected $languageMaskGenerator;

    /**
     * Language handler
     *
     * @var \eZ\Publish\Core\Persistence\Legacy\Content\Language\CachingLanguageHandler
     */
    protected $languageHandler;

    /**
     * @return void
     * @covers eZ\Publish\Core\Persistence\Legacy\Content\Gateway\EzcDatabase::__construct
     */
    public function testCtor()
    {
        $handlerMock = $this->getDatabaseHandler();
        $gateway = $this->getDatabaseGateway();

        $this->assertAttributeSame(
            $handlerMock,
            'dbHandler',
            $gateway
        );
    }

    /**
     * @return void
     * @covers eZ\Publish\Core\Persistence\Legacy\Content\Gateway\EzcDatabase::insertContentObject
     * @covers eZ\Publish\Core\Persistence\Legacy\Content\Gateway\EzcDatabase::generateLanguageMask
     * @todo Fix not available fields
     */
    public function testInsertContentObject()
    {
        $struct = $this->getCreateStructFixture();

        $gateway = $this->getDatabaseGateway();
        $gateway->insertContentObject( $struct );

        $this->assertQueryResult(
            array(
                array(
                    'name' => 'Content name',
                    'contentclass_id' => '23',
                    'section_id' => '42',
                    'owner_id' => '13',
                    'current_version' => '1',
                    'initial_language_id' => '1',
                    'remote_id' => 'some_remote_id',
                    'language_mask' => '1',
                    'modified' => '0',
                    'published' => '0',
                    'status' => ContentInfo::STATUS_DRAFT,
                ),
            ),
            $this->getDatabaseHandler()
                ->createSelectQuery()
                ->select(
                    array(
                        'name',
                        'contentclass_id',
                        'section_id',
                        'owner_id',
                        'current_version',
                        'initial_language_id',
                        'remote_id',
                        'language_mask',
                        'modified',
                        'published',
                        'status',
                    )
                )->from( 'ezcontentobject' )
        );
    }

    /**
     * Returns a Content fixture
     *
     * @return eZ\Publish\SPI\Persistence\Content\CreateStruct
     */
    protected function getCreateStructFixture()
    {
        $struct = new CreateStruct();

        $struct->typeId = 23;
        $struct->sectionId = 42;
        $struct->ownerId = 13;
        $struct->initialLanguageId = 1;
        $struct->remoteId = 'some_remote_id';
        $struct->alwaysAvailable = true;
        $struct->modified = 456;
        $struct->name = array(
            'always-available' => 'eng-US',
            'eng-US' => 'Content name',
        );
        $struct->fields = array();
        $struct->locations = array();

        return $struct;
    }

    /**
     * Returns a Content fixture
     *
     * @return eZ\Publish\SPI\Persistence\Content
     */
    protected function getContentFixture()
    {
        $content = new Content;

        $content->contentInfo = new ContentInfo;
        $content->contentInfo->contentTypeId = 23;
        $content->contentInfo->sectionId = 42;
        $content->contentInfo->ownerId = 13;
        $content->contentInfo->currentVersionNo = 2;
        $content->contentInfo->mainLanguageCode = 'eng-US';
        $content->contentInfo->remoteId = 'some_remote_id';
        $content->contentInfo->isAlwaysAvailable = true;
        $content->contentInfo->publicationDate = 123;
        $content->contentInfo->modificationDate = 456;
        $content->contentInfo->isPublished = false;
        $content->contentInfo->name = 'Content name';

        $content->versionInfo = new VersionInfo;
        $content->versionInfo->names = array(
            'always-available' => 'eng-US',
            'eng-US' => 'Content name',
        );
        $content->versionInfo->status = VersionInfo::STATUS_PENDING;
        $content->locations = array();

        return $content;
    }

    /**
     * Returns a Version fixture
     *
     * @return \eZ\Publish\SPI\Persistence\Content\VersionInfo
     */
    protected function getVersionFixture()
    {
        $version = new VersionInfo;

        $version->id = null;
        $version->versionNo = 1;
        $version->creatorId = 13;
        $version->status = 0;
        $version->contentId = 2342;
        $version->creationDate = 1312278322;
        $version->modificationDate = 1312278323;
        $version->initialLanguageCode = 'eng-GB';

        return $version;
    }

    /**
     * @return void
     * @covers eZ\Publish\Core\Persistence\Legacy\Content\Gateway\EzcDatabase::insertVersion
     * @covers eZ\Publish\Core\Persistence\Legacy\Content\Gateway\EzcDatabase::generateLanguageMask
     */
    public function testInsertVersion()
    {
        $version = $this->getVersionFixture();

        $gateway = $this->getDatabaseGateway();
        $this->languageHandler
            ->expects( $this->once() )
            ->method( 'getByLocale' )
            ->with( 'eng-GB' )
            ->will(
                $this->returnValue(
                    new Language(
                        array(
                            'id' => 2,
                            'languageCode' => 'eng-GB',
                        )
                    )
                )
            );
        $gateway->insertVersion( $version, array(), true );

        $this->assertQueryResult(
            array(
                array(
                    'contentobject_id' => '2342',
                    'created' => '1312278322',
                    'creator_id' => '13',
                    'modified' => '1312278323',
                    'status' => '0',
                    'workflow_event_pos' => '0',
                    'version' => '1',
                    'language_mask' => '1',
                    'initial_language_id' => '2',
                    // Not needed, according to field mapping document
                    // 'user_id',
                )
            ),
            $this->getDatabaseHandler()
                ->createSelectQuery()
                ->select(
                    array(
                        'contentobject_id',
                        'created',
                        'creator_id',
                        'modified',
                        'status',
                        'workflow_event_pos',
                        'version',
                        'language_mask',
                        'initial_language_id',
                    )
                )->from( 'ezcontentobject_version' )
        );
    }

    /**
     * @return void
     * @covers eZ\Publish\Core\Persistence\Legacy\Content\Gateway\EzcDatabase::setStatus
     */
    public function testSetStatus()
    {
        $gateway = $this->getDatabaseGateway();
        $this->languageHandler
            ->expects( $this->once() )
            ->method( 'getByLocale' )
            ->with( 'eng-GB' )
            ->will(
                $this->returnValue(
                    new Language(
                        array(
                            'id' => 2,
                            'languageCode' => 'eng-GB',
                        )
                    )
                )
            );

        // insert content
        $struct = $this->getCreateStructFixture();
        $contentId = $gateway->insertContentObject( $struct );

        // insert version
        $version = $this->getVersionFixture();
        $version->contentId = $contentId;
        $gateway->insertVersion( $version, array(), true );

        $this->assertTrue(
            $gateway->setStatus( $version->contentId, $version->versionNo, VersionInfo::STATUS_PENDING )
        );

        $this->assertQueryResult(
            array( array( VersionInfo::STATUS_PENDING ) ),
            $this->getDatabaseHandler()
                ->createSelectQuery()
                ->select( 'status' )
                ->from( 'ezcontentobject_version' )
        );

        // check that content status has not been set to published
        $this->assertQueryResult(
            array( array( VersionInfo::STATUS_DRAFT ) ),
            $this->getDatabaseHandler()
                ->createSelectQuery()
                ->select( 'status' )
                ->from( 'ezcontentobject' )
        );
    }

    /**
     * @return void
     * @covers eZ\Publish\Core\Persistence\Legacy\Content\Gateway\EzcDatabase::setStatus
     */
    public function testSetStatusPublished()
    {
        $gateway = $this->getDatabaseGateway();
        $this->languageHandler
            ->expects( $this->once() )
            ->method( 'getByLocale' )
            ->with( 'eng-GB' )
            ->will(
                $this->returnValue(
                    new Language(
                        array(
                            'id' => 2,
                            'languageCode' => 'eng-GB',
                        )
                    )
                )
            );

        // insert content
        $struct = $this->getCreateStructFixture();
        $contentId = $gateway->insertContentObject( $struct );

        // insert version
        $version = $this->getVersionFixture();
        $version->contentId = $contentId;
        $gateway->insertVersion( $version, array(), true );

        $this->assertTrue(
            $gateway->setStatus( $version->contentId, $version->versionNo, VersionInfo::STATUS_PUBLISHED )
        );

        $this->assertQueryResult(
            array( array( VersionInfo::STATUS_PUBLISHED ) ),
            $this->getDatabaseHandler()
                ->createSelectQuery()
                ->select( 'status' )
                ->from( 'ezcontentobject_version' )
        );

        // check that content status has been set to published
        $this->assertQueryResult(
            array( array( ContentInfo::STATUS_PUBLISHED ) ),
            $this->getDatabaseHandler()
                ->createSelectQuery()
                ->select( 'status' )
                ->from( 'ezcontentobject' )
        );
    }

    /**
     * @return void
     * @covers eZ\Publish\Core\Persistence\Legacy\Content\Gateway\EzcDatabase::setStatus
     */
    public function testSetStatusUnknownVersion()
    {
        $gateway = $this->getDatabaseGateway();

        $this->assertFalse(
            $gateway->setStatus( 23, 42, 2 )
        );
    }

    /**
     * @return void
     * @covers eZ\Publish\Core\Persistence\Legacy\Content\Gateway\EzcDatabase::updateContent
     */
    public function testUpdateContent()
    {
        $gateway = $this->getDatabaseGateway();

        $this->insertDatabaseFixture(
            __DIR__ . '/../_fixtures/contentobjects.php'
        );

        $metadataStruct = $this->getMetadataUpdateStructFixture();

        $gateway->updateContent( 10, $metadataStruct );

        $this->assertQueryResult(
            array(
                array(
                    'initial_language_id' => '3',
                    'modified' => '234567',
                    'owner_id' => '42',
                    'published' => '123456',
                    'remote_id' => 'ghjk1234567890ghjk1234567890',
                    'name' => 'Thoth'
                )
            ),
            $this->getDatabaseHandler()->createSelectQuery()
                ->select(
                    'initial_language_id',
                    'modified',
                    'owner_id',
                    'published',
                    'remote_id',
                    'name'
                )->from( 'ezcontentobject' )
                ->where( 'id = 10' )
        );
    }

    /**
     * Returns an UpdateStruct fixture
     *
     * @return \eZ\Publish\SPI\Persistence\Content\UpdateStruct
     */
    protected function getUpdateStructFixture()
    {
        $struct = new UpdateStruct();
        $struct->creatorId = 23;
        $struct->fields = array();
        $struct->modificationDate = 234567;
        $struct->initialLanguageId = 3;
        return $struct;
    }

    /**
     * Returns a MetadataUpdateStruct fixture
     *
     * @return \eZ\Publish\SPI\Persistence\Content\MetadataUpdateStruct
     */
    protected function getMetadataUpdateStructFixture()
    {
        $struct = new MetadataUpdateStruct();
        $struct->ownerId = 42;
        $struct->publicationDate = 123456;
        $struct->mainLanguageId = 3;
        $struct->modificationDate = 234567;
        $struct->remoteId = "ghjk1234567890ghjk1234567890";
        $struct->name = "Thoth";
        return $struct;
    }

    /**
     * @covers eZ\Publish\Core\Persistence\Legacy\Content\Gateway\EzcDatabase::updateVersion
     * @return void
     */
    public function testUpdateVersion()
    {
        $gateway = $this->getDatabaseGateway();

        $this->insertDatabaseFixture(
            __DIR__ . '/../_fixtures/contentobjects.php'
        );

        $gateway->updateVersion( 10, 2, $this->getUpdateStructFixture() );

        $query = $this->getDatabaseHandler()->createSelectQuery();
        $this->assertQueryResult(
            array(
                array(
                    'creator_id' => '23',
                    'initial_language_id' => '3',
                    'modified' => '234567',
                )
            ),
            $query
                ->select(
                    array(
                        'creator_id',
                        'initial_language_id',
                        'modified',
                    )
                )->from( 'ezcontentobject_version' )
                ->where(
                    $query->expr->lAnd(
                        $query->expr->eq( 'contentobject_id', 10 ),
                        $query->expr->eq( 'version', 2 )
                    )
                )
        );
    }

    /**
     * @covers eZ\Publish\Core\Persistence\Legacy\Content\Gateway\EzcDatabase::insertNewField
     * @return void
     */
    public function testInsertNewField()
    {
        $content = $this->getContentFixture();
        $content->contentInfo->id = 2342;
        // $content->versionInfo->versionNo = 3;

        $field = $this->getFieldFixture();
        $value = $this->getStorageValueFixture();

        $gateway = $this->getDatabaseGateway();
        $gateway->insertNewField( $content, $field, $value );

        $this->assertQueryResult(
            array(
                array(
                    'contentclassattribute_id' => '231',
                    'contentobject_id' => '2342',
                    'data_float' => '24.42',
                    'data_int' => '42',
                    'data_text' => 'Test text',
                    'data_type_string' => 'ezstring',
                    'language_code' => 'eng-GB',
                    'language_id' => '4',
                    'sort_key_int' => '23',
                    'sort_key_string' => 'Test',
                    'version' => '1',
                    'language_id' => '5',
                )
            ),
            $this->getDatabaseHandler()
                ->createSelectQuery()
                ->select(
                    array(
                        'contentclassattribute_id',
                        'contentobject_id',
                        'data_float',
                        'data_int',
                        'data_text',
                        'data_type_string',
                        'language_code',
                        'language_id',
                        'sort_key_int',
                        'sort_key_string',
                        'version',
                        'language_id',
                    )
                )->from( 'ezcontentobject_attribute' )
        );
    }

    /**
     * @covers eZ\Publish\Core\Persistence\Legacy\Content\Gateway\EzcDatabase::updateField
     * @covers eZ\Publish\Core\Persistence\Legacy\Content\Gateway\EzcDatabase::setFieldUpdateValues
     * @return void
     */
    public function testUpdateField()
    {
        $content = $this->getContentFixture();
        $content->contentInfo->id = 2342;

        $field = $this->getFieldFixture();
        $value = $this->getStorageValueFixture();

        $gateway = $this->getDatabaseGateway();
        $field->id = $gateway->insertNewField( $content, $field, $value );

        $newValue = new StorageFieldValue(
            array(
                'dataFloat' => 124.42,
                'dataInt' => 142,
                'dataText' => 'New text',
                'sortKeyInt' => 123,
                'sortKeyString' => 'new_text',
            )
        );

        $gateway->updateField( $field, $newValue );

        $this->assertQueryResult(
            array(
                array(
                    'data_float' => '124.42',
                    'data_int' => '142',
                    'data_text' => 'New text',
                    'sort_key_int' => '123',
                    'sort_key_string' => 'new_text',
                )
            ),
            $this->getDatabaseHandler()
                ->createSelectQuery()
                ->select(
                    array(
                        'data_float',
                        'data_int',
                        'data_text',
                        'sort_key_int',
                        'sort_key_string',
                    )
                )->from( 'ezcontentobject_attribute' )
        );
    }

    /**
     * @covers eZ\Publish\Core\Persistence\Legacy\Content\Gateway\EzcDatabase::updateNonTranslatableField
     * @covers eZ\Publish\Core\Persistence\Legacy\Content\Gateway\EzcDatabase::setFieldUpdateValues
     * @return void
     */
    public function testUpdateNonTranslatableField()
    {
        $content = $this->getContentFixture();
        $content->contentInfo->id = 2342;

        $fieldGb = $this->getFieldFixture();
        $fieldUs = $this->getOtherLanguageFieldFixture();
        $value = $this->getStorageValueFixture();

        $gateway = $this->getDatabaseGateway();
        $fieldGb->id = $gateway->insertNewField( $content, $fieldGb, $value );
        $fieldUs->id = $gateway->insertNewField( $content, $fieldUs, $value );

        $updateStruct = new Content\UpdateStruct();

        $newValue = new StorageFieldValue(
            array(
                'dataFloat' => 124.42,
                'dataInt' => 142,
                'dataText' => 'New text',
                'sortKeyInt' => 123,
                'sortKeyString' => 'new_text',
            )
        );

        $gateway->updateNonTranslatableField( $fieldGb, $newValue, $content->contentInfo->id );

        $this->assertQueryResult(
            array(
                // Both fields updated
                array(
                    'data_float' => '124.42',
                    'data_int' => '142',
                    'data_text' => 'New text',
                    'sort_key_int' => '123',
                    'sort_key_string' => 'new_text',
                ),
                array(
                    'data_float' => '124.42',
                    'data_int' => '142',
                    'data_text' => 'New text',
                    'sort_key_int' => '123',
                    'sort_key_string' => 'new_text',
                )
            ),
            $this->getDatabaseHandler()
                ->createSelectQuery()
                ->select(
                    array(
                        'data_float',
                        'data_int',
                        'data_text',
                        'sort_key_int',
                        'sort_key_string',
                    )
                )->from( 'ezcontentobject_attribute' )
        );
    }

    /**
     * @return void
     * @covers eZ\Publish\Core\Persistence\Legacy\Content\Gateway\EzcDatabase::listVersions
     */
    public function testListVersions()
    {
        $this->insertDatabaseFixture(
            __DIR__ . '/../_fixtures/contentobjects.php'
        );

        $gateway = $this->getDatabaseGateway();
        $res = $gateway->listVersions( 226 );

        $this->assertEquals(
            3,
            count( $res )
        );

        foreach ( $res as $row )
        {
            $this->assertEquals(
                13,
                count( $row )
            );
        }

        $this->assertEquals(
            675,
            $res[0]['ezcontentobject_version_id']
        );
        $this->assertEquals(
            676,
            $res[1]['ezcontentobject_version_id']
        );
        $this->assertEquals(
            676,
            $res[2]['ezcontentobject_version_id']
        );

        /*
        $this->storeFixture(
            __DIR__ . '/../_fixtures/restricted_version_rows.php',
            $res
        );
        */
    }

    /**
     * @return void
     * @covers \eZ\Publish\Core\Persistence\Legacy\Content\Gateway\EzcDatabase::listVersionsForUser
     */
    public function testListVersionsForUser()
    {
        $this->insertDatabaseFixture(
            __DIR__ . '/../_fixtures/contentobjects.php'
        );

        $gateway = $this->getDatabaseGateway();
        $res = $gateway->listVersionsForUser( 14 );

        $this->assertEquals(
            2,
            count( $res )
        );

        foreach ( $res as $row )
        {
            $this->assertEquals(
                13,
                count( $row )
            );
        }

        $this->assertEquals(
            677,
            $res[0]['ezcontentobject_version_id']
        );
        $this->assertEquals(
            0,
            $res[0]['ezcontentobject_version_status']
        );
        $this->assertEquals(
            678,
            $res[1]['ezcontentobject_version_id']
        );
        $this->assertEquals(
            0,
            $res[1]['ezcontentobject_version_status']
        );
    }

    /**
     * @return void
     * @covers eZ\Publish\Core\Persistence\Legacy\Content\Gateway\EzcDatabase::load
     * @covers eZ\Publish\Core\Persistence\Legacy\Content\Gateway\EzcDatabase\QueryBuilder
     */
    public function testLoadWithAllTranslations()
    {
        $this->insertDatabaseFixture(
            __DIR__ . '/../_fixtures/contentobjects.php'
        );

        $gateway = $this->getDatabaseGateway();

        $this->languageHandler
            ->expects( $this->any() )
            ->method( 'getById' )
            ->will(
                $this->returnValue(
                    new Language(
                        array(
                            'id' => 4,
                            'languageCode' => 'eng-US',
                        )
                    )
                )
            );
        $res = $gateway->load( 226, 2 );

        $this->assertValuesInRows(
            'ezcontentobject_attribute_language_code',
            array( 'eng-US', 'eng-GB' ),
            $res
        );

        $this->assertValuesInRows(
            'ezcontentobject_attribute_language_id',
            array( '2' ),
            $res
        );
    }

    /**
     * @return void
     * @covers eZ\Publish\Core\Persistence\Legacy\Content\Gateway\EzcDatabase::load
     * @covers eZ\Publish\Core\Persistence\Legacy\Content\Gateway\EzcDatabase\QueryBuilder
    public function testCreateFixtureForMapperExtractContentFromRowsMultipleVersions()
    {
        $this->insertDatabaseFixture(
            __DIR__ . '/../_fixtures/contentobjects.php'
        );

        $gateway = $this->getDatabaseGateway();

        $resFirst = $gateway->load( 11, 1 );
        $resSecond = $gateway->load( 11, 2 );

        $res = array_merge( $resFirst, $resSecond );

        $this->storeFixture(
            __DIR__ . '/../_fixtures/extract_content_from_rows_multiple_versions.php',
            $res
        );
    }
     */

    /**
     * @return void
     * @covers eZ\Publish\Core\Persistence\Legacy\Content\Gateway\EzcDatabase::load
     * @covers eZ\Publish\Core\Persistence\Legacy\Content\Gateway\EzcDatabase\QueryBuilder
     */
    public function testCreateFixtureForMapperExtractContentFromRows()
    {
        $this->insertDatabaseFixture(
            __DIR__ . '/../_fixtures/contentobjects.php'
        );

        $gateway = $this->getDatabaseGateway();
        $this->languageHandler
            ->expects( $this->any() )
            ->method( 'getById' )
            ->will(
                $this->returnValue(
                    new Language(
                        array(
                            'id' => 4,
                            'languageCode' => 'eng-US',
                        )
                    )
                )
            );

        $res = $gateway->load( 226, 2 );

        $res = array_merge( $res );

        $this->storeFixture(
            __DIR__ . '/../_fixtures/extract_content_from_rows.php',
            $res
        );
    }

    /**
     * @return void
     * @covers eZ\Publish\Core\Persistence\Legacy\Content\Gateway\EzcDatabase::load
     * @covers eZ\Publish\Core\Persistence\Legacy\Content\Gateway\EzcDatabase\QueryBuilder
     */
    public function testLoadWithSingleTranslation()
    {
        $this->insertDatabaseFixture(
            __DIR__ . '/../_fixtures/contentobjects.php'
        );

        $gateway = $this->getDatabaseGateway();
        $this->languageHandler
            ->expects( $this->any() )
            ->method( 'getById' )
            ->will(
                $this->returnValue(
                    new Language(
                        array(
                            'id' => 2,
                            'languageCode' => 'eng-GB',
                        )
                    )
                )
            );
        $res = $gateway->load( 226, 2, array( 'eng-GB' ) );

        $this->assertValuesInRows(
            'ezcontentobject_attribute_language_code',
            array( 'eng-GB' ),
            $res
        );
        $this->assertValuesInRows(
            'ezcontentobject_attribute_language_id',
            array( '2' ),
            $res
        );
        $this->assertEquals(
            1,
            count( $res )
        );
    }

    /**
     * @return void
     * @covers eZ\Publish\Core\Persistence\Legacy\Content\Gateway\EzcDatabase::load
     * @covers eZ\Publish\Core\Persistence\Legacy\Content\Gateway\EzcDatabase\QueryBuilder
     */
    public function testLoadNonExistentTranslation()
    {
        $this->insertDatabaseFixture(
            __DIR__ . '/../_fixtures/contentobjects.php'
        );

        $gateway = $this->getDatabaseGateway();
        $res = $gateway->load( 226, 2, array( 'de-DE' ) );

        $this->assertEquals(
            0,
            count( $res )
        );
    }

    /**
     * Asserts that $columnKey in $actualRows exactly contains $expectedValues
     *
     * @param string $columnKey
     * @param string[] $expectedValues
     * @param string[][] $actualRows
     * @return void
     */
    protected function assertValuesInRows( $columnKey, array $expectedValues, array $actualRows )
    {
        $expectedValues = array_fill_keys(
            array_values( $expectedValues ),
            true
        );

        $containedValues = array();

        foreach ( $actualRows as $row )
        {
            if ( isset( $row[$columnKey] ) )
            {
                $containedValues[$row[$columnKey]] = true;
            }
        }

        $this->assertEquals(
            $expectedValues,
            $containedValues
        );
    }

    /**
     * @return void
     * @covers eZ\Publish\Core\Persistence\Legacy\Content\Gateway\EzcDatabase::getAllLocationIds
     */
    public function testGetAllLocationIds()
    {
        $this->insertDatabaseFixture(
            __DIR__ . '/../_fixtures/contentobjects.php'
        );

        $gateway = $this->getDatabaseGateway();

        $this->assertEquals(
            array( 228 ),
            $gateway->getAllLocationIds( 226 )
        );
    }

    /**
     * @return void
     * @covers eZ\Publish\Core\Persistence\Legacy\Content\Gateway\EzcDatabase::getFieldIdsByType
     */
    public function testGetFieldIdsByType()
    {
        $this->insertDatabaseFixture(
            __DIR__ . '/../_fixtures/contentobjects.php'
        );

        $gateway = $this->getDatabaseGateway();

        $this->assertEquals(
            array(
                'ezstring' => array( 841, ),
                'ezxmltext' => array( 842, ),
                'ezimage' => array( 843, ),
                'ezkeyword' => array( 844, )
            ),
            $gateway->getFieldIdsByType( 149 )
        );
    }

    /**
     * @return void
     * @covers \eZ\Publish\Core\Persistence\Legacy\Content\Gateway\EzcDatabase::getFieldIdsByType
     */
    public function testGetFieldIdsByTypeWithSecondArgument()
    {
        $this->insertDatabaseFixture(
            __DIR__ . '/../_fixtures/contentobjects.php'
        );

        $gateway = $this->getDatabaseGateway();

        $this->assertEquals(
            array(
                'ezstring' => array( 4001, 4002 )
            ),
            $gateway->getFieldIdsByType( 225, 2 )
        );
    }

    /**
     * @return void
     * @covers eZ\Publish\Core\Persistence\Legacy\Content\Gateway\EzcDatabase::deleteRelations
     */
    public function testDeleteRelationsTo()
    {
        $this->insertDatabaseFixture(
            __DIR__ . '/../_fixtures/contentobjects.php'
        );

        $beforeCount = array(
            'all' => $this->countContentRelations(),
            'from' => $this->countContentRelations( 149 ),
            'to' => $this->countContentRelations( null, 149 )
        );

        $gateway = $this->getDatabaseGateway();
        $gateway->deleteRelations( 149 );

        $this->assertEquals(
        // yes, relates to itself!
            array(
                'all' => $beforeCount['all'] - 2,
                'from' => $beforeCount['from'] - 1,
                'to' => $beforeCount['to'] - 2,
            ),
            array(
                'all' => $this->countContentRelations(),
                'from' => $this->countContentRelations( 149 ),
                'to' => $this->countContentRelations( null, 149 )
            )
        );
    }

    /**
     * @return void
     * @covers eZ\Publish\Core\Persistence\Legacy\Content\Gateway\EzcDatabase::deleteRelations
     */
    public function testDeleteRelationsFrom()
    {
        $this->insertDatabaseFixture(
            __DIR__ . '/../_fixtures/contentobjects.php'
        );

        $beforeCount = array(
            'all' => $this->countContentRelations(),
            'from' => $this->countContentRelations( 75 ),
            'to' => $this->countContentRelations( null, 75 )
        );

        $gateway = $this->getDatabaseGateway();
        $gateway->deleteRelations( 75 );

        $this->assertEquals(
            array(
                'all' => $beforeCount['all'] - 6,
                'from' => $beforeCount['from'] - 6,
                'to' => $beforeCount['to'],
            ),
            array(
                'all' => $this->countContentRelations(),
                'from' => $this->countContentRelations( 75 ),
                'to' => $this->countContentRelations( null, 75 )
            )
        );
    }

    /**
     * @return void
     * @covers \eZ\Publish\Core\Persistence\Legacy\Content\Gateway\EzcDatabase::deleteRelations
     */
    public function testDeleteRelationsWithSecondArgument()
    {
        $this->insertDatabaseFixture(
            __DIR__ . '/../_fixtures/contentobjects.php'
        );

        $beforeCount = array(
            'all' => $this->countContentRelations(),
            'from' => $this->countContentRelations( 225 ),
            'to' => $this->countContentRelations( null, 225 )
        );

        $gateway = $this->getDatabaseGateway();
        $gateway->deleteRelations( 225, 2 );

        $this->assertEquals(
            array(
                'all' => $beforeCount['all'] - 1,
                'from' => $beforeCount['from'] - 1,
                'to' => $beforeCount['to'],
            ),
            array(
                'all' => $this->countContentRelations(),
                'from' => $this->countContentRelations( 225 ),
                'to' => $this->countContentRelations( null, 225 )
            )
        );
    }

    /**
     * @return void
     * @covers eZ\Publish\Core\Persistence\Legacy\Content\Gateway\EzcDatabase::deleteField
     */
    public function testDeleteField()
    {
        $this->insertDatabaseFixture(
            __DIR__ . '/../_fixtures/contentobjects.php'
        );

        $beforeCount = $this->countContentFields();

        $gateway = $this->getDatabaseGateway();
        $gateway->deleteField( 8, 1 );

        $this->assertEquals(
            $beforeCount - 1,
            $this->countContentFields()
        );

        $this->assertQueryResult(
            array(),
            $this->getDatabaseHandler()->createSelectQuery()
                ->select( '*' )
                ->from( 'ezcontentobject_attribute' )
                ->where( 'id=8 AND version=1' )
        );
    }

    /**
     * @return void
     * @covers eZ\Publish\Core\Persistence\Legacy\Content\Gateway\EzcDatabase::deleteFields
     */
    public function testDeleteFields()
    {
        $this->insertDatabaseFixture(
            __DIR__ . '/../_fixtures/contentobjects.php'
        );

        $beforeCount = array(
            'all' => $this->countContentFields(),
            'this' => $this->countContentFields( 4 ),
        );

        $gateway = $this->getDatabaseGateway();
        $gateway->deleteFields( 4 );

        $this->assertEquals(
            array(
                'all' => $beforeCount['all'] - 2,
                'this' => 0
            ),
            array(
                'all' => $this->countContentFields(),
                'this' => $this->countContentFields( 4 ),
            )
        );
    }

    /**
     * @return void
     * @covers \eZ\Publish\Core\Persistence\Legacy\Content\Gateway\EzcDatabase::deleteFields
     */
    public function testDeleteFieldsWithSecondArgument()
    {
        $this->insertDatabaseFixture(
            __DIR__ . '/../_fixtures/contentobjects.php'
        );

        $beforeCount = array(
            'all' => $this->countContentFields(),
            'this' => $this->countContentFields( 225 ),
        );

        $gateway = $this->getDatabaseGateway();
        $gateway->deleteFields( 225, 2 );

        $this->assertEquals(
            array(
                'all' => $beforeCount['all'] - 2,
                'this' => $beforeCount['this'] - 2
            ),
            array(
                'all' => $this->countContentFields(),
                'this' => $this->countContentFields( 225 ),
            )
        );
    }

    /**
     * @return void
     * @covers eZ\Publish\Core\Persistence\Legacy\Content\Gateway\EzcDatabase::deleteVersions
     */
    public function testDeleteVersions()
    {
        $this->insertDatabaseFixture(
            __DIR__ . '/../_fixtures/contentobjects.php'
        );

        $beforeCount = array(
            'all' => $this->countContentVersions(),
            'this' => $this->countContentVersions( 14 )
        );

        $gateway = $this->getDatabaseGateway();
        $gateway->deleteVersions( 14 );

        $this->assertEquals(
            array(
                'all' => $beforeCount['all'] - 2,
                'this' => 0
            ),
            array(
                'all' => $this->countContentVersions(),
                'this' => $this->countContentVersions( 14 ),
            )
        );
    }

    /**
     * @return void
     * @covers \eZ\Publish\Core\Persistence\Legacy\Content\Gateway\EzcDatabase::deleteVersions
     */
    public function testDeleteVersionsWithSecondArgument()
    {
        $this->insertDatabaseFixture(
            __DIR__ . '/../_fixtures/contentobjects.php'
        );

        $beforeCount = array(
            'all' => $this->countContentVersions(),
            'this' => $this->countContentVersions( 225 )
        );

        $gateway = $this->getDatabaseGateway();
        $gateway->deleteVersions( 225, 2 );

        $this->assertEquals(
            array(
                'all' => $beforeCount['all'] - 1,
                'this' => $beforeCount['this'] - 1,
            ),
            array(
                'all' => $this->countContentVersions(),
                'this' => $this->countContentVersions( 225 ),
            )
        );
    }

    /**
     * @return void
     * @covers eZ\Publish\Core\Persistence\Legacy\Content\Gateway\EzcDatabase::setName
     */
    public function testSetName()
    {
        $beforeCount = array(
            'all' => $this->countContentNames(),
            'this' => $this->countContentNames( 14 )
        );

        $gateway = $this->getDatabaseGateway();
        $this->languageHandler
            ->expects( $this->once() )
            ->method( 'getByLocale' )
            ->with( 'eng-US' )
            ->will(
                $this->returnValue(
                    new Language(
                        array(
                            'id' => 2,
                            'languageCode' => 'eng-US',
                        )
                    )
                )
            );

        $gateway->setName( 14, 2, "Hello world!", 'eng-US' );

        $this->assertQueryResult(
            array( array( 'eng-US', 2, 14, 2, 'Hello world!', 'eng-US' ) ),
            $this->getDatabaseHandler()
                ->createSelectQuery()
                ->select( '*' )
                ->from( 'ezcontentobject_name' )
        );
    }

    /**
     * @return void
     * @covers eZ\Publish\Core\Persistence\Legacy\Content\Gateway\EzcDatabase::deleteNames
     */
    public function testDeleteNames()
    {
        $this->insertDatabaseFixture(
            __DIR__ . '/../_fixtures/contentobjects.php'
        );

        $beforeCount = array(
            'all' => $this->countContentNames(),
            'this' => $this->countContentNames( 14 )
        );

        $gateway = $this->getDatabaseGateway();
        $gateway->deleteNames( 14 );

        $this->assertEquals(
            array(
                'all' => $beforeCount['all'] - 2,
                'this' => 0
            ),
            array(
                'all' => $this->countContentNames(),
                'this' => $this->countContentNames( 14 ),
            )
        );
    }

    /**
     * @return void
     * @covers \eZ\Publish\Core\Persistence\Legacy\Content\Gateway\EzcDatabase::deleteNames
     */
    public function testDeleteNamesWithSecondArgument()
    {
        $this->insertDatabaseFixture(
            __DIR__ . '/../_fixtures/contentobjects.php'
        );

        $beforeCount = array(
            'all' => $this->countContentNames(),
            'this' => $this->countContentNames( 225 )
        );

        $gateway = $this->getDatabaseGateway();
        $gateway->deleteNames( 225, 2 );

        $this->assertEquals(
            array(
                'all' => $beforeCount['all'] - 1,
                'this' => $beforeCount['this'] - 1
            ),
            array(
                'all' => $this->countContentNames(),
                'this' => $this->countContentNames( 225 ),
            )
        );
    }

    /**
     * @return void
     * @covers eZ\Publish\Core\Persistence\Legacy\Content\Gateway\EzcDatabase::deleteContent
     */
    public function testDeleteContent()
    {
        $this->insertDatabaseFixture(
            __DIR__ . '/../_fixtures/contentobjects.php'
        );

        $beforeCount = $this->countContent();

        $gateway = $this->getDatabaseGateway();
        $gateway->deleteContent( 14 );

        $this->assertEquals(
            array(
                'all' => $beforeCount - 1,
                'this' => 0
            ),
            array(
                'all' => $this->countContent(),
                'this' => $this->countContent( 14 )
            )
        );
    }

    /**
     * @return void
     * @covers eZ\Publish\Core\Persistence\Legacy\Content\Gateway\EzcDatabase::loadLatestPublishedData
     */
    public function testLoadLatestPublishedData()
    {
        $this->insertDatabaseFixture(
            __DIR__ . '/../_fixtures/contentobjects.php'
        );

        $gateway = $this->getDatabaseGateway();
        $this->languageHandler
            ->expects( $this->any() )
            ->method( 'getById' )
            ->will(
                $this->returnValue(
                    new Language(
                        array(
                            'id' => 4,
                            'languageCode' => 'eng-US',
                        )
                    )
                )
            );

        $this->assertEquals(
            $gateway->loadLatestPublishedData( 10 ),
            $gateway->load( 10, 2 )
        );
    }

    /**
<<<<<<< HEAD
     * @covers eZ\Publish\Core\Persistence\Legacy\Content\Gateway\EzcDatabase::loadRelations
     */
    public function testLoadRelations()
    {
        $this->insertRelationFixture();

        $gateway = $this->getDatabaseGateway();

        $relations = $gateway->loadRelations( 57 );

        $this->assertEquals( 3, count( $relations ) );

        $this->assertValuesInRows(
            'ezcontentobject_link_to_contentobject_id',
            array( 58, 59, 60 ),
            $relations
        );

        $this->assertValuesInRows(
            'ezcontentobject_link_from_contentobject_id',
            array( 57 ),
            $relations
        );
        $this->assertValuesInRows(
            'ezcontentobject_link_from_contentobject_version',
            array( 2 ),
            $relations
        );
    }

    /**
     * @covers eZ\Publish\Core\Persistence\Legacy\Content\Gateway\EzcDatabase::loadRelations
     */
    public function testLoadRelationsByType()
    {
        $this->insertRelationFixture();

        $gateway = $this->getDatabaseGateway();

        $relations = $gateway->loadRelations( 57, null, \eZ\Publish\API\Repository\Values\Content\Relation::COMMON );

        $this->assertEquals( 1, count( $relations ), "Expecting one relation to be loaded" );

        $this->assertValuesInRows(
            'ezcontentobject_link_relation_type',
            array( \eZ\Publish\API\Repository\Values\Content\Relation::COMMON ),
            $relations
        );

        $this->assertValuesInRows(
            'ezcontentobject_link_to_contentobject_id',
            array( 58 ),
            $relations
        );
    }

    /**
     * @covers eZ\Publish\Core\Persistence\Legacy\Content\Gateway\EzcDatabase::loadRelations
     */
    public function testLoadRelationsByVersion()
    {
        $this->insertRelationFixture();

        $gateway = $this->getDatabaseGateway();

        $relations = $gateway->loadRelations( 57, 1 );

        $this->assertEquals( 1, count( $relations ), "Expecting one relation to be loaded" );

        $this->assertValuesInRows(
            'ezcontentobject_link_to_contentobject_id',
            array( 58 ),
            $relations
        );
    }

    /**
     * @covers eZ\Publish\Core\Persistence\Legacy\Content\Gateway\EzcDatabase::loadRelations
     */
    public function testLoadRelationsNoResult()
    {
        $this->insertRelationFixture();

        $gateway = $this->getDatabaseGateway();

        $relations = $gateway->loadRelations( 57, 1, \eZ\Publish\API\Repository\Values\Content\Relation::EMBED );

        $this->assertEquals( 0, count( $relations ), "Expecting no relation to be loaded" );
    }

    /**
     * @covers eZ\Publish\Core\Persistence\Legacy\Content\Gateway\EzcDatabase::loadReverseRelations
     */
    public function testLoadReverseRelations()
    {
        $this->insertRelationFixture();

        $gateway = $this->getDatabaseGateway();

        $relations = $gateway->loadReverseRelations( 58, \eZ\Publish\API\Repository\Values\Content\Relation::COMMON );

        self::assertEquals( 2, count( $relations ) );

        $this->assertValuesInRows(
            'ezcontentobject_link_from_contentobject_id',
            array( 57, 61 ),
            $relations
        );
    }

    /**
     * @covers eZ\Publish\Core\Persistence\Legacy\Content\Gateway\EzcDatabase::loadReverseRelations
     */
    public function testLoadReverseRelationsByType()
    {
        $this->insertRelationFixture();

        $gateway = $this->getDatabaseGateway();

        $relations = $gateway->loadReverseRelations( 58 ,\eZ\Publish\API\Repository\Values\Content\Relation::COMMON );

        self::assertEquals( 1, count( $relations ) );

        $this->assertValuesInRows(
            'ezcontentobject_link_from_contentobject_id',
            array( 57 ),
            $relations
        );

        $this->assertValuesInRows(
            'ezcontentobject_link_relation_type',
            array( \eZ\Publish\API\Repository\Values\Content\Relation::COMMON ),
            $relations
        );    }

    /**
     * Inserts the relation database fixture from relation_data.php
     */
    protected function insertRelationFixture()
    {
        $this->insertDatabaseFixture(
            __DIR__ . '/../_fixtures/relations_data.php'
=======
     * @return void
     * @covers eZ\Publish\Core\Persistence\Legacy\Content\Gateway\EzcDatabase::getLastVersionNumber
     */
    public function testGetLastVersionNumber()
    {
        $this->insertDatabaseFixture(
            __DIR__ . '/../_fixtures/contentobjects.php'
        );

        $gateway = $this->getDatabaseGateway();

        $this->assertEquals(
            1,
            $gateway->getLastVersionNumber( 4 )
>>>>>>> 2ab71529
        );
    }

    /**
     * Counts the number of relations in the database.
     *
     * @param int $fromId
     * @param int $toId
     * @return int
     */
    protected function countContentRelations( $fromId = null, $toId = null )
    {
        $query = $this->getDatabaseHandler()->createSelectQuery();
        $query->select( 'count(*)' )
            ->from( 'ezcontentobject_link' );

        if ( $fromId !== null )
        {
            $query->where(
                'from_contentobject_id=' . $fromId
            );
        }
        if ( $toId !== null )
        {
            $query->where(
                'to_contentobject_id=' . $toId
            );
        }

        $statement = $query->prepare();
        $statement->execute();

        return (int)$statement->fetchColumn();
    }

    /**
     * Counts the number of fields
     *
     * @param int $contentId
     * @return int
     */
    protected function countContentFields( $contentId = null )
    {
        $query = $this->getDatabaseHandler()->createSelectQuery();
        $query->select( 'count(*)' )
            ->from( 'ezcontentobject_attribute' );

        if ( $contentId !== null )
        {
            $query->where(
                'contentobject_id=' . $contentId
            );
        }

        $statement = $query->prepare();
        $statement->execute();

        return (int)$statement->fetchColumn();
    }

    /**
     * Counts the number of versions
     *
     * @param int $contentId
     * @return int
     */
    protected function countContentVersions( $contentId = null )
    {
        $query = $this->getDatabaseHandler()->createSelectQuery();
        $query->select( 'count(*)' )
            ->from( 'ezcontentobject_version' );

        if ( $contentId !== null )
        {
            $query->where(
                'contentobject_id=' . $contentId
            );
        }

        $statement = $query->prepare();
        $statement->execute();

        return (int)$statement->fetchColumn();
    }

    /**
     * Counts the number of content names
     *
     * @param int $contentId
     * @return int
     */
    protected function countContentNames( $contentId = null )
    {
        $query = $this->getDatabaseHandler()->createSelectQuery();
        $query->select( 'count(*)' )
            ->from( 'ezcontentobject_name' );

        if ( $contentId !== null )
        {
            $query->where(
                'contentobject_id=' . $contentId
            );
        }

        $statement = $query->prepare();
        $statement->execute();

        return (int)$statement->fetchColumn();
    }

    /**
     * Counts the number of content objects
     *
     * @param int $contentId
     * @return int
     */
    protected function countContent( $contentId = null )
    {
        $query = $this->getDatabaseHandler()->createSelectQuery();
        $query->select( 'count(*)' )
            ->from( 'ezcontentobject' );

        if ( $contentId !== null )
        {
            $query->where(
                'id=' . $contentId
            );
        }

        $statement = $query->prepare();
        $statement->execute();

        return (int)$statement->fetchColumn();
    }

    /**
     * Stores $fixture in $file to be required as a fixture
     *
     * @param string $file
     * @param mixed $fixture
     * @return void
     */
    protected function storeFixture( $file, $fixture )
    {
        file_put_contents(
            $file,
            "<?php\n\nreturn " . var_export( $fixture, true ) . ";\n"
        );
    }

    /**
     * Returns a Field fixture
     *
     * @return Field
     */
    protected function getFieldFixture()
    {
        $field = new Field();

        $field->fieldDefinitionId = 231;
        $field->type = 'ezstring';
        $field->languageCode = 'eng-GB';
        $field->versionNo = 1;

        return $field;
    }

    /**
     * Returns a Field fixture in a different language
     *
     * @return Field
     */
    protected function getOtherLanguageFieldFixture()
    {
        $field = $this->getFieldFixture();
        $field->languageCode = 'eng-US';
        return $field;
    }

    /**
     * Returns a StorageFieldValue fixture
     *
     * @return StorageFieldValue
     */
    protected function getStorageValueFixture()
    {
        $value = new StorageFieldValue();

        $value->dataFloat = 24.42;
        $value->dataInt = 42;
        $value->dataText = 'Test text';
        $value->sortKeyInt = 23;
        $value->sortKeyString = 'Test';

        return $value;
    }

    /**
     * Returns a ready to test EzcDatabase gateway
     *
     * @return \eZ\Publish\Core\Persistence\Legacy\Content\Gateway\EzcDatabase
     */
    protected function getDatabaseGateway()
    {
        if ( !isset( $this->databaseGateway ) )
        {
            $this->databaseGateway = new EzcDatabase(
                ( $dbHandler = $this->getDatabaseHandler() ),
                new EzcDatabase\QueryBuilder( $dbHandler ),
                $this->getLanguageHandler(),
                $this->getLanguageMaskGenerator()
            );
        }
        return $this->databaseGateway;
    }

    /**
     * Returns a language mask generator
     *
     * @return \eZ\Publish\Core\Persistence\Legacy\Content\Language\MaskGenerator
     */
    protected function getLanguageMaskGenerator()
    {
        if ( !isset( $this->languageMaskGenerator ) )
        {
            $this->languageMaskGenerator = new LanguageMaskGenerator(
                $this->getLanguageLookupMock()
            );
        }
        return $this->languageMaskGenerator;
    }

    /**
     * Returns a language mask generator
     *
     * @return \eZ\Publish\Core\Persistence\Legacy\Content\Language\MaskGenerator
     */
    protected function getLanguageHandler()
    {
        if ( !isset( $this->languageHandler ) )
        {
            $innerLanguageHandler = $this->getMock( 'eZ\\Publish\\SPI\\Persistence\\Content\\Language\\Handler' );
            $innerLanguageHandler->expects( $this->any() )
                ->method( 'loadAll' )
                ->will(
                    $this->returnValue(
                        array(
                            new Language( array(
                                'id' => 2,
                                'languageCode' => 'eng-GB',
                                'name' => 'British english'
                            ) ),
                            new Language( array(
                                'id' => 4,
                                'languageCode' => 'eng-US',
                                'name' => 'US english'
                            ) ),
                            new Language( array(
                                'id' => 8,
                                'languageCode' => 'fre-FR',
                                'name' => 'Français franchouillard'
                            ) )
                        )
                    )
                );
            $this->languageHandler = $this->getMock(
                'eZ\\Publish\\Core\\Persistence\\Legacy\\Content\\Language\\CachingHandler',
                array( 'getByLocale', 'getById' ),
                array(
                    $innerLanguageHandler,
                    $this->getMock( 'eZ\\Publish\\Core\\Persistence\\Legacy\\Content\\Language\\Cache' )
                )
            );
        }
        return $this->languageHandler;
    }

    /**
     * Returns a language cache mock
     *
     * @return \eZ\Publish\Core\Persistence\Legacy\Content\Language\Cache
     */
    protected function getLanguageCacheMock()
    {
        $language = new Language();
        $language->id = 4;

        $languageCache = $this->getMock(
            'eZ\\Publish\\Core\\Persistence\\Legacy\\Content\\Language\\Cache',
            array(),
            array(),
            '',
            false
        );
        $languageCache->expects( $this->any() )
            ->method( 'getByLocale' )
            ->will( $this->returnValue( $language ) );

        return $languageCache;
    }

    /**
     * Returns the test suite with all tests declared in this class.
     *
     * @return \PHPUnit_Framework_TestSuite
     */
    public static function suite()
    {
        return new \PHPUnit_Framework_TestSuite( __CLASS__ );
    }
}<|MERGE_RESOLUTION|>--- conflicted
+++ resolved
@@ -1408,7 +1408,6 @@
     }
 
     /**
-<<<<<<< HEAD
      * @covers eZ\Publish\Core\Persistence\Legacy\Content\Gateway\EzcDatabase::loadRelations
      */
     public function testLoadRelations()
@@ -1551,7 +1550,9 @@
     {
         $this->insertDatabaseFixture(
             __DIR__ . '/../_fixtures/relations_data.php'
-=======
+        );
+    }
+    /*
      * @return void
      * @covers eZ\Publish\Core\Persistence\Legacy\Content\Gateway\EzcDatabase::getLastVersionNumber
      */
@@ -1566,7 +1567,6 @@
         $this->assertEquals(
             1,
             $gateway->getLastVersionNumber( 4 )
->>>>>>> 2ab71529
         );
     }
 
