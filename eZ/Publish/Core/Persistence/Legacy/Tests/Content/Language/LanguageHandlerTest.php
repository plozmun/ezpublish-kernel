--- conflicted
+++ resolved
@@ -125,15 +125,9 @@
         $gatewayMock = $this->getGatewayMock();
 
         $gatewayMock->expects($this->once())
-<<<<<<< HEAD
             ->method('loadLanguageListData')
             ->with($this->equalTo([2]))
-            ->will($this->returnValue(array()));
-=======
-            ->method('loadLanguageData')
-            ->with($this->equalTo(2))
-            ->will($this->returnValue([]));
->>>>>>> d1cf9be5
+            ->will($this->returnValue([]));
 
         $mapperMock->expects($this->once())
             ->method('extractLanguagesFromRows')
@@ -159,15 +153,9 @@
         $gatewayMock = $this->getGatewayMock();
 
         $gatewayMock->expects($this->once())
-<<<<<<< HEAD
             ->method('loadLanguageListData')
             ->with($this->equalTo([2]))
-            ->will($this->returnValue(array()));
-=======
-            ->method('loadLanguageData')
-            ->with($this->equalTo(2))
-            ->will($this->returnValue([]));
->>>>>>> d1cf9be5
+            ->will($this->returnValue([]));
 
         $mapperMock->expects($this->once())
             ->method('extractLanguagesFromRows')
@@ -188,15 +176,9 @@
         $gatewayMock = $this->getGatewayMock();
 
         $gatewayMock->expects($this->once())
-<<<<<<< HEAD
             ->method('loadLanguageListDataByLanguageCode')
             ->with($this->equalTo(['eng-US']))
-            ->will($this->returnValue(array()));
-=======
-            ->method('loadLanguageDataByLanguageCode')
-            ->with($this->equalTo('eng-US'))
-            ->will($this->returnValue([]));
->>>>>>> d1cf9be5
+            ->will($this->returnValue([]));
 
         $mapperMock->expects($this->once())
             ->method('extractLanguagesFromRows')
@@ -222,15 +204,9 @@
         $gatewayMock = $this->getGatewayMock();
 
         $gatewayMock->expects($this->once())
-<<<<<<< HEAD
             ->method('loadLanguageListDataByLanguageCode')
             ->with($this->equalTo(['eng-US']))
-            ->will($this->returnValue(array()));
-=======
-            ->method('loadLanguageDataByLanguageCode')
-            ->with($this->equalTo('eng-US'))
-            ->will($this->returnValue([]));
->>>>>>> d1cf9be5
+            ->will($this->returnValue([]));
 
         $mapperMock->expects($this->once())
             ->method('extractLanguagesFromRows')
