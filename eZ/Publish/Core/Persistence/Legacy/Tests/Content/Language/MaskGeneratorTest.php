<?php

/**
 * File contains: eZ\Publish\Core\Persistence\Legacy\Tests\Content\Language\MaskGeneratorTest class.
 *
 * @copyright Copyright (C) eZ Systems AS. All rights reserved.
 * @license For full copyright and license information view LICENSE file distributed with this source code.
 */
namespace eZ\Publish\Core\Persistence\Legacy\Tests\Content\Language;

use eZ\Publish\Core\Persistence\Legacy\Tests\Content\LanguageAwareTestCase;
use eZ\Publish\Core\Persistence\Legacy\Content\Language\MaskGenerator;
use eZ\Publish\SPI\Persistence\Content\Language;
use eZ\Publish\SPI\Persistence\Content\Language\Handler as LanguageHandler;

/**
 * Test case for Language MaskGenerator.
 */
class MaskGeneratorTest extends LanguageAwareTestCase
{
    /**
     * @param array $languages
     * @param int $expectedMask
     *
     * @covers       \eZ\Publish\Core\Persistence\Legacy\Content\Language\MaskGenerator::generateLanguageMask
     * @dataProvider getLanguageMaskData
     */
    public function testGenerateLanguageMask(array $languages, $expectedMask)
    {
        $generator = $this->getMaskGenerator();

        $this->assertSame(
            $expectedMask,
            $generator->generateLanguageMask($languages)
        );
    }

    /**
     * @param array $languages
     * @param int $expectedMask
     *
     * @covers       \eZ\Publish\Core\Persistence\Legacy\Content\Language\MaskGenerator::generateLanguageMaskFromLanguageCodes
     * @dataProvider getLanguageMaskData
     */
    public function testGenerateLanguageMaskFromLanguagesCodes(array $languages, $expectedMask)
    {
        $generator = $this->getMaskGenerator();

        if (isset($languages['always-available'])) {
            $isAlwaysAvailable = true;
            unset($languages['always-available']);
        } else {
            $isAlwaysAvailable = false;
        }

        $this->assertSame(
            $expectedMask,
            $generator->generateLanguageMaskFromLanguageCodes(array_keys($languages), $isAlwaysAvailable)
        );
    }

    /**
     * Returns test data for {@link testGenerateLanguageMask()} and {@link testGenerateLanguageMaskFromLanguagesCodes()}.
     *
     * @return array
     */
    public static function getLanguageMaskData()
    {
        return [
            'error' => [
                [],
                0,
            ],
            'single_lang' => [
                ['eng-GB' => true],
                4,
            ],
            'multi_lang' => [
                ['eng-US' => true, 'eng-GB' => true],
                6,
            ],
            'always_available' => [
                ['always-available' => 'eng-US', 'eng-US' => true],
                3,
            ],
            'full' => [
                ['always-available' => 'eng-US', 'eng-US' => true, 'eng-GB' => true],
                7,
            ],
        ];
    }

    /**
     * @param string $languageCode
     * @param bool $alwaysAvailable
     * @param int $expectedIndicator
     *
     * @covers       \eZ\Publish\Core\Persistence\Legacy\Content\Language\MaskGenerator::generateLanguageIndicator
     * @dataProvider getLanguageIndicatorData
     */
    public function testGenerateLanguageIndicator(
        $languageCode,
        $alwaysAvailable,
        $expectedIndicator
    ) {
        $generator = $this->getMaskGenerator();

        $this->assertSame(
            $expectedIndicator,
            $generator->generateLanguageIndicator($languageCode, $alwaysAvailable)
        );
    }

    /**
     * Returns test data for {@link testGenerateLanguageIndicator()}.
     *
     * @return array
     */
    public static function getLanguageIndicatorData()
    {
        return [
            'not_available' => [
                'eng-GB',
                false,
                4,
            ],
            'always_available' => [
                'eng-US',
                true,
                3,
            ],
        ];
    }

    /**
     * @covers \eZ\Publish\Core\Persistence\Legacy\Content\Language\MaskGenerator::isLanguageAlwaysAvailable
     */
    public function testIsLanguageAlwaysAvailable()
    {
        $generator = $this->getMaskGenerator();

        $this->assertTrue(
            $generator->isLanguageAlwaysAvailable(
                'eng-GB',
                [
                    'always-available' => 'eng-GB',
                    'eng-GB' => 'lala',
                ]
            )
        );
    }

    /**
     * @covers \eZ\Publish\Core\Persistence\Legacy\Content\Language\MaskGenerator::isLanguageAlwaysAvailable
     */
    public function testIsLanguageAlwaysAvailableOtherLanguage()
    {
        $generator = $this->getMaskGenerator();

        $this->assertFalse(
            $generator->isLanguageAlwaysAvailable(
                'eng-GB',
                [
                    'always-available' => 'eng-US',
                    'eng-GB' => 'lala',
                ]
            )
        );
    }

    /**
     * @covers \eZ\Publish\Core\Persistence\Legacy\Content\Language\MaskGenerator::isLanguageAlwaysAvailable
     */
    public function testIsLanguageAlwaysAvailableNoDefault()
    {
        $generator = $this->getMaskGenerator();

        $this->assertFalse(
            $generator->isLanguageAlwaysAvailable(
                'eng-GB',
                [
                    'eng-GB' => 'lala',
                ]
            )
        );
    }

    /**
     * @param int $languageMask
     * @param bool $expectedResult
     *
     * @covers       \eZ\Publish\Core\Persistence\Legacy\Content\Language\MaskGenerator::isAlwaysAvailable
     * @dataProvider isAlwaysAvailableProvider
     */
    public function testIsAlwaysAvailable($langMask, $expectedResult)
    {
        $generator = $this->getMaskGenerator();
        self::assertSame($expectedResult, $generator->isAlwaysAvailable($langMask));
    }

    /**
     * Returns test data for {@link testIsAlwaysAvailable()}.
     *
     * @return array
     */
    public function isAlwaysAvailableProvider()
    {
        return [
            [2, false],
            [3, true],
            [62, false],
            [14, false],
            [15, true],
        ];
    }

    /**
     * @covers       \eZ\Publish\Core\Persistence\Legacy\Content\Language\MaskGenerator::removeAlwaysAvailableFlag
     * @dataProvider removeAlwaysAvailableFlagProvider
     */
    public function testRemoveAlwaysAvailableFlag($langMask, $expectedResult)
    {
        $generator = $this->getMaskGenerator();
        self::assertSame($expectedResult, $generator->removeAlwaysAvailableFlag($langMask));
    }

    /**
     * Returns test data for {@link testRemoveAlwaysAvailableFlag}.
     *
     * @return array
     */
    public function removeAlwaysAvailableFlagProvider()
    {
        return [
            [3, 2],
            [7, 6],
            [14, 14],
            [62, 62],
        ];
    }

    /**
     * @param int $langMask
     * @param array $expectedResult
     *
     * @covers       \eZ\Publish\Core\Persistence\Legacy\Content\Language\MaskGenerator::extractLanguageIdsFromMask
     * @dataProvider languageIdsFromMaskProvider
     */
    public function testExtractLanguageIdsFromMask($langMask, array $expectedResult)
    {
        $generator = $this->getMaskGenerator();
        self::assertSame($expectedResult, $generator->extractLanguageIdsFromMask($langMask));
    }

    /**
     * Returns test data for {@link testExtractLanguageIdsFromMask}.
     *
     * @return array
     */
    public function languageIdsFromMaskProvider()
    {
        return [
            [
                2,
                [2],
            ],
            [
                15,
                [2, 4, 8],
            ],
            [
                62,
                [2, 4, 8, 16, 32],
            ],
        ];
    }

    /**
     * Returns the mask generator to test.
     *
     * @return \eZ\Publish\Core\Persistence\Legacy\Content\Language\MaskGenerator
     */
    protected function getMaskGenerator()
    {
        return new MaskGenerator($this->getLanguageHandler());
    }

    /**
     * Returns a language handler mock.
     *
     * @return \eZ\Publish\Core\Persistence\Legacy\Content\Language\Handler
     */
    protected function getLanguageHandler()
    {
        if (!isset($this->languageHandler)) {
            $this->languageHandler = $this->createMock(LanguageHandler::class);
            $this->languageHandler->expects($this->any())
                                  ->method($this->anything())// loadByLanguageCode && loadListByLanguageCodes
                                  ->will(
                                      $this->returnCallback(
<<<<<<< HEAD
                                          function ($languageCodes) {
                                              if (is_string($languageCodes)) {
                                                  $language = $languageCodes;
                                                  $languageCodes = [$language];
=======
                                          function ($languageCode) {
                                              switch ($languageCode) {
                                                  case 'eng-US':
                                                      return new Language(
                                                          [
                                                              'id' => 2,
                                                              'languageCode' => 'eng-US',
                                                              'name' => 'US english',
                                                          ]
                                                      );
                                                  case 'eng-GB':
                                                      return new Language(
                                                          [
                                                              'id' => 4,
                                                              'languageCode' => 'eng-GB',
                                                              'name' => 'British english',
                                                          ]
                                                      );
>>>>>>> d1cf9be5
                                              }

                                              $languages = [];
                                              if (in_array('eng-US', $languageCodes, true)) {
                                                  $languages['eng-US'] = new Language(
                                                      [
                                                          'id' => 2,
                                                          'languageCode' => 'eng-US',
                                                          'name' => 'US english',
                                                      ]
                                                  );
                                              }

                                              if (in_array('eng-GB', $languageCodes, true)) {
                                                  $languages['eng-GB'] = new Language(
                                                       [
                                                           'id' => 4,
                                                           'languageCode' => 'eng-GB',
                                                           'name' => 'British english',
                                                       ]
                                                   );
                                              }

                                              return isset($language) ? $languages[$language] : $languages;
                                          }
                                      )
                                  );
        }

        return $this->languageHandler;
    }
}<|MERGE_RESOLUTION|>--- conflicted
+++ resolved
@@ -298,31 +298,10 @@
                                   ->method($this->anything())// loadByLanguageCode && loadListByLanguageCodes
                                   ->will(
                                       $this->returnCallback(
-<<<<<<< HEAD
                                           function ($languageCodes) {
                                               if (is_string($languageCodes)) {
                                                   $language = $languageCodes;
                                                   $languageCodes = [$language];
-=======
-                                          function ($languageCode) {
-                                              switch ($languageCode) {
-                                                  case 'eng-US':
-                                                      return new Language(
-                                                          [
-                                                              'id' => 2,
-                                                              'languageCode' => 'eng-US',
-                                                              'name' => 'US english',
-                                                          ]
-                                                      );
-                                                  case 'eng-GB':
-                                                      return new Language(
-                                                          [
-                                                              'id' => 4,
-                                                              'languageCode' => 'eng-GB',
-                                                              'name' => 'British english',
-                                                          ]
-                                                      );
->>>>>>> d1cf9be5
                                               }
 
                                               $languages = [];
