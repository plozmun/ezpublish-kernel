--- conflicted
+++ resolved
@@ -32,7 +32,6 @@
     private static function getLoadLocationValues(): array
     {
         return [
-<<<<<<< HEAD
             'node_id' => 77,
             'priority' => 0,
             'is_hidden' => 0,
@@ -47,22 +46,6 @@
             'depth' => 2,
             'sort_field' => 2,
             'sort_order' => 1,
-=======
-            ['node_id', 77],
-            ['priority', 0],
-            ['is_hidden', 0],
-            ['is_invisible', 0],
-            ['remote_id', 'dbc2f3c8716c12f32c379dbf0b1cb133'],
-            ['contentobject_id', 75],
-            ['parent_node_id', 2],
-            ['path_identification_string', 'solutions'],
-            ['path_string', '/1/2/77/'],
-            ['modified_subnode', 1311065017],
-            ['main_node_id', 77],
-            ['depth', 2],
-            ['sort_field', 2],
-            ['sort_order', 1],
->>>>>>> d1cf9be5
         ];
     }
 
