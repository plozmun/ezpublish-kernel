--- conflicted
+++ resolved
@@ -257,11 +257,7 @@
 
         $this->assertCount(
             8,
-<<<<<<< HEAD
-            $handler->listTrashed(0, null, array())
-=======
-            count($handler->listTrashed(0, null, []))
->>>>>>> 5ece8afb
+            $handler->listTrashed(0, null, [])
         );
     }
 
@@ -276,11 +272,7 @@
 
         $this->assertCount(
             5,
-<<<<<<< HEAD
-            $handler->listTrashed(0, 5, array())
-=======
-            count($handler->listTrashed(0, 5, []))
->>>>>>> 5ece8afb
+            $handler->listTrashed(0, 5, [])
         );
     }
 
