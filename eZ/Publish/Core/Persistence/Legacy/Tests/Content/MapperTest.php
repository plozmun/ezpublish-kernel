--- conflicted
+++ resolved
@@ -557,12 +557,7 @@
     {
         if (!isset($this->valueConverterRegistryMock)) {
             $this->valueConverterRegistryMock = $this->getMockBuilder(Registry::class)
-<<<<<<< HEAD
-                ->setMethods(array())
-=======
                 ->setMethods([])
-                ->setConstructorArgs([[]])
->>>>>>> 5ece8afb
                 ->getMock();
         }
 
