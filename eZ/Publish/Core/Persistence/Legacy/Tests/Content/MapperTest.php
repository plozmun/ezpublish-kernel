<?php

/**
 * File contains: eZ\Publish\Core\Persistence\Legacy\Tests\Content\MapperTest class.
 *
 * @copyright Copyright (C) eZ Systems AS. All rights reserved.
 * @license For full copyright and license information view LICENSE file distributed with this source code.
 */
namespace eZ\Publish\Core\Persistence\Legacy\Tests\Content;

use eZ\Publish\Core\Persistence\Legacy\Content\Mapper;
use eZ\Publish\Core\Persistence\Legacy\Content\FieldValue\ConverterRegistry as Registry;
use eZ\Publish\Core\Persistence\Legacy\Content\FieldValue\Converter;
use eZ\Publish\Core\Persistence\Legacy\Content\StorageFieldValue;
use eZ\Publish\API\Repository\Values\Content\Relation as RelationValue;
use eZ\Publish\SPI\Persistence\Content\Relation as SPIRelation;
use eZ\Publish\SPI\Persistence\Content;
use eZ\Publish\SPI\Persistence\Content\ContentInfo;
use eZ\Publish\SPI\Persistence\Content\VersionInfo;
use eZ\Publish\SPI\Persistence\Content\Field;
use eZ\Publish\SPI\Persistence\Content\FieldValue;
use eZ\Publish\SPI\Persistence\Content\Language;
use eZ\Publish\SPI\Persistence\Content\CreateStruct;
use eZ\Publish\SPI\Persistence\Content\Location\CreateStruct as LocationCreateStruct;
use eZ\Publish\SPI\Persistence\Content\Relation\CreateStruct as RelationCreateStruct;

/**
 * Test case for Mapper.
 */
class MapperTest extends LanguageAwareTestCase
{
    /**
     * Value converter registry mock.
     *
     * @var \eZ\Publish\Core\Persistence\Legacy\Content\FieldValue\ConverterRegistry
     */
    protected $valueConverterRegistryMock;

    /**
     * @covers \eZ\Publish\Core\Persistence\Legacy\Content\Mapper::__construct
     */
    public function testCtor()
    {
        $regMock = $this->getValueConverterRegistryMock();

        $mapper = $this->getMapper();

        $this->assertAttributeSame(
            $regMock,
            'converterRegistry',
            $mapper
        );
    }

    /**
     * Returns a eZ\Publish\SPI\Persistence\Content\CreateStruct fixture.
     *
     * @return \eZ\Publish\SPI\Persistence\Content\CreateStruct
     */
    protected function getCreateStructFixture()
    {
        $struct = new CreateStruct();

        $struct->name = 'Content name';
        $struct->typeId = 23;
        $struct->sectionId = 42;
        $struct->ownerId = 13;
        $struct->initialLanguageId = 2;
        $struct->locations = [
            new LocationCreateStruct(
                ['parentId' => 2]
            ),
            new LocationCreateStruct(
                ['parentId' => 3]
            ),
            new LocationCreateStruct(
                ['parentId' => 4]
            ),
        ];
        $struct->fields = [new Field()];

        return $struct;
    }

    /**
     * @covers \eZ\Publish\Core\Persistence\Legacy\Content\Mapper::createVersionInfoForContent
     */
    public function testCreateVersionInfoForContent()
    {
        $content = $this->getFullContentFixture();
        $time = time();

        $mapper = $this->getMapper();

        $versionInfo = $mapper->createVersionInfoForContent(
            $content,
            1,
            14
        );

        $this->assertPropertiesCorrect(
            [
                'id' => null,
                'versionNo' => 1,
                'creatorId' => 14,
                'status' => 0,
                'initialLanguageCode' => 'eng-GB',
                'languageCodes' => ['eng-GB'],
            ],
            $versionInfo
        );
        $this->assertGreaterThanOrEqual($time, $versionInfo->creationDate);
        $this->assertGreaterThanOrEqual($time, $versionInfo->modificationDate);
    }

    /**
     * Returns a Content fixture.
     *
     * @return Content
     */
    protected function getFullContentFixture()
    {
        $content = new Content();

        $content->fields = [
            new Field(['languageCode' => 'eng-GB']),
        ];
        $content->versionInfo = new VersionInfo(
            [
                'versionNo' => 1,
                'initialLanguageCode' => 'eng-GB',
                'languageCodes' => ['eng-GB'],
            ]
        );

        $content->versionInfo->contentInfo = new ContentInfo();
        $content->versionInfo->contentInfo->id = 2342;
        $content->versionInfo->contentInfo->contentTypeId = 23;
        $content->versionInfo->contentInfo->sectionId = 42;
        $content->versionInfo->contentInfo->ownerId = 13;

        return $content;
    }

    /**
     * @covers \eZ\Publish\Core\Persistence\Legacy\Content\Mapper::convertToStorageValue
     * @covers \eZ\Publish\Core\Persistence\Legacy\Content\StorageFieldValue
     */
    public function testConvertToStorageValue()
    {
        $convMock = $this->createMock(Converter::class);
        $convMock->expects($this->once())
            ->method('toStorageValue')
            ->with(
                $this->isInstanceOf(
                    FieldValue::class
                ),
                $this->isInstanceOf(
                    StorageFieldValue::class
                )
            )->will($this->returnValue(new StorageFieldValue()));

        $reg = new Registry(['some-type' => $convMock]);

        $field = new Field();
        $field->type = 'some-type';
        $field->value = new FieldValue();

        $mapper = new Mapper($reg, $this->getLanguageHandler());
        $res = $mapper->convertToStorageValue($field);

        $this->assertInstanceOf(
            StorageFieldValue::class,
            $res
        );
    }

    /**
     * @covers \eZ\Publish\Core\Persistence\Legacy\Content\Mapper::extractContentFromRows
     * @covers \eZ\Publish\Core\Persistence\Legacy\Content\Mapper::extractFieldFromRow
     * @covers \eZ\Publish\Core\Persistence\Legacy\Content\Mapper::extractFieldValueFromRow
     * @covers \eZ\Publish\Core\Persistence\Legacy\Content\StorageFieldValue
     */
    public function testExtractContentFromRows()
    {
        $convMock = $this->createMock(Converter::class);
        $convMock->expects($this->exactly(13))
            ->method('toFieldValue')
            ->with(
                $this->isInstanceOf(
                    StorageFieldValue::class
                )
            )->will(
                $this->returnValue(
                    new FieldValue()
                )
            );

        $reg = new Registry(
            [
                'ezauthor' => $convMock,
                'ezstring' => $convMock,
                'ezrichtext' => $convMock,
                'ezboolean' => $convMock,
                'ezimage' => $convMock,
                'ezdatetime' => $convMock,
                'ezkeyword' => $convMock,
                'ezsrrating' => $convMock,
            ]
        );

        $rowsFixture = $this->getContentExtractFixture();
        $nameRowsFixture = $this->getNamesExtractFixture();

        $mapper = new Mapper($reg, $this->getLanguageHandler());
        $result = $mapper->extractContentFromRows($rowsFixture, $nameRowsFixture);

        $this->assertEquals(
            [
                $this->getContentExtractReference(),
            ],
            $result
        );
    }

    /**
     * @covers \eZ\Publish\Core\Persistence\Legacy\Content\Mapper::extractContentFromRows
     */
    public function testExtractContentFromRowsMultipleVersions()
    {
        $convMock = $this->createMock(Converter::class);
        $convMock->expects($this->any())
            ->method('toFieldValue')
            ->will($this->returnValue(new FieldValue()));

        $reg = new Registry(
            [
                'ezstring' => $convMock,
                'ezrichtext' => $convMock,
                'ezdatetime' => $convMock,
            ]
        );

        $rowsFixture = $this->getMultipleVersionsExtractFixture();
        $nameRowsFixture = $this->getMultipleVersionsNamesExtractFixture();

        $mapper = new Mapper($reg, $this->getLanguageHandler());
        $result = $mapper->extractContentFromRows($rowsFixture, $nameRowsFixture);

        $this->assertEquals(
            2,
            count($result)
        );

        $this->assertEquals(
            11,
            $result[0]->versionInfo->contentInfo->id
        );
        $this->assertEquals(
            11,
            $result[1]->versionInfo->contentInfo->id
        );

        $this->assertEquals(
            1,
            $result[0]->versionInfo->versionNo
        );
        $this->assertEquals(
            2,
            $result[1]->versionInfo->versionNo
        );
    }

    /**
     * @covers \eZ\Publish\Core\Persistence\Legacy\Content\Mapper::createCreateStructFromContent
     */
    public function testCreateCreateStructFromContent()
    {
        $time = time();
        $mapper = $this->getMapper();

        $content = $this->getContentExtractReference();

        $struct = $mapper->createCreateStructFromContent($content);

        $this->assertInstanceOf(CreateStruct::class, $struct);

        return [
            'original' => $content,
            'result' => $struct,
            'time' => $time,
        ];

        // parentLocations
        // fields
    }

    /**
     * @covers \eZ\Publish\Core\Persistence\Legacy\Content\Mapper::createCreateStructFromContent
     * @depends testCreateCreateStructFromContent
     */
    public function testCreateCreateStructFromContentBasicProperties($data)
    {
        $content = $data['original'];
        $struct = $data['result'];
        $time = $data['time'];
        $this->assertStructsEqual(
            $content->versionInfo->contentInfo,
            $struct,
            ['sectionId', 'ownerId']
        );
        self::assertNotEquals($content->versionInfo->contentInfo->remoteId, $struct->remoteId);
        self::assertSame($content->versionInfo->contentInfo->contentTypeId, $struct->typeId);
        self::assertSame(2, $struct->initialLanguageId);
        self::assertSame($content->versionInfo->contentInfo->alwaysAvailable, $struct->alwaysAvailable);
        self::assertGreaterThanOrEqual($time, $struct->modified);
    }

    /**
     * @covers \eZ\Publish\Core\Persistence\Legacy\Content\Mapper::createCreateStructFromContent
     * @depends testCreateCreateStructFromContent
     */
    public function testCreateCreateStructFromContentParentLocationsEmpty($data)
    {
        $this->assertEquals(
            [],
            $data['result']->locations
        );
    }

    /**
     * @covers \eZ\Publish\Core\Persistence\Legacy\Content\Mapper::createCreateStructFromContent
     * @depends testCreateCreateStructFromContent
     */
    public function testCreateCreateStructFromContentFieldCount($data)
    {
        $this->assertEquals(
            count($data['original']->fields),
            count($data['result']->fields)
        );
    }

    /**
     * @covers \eZ\Publish\Core\Persistence\Legacy\Content\Mapper::createCreateStructFromContent
     * @depends testCreateCreateStructFromContent
     */
    public function testCreateCreateStructFromContentFieldsNoId($data)
    {
        foreach ($data['result']->fields as $field) {
            $this->assertNull($field->id);
        }
    }

    public function testExtractRelationsFromRows()
    {
        $mapper = $this->getMapper();

        $rows = $this->getRelationExtractFixture();

        $res = $mapper->extractRelationsFromRows($rows);

        $this->assertEquals(
            $this->getRelationExtractReference(),
            $res
        );
    }

    /**
     * @covers \eZ\Publish\Core\Persistence\Legacy\Content\Mapper::createCreateStructFromContent
     */
    public function testCreateCreateStructFromContentWithPreserveOriginalLanguage()
    {
        $time = time();
        $mapper = $this->getMapper();

        $content = $this->getContentExtractReference();
        $content->versionInfo->contentInfo->mainLanguageCode = 'eng-GB';

        $struct = $mapper->createCreateStructFromContent($content, true);

        $this->assertInstanceOf(CreateStruct::class, $struct);
        $this->assertStructsEqual($content->versionInfo->contentInfo, $struct, ['sectionId', 'ownerId']);
        self::assertNotEquals($content->versionInfo->contentInfo->remoteId, $struct->remoteId);
        self::assertSame($content->versionInfo->contentInfo->contentTypeId, $struct->typeId);
        self::assertSame(2, $struct->initialLanguageId);
        self::assertSame(4, $struct->mainLanguageId);
        self::assertSame($content->versionInfo->contentInfo->alwaysAvailable, $struct->alwaysAvailable);
        self::assertGreaterThanOrEqual($time, $struct->modified);
    }

    /**
     * @covers \eZ\Publish\Core\Persistence\Legacy\Content\Mapper::extractContentInfoFromRow
     * @dataProvider extractContentInfoFromRowProvider
     *
     * @param array $fixtures
     * @param string $prefix
     */
    public function testExtractContentInfoFromRow(array $fixtures, $prefix)
    {
        $contentInfoReference = $this->getContentExtractReference()->versionInfo->contentInfo;
        $mapper = new Mapper(
            $this->getValueConverterRegistryMock(),
            $this->getLanguageHandler()
        );
        self::assertEquals($contentInfoReference, $mapper->extractContentInfoFromRow($fixtures, $prefix));
    }

    /**
     * Returns test data for {@link testExtractContentInfoFromRow()}.
     *
     * @return array
     */
    public function extractContentInfoFromRowProvider()
    {
        $fixtures = $this->getContentExtractFixture();
        $fixturesNoPrefix = [];
        foreach ($fixtures[0] as $key => $value) {
            $keyNoPrefix = $key === 'ezcontentobject_tree_main_node_id'
                ? $key
                : str_replace('ezcontentobject_', '', $key);
            $fixturesNoPrefix[$keyNoPrefix] = $value;
        }

        return [
            [$fixtures[0], 'ezcontentobject_'],
            [$fixturesNoPrefix, ''],
        ];
    }

    /**
     * @covers \eZ\Publish\Core\Persistence\Legacy\Content\Mapper::createRelationFromCreateStruct
     */
    public function testCreateRelationFromCreateStruct()
    {
        $struct = $this->getRelationCreateStructFixture();

        $mapper = $this->getMapper();
        $relation = $mapper->createRelationFromCreateStruct($struct);

        self::assertInstanceOf(SPIRelation::class, $relation);
        foreach ($struct as $property => $value) {
            self::assertSame($value, $relation->$property);
        }
    }

    /**
     * Returns test data for {@link testExtractVersionInfoFromRow()}.
     *
     * @return array
     */
    public function extractVersionInfoFromRowProvider()
    {
        $fixturesAll = $this->getContentExtractFixture();
        $fixtures = $fixturesAll[0];
        $fixtures['ezcontentobject_version_names'] = [
            ['content_translation' => 'eng-US', 'name' => 'Something'],
        ];
        $fixtures['ezcontentobject_version_languages'] = [2];
        $fixtures['ezcontentobject_version_initial_language_code'] = 'eng-US';
        $fixturesNoPrefix = [];
        foreach ($fixtures as $key => $value) {
            $keyNoPrefix = str_replace('ezcontentobject_version_', '', $key);
            $fixturesNoPrefix[$keyNoPrefix] = $value;
        }

        return [
            [$fixtures, 'ezcontentobject_version_'],
            [$fixturesNoPrefix, ''],
        ];
    }

    /**
     * Returns a fixture of database rows for content extraction.
     *
     * Fixture is stored in _fixtures/extract_content_from_rows.php
     *
     * @return array
     */
    protected function getContentExtractFixture()
    {
        return require __DIR__ . '/_fixtures/extract_content_from_rows.php';
    }

    /**
     * Returns a fixture of database rows for content names extraction.
     *
     * Fixture is stored in _fixtures/extract_names_from_rows.php
     *
     * @return array
     */
    protected function getNamesExtractFixture()
    {
        return require __DIR__ . '/_fixtures/extract_names_from_rows.php';
    }

    /**
     * Returns a reference result for content extraction.
     *
     * Fixture is stored in _fixtures/extract_content_from_rows_result.php
     *
     * @return Content
     */
    protected function getContentExtractReference()
    {
        return require __DIR__ . '/_fixtures/extract_content_from_rows_result.php';
    }

    /**
     * Returns a fixture for mapping multiple versions of a content object.
     *
     * @return string[][]
     */
    protected function getMultipleVersionsExtractFixture()
    {
        return require __DIR__ . '/_fixtures/extract_content_from_rows_multiple_versions.php';
    }

    /**
     * Returns a fixture of database rows for content names extraction across multiple versions.
     *
     * Fixture is stored in _fixtures/extract_names_from_rows_multiple_versions.php
     *
     * @return array
     */
    protected function getMultipleVersionsNamesExtractFixture()
    {
        return require __DIR__ . '/_fixtures/extract_names_from_rows_multiple_versions.php';
    }

    /**
     * Returns a fixture of database rows for relations extraction.
     *
     * Fixture is stored in _fixtures/relations.php
     *
     * @return array
     */
    protected function getRelationExtractFixture()
    {
        return require __DIR__ . '/_fixtures/relations_rows.php';
    }

    /**
     * Returns a reference result for content extraction.
     *
     * Fixture is stored in _fixtures/relations_results.php
     *
     * @return Content
     */
    protected function getRelationExtractReference()
    {
        return require __DIR__ . '/_fixtures/relations_results.php';
    }

    /**
     * Returns a Mapper.
     *
     * @return \eZ\Publish\Core\Persistence\Legacy\Content\Mapper
     */
    protected function getMapper($valueConverter = null)
    {
        return new Mapper(
            $this->getValueConverterRegistryMock(),
            $this->getLanguageHandler()
        );
    }

    /**
     * Returns a FieldValue converter registry mock.
     *
     * @return \eZ\Publish\Core\Persistence\Legacy\Content\FieldValue\ConverterRegistry
     */
    protected function getValueConverterRegistryMock()
    {
        if (!isset($this->valueConverterRegistryMock)) {
            $this->valueConverterRegistryMock = $this->getMockBuilder(Registry::class)
                ->setMethods([])
                ->setConstructorArgs([[]])
                ->getMock();
        }

        return $this->valueConverterRegistryMock;
    }

    /**
     * Returns a eZ\Publish\SPI\Persistence\Content\CreateStruct fixture.
     *
     * @return \eZ\Publish\SPI\Persistence\Content\Relation\CreateStruct
     */
    protected function getRelationCreateStructFixture()
    {
        $struct = new RelationCreateStruct();

        $struct->destinationContentId = 0;
        $struct->sourceContentId = 0;
        $struct->sourceContentVersionNo = 1;
        $struct->sourceFieldDefinitionId = 1;
        $struct->type = RelationValue::COMMON;

        return $struct;
    }

    /**
     * Returns a language handler mock.
     *
     * @return \eZ\Publish\Core\Persistence\Legacy\Content\Language\Handler
     */
    protected function getLanguageHandler()
    {
<<<<<<< HEAD
        $languages = array(
            'eng-US' => new Language(
                array(
=======
        $languages = [
            new Language(
                [
>>>>>>> d1cf9be5
                    'id' => 2,
                    'languageCode' => 'eng-US',
                    'name' => 'US english',
                ]
            ),
<<<<<<< HEAD
            'eng-GB' => new Language(
                array(
=======
            new Language(
                [
>>>>>>> d1cf9be5
                    'id' => 4,
                    'languageCode' => 'eng-GB',
                    'name' => 'British english',
                ]
            ),
        ];

        if (!isset($this->languageHandler)) {
            $this->languageHandler = $this->createMock(Language\Handler::class);
            $this->languageHandler->expects($this->any())
                ->method('load')
                ->will(
                    $this->returnCallback(
                        function ($id) use ($languages) {
                            foreach ($languages as $language) {
                                if ($language->id == $id) {
                                    return $language;
                                }
                            }
                        }
                    )
                );
            $this->languageHandler->expects($this->any())
                ->method('loadByLanguageCode')
                ->will(
                    $this->returnCallback(
                        function ($languageCode) use ($languages) {
                            foreach ($languages as $language) {
                                if ($language->languageCode == $languageCode) {
                                    return $language;
                                }
                            }
                        }
                    )
                );
            $this->languageHandler->expects($this->any())
                ->method('loadAll')
                ->willReturn($languages);
        }

        return $this->languageHandler;
    }
}<|MERGE_RESOLUTION|>--- conflicted
+++ resolved
@@ -606,27 +606,16 @@
      */
     protected function getLanguageHandler()
     {
-<<<<<<< HEAD
-        $languages = array(
+        $languages = [
             'eng-US' => new Language(
-                array(
-=======
-        $languages = [
-            new Language(
                 [
->>>>>>> d1cf9be5
                     'id' => 2,
                     'languageCode' => 'eng-US',
                     'name' => 'US english',
                 ]
             ),
-<<<<<<< HEAD
             'eng-GB' => new Language(
-                array(
-=======
-            new Language(
                 [
->>>>>>> d1cf9be5
                     'id' => 4,
                     'languageCode' => 'eng-GB',
                     'name' => 'British english',
