<?php
/**
 * File contains: eZ\Publish\Core\Persistence\Legacy\Tests\Content\MapperTest class
 *
 * @copyright Copyright (C) 1999-2012 eZ Systems AS. All rights reserved.
 * @license http://www.gnu.org/licenses/gpl-2.0.txt GNU General Public License v2
 * @version //autogentag//
 */

namespace eZ\Publish\Core\Persistence\Legacy\Tests\Content;
use eZ\Publish\Core\Persistence\Legacy\Tests\Content\LanguageAwareTestCase,
    eZ\Publish\Core\Persistence\Legacy\Content\Mapper,
    eZ\Publish\Core\Persistence\Legacy\Content\FieldValue\ConverterRegistry as Registry,
    eZ\Publish\Core\Persistence\Legacy\Content\StorageFieldValue,
    eZ\Publish\API\Repository\Values\Content\Relation as RelationValue,
    eZ\Publish\SPI\Persistence\Content,
    eZ\Publish\SPI\Persistence\Content\ContentInfo,
    eZ\Publish\SPI\Persistence\Content\VersionInfo,
    eZ\Publish\SPI\Persistence\Content\Field,
    eZ\Publish\SPI\Persistence\Content\FieldValue,
    eZ\Publish\SPI\Persistence\Content\Language,
    eZ\Publish\SPI\Persistence\Content\CreateStruct,
    eZ\Publish\SPI\Persistence\Content\Location\CreateStruct as LocationCreateStruct,
    eZ\Publish\SPI\Persistence\Content\Relation\CreateStruct as RelationCreateStruct;

/**
 * Test case for Mapper
 */
class MapperTest extends LanguageAwareTestCase
{
    /**
     * Value converter registry mock
     *
     * @var \eZ\Publish\Core\Persistence\Legacy\Content\FieldValue\ConverterRegistry
     */
    protected $valueConverterRegistryMock;

    /**
     * @return void
     * @covers eZ\Publish\Core\Persistence\Legacy\Content\Mapper::__construct
     */
    public function testCtor()
    {
        $regMock = $this->getValueConverterRegistryMock();

        $mapper = $this->getMapper();

        $this->assertAttributeSame(
            $regMock,
            'converterRegistry',
            $mapper
        );
    }

    /**
     * @return void
     * @covers eZ\Publish\Core\Persistence\Legacy\Content\Mapper::createContentFromCreateStruct
     * @todo remove
     */
    public function xtestCreateContentFromCreateStruct()
    {
        $struct = $this->getCreateStructFixture();

        $mapper = $this->getMapper();
        $content = $mapper->createContentFromCreateStruct( $struct );

        self::assertInstanceOf( 'eZ\\Publish\\SPI\\Persistence\\Content' , $content );
        self::assertInstanceOf( 'eZ\\Publish\\SPI\\Persistence\\Content\\ContentInfo', $content->contentInfo );
        $this->assertStructsEqual(
            $struct,
            $content->contentInfo,
            array( 'sectionId', 'ownerId', 'remoteId' )
        );
        self::assertSame( $struct->typeId, $content->contentInfo->contentTypeId );
        self::assertSame( 'eng-US', $content->contentInfo->mainLanguageCode );
        self::assertSame( $struct->alwaysAvailable, $content->contentInfo->alwaysAvailable );
        self::assertSame( 0, $content->contentInfo->publicationDate );
        self::assertSame( 0, $content->contentInfo->modificationDate );
        self::assertEquals( 1, $content->contentInfo->currentVersionNo );
        self::assertFalse( $content->contentInfo->isPublished );
    }

    /**
     * Returns a eZ\Publish\SPI\Persistence\Content\CreateStruct fixture
     *
     * @return \eZ\Publish\SPI\Persistence\Content\CreateStruct
     */
    protected function getCreateStructFixture()
    {
        $struct = new CreateStruct();

        $struct->name = 'Content name';
        $struct->typeId = 23;
        $struct->sectionId = 42;
        $struct->ownerId = 13;
        $struct->initialLanguageId = 2;
        $struct->locations = array(
            new LocationCreateStruct(
                array( 'parentId' => 2 )
            ),
            new LocationCreateStruct(
                array( 'parentId' => 3 )
            ),
            new LocationCreateStruct(
                array( 'parentId' => 4 )
            )
        );
        $struct->fields = array( new Field(), );

        return $struct;
    }

    /**
     * @return void
     * @covers eZ\Publish\Core\Persistence\Legacy\Content\Mapper::createVersionInfoForContent
     */
    public function testCreateVersionInfoForContent()
    {
        $content = $this->getFullContentFixture();
        $time = time();

        $mapper = $this->getMapper();

        $versionInfo = $mapper->createVersionInfoForContent(
            $content,
            1,
            14
        );

        $this->assertPropertiesCorrect(
            array(
                'id' => null,
                'versionNo' => 1,
                'creatorId' => 14,
                'status' => 0,
                'initialLanguageCode' => 'eng-GB',
                'languageIds' => array( 4 ),
            ),
            $versionInfo
        );
        $this->assertGreaterThanOrEqual( $time, $versionInfo->creationDate );
        $this->assertGreaterThanOrEqual( $time, $versionInfo->modificationDate );
    }

    /**
     * Returns a Content fixture
     *
     * @return Content
     */
    protected function getFullContentFixture()
    {
        $content = new Content;

        $content->fields = array(
            new Field( array( "languageCode" => "eng-GB" ) ),
        );
<<<<<<< HEAD

        return $content;
    }

    protected function getFullContentFixture()
    {
        $content = $this->getContentFixture();

=======
        $content->locations = array();
>>>>>>> bba430e4
        $content->versionInfo = new VersionInfo(
            array(
                'versionNo' => 1,
                'initialLanguageCode' => 'eng-GB',
                'languageIds' => array( 4 ),
            )
        );

        $content->versionInfo->contentInfo = new ContentInfo;
        $content->versionInfo->contentInfo->id = 2342;
        $content->versionInfo->contentInfo->contentTypeId = 23;
        $content->versionInfo->contentInfo->sectionId = 42;
        $content->versionInfo->contentInfo->ownerId = 13;

        return $content;
    }

    /**
     * @return void
     * @covers eZ\Publish\Core\Persistence\Legacy\Content\Mapper::convertToStorageValue
     * @covers eZ\Publish\Core\Persistence\Legacy\Content\StorageFieldValue
     */
    public function testConvertToStorageValue()
    {
        $convMock = $this->getMock(
            'eZ\\Publish\\Core\\Persistence\\Legacy\\Content\\FieldValue\\Converter'
        );
        $convMock->expects( $this->once() )
            ->method( 'toStorageValue' )
            ->with(
                $this->isInstanceOf(
                    'eZ\\Publish\\SPI\\Persistence\\Content\\FieldValue'
                ),
                $this->isInstanceOf(
                    'eZ\\Publish\\Core\\Persistence\\Legacy\\Content\\StorageFieldValue'
                )
            )->will( $this->returnValue( new StorageFieldValue() ) );

        $reg = new Registry( array( 'some-type' => $convMock ) );

        $field = new Field();
        $field->type = 'some-type';
        $field->value = new FieldValue();

        $mapper = new Mapper( $reg, $this->getLanguageHandler() );
        $res = $mapper->convertToStorageValue( $field );

        $this->assertInstanceOf(
            'eZ\\Publish\\Core\\Persistence\\Legacy\\Content\\StorageFieldValue',
            $res
        );
    }

    /**
     * @return void
     * @covers eZ\Publish\Core\Persistence\Legacy\Content\Mapper::extractContentFromRows
     * @covers eZ\Publish\Core\Persistence\Legacy\Content\Mapper::extractFieldFromRow
     * @covers eZ\Publish\Core\Persistence\Legacy\Content\Mapper::extractFieldValueFromRow
     * @covers eZ\Publish\Core\Persistence\Legacy\Content\StorageFieldValue
     */
    public function testExtractContentFromRows()
    {
        $convMock = $this->getMock(
            'eZ\\Publish\\Core\\Persistence\\Legacy\\Content\\FieldValue\\Converter'
        );
        $convMock->expects( $this->exactly( 13 ) )
            ->method( 'toFieldValue' )
            ->with(
                $this->isInstanceOf(
                    'eZ\\Publish\\Core\\Persistence\\Legacy\\Content\\StorageFieldValue'
                )
            )->will(
                $this->returnValue(
                    new FieldValue()
                )
            );

        $reg = new Registry( array(
            'ezauthor' => $convMock,
            'ezstring' => $convMock,
            'ezxmltext' => $convMock,
            'ezboolean' => $convMock,
            'ezimage' => $convMock,
            'ezdatetime' => $convMock,
            'ezkeyword' => $convMock,
            'ezsrrating' => $convMock
         ) );

        $rowsFixture = $this->getContentExtractFixture();

        $mapper = new Mapper( $reg, $this->getLanguageHandler() );
        $result = $mapper->extractContentFromRows( $rowsFixture );

        $this->assertEquals(
            array(
                $this->getContentExtractReference(),
            ),
            $result
        );
    }

    /**
     * @return void
     * @covers eZ\Publish\Core\Persistence\Legacy\Content\Mapper::extractContentFromRows
     */
    public function testExtractContentFromRowsMultipleVersions()
    {
        $convMock = $this->getMock(
            'eZ\\Publish\\Core\\Persistence\\Legacy\\Content\\FieldValue\\Converter'
        );
        $convMock->expects( $this->any() )
            ->method( 'toFieldValue' )
            ->will( $this->returnValue( new FieldValue() ) );

        $reg = new Registry( array(
            'ezstring' => $convMock,
            'ezxmltext'=>  $convMock,
            'ezdatetime' => $convMock,
         ) );

        $rowsFixture = $this->getMultipleVersionsExtractFixture();

        $mapper = new Mapper( $reg, $this->getLanguageHandler() );
        $result = $mapper->extractContentFromRows( $rowsFixture );

        $this->assertEquals(
            2,
            count( $result )
        );

        $this->assertEquals(
            11,
            $result[0]->versionInfo->contentInfo->id
        );
        $this->assertEquals(
            11,
            $result[1]->versionInfo->contentInfo->id
        );

        $this->assertEquals(
            1,
            $result[0]->versionInfo->versionNo
        );
        $this->assertEquals(
            2,
            $result[1]->versionInfo->versionNo
        );
    }

    /**
     * @return CreateStruct
     * @covers eZ\Publish\Core\Persistence\Legacy\Content\Mapper::createCreateStructFromContent
     */
    public function testCreateCreateStructFromContent()
    {
        $time = time();
        $mapper = $this->getMapper();

        $content = $this->getContentExtractReference();

        $struct = $mapper->createCreateStructFromContent( $content );

        $this->assertInstanceOf(
            'eZ\\Publish\\SPI\\Persistence\\Content\\CreateStruct',
            $struct
        );
        return array(
            'original' => $content,
            'result' => $struct,
            'time' => $time
        );

        // parentLocations
        // fields
    }

    /**
     * @return CreateStruct
     * @covers eZ\Publish\Core\Persistence\Legacy\Content\Mapper::createCreateStructFromContent
     * @depends testCreateCreateStructFromContent
     */
    public function testCreateCreateStructFromContentBasicProperties( $data )
    {
        $content = $data['original'];
        $struct = $data['result'];
        $time = $data['time'];
        $this->assertStructsEqual(
            $content->versionInfo->contentInfo,
            $struct,
            array( 'sectionId', 'ownerId' )
        );
        self::assertNotEquals( $content->versionInfo->contentInfo->remoteId, $struct->remoteId );
        self::assertSame( $content->versionInfo->contentInfo->contentTypeId, $struct->typeId );
        self::assertSame( 2, $struct->initialLanguageId );
        self::assertSame( $content->versionInfo->contentInfo->alwaysAvailable, $struct->alwaysAvailable );
        self::assertGreaterThanOrEqual( $time, $struct->modified );
    }

    /**
     * @return CreateStruct
     * @covers eZ\Publish\Core\Persistence\Legacy\Content\Mapper::createCreateStructFromContent
     * @depends testCreateCreateStructFromContent
     */
    public function testCreateCreateStructFromContentParentLocationsEmpty( $data )
    {
        $this->assertEquals(
            array(),
            $data['result']->locations
        );
    }

    /**
     * @return CreateStruct
     * @covers eZ\Publish\Core\Persistence\Legacy\Content\Mapper::createCreateStructFromContent
     * @depends testCreateCreateStructFromContent
     */
    public function testCreateCreateStructFromContentFieldCount( $data )
    {
        $this->assertEquals(
            count( $data['original']->fields ),
            count( $data['result']->fields )
        );
    }

    /**
     * @return CreateStruct
     * @covers eZ\Publish\Core\Persistence\Legacy\Content\Mapper::createCreateStructFromContent
     * @depends testCreateCreateStructFromContent
     */
    public function testCreateCreateStructFromContentFieldsNoId( $data )
    {
        foreach ( $data['result']->fields as $field )
        {
            $this->assertNull( $field->id );
        }
    }

    public function testExtractRelationsFromRows()
    {
        $mapper = $this->getMapper();

        $rows = $this->getRelationExtractFixture();

        $res = $mapper->extractRelationsFromRows( $rows );

        $this->assertEquals(
            $this->getRelationExtractReference(),
            $res
        );
    }

    /**
     * @covers eZ\Publish\Core\Persistence\Legacy\Content\Mapper::extractContentInfoFromRow
     * @dataProvider extractContentInfoFromRowProvider
     * @param array $fixtures
     * @param string $prefix
     */
    public function testExtractContentInfoFromRow( array $fixtures, $prefix )
    {
        $contentInfoReference = $this->getContentExtractReference()->versionInfo->contentInfo;
        $mapper = new Mapper(
            $this->getValueConverterRegistryMock(),
            $this->getLanguageHandler()
        );
        self::assertEquals( $contentInfoReference, $mapper->extractContentInfoFromRow( $fixtures, $prefix) );
    }

    /**
     * Returns test data for {@link testExtractContentInfoFromRow()}
     *
     * @return array
     */
    public function extractContentInfoFromRowProvider()
    {
        $fixtures = $this->getContentExtractFixture();
        $fixturesNoPrefix = array();
        foreach ( $fixtures[0] as $key => $value )
        {
            $keyNoPrefix = $key === "ezcontentobject_tree_main_node_id"
                ? $key
                : str_replace( 'ezcontentobject_', '', $key );
            $fixturesNoPrefix[$keyNoPrefix] = $value;
        }

        return array(
            array( $fixtures[0], 'ezcontentobject_' ),
            array( $fixturesNoPrefix, '' )
        );
    }

    /**
<<<<<<< HEAD
     * @covers eZ\Publish\Core\Persistence\Legacy\Content\Mapper::extractVersionInfoFromRow
     * @dataProvider extractVersionInfoFromRowProvider
     * @param array $fixtures
     * @param string $prefix
     */
    public function testExtractVersionInfoFromRow( array $fixtures, $prefix )
    {
        $versionInfoReference = $this->getContentExtractReference()->versionInfo;
        $mapper = new Mapper(
            $this->getValueConverterRegistryMock(),
            $this->getLanguageHandler()
        );

        $versionInfo = $mapper->extractVersionInfoFromRow( $fixtures, $prefix );
        foreach ( $versionInfoReference as $property => $value )
        {
            switch ( $property )
            {
                default:
                    self::assertSame(
                        $value, 
                        $versionInfo->$property,
                        "Property '$property' incorrect."
                    );
            }
        }
    }


    /**
=======
>>>>>>> bba430e4
     * @return void
     * @covers eZ\Publish\Core\Persistence\Legacy\Content\Mapper::createContentFromCreateStruct
     */
    public function testCreateRelationFromCreateStruct()
    {
        $struct = $this->getRelationCreateStructFixture();

        $mapper = $this->getMapper();
        $relation = $mapper->createRelationFromCreateStruct( $struct );

        self::assertInstanceOf( 'eZ\\Publish\\SPI\\Persistence\\Content\\Relation' , $relation );
        foreach( $struct as $property => $value )
        {
            self::assertSame( $value, $relation->$property );
        }
    }

    /**
     * Returns test data for {@link testExtractVersionInfoFromRow()}
     *
     * @return array
     */
    public function extractVersionInfoFromRowProvider()
    {
        $fixturesAll = $this->getContentExtractFixture();
        $fixtures = $fixturesAll[0];
        $fixtures['ezcontentobject_version_names'] = array(
            array( 'content_translation' => 'eng-US', 'name' => 'Something' )
        );
        $fixtures['ezcontentobject_version_languages'] = array( 2 );
        $fixtures['ezcontentobject_version_initial_language_code'] = 'eng-US';
        $fixturesNoPrefix = array();
        foreach ( $fixtures as $key => $value )
        {
            $keyNoPrefix = str_replace( 'ezcontentobject_version_', '', $key );
            $fixturesNoPrefix[$keyNoPrefix] = $value;
        }

        return array(
            array( $fixtures, 'ezcontentobject_version_' ),
            array( $fixturesNoPrefix, '' )
        );
    }

    /**
     * Returns a fixture of database rows for content extraction
     *
     * Fixture is stored in _fixtures/extract_content_from_rows.php
     *
     * @return array
     */
    protected function getContentExtractFixture()
    {
        return require __DIR__ . '/_fixtures/extract_content_from_rows.php';
    }

    /**
     * Returns a reference result for content extraction
     *
     * Fixture is stored in _fixtures/extract_content_from_rows_result.php
     *
     * @return Content
     */
    protected function getContentExtractReference()
    {
        return require __DIR__ . '/_fixtures/extract_content_from_rows_result.php';
    }

    /**
     * Returns a fixture for mapping multiple versions of a content object
     *
     * @return string[][]
     */
    protected function getMultipleVersionsExtractFixture()
    {
        return require __DIR__ . '/_fixtures/extract_content_from_rows_multiple_versions.php';
    }

    /**
     * Returns a fixture of database rows for relations extraction
     *
     * Fixture is stored in _fixtures/relations.php
     *
     * @return array
     */
    protected function getRelationExtractFixture()
    {
        return require __DIR__ . '/_fixtures/relations_rows.php';
    }

    /**
     * Returns a reference result for content extraction
     *
     * Fixture is stored in _fixtures/relations_results.php
     *
     * @return Content
     */
    protected function getRelationExtractReference()
    {
        return require __DIR__ . '/_fixtures/relations_results.php';
    }

    /**
     * Returns a Mapper
     *
     * @return \eZ\Publish\Core\Persistence\Legacy\Content\Mapper
     */
    protected function getMapper( $valueConverter = null )
    {
        return new Mapper(
            $this->getValueConverterRegistryMock(),
            $this->getLanguageHandler()
        );
    }

    /**
     * Returns a FieldValue converter registry mock
     *
     * @return \eZ\Publish\Core\Persistence\Legacy\Content\FieldValue\ConverterRegistry
     */
    protected function getValueConverterRegistryMock()
    {
        if ( !isset( $this->valueConverterRegistryMock ) )
        {
            $this->valueConverterRegistryMock = $this->getMock(
                'eZ\\Publish\\Core\\Persistence\\Legacy\\Content\\FieldValue\\ConverterRegistry',
                array(),
                array( array() )
            );
        }
        return $this->valueConverterRegistryMock;
    }

    /**
     * Returns a eZ\Publish\SPI\Persistence\Content\CreateStruct fixture
     *
     * @return \eZ\Publish\SPI\Persistence\Content\Relation\CreateStruct
     */
    protected function getRelationCreateStructFixture()
    {
        $struct = new RelationCreateStruct();

        $struct->destinationContentId = 0;
        $struct->sourceContentId = 0;
        $struct->sourceContentVersionNo = 1;
        $struct->sourceFieldDefinitionId = 1;
        $struct->type = RelationValue::COMMON;

        return $struct;
    }

    /**
     * Returns a language handler mock
     *
     * @return \eZ\Publish\Core\Persistence\Legacy\Content\Language\Handler
     */
    protected function getLanguageHandler()
    {
        $languages = array(
            new Language(
                array(
                    'id' => 2,
                    'languageCode' => 'eng-US',
                    'name' => 'US english'
                )
            ),
            new Language(
                array(
                    'id' => 4,
                    'languageCode' => 'eng-GB',
                    'name' => 'British english'
                )
            )
        );

        if ( !isset( $this->languageHandler ) )
        {
            $this->languageHandler = $this->getMock( 'eZ\\Publish\\SPI\\Persistence\\Content\\Language\\Handler' );
            $this->languageHandler->expects( $this->any() )
                ->method( 'load' )
                ->will(
                    $this->returnCallback(
                        function ( $id ) use ( $languages )
                        {
                            foreach ( $languages as $language )
                            {
                                if ( $language->id == $id )
                                {
                                    return $language;
                                }
                            }
                        }
                    )
                );
            $this->languageHandler->expects( $this->any() )
                ->method( 'loadByLanguageCode' )
                ->will(
                    $this->returnCallback(
                        function ( $languageCode ) use ( $languages )
                        {
                            foreach ( $languages as $language )
                            {
                                if ( $language->languageCode == $languageCode )
                                {
                                    return $language;
                                }
                            }
                        }
                    )
                );
        }
        return $this->languageHandler;
    }

    /**
     * Returns the test suite with all tests declared in this class.
     *
     * @return \PHPUnit_Framework_TestSuite
     */
    public static function suite()
    {
        return new \PHPUnit_Framework_TestSuite( __CLASS__ );
    }
}<|MERGE_RESOLUTION|>--- conflicted
+++ resolved
@@ -154,18 +154,6 @@
         $content->fields = array(
             new Field( array( "languageCode" => "eng-GB" ) ),
         );
-<<<<<<< HEAD
-
-        return $content;
-    }
-
-    protected function getFullContentFixture()
-    {
-        $content = $this->getContentFixture();
-
-=======
-        $content->locations = array();
->>>>>>> bba430e4
         $content->versionInfo = new VersionInfo(
             array(
                 'versionNo' => 1,
@@ -457,39 +445,6 @@
     }
 
     /**
-<<<<<<< HEAD
-     * @covers eZ\Publish\Core\Persistence\Legacy\Content\Mapper::extractVersionInfoFromRow
-     * @dataProvider extractVersionInfoFromRowProvider
-     * @param array $fixtures
-     * @param string $prefix
-     */
-    public function testExtractVersionInfoFromRow( array $fixtures, $prefix )
-    {
-        $versionInfoReference = $this->getContentExtractReference()->versionInfo;
-        $mapper = new Mapper(
-            $this->getValueConverterRegistryMock(),
-            $this->getLanguageHandler()
-        );
-
-        $versionInfo = $mapper->extractVersionInfoFromRow( $fixtures, $prefix );
-        foreach ( $versionInfoReference as $property => $value )
-        {
-            switch ( $property )
-            {
-                default:
-                    self::assertSame(
-                        $value, 
-                        $versionInfo->$property,
-                        "Property '$property' incorrect."
-                    );
-            }
-        }
-    }
-
-
-    /**
-=======
->>>>>>> bba430e4
      * @return void
      * @covers eZ\Publish\Core\Persistence\Legacy\Content\Mapper::createContentFromCreateStruct
      */
