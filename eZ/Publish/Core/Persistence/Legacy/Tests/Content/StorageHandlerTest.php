--- conflicted
+++ resolved
@@ -148,13 +148,8 @@
         $storageMock->expects($this->once())
             ->method('deleteFieldData')
             ->with(
-<<<<<<< HEAD
                 $this->isInstanceOf(VersionInfo::class),
-                $this->equalTo(array(1, 2, 3)),
-=======
-                $this->isInstanceOf('eZ\\Publish\\SPI\\Persistence\\Content\\VersionInfo'),
                 $this->equalTo([1, 2, 3]),
->>>>>>> 0f2ea829
                 $this->equalTo($this->getContextMock())
             );
 
@@ -202,18 +197,10 @@
     protected function getStorageRegistryMock()
     {
         if (!isset($this->storageRegistryMock)) {
-<<<<<<< HEAD
             $this->storageRegistryMock = $this->getMockBuilder(StorageRegistry::class)
-                ->setConstructorArgs(array(array()))
-                ->setMethods(array())
+                ->setConstructorArgs([[]])
+                ->setMethods([])
                 ->getMock();
-=======
-            $this->storageRegistryMock = $this->getMock(
-                'eZ\\Publish\\Core\\Persistence\\Legacy\\Content\\StorageRegistry',
-                [],
-                [[]]
-            );
->>>>>>> 0f2ea829
         }
 
         return $this->storageRegistryMock;
