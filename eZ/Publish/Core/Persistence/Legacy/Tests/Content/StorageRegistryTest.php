<?php

/**
 * File contains: eZ\Publish\Core\Persistence\Legacy\Tests\Content\StorageRegistryTest class.
 *
 * @copyright Copyright (C) eZ Systems AS. All rights reserved.
 * @license For full copyright and license information view LICENSE file distributed with this source code.
 */
namespace eZ\Publish\Core\Persistence\Legacy\Tests\Content;

use eZ\Publish\Core\Persistence\Legacy\Tests\TestCase;
use eZ\Publish\Core\Persistence\Legacy\Content\StorageRegistry;
use eZ\Publish\SPI\FieldType\FieldStorage;
use eZ\Publish\Core\FieldType\NullStorage;

/**
 * Test case for StorageRegistry.
 */
class StorageRegistryTest extends TestCase
{
    private const TYPE_NAME = 'some-type';

    /**
     * @covers \eZ\Publish\Core\Persistence\Legacy\Content\StorageRegistry::register
     */
    public function testRegister(): void
    {
        $storage = $this->getStorageMock();
<<<<<<< HEAD
        $registry = new StorageRegistry(array(self::TYPE_NAME => $storage));

        $this->assertSame($storage, $registry->getStorage(self::TYPE_NAME));
=======
        $registry = new StorageRegistry(['some-type' => $storage]);

        $this->assertAttributeSame(
            [
                'some-type' => $storage,
            ],
            'storageMap',
            $registry
        );
>>>>>>> 5ece8afb
    }

    /**
     * @covers \eZ\Publish\Core\Persistence\Legacy\Content\StorageRegistry::getStorage
     */
    public function testGetStorage()
    {
        $storage = $this->getStorageMock();
<<<<<<< HEAD
        $registry = new StorageRegistry(array(self::TYPE_NAME => $storage));
=======
        $registry = new StorageRegistry(['some-type' => $storage]);
>>>>>>> 5ece8afb

        $res = $registry->getStorage(self::TYPE_NAME);

        $this->assertSame(
            $storage,
            $res
        );
    }

    /**
     * @covers \eZ\Publish\Core\Persistence\Legacy\Content\StorageRegistry::getStorage
     * @covers \eZ\Publish\Core\Persistence\Legacy\Exception\StorageNotFound
     */
    public function testGetNotFound()
    {
        $registry = new StorageRegistry([]);
        self::assertInstanceOf(
            NullStorage::class,
            $registry->getStorage('not-found')
        );
    }

    /**
     * Returns a mock for Storage.
     *
     * @return Storage
     */
    protected function getStorageMock()
    {
        return $this->createMock(FieldStorage::class);
    }
}<|MERGE_RESOLUTION|>--- conflicted
+++ resolved
@@ -26,21 +26,9 @@
     public function testRegister(): void
     {
         $storage = $this->getStorageMock();
-<<<<<<< HEAD
-        $registry = new StorageRegistry(array(self::TYPE_NAME => $storage));
+        $registry = new StorageRegistry([self::TYPE_NAME => $storage]);
 
         $this->assertSame($storage, $registry->getStorage(self::TYPE_NAME));
-=======
-        $registry = new StorageRegistry(['some-type' => $storage]);
-
-        $this->assertAttributeSame(
-            [
-                'some-type' => $storage,
-            ],
-            'storageMap',
-            $registry
-        );
->>>>>>> 5ece8afb
     }
 
     /**
@@ -49,11 +37,7 @@
     public function testGetStorage()
     {
         $storage = $this->getStorageMock();
-<<<<<<< HEAD
-        $registry = new StorageRegistry(array(self::TYPE_NAME => $storage));
-=======
-        $registry = new StorageRegistry(['some-type' => $storage]);
->>>>>>> 5ece8afb
+        $registry = new StorageRegistry([self::TYPE_NAME => $storage]);
 
         $res = $registry->getStorage(self::TYPE_NAME);
 
