--- conflicted
+++ resolved
@@ -136,19 +136,11 @@
                 )
             );
 
-<<<<<<< HEAD
         $handlerMock = $this->getMockBuilder(Handler::class)
-            ->setMethods(array('loadGroup'))
-            ->setConstructorArgs(array($gatewayMock, $mapperMock, $this->getUpdateHandlerMock()))
+            ->setMethods(['loadGroup'])
+            ->setConstructorArgs([$gatewayMock, $mapperMock, $this->getUpdateHandlerMock()])
             ->getMock();
 
-=======
-        $handlerMock = $this->getMock(
-            'eZ\\Publish\\Core\\Persistence\\Legacy\\Content\\Type\\Handler',
-            ['loadGroup'],
-            [$gatewayMock, $mapperMock, $this->getUpdateHandlerMock()]
-        );
->>>>>>> 0f2ea829
         $handlerMock->expects($this->once())
             ->method('loadGroup')
             ->with(
@@ -571,19 +563,11 @@
                 )
             );
 
-<<<<<<< HEAD
         $handlerMock = $this->getMockBuilder(Handler::class)
-            ->setMethods(array('load'))
-            ->setConstructorArgs(array($gatewayMock, $this->getMapperMock(), $this->getUpdateHandlerMock()))
+            ->setMethods(['load'])
+            ->setConstructorArgs([$gatewayMock, $this->getMapperMock(), $this->getUpdateHandlerMock()])
             ->getMock();
 
-=======
-        $handlerMock = $this->getMock(
-            'eZ\\Publish\\Core\\Persistence\\Legacy\\Content\\Type\\Handler',
-            ['load'],
-            [$gatewayMock, $this->getMapperMock(), $this->getUpdateHandlerMock()]
-        );
->>>>>>> 0f2ea829
         $handlerMock->expects($this->once())
             ->method('load')
             ->with(
@@ -673,19 +657,11 @@
                 $this->returnValue(new CreateStruct())
             );
 
-<<<<<<< HEAD
         $handlerMock = $this->getMockBuilder(Handler::class)
-            ->setMethods(array('load', 'internalCreate'))
-            ->setConstructorArgs(array($gatewayMock, $mapperMock, $this->getUpdateHandlerMock()))
+            ->setMethods(['load', 'internalCreate'])
+            ->setConstructorArgs([$gatewayMock, $mapperMock, $this->getUpdateHandlerMock()])
             ->getMock();
 
-=======
-        $handlerMock = $this->getMock(
-            'eZ\\Publish\\Core\\Persistence\\Legacy\\Content\\Type\\Handler',
-            ['load', 'internalCreate'],
-            [$gatewayMock, $mapperMock, $this->getUpdateHandlerMock()]
-        );
->>>>>>> 0f2ea829
         $handlerMock->expects($this->once())
             ->method('load')
             ->with(
@@ -737,19 +713,11 @@
                 $this->returnValue(new CreateStruct(['identifier' => 'testCopy']))
             );
 
-<<<<<<< HEAD
         $handlerMock = $this->getMockBuilder(Handler::class)
-            ->setMethods(array('load', 'internalCreate', 'update'))
-            ->setConstructorArgs(array($gatewayMock, $mapperMock, $this->getUpdateHandlerMock()))
+            ->setMethods(['load', 'internalCreate', 'update'])
+            ->setConstructorArgs([$gatewayMock, $mapperMock, $this->getUpdateHandlerMock()])
             ->getMock();
 
-=======
-        $handlerMock = $this->getMock(
-            'eZ\\Publish\\Core\\Persistence\\Legacy\\Content\\Type\\Handler',
-            ['load', 'internalCreate', 'update'],
-            [$gatewayMock, $mapperMock, $this->getUpdateHandlerMock()]
-        );
->>>>>>> 0f2ea829
         $handlerMock->expects($this->once())
             ->method('load')
             ->with(
@@ -1164,28 +1132,16 @@
      */
     protected function getPartlyMockedHandler(array $methods)
     {
-<<<<<<< HEAD
         return $this->getMockBuilder(Handler::class)
             ->setMethods($methods)
             ->setConstructorArgs(
-                array(
+                [
                     $this->getGatewayMock(),
                     $this->getMapperMock(),
                     $this->getUpdateHandlerMock(),
-                )
+                ]
             )
             ->getMock();
-=======
-        return $this->getMock(
-            'eZ\\Publish\\Core\\Persistence\\Legacy\\Content\\Type\\Handler',
-            $methods,
-            [
-                $this->getGatewayMock(),
-                $this->getMapperMock(),
-                $this->getUpdateHandlerMock(),
-            ]
-        );
->>>>>>> 0f2ea829
     }
 
     /**
@@ -1214,20 +1170,10 @@
     protected function getMapperMock($methods = [])
     {
         if (!isset($this->mapperMock)) {
-<<<<<<< HEAD
             $this->mapperMock = $this->getMockBuilder(Mapper::class)
                 ->disableOriginalConstructor()
                 ->setMethods($methods)
                 ->getMock();
-=======
-            $this->mapperMock = $this->getMock(
-                'eZ\\Publish\\Core\\Persistence\\Legacy\\Content\\Type\\Mapper',
-                $methods,
-                [],
-                '',
-                false
-            );
->>>>>>> 0f2ea829
         }
 
         return $this->mapperMock;
@@ -1241,20 +1187,10 @@
     public function getUpdateHandlerMock()
     {
         if (!isset($this->updateHandlerMock)) {
-<<<<<<< HEAD
             $this->updateHandlerMock = $this->getMockBuilder(UpdateHandler::class)
                 ->disableOriginalConstructor()
-                ->setMethods(array())
+                ->setMethods([])
                 ->getMock();
-=======
-            $this->updateHandlerMock = $this->getMock(
-                'eZ\\Publish\\Core\\Persistence\\Legacy\\Content\\Type\\Update\\Handler',
-                [],
-                [],
-                '',
-                false
-            );
->>>>>>> 0f2ea829
         }
 
         return $this->updateHandlerMock;
