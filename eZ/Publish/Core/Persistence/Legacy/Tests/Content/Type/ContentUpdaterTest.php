<?php

/**
 * File contains: eZ\Publish\Core\Persistence\Legacy\Tests\Content\Type\ContentTypeUpdaterTest class.
 *
 * @copyright Copyright (C) eZ Systems AS. All rights reserved.
 * @license For full copyright and license information view LICENSE file distributed with this source code.
 */
namespace eZ\Publish\Core\Persistence\Legacy\Tests\Content\Type;

use eZ\Publish\Core\Persistence\Legacy\Content\Type\ContentUpdater;
use eZ\Publish\Core\Persistence\Legacy\Content\FieldValue\Converter;
use eZ\Publish\Core\Persistence\Legacy\Content\Type\ContentUpdater\Action;
use eZ\Publish\Core\Persistence\Legacy\Content\FieldValue\ConverterRegistry;
use eZ\Publish\Core\Persistence\Legacy\Content\StorageHandler;
use eZ\Publish\Core\Persistence\Legacy\Content\Mapper;
use eZ\Publish\Core\Persistence\Legacy\Content\Gateway;
use eZ\Publish\SPI\Persistence\Content\Type;
use PHPUnit\Framework\TestCase;

/**
 * Test case for Content Type Updater.
 */
class ContentUpdaterTest extends TestCase
{
    /**
     * Content gateway mock.
     *
     * @var \eZ\Publish\Core\Persistence\Legacy\Content\Gateway
     */
    protected $contentGatewayMock;

    /**
     * FieldValue converter registry mock.
     *
     * @var \eZ\Publish\Core\Persistence\Legacy\Content\FieldValue\ConverterRegistry
     */
    protected $converterRegistryMock;

    /**
     * Search handler mock.
     *
     * @var \eZ\Publish\Core\Search\Legacy\Content\Handler
     */
    protected $searchHandlerMock;

    /**
     * Content StorageHandler mock.
     *
     * @var \eZ\Publish\Core\Persistence\Legacy\Content\StorageHandler
     */
    protected $contentStorageHandlerMock;

    /**
     * Content Updater to test.
     *
     * @var \eZ\Publish\Core\Persistence\Legacy\Content\Type\ContentUpdater
     */
    protected $contentUpdater;

    /**
     * @var \eZ\Publish\Core\Persistence\Legacy\Content\Mapper
     */
    protected $contentMapperMock;

    /**
     * @covers \eZ\Publish\Core\Persistence\Legacy\Content\Type\ContentUpdater::__construct
     */
    public function testCtor()
    {
        $updater = $this->getContentUpdater();

        $this->assertAttributeSame(
            $this->getContentGatewayMock(),
            'contentGateway',
            $updater
        );
        $this->assertAttributeSame(
            $this->getConverterRegistryMock(),
            'converterRegistry',
            $updater
        );
    }

    /**
     * @covers \eZ\Publish\Core\Persistence\Legacy\Content\Type\ContentUpdater::determineActions
     * @covers \eZ\Publish\Core\Persistence\Legacy\Content\Type\ContentUpdater::hasFieldDefinition
     */
    public function testDetermineActions()
    {
        $fromType = $this->getFromTypeFixture();
        $toType = $this->getToTypeFixture();

        $converterRegMock = $this->getConverterRegistryMock();
        $converterRegMock->expects($this->once())
            ->method('getConverter')
            ->with('ezstring')
            ->will(
                $this->returnValue(
                    ($converterMock = $this->createMock(Converter::class))
                )
            );

        $updater = $this->getContentUpdater();

        $actions = $updater->determineActions($fromType, $toType);

        $this->assertEquals(
            [
                new ContentUpdater\Action\RemoveField(
                    $this->getContentGatewayMock(),
                    $fromType->fieldDefinitions[0],
                    $this->getContentStorageHandlerMock(),
                    $this->getContentMapperMock()
                ),
                new ContentUpdater\Action\AddField(
                    $this->getContentGatewayMock(),
                    $toType->fieldDefinitions[2],
                    $converterMock,
                    $this->getContentStorageHandlerMock(),
                    $this->getContentMapperMock()
                ),
            ],
            $actions
        );
    }

    public function testApplyUpdates()
    {
        $updater = $this->getContentUpdater();

        $actionA = $this->getMockForAbstractClass(
<<<<<<< HEAD
            Action::class,
            array(),
=======
            '\\eZ\\Publish\\Core\\Persistence\\Legacy\\Content\\Type\\ContentUpdater\\Action',
            [],
>>>>>>> 0f2ea829
            '',
            false
        );
        $actionA->expects($this->at(0))
            ->method('apply')
            ->with(11);
        $actionA->expects($this->at(1))
            ->method('apply')
            ->with(22);
        $actionB = $this->getMockForAbstractClass(
<<<<<<< HEAD
            Action::class,
            array(),
=======
            '\\eZ\\Publish\\Core\\Persistence\\Legacy\\Content\\Type\\ContentUpdater\\Action',
            [],
>>>>>>> 0f2ea829
            '',
            false
        );
        $actionB->expects($this->at(0))
            ->method('apply')
            ->with(11);
        $actionB->expects($this->at(1))
            ->method('apply')
            ->with(22);

        $actions = [$actionA, $actionB];

        $this->getContentGatewayMock()
            ->expects($this->once())
            ->method('getContentIdsByContentTypeId')
            ->with(23)
            ->will(
                $this->returnValue([11, 22])
            );

        $updater->applyUpdates(23, $actions);
    }

    /**
     * Returns a fixture for the from Type.
     *
     * @return \eZ\Publish\SPI\Persistence\Content\Type
     */
    protected function getFromTypeFixture()
    {
        $type = new Type();

        $fieldA = new Type\FieldDefinition();
        $fieldA->id = 1;
        $fieldA->fieldType = 'ezstring';

        $fieldB = new Type\FieldDefinition();
        $fieldB->id = 2;
        $fieldB->fieldType = 'ezstring';

        $type->fieldDefinitions = [
            $fieldA, $fieldB,
        ];

        return $type;
    }

    /**
     * Returns a fixture for the to Type.
     *
     * @return \eZ\Publish\SPI\Persistence\Content\Type
     */
    protected function getToTypeFixture()
    {
        $type = clone $this->getFromTypeFixture();

        unset($type->fieldDefinitions[0]);

        $fieldC = new Type\FieldDefinition();
        $fieldC->id = 3;
        $fieldC->fieldType = 'ezstring';

        $type->fieldDefinitions[] = $fieldC;

        return $type;
    }

    /**
     * Returns a Content Gateway mock.
     *
     * @return \eZ\Publish\Core\Persistence\Legacy\Content\Gateway
     */
    protected function getContentGatewayMock()
    {
        if (!isset($this->contentGatewayMock)) {
            $this->contentGatewayMock = $this->createMock(Gateway::class);
        }

        return $this->contentGatewayMock;
    }

    /**
     * Returns a FieldValue Converter registry mock.
     *
     * @return \eZ\Publish\Core\Persistence\Legacy\Content\FieldValue\ConverterRegistry
     */
    protected function getConverterRegistryMock()
    {
        if (!isset($this->converterRegistryMock)) {
<<<<<<< HEAD
            $this->converterRegistryMock = $this->createMock(ConverterRegistry::class);
=======
            $this->converterRegistryMock = $this->getMock(
                'eZ\\Publish\\Core\\Persistence\\Legacy\\Content\\FieldValue\\ConverterRegistry',
                [],
                [[]]
            );
>>>>>>> 0f2ea829
        }

        return $this->converterRegistryMock;
    }

    /**
     * Returns a Content StorageHandler mock.
     *
     * @return \eZ\Publish\Core\Persistence\Legacy\Content\StorageHandler
     */
    protected function getContentStorageHandlerMock()
    {
        if (!isset($this->contentStorageHandlerMock)) {
<<<<<<< HEAD
            $this->contentStorageHandlerMock = $this->createMock(StorageHandler::class);
=======
            $this->contentStorageHandlerMock = $this->getMock(
                'eZ\\Publish\\Core\\Persistence\\Legacy\\Content\\StorageHandler',
                [],
                [],
                '',
                false
            );
>>>>>>> 0f2ea829
        }

        return $this->contentStorageHandlerMock;
    }

    /**
     * Returns a Content mapper mock.
     *
     * @return \eZ\Publish\Core\Persistence\Legacy\Content\Mapper
     */
    protected function getContentMapperMock()
    {
        if (!isset($this->contentMapperMock)) {
<<<<<<< HEAD
            $this->contentMapperMock = $this->createMock(Mapper::class);
=======
            $this->contentMapperMock = $this->getMock(
                'eZ\\Publish\\Core\\Persistence\\Legacy\\Content\\Mapper',
                [],
                [],
                '',
                false
            );
>>>>>>> 0f2ea829
        }

        return $this->contentMapperMock;
    }

    /**
     * Returns the content updater to test.
     *
     * @return \eZ\Publish\Core\Persistence\Legacy\Content\Type\ContentUpdater
     */
    protected function getContentUpdater()
    {
        if (!isset($this->contentUpdater)) {
            $this->contentUpdater = new ContentUpdater(
                $this->getContentGatewayMock(),
                $this->getConverterRegistryMock(),
                $this->getContentStorageHandlerMock(),
                $this->getContentMapperMock()
            );
        }

        return $this->contentUpdater;
    }
}<|MERGE_RESOLUTION|>--- conflicted
+++ resolved
@@ -130,13 +130,8 @@
         $updater = $this->getContentUpdater();
 
         $actionA = $this->getMockForAbstractClass(
-<<<<<<< HEAD
             Action::class,
-            array(),
-=======
-            '\\eZ\\Publish\\Core\\Persistence\\Legacy\\Content\\Type\\ContentUpdater\\Action',
             [],
->>>>>>> 0f2ea829
             '',
             false
         );
@@ -147,13 +142,8 @@
             ->method('apply')
             ->with(22);
         $actionB = $this->getMockForAbstractClass(
-<<<<<<< HEAD
             Action::class,
-            array(),
-=======
-            '\\eZ\\Publish\\Core\\Persistence\\Legacy\\Content\\Type\\ContentUpdater\\Action',
             [],
->>>>>>> 0f2ea829
             '',
             false
         );
@@ -243,15 +233,7 @@
     protected function getConverterRegistryMock()
     {
         if (!isset($this->converterRegistryMock)) {
-<<<<<<< HEAD
             $this->converterRegistryMock = $this->createMock(ConverterRegistry::class);
-=======
-            $this->converterRegistryMock = $this->getMock(
-                'eZ\\Publish\\Core\\Persistence\\Legacy\\Content\\FieldValue\\ConverterRegistry',
-                [],
-                [[]]
-            );
->>>>>>> 0f2ea829
         }
 
         return $this->converterRegistryMock;
@@ -265,17 +247,7 @@
     protected function getContentStorageHandlerMock()
     {
         if (!isset($this->contentStorageHandlerMock)) {
-<<<<<<< HEAD
             $this->contentStorageHandlerMock = $this->createMock(StorageHandler::class);
-=======
-            $this->contentStorageHandlerMock = $this->getMock(
-                'eZ\\Publish\\Core\\Persistence\\Legacy\\Content\\StorageHandler',
-                [],
-                [],
-                '',
-                false
-            );
->>>>>>> 0f2ea829
         }
 
         return $this->contentStorageHandlerMock;
@@ -289,17 +261,7 @@
     protected function getContentMapperMock()
     {
         if (!isset($this->contentMapperMock)) {
-<<<<<<< HEAD
             $this->contentMapperMock = $this->createMock(Mapper::class);
-=======
-            $this->contentMapperMock = $this->getMock(
-                'eZ\\Publish\\Core\\Persistence\\Legacy\\Content\\Mapper',
-                [],
-                [],
-                '',
-                false
-            );
->>>>>>> 0f2ea829
         }
 
         return $this->contentMapperMock;
