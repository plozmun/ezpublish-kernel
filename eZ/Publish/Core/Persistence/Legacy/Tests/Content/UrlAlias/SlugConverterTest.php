<?php

/**
 * File contains: eZ\Publish\Core\Persistence\Legacy\Tests\Content\UrlAlias\SlugConverterTest class.
 *
 * @copyright Copyright (C) eZ Systems AS. All rights reserved.
 * @license For full copyright and license information view LICENSE file distributed with this source code.
 */
namespace eZ\Publish\Core\Persistence\Legacy\Tests\Content\UrlAlias;

use eZ\Publish\Core\Persistence\Legacy\Tests\TestCase;
use eZ\Publish\Core\Persistence\Legacy\Content\UrlAlias\SlugConverter;
use eZ\Publish\Core\Persistence\TransformationProcessor;
use eZ\Publish\Core\Persistence\TransformationProcessor\PcreCompiler;
use eZ\Publish\Core\Persistence\TransformationProcessor\PreprocessedBased;
use eZ\Publish\Core\Persistence\Utf8Converter;
use PHPUnit\Framework\TestSuite;

/**
 * Test case for URL slug converter.
 */
class SlugConverterTest extends TestCase
{
    /**
     * Test for the __construct() method.
     *
     * @covers \eZ\Publish\Core\Persistence\Legacy\Content\UrlAlias\SlugConverter::__construct
     */
    public function testConstructor()
    {
        $slugConverter = $this->getMockedSlugConverter();

        $this->assertAttributeSame(
            $this->getTransformationProcessorMock(),
            'transformationProcessor',
            $slugConverter
        );

        $this->assertAttributeInternalType(
            'array',
            'configuration',
            $slugConverter
        );
    }

    /**
     * Test for the convert() method.
     *
     * @covers \eZ\Publish\Core\Persistence\Legacy\Content\UrlAlias\SlugConverter::convert
     */
    public function testConvert()
    {
        $slugConverter = $this->getSlugConverterMock(['cleanupText']);
        $transformationProcessor = $this->getTransformationProcessorMock();

        $text = 'test text  č ';
        $transformedText = 'test text  c ';
        $slug = 'test_text_c';

        $transformationProcessor->expects($this->atLeastOnce())
            ->method('transform')
            ->with($text, ['test_command1'])
            ->will($this->returnValue($transformedText));

        $slugConverter->expects($this->once())
            ->method('cleanupText')
            ->with($this->equalTo($transformedText), $this->equalTo('test_cleanup1'))
            ->will($this->returnValue($slug));

        $this->assertEquals(
            $slug,
            $slugConverter->convert($text)
        );
    }

    /**
     * Test for the convert() method.
     *
     * @covers \eZ\Publish\Core\Persistence\Legacy\Content\UrlAlias\SlugConverter::convert
     */
    public function testConvertWithDefaultTextFallback()
    {
        $slugConverter = $this->getSlugConverterMock(['cleanupText']);
        $transformationProcessor = $this->getTransformationProcessorMock();

        $defaultText = 'test text  č ';
        $transformedText = 'test text  c ';
        $slug = 'test_text_c';

        $transformationProcessor->expects($this->atLeastOnce())
            ->method('transform')
            ->with($defaultText, ['test_command1'])
            ->will($this->returnValue($transformedText));

        $slugConverter->expects($this->once())
            ->method('cleanupText')
            ->with($this->equalTo($transformedText), $this->equalTo('test_cleanup1'))
            ->will($this->returnValue($slug));

        $this->assertEquals(
            $slug,
            $slugConverter->convert('', $defaultText)
        );
    }

    /**
     * Test for the convert() method.
     *
     * @covers \eZ\Publish\Core\Persistence\Legacy\Content\UrlAlias\SlugConverter::convert
     */
    public function testConvertWithGivenTransformation()
    {
        $slugConverter = $this->getSlugConverterMock(['cleanupText']);
        $transformationProcessor = $this->getTransformationProcessorMock();

        $text = 'test text  č ';
        $transformedText = 'test text  c ';
        $slug = 'test_text_c';

        $transformationProcessor->expects($this->atLeastOnce())
            ->method('transform')
            ->with($text, ['test_command2'])
            ->will($this->returnValue($transformedText));

        $slugConverter->expects($this->once())
            ->method('cleanupText')
            ->with($this->equalTo($transformedText), $this->equalTo('test_cleanup2'))
            ->will($this->returnValue($slug));

        $this->assertEquals(
            $slug,
            $slugConverter->convert($text, '_1', 'testTransformation2')
        );
    }

    public function providerForTestGetUniqueCounterValue()
    {
        return [
            ['reserved', true, 2],
            ['reserved', false, 1],
            ['not-reserved', true, 1],
            ['not-reserved', false, 1],
        ];
    }

    /**
     * Test for the getUniqueCounterValue() method.
     *
     * @dataProvider providerForTestGetUniqueCounterValue
     * @covers \eZ\Publish\Core\Persistence\Legacy\Content\UrlAlias\SlugConverter::getUniqueCounterValue
     */
    public function testGetUniqueCounterValue($text, $isRootLevel, $returnValue)
    {
        $slugConverter = $this->getMockedSlugConverter();

        $this->assertEquals(
            $returnValue,
            $slugConverter->getUniqueCounterValue($text, $isRootLevel)
        );
    }

    public function cleanupTextData()
    {
        return [
            [
                '.Ph\'nglui mglw\'nafh, Cthulhu R\'lyeh wgah\'nagl fhtagn!?...',
                'url_cleanup',
                'Ph-nglui-mglw-nafh-Cthulhu-R-lyeh-wgah-nagl-fhtagn!',
            ],
            [
                '.Ph\'nglui mglw\'nafh, Cthulhu R\'lyeh wgah\'nagl fhtagn!?...',
                'url_cleanup_iri',
                'Ph\'nglui-mglw\'nafh,-Cthulhu-R\'lyeh-wgah\'nagl-fhtagn!',
            ],
            [
                '.Ph\'nglui mglw\'nafh, Cthulhu R\'lyeh wgah\'nagl fhtagn!?...',
                'url_cleanup_compat',
                'ph_nglui_mglw_nafh_cthulhu_r_lyeh_wgah_nagl_fhtagn',
            ],
        ];
    }

    /**
     * Test for the cleanupText() method.
     *
     * @dataProvider cleanupTextData
     * @covers \eZ\Publish\Core\Persistence\Legacy\Content\UrlAlias\SlugConverter::cleanupText
     */
    public function testCleanupText($text, $method, $expected)
    {
        $testMethod = new \ReflectionMethod(
            '\eZ\Publish\Core\Persistence\Legacy\Content\UrlAlias\SlugConverter',
            'cleanupText'
        );
        $testMethod->setAccessible(true);

        $actual = $testMethod->invoke($this->getMockedSlugConverter(), $text, $method);

        $this->assertEquals(
            $expected,
            $actual
        );
    }

    public function convertData()
    {
        return [
            [
                '.Ph\'nglui mglw\'nafh, Cthulhu R\'lyeh wgah\'nagl fhtagn!?...',
                '\'_1\'',
                'urlalias',
                'Ph-nglui-mglw-nafh-Cthulhu-R-lyeh-wgah-nagl-fhtagn!',
            ],
            [
                '.Ph\'nglui mglw\'nafh, Cthulhu R\'lyeh wgah\'nagl fhtagn!?...',
                '\'_1\'',
                'urlalias_iri',
                'Ph\'nglui-mglw\'nafh,-Cthulhu-R\'lyeh-wgah\'nagl-fhtagn!',
            ],
            [
                '.Ph\'nglui mglw\'nafh, Cthulhu R\'lyeh wgah\'nagl fhtagn!?...',
                '\'_1\'',
                'urlalias_compat',
                'ph_nglui_mglw_nafh_cthulhu_r_lyeh_wgah_nagl_fhtagn',
            ],
        ];
    }

    /**
     * Test for the convert() method.
     *
     * @dataProvider convertData
     * @covers \eZ\Publish\Core\Persistence\Legacy\Content\UrlAlias\SlugConverter::convert
     * @depends testCleanupText
     */
    public function testConvertNoMocking($text, $defaultText, $transformation, $expected)
    {
        $transformationProcessor = new PreprocessedBased(
            new PcreCompiler(
                new Utf8Converter()
            ),
            [
                __DIR__ . '../../../../../Tests/TransformationProcessor/_fixtures/transformations/ascii.tr.result',
                __DIR__ . '../../../../../Tests/TransformationProcessor/_fixtures/transformations/basic.tr.result',
                __DIR__ . '../../../../../Tests/TransformationProcessor/_fixtures/transformations/latin.tr.result',
                __DIR__ . '../../../../../Tests/TransformationProcessor/_fixtures/transformations/search.tr.result',
            ]
        );
        $slugConverter = new SlugConverter($transformationProcessor);

        $this->assertEquals(
            $expected,
            $slugConverter->convert($text, $defaultText, $transformation)
        );
    }

    /**
     * @var array
     */
    protected $configuration = [
        'transformation' => 'testTransformation1',
        'transformationGroups' => [
            'testTransformation1' => [
                'commands' => [
                    'test_command1',
                ],
                'cleanupMethod' => 'test_cleanup1',
            ],
            'testTransformation2' => [
                'commands' => [
                    'test_command2',
                ],
                'cleanupMethod' => 'test_cleanup2',
            ],
        ],
        'reservedNames' => [
            'reserved',
        ],
    ];

    /**
     * @var \eZ\Publish\Core\Persistence\Legacy\Content\UrlAlias\SlugConverter
     */
    protected $slugConverter;

    /**
     * @var \PHPUnit_Framework_MockObject_MockObject
     */
    protected $slugConverterMock;

    /**
     * @var \PHPUnit_Framework_MockObject_MockObject
     */
    protected $transformationProcessorMock;

    /**
     * @return \eZ\Publish\Core\Persistence\Legacy\Content\UrlAlias\SlugConverter
     */
    protected function getMockedSlugConverter()
    {
        if (!isset($this->slugConverter)) {
            $this->slugConverter = new SlugConverter(
                $this->getTransformationProcessorMock(),
                $this->configuration
            );
        }

        return $this->slugConverter;
    }

    /**
     * @param array $methods
     *
     * @return \eZ\Publish\Core\Persistence\Legacy\Content\UrlAlias\SlugConverter|\PHPUnit_Framework_MockObject_MockObject
     */
    protected function getSlugConverterMock(array $methods = [])
    {
        if (!isset($this->slugConverterMock)) {
<<<<<<< HEAD
            $this->slugConverterMock = $this->getMockBuilder(SlugConverter::class)
                ->setMethods($methods)
                ->setConstructorArgs(
                    array(
                        $this->getTransformationProcessorMock(),
                        $this->configuration,
                    )
                )
                ->getMock();
=======
            $this->slugConverterMock = $this->getMock(
                'eZ\\Publish\\Core\\Persistence\\Legacy\\Content\\UrlAlias\\SlugConverter',
                $methods,
                [
                    $this->getTransformationProcessorMock(),
                    $this->configuration,
                ]
            );
>>>>>>> 0f2ea829
        }

        return $this->slugConverterMock;
    }

    /**
     * @return \PHPUnit_Framework_MockObject_MockObject
     */
    protected function getTransformationProcessorMock()
    {
        if (!isset($this->transformationProcessorMock)) {
            $this->transformationProcessorMock = $this->getMockForAbstractClass(
<<<<<<< HEAD
                TransformationProcessor::class,
                array(),
=======
                'eZ\\Publish\\Core\\Persistence\\TransformationProcessor',
                [],
>>>>>>> 0f2ea829
                '',
                false,
                true,
                true,
                ['transform']
            );
        }

        return $this->transformationProcessorMock;
    }

    /**
     * Returns the test suite with all tests declared in this class.
     *
     * @return TestSuite
     */
    public static function suite()
    {
        return new TestSuite(__CLASS__);
    }
}<|MERGE_RESOLUTION|>--- conflicted
+++ resolved
@@ -316,26 +316,15 @@
     protected function getSlugConverterMock(array $methods = [])
     {
         if (!isset($this->slugConverterMock)) {
-<<<<<<< HEAD
             $this->slugConverterMock = $this->getMockBuilder(SlugConverter::class)
                 ->setMethods($methods)
                 ->setConstructorArgs(
-                    array(
+                    [
                         $this->getTransformationProcessorMock(),
                         $this->configuration,
-                    )
+                    ]
                 )
                 ->getMock();
-=======
-            $this->slugConverterMock = $this->getMock(
-                'eZ\\Publish\\Core\\Persistence\\Legacy\\Content\\UrlAlias\\SlugConverter',
-                $methods,
-                [
-                    $this->getTransformationProcessorMock(),
-                    $this->configuration,
-                ]
-            );
->>>>>>> 0f2ea829
         }
 
         return $this->slugConverterMock;
@@ -348,13 +337,8 @@
     {
         if (!isset($this->transformationProcessorMock)) {
             $this->transformationProcessorMock = $this->getMockForAbstractClass(
-<<<<<<< HEAD
                 TransformationProcessor::class,
-                array(),
-=======
-                'eZ\\Publish\\Core\\Persistence\\TransformationProcessor',
                 [],
->>>>>>> 0f2ea829
                 '',
                 false,
                 true,
