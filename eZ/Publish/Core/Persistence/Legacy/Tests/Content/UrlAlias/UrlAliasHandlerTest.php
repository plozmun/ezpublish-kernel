<?php

/**
 * File contains: eZ\Publish\Core\Persistence\Legacy\Tests\Content\UrlAliasHandlerTest class.
 *
 * @copyright Copyright (C) eZ Systems AS. All rights reserved.
 * @license For full copyright and license information view LICENSE file distributed with this source code.
 */
namespace eZ\Publish\Core\Persistence\Legacy\Tests\Content;

use eZ\Publish\Core\Persistence\Legacy\Content\UrlAlias\Gateway;
use eZ\Publish\Core\Persistence\Legacy\Tests\TestCase;
use eZ\Publish\Core\Persistence\Legacy\Content\UrlAlias\Handler;
use eZ\Publish\Core\Persistence\Legacy\Content\Location\Gateway as LocationGateway;
use eZ\Publish\Core\Persistence\Legacy\Content\UrlAlias\Mapper;
use eZ\Publish\Core\Persistence\Legacy\Content\UrlAlias\Gateway\DoctrineDatabase;
use eZ\Publish\Core\Persistence\Legacy\Content\UrlAlias\SlugConverter;
use eZ\Publish\Core\Persistence\Legacy\Content\Gateway;
use eZ\Publish\Core\Persistence\Legacy\Content\Gateway\DoctrineDatabase as ContentGateway;
use eZ\Publish\Core\Persistence\Legacy\Content\Location\Gateway\DoctrineDatabase as DoctrineDatabaseLocation;
use eZ\Publish\Core\Persistence\Legacy\Content\Language\Handler as LanguageHandler;
use eZ\Publish\Core\Persistence\Legacy\Content\Language\Gateway\DoctrineDatabase as LanguageGateway;
use eZ\Publish\Core\Persistence\Legacy\Content\Language\Mapper as LanguageMapper;
use eZ\Publish\Core\Persistence\Legacy\Content\Language\MaskGenerator as LanguageMaskGenerator;
use eZ\Publish\Core\Persistence\TransformationProcessor\DefinitionBased;
use eZ\Publish\Core\Persistence\TransformationProcessor\DefinitionBased\Parser;
use eZ\Publish\Core\Persistence\TransformationProcessor\PcreCompiler;
use eZ\Publish\Core\Persistence\Utf8Converter;
use eZ\Publish\SPI\Persistence\Content\UrlAlias;
use eZ\Publish\Core\Base\Exceptions\NotFoundException;

/**
 * Test case for UrlAliasHandler.
 *
 * @group urlalias-handler
 */
class UrlAliasHandlerTest extends TestCase
{
    /**
     * Test for the lookup() method.
     *
     * Simple lookup case.
     *
     * @covers \eZ\Publish\Core\Persistence\Legacy\Content\UrlAlias\Handler::lookup
     * @group location
     * @group virtual
     * @group resource
     * @group case-correction
     * @group multiple-languages
     */
    public function testLookup()
    {
        $handler = $this->getHandler();
        $this->insertDatabaseFixture(__DIR__ . '/_fixtures/urlaliases_location.php');

        $urlAlias = $handler->lookup('jedan');
        self::assertInstanceOf(UrlAlias::class, $urlAlias);
    }

    /**
     * Test for the lookup() method.
     *
     * Trying to lookup non existent URL alias throws NotFoundException.
     *
     * @covers \eZ\Publish\Core\Persistence\Legacy\Content\UrlAlias\Handler::lookup
     * @expectedException \eZ\Publish\API\Repository\Exceptions\NotFoundException
     * @group location
     * @group virtual
     * @group resource
     */
    public function testLookupThrowsNotFoundException()
    {
        $handler = $this->getHandler();
        $handler->lookup('wooden/iron');
    }

    /**
     * Test for the lookup() method.
     *
     * Trying to lookup URL alias with exceeded path segments limit
     *
     * @covers \eZ\Publish\Core\Persistence\Legacy\Content\UrlAlias\Handler::lookup
     * @expectedException \eZ\Publish\API\Repository\Exceptions\InvalidArgumentException
     * @group location
     * @group case-correction
     */
    public function testLookupThrowsInvalidArgumentException()
    {
        $handler = $this->getHandler();
        $handler->lookup(str_repeat('/1', 99));
    }

    public function providerForTestLookupLocationUrlAlias()
    {
        return array(
            array(
                'jedan',
                array(
                    array(
                        'always-available' => true,
                        'translations' => array(
                            'cro-HR' => 'jedan',
                        ),
                    ),
                ),
                array('cro-HR'),
                true,
                314,
                '0-6896260129051a949051c3847c34466f',
            ),
            array(
                'jedan/dva',
                array(
                    array(
                        'always-available' => true,
                        'translations' => array(
                            'cro-HR' => 'jedan',
                        ),
                    ),
                    array(
                        'always-available' => false,
                        'translations' => array(
                            'cro-HR' => 'dva',
                            'eng-GB' => 'two',
                        ),
                    ),
                ),
                array('cro-HR'),
                false,
                315,
                '2-c67ed9a09ab136fae610b6a087d82e21',
            ),
            array(
                'jedan/two',
                array(
                    array(
                        'always-available' => true,
                        'translations' => array(
                            'cro-HR' => 'jedan',
                        ),
                    ),
                    array(
                        'always-available' => false,
                        'translations' => array(
                            'cro-HR' => 'dva',
                            'eng-GB' => 'two',
                        ),
                    ),
                ),
                array('eng-GB'),
                false,
                315,
                '2-b8a9f715dbb64fd5c56e7783c6820a61',
            ),
            array(
                'jedan/dva/tri',
                array(
                    array(
                        'always-available' => true,
                        'translations' => array(
                            'cro-HR' => 'jedan',
                        ),
                    ),
                    array(
                        'always-available' => false,
                        'translations' => array(
                            'cro-HR' => 'dva',
                            'eng-GB' => 'two',
                        ),
                    ),
                    array(
                        'always-available' => false,
                        'translations' => array(
                            'cro-HR' => 'tri',
                            'eng-GB' => 'three',
                            'ger-DE' => 'drei',
                        ),
                    ),
                ),
                array('cro-HR'),
                false,
                316,
                '3-d2cfe69af2d64330670e08efb2c86df7',
            ),
            array(
                'jedan/two/three',
                array(
                    array(
                        'always-available' => true,
                        'translations' => array(
                            'cro-HR' => 'jedan',
                        ),
                    ),
                    array(
                        'always-available' => false,
                        'translations' => array(
                            'cro-HR' => 'dva',
                            'eng-GB' => 'two',
                        ),
                    ),
                    array(
                        'always-available' => false,
                        'translations' => array(
                            'cro-HR' => 'tri',
                            'eng-GB' => 'three',
                            'ger-DE' => 'drei',
                        ),
                    ),
                ),
                array('eng-GB'),
                false,
                316,
                '3-35d6d33467aae9a2e3dccb4b6b027878',
            ),
            array(
                'jedan/dva/three',
                array(
                    array(
                        'always-available' => true,
                        'translations' => array(
                            'cro-HR' => 'jedan',
                        ),
                    ),
                    array(
                        'always-available' => false,
                        'translations' => array(
                            'cro-HR' => 'dva',
                            'eng-GB' => 'two',
                        ),
                    ),
                    array(
                        'always-available' => false,
                        'translations' => array(
                            'cro-HR' => 'tri',
                            'eng-GB' => 'three',
                            'ger-DE' => 'drei',
                        ),
                    ),
                ),
                array('eng-GB'),
                false,
                316,
                '3-35d6d33467aae9a2e3dccb4b6b027878',
            ),
            array(
                'jedan/two/tri',
                array(
                    array(
                        'always-available' => true,
                        'translations' => array(
                            'cro-HR' => 'jedan',
                        ),
                    ),
                    array(
                        'always-available' => false,
                        'translations' => array(
                            'cro-HR' => 'dva',
                            'eng-GB' => 'two',
                        ),
                    ),
                    array(
                        'always-available' => false,
                        'translations' => array(
                            'cro-HR' => 'tri',
                            'eng-GB' => 'three',
                            'ger-DE' => 'drei',
                        ),
                    ),
                ),
                array('cro-HR'),
                false,
                316,
                '3-d2cfe69af2d64330670e08efb2c86df7',
            ),
            array(
                'jedan/dva/drei',
                array(
                    array(
                        'always-available' => true,
                        'translations' => array(
                            'cro-HR' => 'jedan',
                        ),
                    ),
                    array(
                        'always-available' => false,
                        'translations' => array(
                            'cro-HR' => 'dva',
                            'eng-GB' => 'two',
                        ),
                    ),
                    array(
                        'always-available' => false,
                        'translations' => array(
                            'cro-HR' => 'tri',
                            'eng-GB' => 'three',
                            'ger-DE' => 'drei',
                        ),
                    ),
                ),
                array('ger-DE'),
                false,
                316,
                '3-1d8d2fd0a99802b89eb356a86e029d25',
            ),
            array(
                'jedan/two/drei',
                array(
                    array(
                        'always-available' => true,
                        'translations' => array(
                            'cro-HR' => 'jedan',
                        ),
                    ),
                    array(
                        'always-available' => false,
                        'translations' => array(
                            'cro-HR' => 'dva',
                            'eng-GB' => 'two',
                        ),
                    ),
                    array(
                        'always-available' => false,
                        'translations' => array(
                            'cro-HR' => 'tri',
                            'eng-GB' => 'three',
                            'ger-DE' => 'drei',
                        ),
                    ),
                ),
                array('ger-DE'),
                false,
                316,
                '3-1d8d2fd0a99802b89eb356a86e029d25',
            ),
        );
    }

    /**
     * Test for the lookup() method.
     *
     * Testing that UrlAlias is found and has expected state.
     *
     * @covers \eZ\Publish\Core\Persistence\Legacy\Content\UrlAlias\Handler::lookup
     * @dataProvider providerForTestLookupLocationUrlAlias
     * @depends testLookup
     * @group location
     */
    public function testLookupLocationUrlAlias(
        $url,
        array $pathData,
        array $languageCodes,
        $alwaysAvailable,
        $locationId,
        $id
    ) {
        $handler = $this->getHandler();
        $this->insertDatabaseFixture(__DIR__ . '/_fixtures/urlaliases_location.php');

        $urlAlias = $handler->lookup($url);

        self::assertInstanceOf(UrlAlias::class, $urlAlias);
        self::assertEquals(
            new UrlAlias(
                array(
                    'id' => $id,
                    'type' => UrlAlias::LOCATION,
                    'destination' => $locationId,
                    'languageCodes' => $languageCodes,
                    'pathData' => $pathData,
                    'alwaysAvailable' => $alwaysAvailable,
                    'isHistory' => false,
                    'isCustom' => false,
                    'forward' => false,
                )
            ),
            $urlAlias
        );
    }

    /**
     * Testing that looking up case incorrect URL results in redirection to case correct path.
     *
     * Note that case corrected path is not always equal to case corrected case incorrect path, eg. "JEDAN/TWO/THREE"
     * will not always redirect to "jedan/two/three".
     * In some cases, depending on list of prioritized languages and if Content available in the different language
     * higher in the list of prioritized languages, path showing to that Content will be used.
     * Example: "JEDAN/TWO/DREI" with "eng-GB" and "ger-DE" as prioritized languages will produce redirection
     * to the "jedan/two/three", as "eng-GB" is the most prioritized language and Content that URL alias is pointing
     * to is available in it.
     *
     * @covers \eZ\Publish\Core\Persistence\Legacy\Content\UrlAlias\Handler::lookup
     * @dataProvider providerForTestLookupLocationUrlAlias
     * @depends testLookup
     * @group case-correction
     * @group location
     *
     * @todo refactor, only forward pertinent
     */
    public function testLookupLocationCaseCorrection(
        $url,
        array $pathData,
        array $languageCodes,
        $alwaysAvailable,
        $locationId,
        $id
    ) {
        $handler = $this->getHandler();
        $this->insertDatabaseFixture(__DIR__ . '/_fixtures/urlaliases_location.php');

        $urlAlias = $handler->lookup(strtoupper($url));

        self::assertInstanceOf(UrlAlias::class, $urlAlias);
        self::assertEquals(
            new UrlAlias(
                array(
                    'id' => $id,
                    'type' => UrlAlias::LOCATION,
                    'destination' => $locationId,
                    'languageCodes' => $languageCodes,
                    'pathData' => $pathData,
                    'alwaysAvailable' => $alwaysAvailable,
                    'isHistory' => false,
                    'isCustom' => false,
                    'forward' => false,
                )
            ),
            $urlAlias
        );
    }

    public function providerForTestLookupLocationMultipleLanguages()
    {
        return array(
            array(
                'jedan/dva',
                array(
                    array(
                        'always-available' => true,
                        'translations' => array(
                            'cro-HR' => 'jedan',
                        ),
                    ),
                    array(
                        'always-available' => false,
                        'translations' => array(
                            'cro-HR' => 'dva',
                            'eng-GB' => 'dva',
                        ),
                    ),
                ),
                array('cro-HR', 'eng-GB'),
                false,
                315,
                '2-c67ed9a09ab136fae610b6a087d82e21',
            ),
            array(
                'jedan/dva/tri',
                array(
                    array(
                        'always-available' => true,
                        'translations' => array(
                            'cro-HR' => 'jedan',
                        ),
                    ),
                    array(
                        'always-available' => false,
                        'translations' => array(
                            'cro-HR' => 'dva',
                            'eng-GB' => 'dva',
                        ),
                    ),
                    array(
                        'always-available' => false,
                        'translations' => array(
                            'cro-HR' => 'tri',
                            'eng-GB' => 'three',
                        ),
                    ),
                ),
                array('cro-HR'),
                false,
                316,
                '3-d2cfe69af2d64330670e08efb2c86df7',
            ),
            array(
                'jedan/dva/three',
                array(
                    array(
                        'always-available' => true,
                        'translations' => array(
                            'cro-HR' => 'jedan',
                        ),
                    ),
                    array(
                        'always-available' => false,
                        'translations' => array(
                            'cro-HR' => 'dva',
                            'eng-GB' => 'dva',
                        ),
                    ),
                    array(
                        'always-available' => false,
                        'translations' => array(
                            'cro-HR' => 'tri',
                            'eng-GB' => 'three',
                        ),
                    ),
                ),
                array('eng-GB'),
                false,
                316,
                '3-35d6d33467aae9a2e3dccb4b6b027878',
            ),
        );
    }

    /**
     * Test for the lookup() method.
     *
     * @covers \eZ\Publish\Core\Persistence\Legacy\Content\UrlAlias\Handler::lookup
     * @dataProvider providerForTestLookupLocationMultipleLanguages
     * @depends testLookup
     * @group multiple-languages
     * @group location
     */
    public function testLookupLocationMultipleLanguages(
        $url,
        array $pathData,
        array $languageCodes,
        $alwaysAvailable,
        $locationId,
        $id
    ) {
        $handler = $this->getHandler();
        $this->insertDatabaseFixture(__DIR__ . '/_fixtures/urlaliases_location_multilang.php');

        $urlAlias = $handler->lookup($url);

        self::assertInstanceOf(UrlAlias::class, $urlAlias);
        self::assertEquals(
            new UrlAlias(
                array(
                    'id' => $id,
                    'type' => UrlAlias::LOCATION,
                    'destination' => $locationId,
                    'languageCodes' => $languageCodes,
                    'pathData' => $pathData,
                    'alwaysAvailable' => $alwaysAvailable,
                    'isHistory' => false,
                    'isCustom' => false,
                    'forward' => false,
                )
            ),
            $urlAlias
        );
    }

    /**
     * Test for the lookup() method.
     *
     * @todo document
     *
     * @covers \eZ\Publish\Core\Persistence\Legacy\Content\UrlAlias\Handler::lookup
     * @depends testLookup
     * @group history
     * @group location
     */
    public function testLookupLocationHistoryUrlAlias()
    {
        $handler = $this->getHandler();
        $this->insertDatabaseFixture(__DIR__ . '/_fixtures/urlaliases_location.php');

        $urlAlias = $handler->lookup('jedan/dva/tri-history');

        self::assertEquals(
            $this->getHistoryAlias(),
            $urlAlias
        );
    }

    public function providerForTestLookupCustomLocationUrlAlias()
    {
        return array(
            array(
                'autogenerated-hello/everybody',
                array(
                    array(
                        'always-available' => true,
                        'translations' => array(
                            'eng-GB' => 'autogenerated-hello',
                        ),
                    ),
                    array(
                        'always-available' => true,
                        'translations' => array(
                            'eng-GB' => 'everybody',
                        ),
                    ),
                ),
                array('eng-GB'),
                false,
                true,
                315,
                '2-88150d7d17390010ba6222de68bfafb5',
            ),
            array(
                'hello',
                array(
                    array(
                        'always-available' => false,
                        'translations' => array(
                            'eng-GB' => 'hello',
                        ),
                    ),
                ),
                array('eng-GB'),
                true,
                false,
                314,
                '0-5d41402abc4b2a76b9719d911017c592',
            ),
            array(
                'hello/and/goodbye',
                array(
                    array(
                        'always-available' => false,
                        'translations' => array(
                            'eng-GB' => 'hello',
                        ),
                    ),
                    array(
                        'always-available' => true,
                        'translations' => array(
                            'always-available' => 'and',
                        ),
                    ),
                    array(
                        'always-available' => false,
                        'translations' => array(
                            'eng-GB' => 'goodbye',
                        ),
                    ),
                ),
                array('eng-GB'),
                true,
                false,
                316,
                '8-69faab6268350295550de7d587bc323d',
            ),
            array(
                'hello/everyone',
                array(
                    array(
                        'always-available' => false,
                        'translations' => array(
                            'eng-GB' => 'hello',
                        ),
                    ),
                    array(
                        'always-available' => false,
                        'translations' => array(
                            'eng-GB' => 'everyone',
                        ),
                    ),
                ),
                array('eng-GB'),
                true,
                false,
                315,
                '6-ed881bac6397ede33c0a285c9f50bb83',
            ),
            array(
                'well/ha-ha-ha',
                array(
                    array(
                        'always-available' => true,
                        'translations' => array(
                            'always-available' => 'well',
                        ),
                    ),
                    array(
                        'always-available' => false,
                        'translations' => array(
                            'eng-GB' => 'ha-ha-ha',
                        ),
                    ),
                ),
                array('eng-GB'),
                false,
                false,
                317,
                '10-17a197f4bbe127c368b889a67effd1b3',
            ),
        );
    }

    /**
     * Test for the lookup() method.
     *
     * Testing that UrlAlias is found and has expected state.
     *
     * @covers \eZ\Publish\Core\Persistence\Legacy\Content\UrlAlias\Handler::lookup
     * @dataProvider providerForTestLookupCustomLocationUrlAlias
     * @depends testLookup
     * @group location
     * @group custom
     */
    public function testLookupCustomLocationUrlAlias(
        $url,
        array $pathData,
        array $languageCodes,
        $forward,
        $alwaysAvailable,
        $destination,
        $id
    ) {
        $handler = $this->getHandler();
        $this->insertDatabaseFixture(__DIR__ . '/_fixtures/urlaliases_location_custom.php');

        $urlAlias = $handler->lookup($url);
        self::assertInstanceOf(UrlAlias::class, $urlAlias);
        self::assertEquals(
            new UrlAlias(
                array(
                    'id' => $id,
                    'type' => UrlAlias::LOCATION,
                    'destination' => $destination,
                    'languageCodes' => $languageCodes,
                    'pathData' => $pathData,
                    'alwaysAvailable' => $alwaysAvailable,
                    'isHistory' => false,
                    'isCustom' => true,
                    'forward' => $forward,
                )
            ),
            $urlAlias
        );
    }

    /**
     * Test for the lookup() method.
     *
     * Testing that UrlAlias is found and has expected state.
     *
     * @covers \eZ\Publish\Core\Persistence\Legacy\Content\UrlAlias\Handler::lookup
     * @dataProvider providerForTestLookupCustomLocationUrlAlias
     * @depends testLookup
     * @group location
     * @group custom
     */
    public function testLookupCustomLocationUrlAliasCaseCorrection(
        $url,
        array $pathData,
        array $languageCodes,
        $forward,
        $alwaysAvailable,
        $destination,
        $id
    ) {
        $handler = $this->getHandler();
        $this->insertDatabaseFixture(__DIR__ . '/_fixtures/urlaliases_location_custom.php');

        $urlAlias = $handler->lookup(strtoupper($url));

        self::assertInstanceOf(UrlAlias::class, $urlAlias);
        self::assertEquals(
            new UrlAlias(
                array(
                    'id' => $id,
                    'type' => UrlAlias::LOCATION,
                    'destination' => $destination,
                    'languageCodes' => $languageCodes,
                    'pathData' => $pathData,
                    'alwaysAvailable' => $alwaysAvailable,
                    'isHistory' => false,
                    'isCustom' => true,
                    'forward' => $forward,
                )
            ),
            $urlAlias
        );
    }

    public function providerForTestLookupVirtualUrlAlias()
    {
        return array(
            array(
                'hello/and',
                '6-be5d5d37542d75f93a87094459f76678',
            ),
            array(
                'HELLO/AND',
                '6-be5d5d37542d75f93a87094459f76678',
            ),
        );
    }

    /**
     * Test for the lookup() method.
     *
     * Testing that NOP action redirects to site root.
     *
     * @covers \eZ\Publish\Core\Persistence\Legacy\Content\UrlAlias\Handler::lookup
     * @dataProvider providerForTestLookupVirtualUrlAlias
     * @depends testLookup
     * @group virtual
     */
    public function testLookupVirtualUrlAlias($url, $id)
    {
        $handler = $this->getHandler();
        $this->insertDatabaseFixture(__DIR__ . '/_fixtures/urlaliases_location_custom.php');

        $urlAlias = $handler->lookup($url);

        $this->assertVirtualUrlAliasValid($urlAlias, $id);
    }

    public function providerForTestLookupResourceUrlAlias()
    {
        return array(
            array(
                'is-alive',
                array(
                    array(
                        'always-available' => true,
                        'translations' => array(
                            'eng-GB' => 'is-alive',
                        ),
                    ),
                ),
                array('eng-GB'),
                true,
                true,
                'ezinfo/isalive',
                '0-d003895fa282a14c8ec3eddf23ca4ca2',
            ),
            array(
                'is-alive/then/search',
                array(
                    array(
                        'always-available' => true,
                        'translations' => array(
                            'eng-GB' => 'is-alive',
                        ),
                    ),
                    array(
                        'always-available' => true,
                        'translations' => array(
                            'always-available' => 'then',
                        ),
                    ),
                    array(
                        'always-available' => false,
                        'translations' => array(
                            'cro-HR' => 'search',
                        ),
                    ),
                ),
                array('cro-HR'),
                false,
                false,
                'content/search',
                '3-06a943c59f33a34bb5924aaf72cd2995',
            ),
        );
    }

    /**
     * Test for the lookup() method.
     *
     * Testing that UrlAlias is found and has expected state.
     *
     * @covers \eZ\Publish\Core\Persistence\Legacy\Content\UrlAlias\Handler::lookup
     * @dataProvider providerForTestLookupResourceUrlAlias
     * @depends testLookup
     * @group resource
     */
    public function testLookupResourceUrlAlias(
        $url,
        $pathData,
        array $languageCodes,
        $forward,
        $alwaysAvailable,
        $destination,
        $id
    ) {
        $handler = $this->getHandler();
        $this->insertDatabaseFixture(__DIR__ . '/_fixtures/urlaliases_resource.php');

        $urlAlias = $handler->lookup($url);

        self::assertInstanceOf(UrlAlias::class, $urlAlias);
        self::assertEquals(
            new UrlAlias(
                array(
                    'id' => $id,
                    'type' => UrlAlias::RESOURCE,
                    'destination' => $destination,
                    'languageCodes' => $languageCodes,
                    'pathData' => $pathData,
                    'alwaysAvailable' => $alwaysAvailable,
                    'isHistory' => false,
                    'isCustom' => true,
                    'forward' => $forward,
                )
            ),
            $urlAlias
        );
    }

    /**
     * Test for the lookup() method.
     *
     * Testing that UrlAlias is found and has expected state.
     *
     * @covers \eZ\Publish\Core\Persistence\Legacy\Content\UrlAlias\Handler::lookup
     * @dataProvider providerForTestLookupResourceUrlAlias
     * @depends testLookup
     * @group resource
     */
    public function testLookupResourceUrlAliasCaseInsensitive(
        $url,
        $pathData,
        array $languageCodes,
        $forward,
        $alwaysAvailable,
        $destination,
        $id
    ) {
        $handler = $this->getHandler();
        $this->insertDatabaseFixture(__DIR__ . '/_fixtures/urlaliases_resource.php');

        $urlAlias = $handler->lookup(strtoupper($url));

        self::assertInstanceOf(UrlAlias::class, $urlAlias);
        self::assertEquals(
            new UrlAlias(
                array(
                    'id' => $id,
                    'type' => UrlAlias::RESOURCE,
                    'destination' => $destination,
                    'languageCodes' => $languageCodes,
                    'pathData' => $pathData,
                    'alwaysAvailable' => $alwaysAvailable,
                    'isHistory' => false,
                    'isCustom' => true,
                    'forward' => $forward,
                )
            ),
            $urlAlias
        );
    }

    /**
     * Test for the lookup() method with uppercase utf8 characters.
     *
     * @covers \eZ\Publish\Core\Persistence\Legacy\Content\UrlAlias\Handler::lookup
     * @depends testLookup
     */
    public function testLookupUppercaseIri()
    {
        $handler = $this->getHandler();
        $this->insertDatabaseFixture(__DIR__ . '/_fixtures/urlaliases_location_iri.php');

        $urlAlias = $handler->lookup('ŒÄ');
        self::assertInstanceOf(UrlAlias::class, $urlAlias);
    }

    protected function assertVirtualUrlAliasValid(UrlAlias $urlAlias, $id)
    {
        self::assertInstanceOf(UrlAlias::class, $urlAlias);
        self::assertEquals($id, $urlAlias->id);
        self::assertEquals(UrlAlias::VIRTUAL, $urlAlias->type);
        /*self::assertEquals(
            new UrlAlias(
                array(
                    "id" => $id,
                    "type" => UrlAlias::VIRTUAL,
                    "destination" => null,
                    "languageCodes" => array(),
                    "pathData" => null,
                    "alwaysAvailable" => true,
                    "isHistory" => true,
                    "isCustom" => false,
                    "forward" => false
                )
            ),
            $urlAlias
        );*/
    }

    /**
     * Test for the listURLAliasesForLocation() method.
     *
     * @covers \eZ\Publish\Core\Persistence\Legacy\Content\UrlAlias\Handler::listURLAliasesForLocation
     */
    public function testListURLAliasesForLocation()
    {
        $handler = $this->getHandler();
        $this->insertDatabaseFixture(__DIR__ . '/_fixtures/urlaliases_location.php');

        $urlAliases = $handler->listURLAliasesForLocation(315);

        self::assertEquals(
            array(
                new UrlAlias(
                    array(
                        'id' => '2-b8a9f715dbb64fd5c56e7783c6820a61',
                        'type' => UrlAlias::LOCATION,
                        'destination' => 315,
                        'languageCodes' => array('eng-GB'),
                        'pathData' => array(
                            array(
                                'always-available' => true,
                                'translations' => array('cro-HR' => 'jedan'),
                            ),
                            array(
                                'always-available' => false,
                                'translations' => array(
                                    'cro-HR' => 'dva',
                                    'eng-GB' => 'two',
                                ),
                            ),
                        ),
                        'alwaysAvailable' => false,
                        'isHistory' => false,
                        'isCustom' => false,
                        'forward' => false,
                    )
                ),
                new UrlAlias(
                    array(
                        'id' => '2-c67ed9a09ab136fae610b6a087d82e21',
                        'type' => UrlAlias::LOCATION,
                        'destination' => 315,
                        'languageCodes' => array('cro-HR'),
                        'pathData' => array(
                            array(
                                'always-available' => true,
                                'translations' => array('cro-HR' => 'jedan'),
                            ),
                            array(
                                'always-available' => false,
                                'translations' => array(
                                    'cro-HR' => 'dva',
                                    'eng-GB' => 'two',
                                ),
                            ),
                        ),
                        'alwaysAvailable' => false,
                        'isHistory' => false,
                        'isCustom' => false,
                        'forward' => false,
                    )
                ),
            ),
            $urlAliases
        );
    }

    /**
     * Test for the publishUrlAliasForLocation() method.
     *
     * @todo document
     *
     * @covers \eZ\Publish\Core\Persistence\Legacy\Content\UrlAlias\Handler::publishUrlAliasForLocation
     * @depends testLookupLocationUrlAlias
     * @group publish
     */
    public function testPublishUrlAliasForLocation()
    {
        $handler = $this->getHandler();
        $this->insertDatabaseFixture(__DIR__ . '/_fixtures/publish_base.php');

        $handler->publishUrlAliasForLocation(314, 2, 'simple', 'eng-GB', true);
        $publishedUrlAlias = $handler->lookup('simple');

        self::assertEquals(4, $this->countRows());
        self::assertEquals(
            new UrlAlias(
                array(
                    'id' => '0-' . md5('simple'),
                    'type' => UrlAlias::LOCATION,
                    'destination' => 314,
                    'languageCodes' => array('eng-GB'),
                    'pathData' => array(
                        array(
                            'always-available' => true,
                            'translations' => array(
                                'eng-GB' => 'simple',
                                'cro-HR' => 'path314',
                            ),
                        ),
                    ),
                    'alwaysAvailable' => true,
                    'isHistory' => false,
                    'isCustom' => false,
                    'forward' => false,
                )
            ),
            $publishedUrlAlias
        );
    }

    /**
     * Test for the publishUrlAliasForLocation() method.
     *
     * @todo document
     *
     * @covers \eZ\Publish\Core\Persistence\Legacy\Content\UrlAlias\Handler::publishUrlAliasForLocation
     * @depends testPublishUrlAliasForLocation
     * @group publish
     */
    public function testPublishUrlAliasForLocationRepublish()
    {
        $handler = $this->getHandler();
        $this->insertDatabaseFixture(__DIR__ . '/_fixtures/publish_base.php');

        $handler->publishUrlAliasForLocation(314, 2, 'simple', 'eng-GB', true);
        $publishedUrlAlias = $handler->lookup('simple');
        $handler->publishUrlAliasForLocation(314, 2, 'simple', 'eng-GB', true);
        $republishedUrlAlias = $handler->lookup('simple');

        self::assertEquals(4, $this->countRows());
        self::assertEquals(
            $publishedUrlAlias,
            $republishedUrlAlias
        );
    }

    /**
     * Test for the publishUrlAliasForLocation() method.
     *
     * @todo document
     *
     * @covers \eZ\Publish\Core\Persistence\Legacy\Content\UrlAlias\Handler::publishUrlAliasForLocation
     * @depends testPublishUrlAliasForLocation
     * @group publish
     */
    public function testPublishUrlAliasCreatesUniqueAlias()
    {
        $handler = $this->getHandler();
        $this->insertDatabaseFixture(__DIR__ . '/_fixtures/publish_base.php');

        $handler->publishUrlAliasForLocation(314, 2, 'simple', 'eng-GB', true);
        $handler->publishUrlAliasForLocation(315, 2, 'simple', 'eng-GB', true);
        self::assertEquals(5, $this->countRows());

        $urlAlias = $handler->lookup('simple2');
        self::assertEquals(
            new UrlAlias(
                array(
                    'id' => '0-' . md5('simple2'),
                    'type' => UrlAlias::LOCATION,
                    'destination' => 315,
                    'languageCodes' => array('eng-GB'),
                    'pathData' => array(
                        array(
                            'always-available' => true,
                            'translations' => array(
                                'eng-GB' => 'simple2',
                            ),
                        ),
                    ),
                    'alwaysAvailable' => true,
                    'isHistory' => false,
                    'isCustom' => false,
                    'forward' => false,
                )
            ),
            $urlAlias
        );
    }

    /**
     * @return array
     */
    public function providerForTestPublishUrlAliasForLocationComplex()
    {
        return $this->providerForTestLookupLocationUrlAlias();
    }

    /**
     * Test for the publishUrlAliasForLocation() method.
     *
     * @todo document
     *
     * @covers \eZ\Publish\Core\Persistence\Legacy\Content\UrlAlias\Handler::publishUrlAliasForLocation
     * @dataProvider providerForTestPublishUrlAliasForLocationComplex
     * @depends testPublishUrlAliasForLocation
     * @group publish
     */
    public function testPublishUrlAliasForLocationComplex(
        $url,
        $pathData,
        array $languageCodes,
        $alwaysAvailable,
        $locationId,
        $id
    ) {
        $handler = $this->getHandler();
        $this->insertDatabaseFixture(__DIR__ . '/_fixtures/publish_base.php');

        $handler->publishUrlAliasForLocation(314, 2, 'jedan', 'cro-HR', true);
        $handler->publishUrlAliasForLocation(315, 314, 'dva', 'cro-HR', false);
        $handler->publishUrlAliasForLocation(315, 314, 'two', 'eng-GB', false);
        $handler->publishUrlAliasForLocation(316, 315, 'tri', 'cro-HR', false);
        $handler->publishUrlAliasForLocation(316, 315, 'three', 'eng-GB', false);
        $handler->publishUrlAliasForLocation(316, 315, 'drei', 'ger-DE', false);

        $urlAlias = $handler->lookup($url);

        self::assertInstanceOf(UrlAlias::class, $urlAlias);
        self::assertEquals(
            new UrlAlias(
                array(
                    'id' => $id,
                    'type' => UrlAlias::LOCATION,
                    'destination' => $locationId,
                    'languageCodes' => $languageCodes,
                    'pathData' => $pathData,
                    'alwaysAvailable' => $alwaysAvailable,
                    'isHistory' => false,
                    'isCustom' => false,
                    'forward' => false,
                )
            ),
            $urlAlias
        );
    }

    /**
     * Test for the publishUrlAliasForLocation() method.
     *
     * @todo document
     *
     * @covers \eZ\Publish\Core\Persistence\Legacy\Content\UrlAlias\Handler::publishUrlAliasForLocation
     * @depends testPublishUrlAliasForLocation
     * @group publish
     */
    public function testPublishUrlAliasForLocationSameAliasForMultipleLanguages()
    {
        $handler = $this->getHandler();
        $this->insertDatabaseFixture(__DIR__ . '/_fixtures/publish_base.php');

        $handler->publishUrlAliasForLocation(314, 2, 'jedan', 'cro-HR', false);
        $urlAlias1 = $handler->lookup('jedan');
        $handler->publishUrlAliasForLocation(314, 2, 'jedan', 'eng-GB', false);
        $urlAlias2 = $handler->lookup('jedan');

        self::assertEquals(4, $this->countRows());

        foreach ($urlAlias2 as $propertyName => $propertyValue) {
            if ($propertyName === 'languageCodes') {
                self::assertEquals(
                    array('cro-HR', 'eng-GB'),
                    $urlAlias2->languageCodes
                );
            } elseif ($propertyName === 'pathData') {
                self::assertEquals(
                    array(
                        array(
                            'always-available' => false,
                            'translations' => array(
                                'cro-HR' => 'jedan',
                                'eng-GB' => 'jedan',
                            ),
                        ),
                    ),
                    $urlAlias2->pathData
                );
            } else {
                self::assertEquals(
                    $urlAlias1->$propertyName,
                    $urlAlias2->$propertyName
                );
            }
        }
    }

    /**
     * Test for the publishUrlAliasForLocation() method.
     *
     * @todo document
     *
     * @covers \eZ\Publish\Core\Persistence\Legacy\Content\UrlAlias\Handler::publishUrlAliasForLocation
     * @depends testPublishUrlAliasForLocation
     * @group publish
     */
    public function testPublishUrlAliasForLocationDowngradesOldEntryToHistory()
    {
        $handler = $this->getHandler();
        $this->insertDatabaseFixture(__DIR__ . '/_fixtures/publish_base.php');

        $handler->publishUrlAliasForLocation(314, 2, 'jedan', 'cro-HR', false);
        $handler->publishUrlAliasForLocation(314, 2, 'dva', 'cro-HR', true);

        self::assertEquals(5, $this->countRows());

        $newUrlAlias = $handler->lookup('dva');

        self::assertEquals(
            new UrlAlias(
                array(
                    'id' => '0-c67ed9a09ab136fae610b6a087d82e21',
                    'type' => 0,
                    'destination' => 314,
                    'languageCodes' => array('cro-HR'),
                    'pathData' => array(
                        array(
                            'always-available' => true,
                            'translations' => array(
                                'cro-HR' => 'dva',
                            ),
                        ),
                    ),
                    'alwaysAvailable' => true,
                    'isHistory' => false,
                    'isCustom' => false,
                    'forward' => false,
                )
            ),
            $newUrlAlias
        );

        $historyUrlAlias = $handler->lookup('jedan');

        self::assertEquals(
            new UrlAlias(
                array(
                    'id' => '0-6896260129051a949051c3847c34466f',
                    'type' => 0,
                    'destination' => 314,
                    'languageCodes' => array('cro-HR'),
                    'pathData' => array(
                        array(
                            'always-available' => false,
                            'translations' => array(
                                'cro-HR' => 'jedan',
                            ),
                        ),
                    ),
                    'alwaysAvailable' => false,
                    'isHistory' => true,
                    'isCustom' => false,
                    'forward' => false,
                )
            ),
            $historyUrlAlias
        );
    }

    /**
     * Test for the publishUrlAliasForLocation() method.
     *
     * @todo document
     *
     * @covers \eZ\Publish\Core\Persistence\Legacy\Content\UrlAlias\Handler::publishUrlAliasForLocation
     * @depends testPublishUrlAliasForLocation
     * @depends testPublishUrlAliasForLocationSameAliasForMultipleLanguages
     * @group publish
     * @group downgrade
     */
    public function testPublishUrlAliasForLocationDowngradesOldEntryRemovesLanguage()
    {
        $handler = $this->getHandler();
        $this->insertDatabaseFixture(__DIR__ . '/_fixtures/publish_base.php');

        $handler->publishUrlAliasForLocation(314, 2, 'jedan', 'cro-HR');
        $handler->publishUrlAliasForLocation(314, 2, 'jedan', 'eng-GB');
        $handler->publishUrlAliasForLocation(314, 2, 'dva', 'eng-GB');

        self::assertEquals(5, $this->countRows());

        $urlAlias = $handler->lookup('dva');
        self::assertEquals(
            new UrlAlias(
                array(
                    'id' => '0-c67ed9a09ab136fae610b6a087d82e21',
                    'type' => UrlAlias::LOCATION,
                    'destination' => 314,
                    'languageCodes' => array('eng-GB'),
                    'pathData' => array(
                        array(
                            'always-available' => false,
                            'translations' => array(
                                'cro-HR' => 'jedan',
                                'eng-GB' => 'dva',
                            ),
                        ),
                    ),
                    'alwaysAvailable' => false,
                    'isHistory' => false,
                    'isCustom' => false,
                    'forward' => false,
                )
            ),
            $urlAlias
        );

        $downgradedUrlAlias = $handler->lookup('jedan');
        self::assertEquals(
            new UrlAlias(
                array(
                    'id' => '0-6896260129051a949051c3847c34466f',
                    'type' => UrlAlias::LOCATION,
                    'destination' => 314,
                    'languageCodes' => array('cro-HR'),
                    'pathData' => array(
                        array(
                            'always-available' => false,
                            'translations' => array(
                                'cro-HR' => 'jedan',
                                'eng-GB' => 'dva',
                            ),
                        ),
                    ),
                    'alwaysAvailable' => false,
                    'isHistory' => false,
                    'isCustom' => false,
                    'forward' => false,
                )
            ),
            $downgradedUrlAlias
        );
    }

    /**
     * Test for the publishUrlAliasForLocation() method.
     *
     * @todo document
     *
     * @covers \eZ\Publish\Core\Persistence\Legacy\Content\UrlAlias\Handler::publishUrlAliasForLocation
     * @depends testPublishUrlAliasForLocation
     * @depends testPublishUrlAliasForLocationDowngradesOldEntryToHistory
     * @group publish
     */
    public function testPublishUrlAliasForLocationReusesHistory()
    {
        $handler = $this->getHandler();
        $this->insertDatabaseFixture(__DIR__ . '/_fixtures/publish_base.php');

        $handler->publishUrlAliasForLocation(314, 2, 'jedan', 'cro-HR');
        $urlAlias = $handler->lookup('jedan');
        $handler->publishUrlAliasForLocation(314, 2, 'dva', 'cro-HR');
        $countBeforeReusing = $this->countRows();
        $handler->publishUrlAliasForLocation(314, 2, 'jedan', 'cro-HR');
        $urlAliasReusesHistory = $handler->lookup('jedan');

        self::assertEquals(
            $countBeforeReusing,
            $this->countRows()
        );

        self::assertEquals(
            $urlAlias,
            $urlAliasReusesHistory
        );
    }

    /**
     * Test for the publishUrlAliasForLocation() method.
     *
     * @todo document
     *
     * @covers \eZ\Publish\Core\Persistence\Legacy\Content\UrlAlias\Handler::publishUrlAliasForLocation
     * @depends testPublishUrlAliasForLocation
     * @depends testPublishUrlAliasForLocationDowngradesOldEntryToHistory
     * @group publish
     */
    public function testPublishUrlAliasForLocationReusesHistoryOfDifferentLanguage()
    {
        $handler = $this->getHandler();
        $this->insertDatabaseFixture(__DIR__ . '/_fixtures/publish_base.php');

        $handler->publishUrlAliasForLocation(314, 2, 'jedan', 'cro-HR');
        $handler->publishUrlAliasForLocation(314, 2, 'one-history', 'eng-GB');
        $handler->publishUrlAliasForLocation(314, 2, 'one-new', 'eng-GB');
        $countBeforeReusing = $this->countRows();
        $handler->publishUrlAliasForLocation(314, 2, 'one-history', 'cro-HR');
        $urlAliasReusesHistory = $handler->lookup('one-history');

        self::assertEquals(
            $countBeforeReusing,
            $this->countRows()
        );

        self::assertEquals(
            new UrlAlias(
                array(
                    'id' => '0-' . md5('one-history'),
                    'type' => UrlAlias::LOCATION,
                    'destination' => 314,
                    'languageCodes' => array('cro-HR'),
                    'pathData' => array(
                        array(
                            'always-available' => false,
                            'translations' => array(
                                'cro-HR' => 'one-history',
                                'eng-GB' => 'one-new',
                            ),
                        ),
                    ),
                    'alwaysAvailable' => false,
                    'isHistory' => false,
                    'isCustom' => false,
                    'forward' => false,
                )
            ),
            $urlAliasReusesHistory
        );
    }

    /**
     * Test for the publishUrlAliasForLocation() method.
     *
     * @todo document
     *
     * @covers \eZ\Publish\Core\Persistence\Legacy\Content\UrlAlias\Handler::publishUrlAliasForLocation
     * @depends testPublishUrlAliasForLocation
     * @group publish
     */
    public function testPublishUrlAliasForLocationReusesCustomAlias()
    {
        $handler = $this->getHandler();
        $this->insertDatabaseFixture(__DIR__ . '/_fixtures/urlaliases_reusing.php');

        $countBeforeReusing = $this->countRows();
        $handler->publishUrlAliasForLocation(314, 2, 'custom-hello', 'eng-GB', false);
        $urlAlias = $handler->lookup('custom-hello');

        self::assertEquals(
            $countBeforeReusing,
            $this->countRows()
        );
        self::assertFalse($urlAlias->isCustom);
    }

    /**
     * Test for the publishUrlAliasForLocation() method.
     *
     * @todo document
     *
     * @covers \eZ\Publish\Core\Persistence\Legacy\Content\UrlAlias\Handler::publishUrlAliasForLocation
     * @depends testPublishUrlAliasForLocation
     */
    public function testPublishUrlAliasForLocationReusingNopElement()
    {
        $handler = $this->getHandler();
        $this->insertDatabaseFixture(__DIR__ . '/_fixtures/urlaliases_reusing.php');

        $countBeforeReusing = $this->countRows();
        $virtualUrlAlias = $handler->lookup('nop-element/search');
        $handler->publishUrlAliasForLocation(315, 2, 'nop-element', 'eng-GB', false);
        $publishedLocationUrlAlias = $handler->lookup('nop-element');

        self::assertEquals(
            $countBeforeReusing,
            $this->countRows()
        );

        self::assertInstanceOf(UrlAlias::class, $publishedLocationUrlAlias);
        self::assertEquals(
            new UrlAlias(
                array(
                    'id' => '0-de55c2fff721217cc4cb67b58dc35f85',
                    'type' => UrlAlias::LOCATION,
                    'destination' => 315,
                    'languageCodes' => array('eng-GB'),
                    'pathData' => array(
                        array(
                            'always-available' => false,
                            'translations' => array('eng-GB' => 'nop-element'),
                        ),
                    ),
                    'alwaysAvailable' => false,
                    'isHistory' => false,
                    'isCustom' => false,
                    'forward' => false,
                )
            ),
            $publishedLocationUrlAlias
        );

        $virtualUrlAliasReloaded = $handler->lookup('nop-element/search');
        foreach ($virtualUrlAliasReloaded as $propertyName => $propertyValue) {
            if ($propertyName === 'pathData') {
                self::assertEquals(
                    array(
                        array(
                            'always-available' => false,
                            'translations' => array('eng-GB' => 'nop-element'),
                        ),
                        array(
                            'always-available' => false,
                            'translations' => array('eng-GB' => 'search'),
                        ),
                    ),
                    $virtualUrlAliasReloaded->pathData
                );
            } else {
                self::assertEquals(
                    $virtualUrlAlias->$propertyName,
                    $virtualUrlAliasReloaded->$propertyName
                );
            }
        }
    }

    /**
     * Test for the publishUrlAliasForLocation() method.
     *
     * @todo document
     *
     * @covers \eZ\Publish\Core\Persistence\Legacy\Content\UrlAlias\Handler::publishUrlAliasForLocation
     * @depends testPublishUrlAliasForLocation
     * @depends testPublishUrlAliasForLocationReusingNopElement
     */
    public function testPublishUrlAliasForLocationReusingNopElementChangesCustomPath()
    {
        $handler = $this->getHandler();
        $this->insertDatabaseFixture(__DIR__ . '/_fixtures/urlaliases_reusing.php');

        $countBeforeReusing = $this->countRows();
        $virtualUrlAlias = $handler->lookup('nop-element/search');
        $handler->publishUrlAliasForLocation(315, 2, 'nop-element', 'eng-GB', false);
        $handler->publishUrlAliasForLocation(315, 2, 'nop-element-renamed', 'eng-GB', false);
        $virtualUrlAliasChanged = $handler->lookup('nop-element-renamed/search');

        self::assertEquals(
            $countBeforeReusing + 1,
            $this->countRows()
        );

        foreach ($virtualUrlAliasChanged as $propertyName => $propertyValue) {
            if ($propertyName === 'pathData') {
                self::assertEquals(
                    array(
                        array(
                            'always-available' => false,
                            'translations' => array('eng-GB' => 'nop-element-renamed'),
                        ),
                        array(
                            'always-available' => false,
                            'translations' => array('eng-GB' => 'search'),
                        ),
                    ),
                    $virtualUrlAliasChanged->pathData
                );
            } else {
                self::assertEquals(
                    $virtualUrlAlias->$propertyName,
                    $virtualUrlAliasChanged->$propertyName
                );
            }
        }
    }

    /**
     * Test for the publishUrlAliasForLocation() method.
     *
     * @todo document
     *
     * @covers \eZ\Publish\Core\Persistence\Legacy\Content\UrlAlias\Handler::publishUrlAliasForLocation
     * @depends testPublishUrlAliasForLocation
     * @depends testPublishUrlAliasForLocationReusingNopElementChangesCustomPath
     */
    public function testPublishUrlAliasForLocationReusingNopElementChangesCustomPathAndCreatesHistory()
    {
        $handler = $this->getHandler();
        $this->insertDatabaseFixture(__DIR__ . '/_fixtures/urlaliases_reusing.php');

        $handler->publishUrlAliasForLocation(315, 2, 'nop-element', 'eng-GB', false);
        $handler->publishUrlAliasForLocation(315, 2, 'nop-element-renamed', 'eng-GB', false);

        $customUrlAliasChanged = $handler->lookup('nop-element-renamed/search');
        $customUrlAliasHistory = $handler->lookup('nop-element/search');

        self::assertTrue($customUrlAliasHistory->isHistory);
        $customUrlAliasHistory->isHistory = false;
        self::assertEquals(
            $customUrlAliasChanged,
            $customUrlAliasHistory
        );
    }

    /**
     * Test for the publishUrlAliasForLocation() method.
     *
     * @covers \eZ\Publish\Core\Persistence\Legacy\Content\UrlAlias\Handler::publishUrlAliasForLocation
     */
    public function testPublishUrlAliasForLocationUpdatesLocationPathIdentificationString()
    {
        $handler = $this->getHandler();
        $locationGateway = $this->getLocationGateway();
        $this->insertDatabaseFixture(__DIR__ . '/_fixtures/publish_base.php');

        // Publishes the alias indicating that language is main, triggering updating of path_identification_string
        $handler->publishUrlAliasForLocation(316, 315, 'TEST TEST TEST', 'eng-GB', false, true);

        $locationData = $locationGateway->getBasicNodeData(316);

        self::assertEquals('path314/path315/test_test_test', $locationData['path_identification_string']);
    }

    /**
     * Test for the publishUrlAliasForLocation() method.
     *
     * @group cleanup
     * @covers \eZ\Publish\Core\Persistence\Legacy\Content\UrlAlias\Handler::publishUrlAliasForLocation
     */
    public function testPublishUrlAliasReuseNopCleanupCustomAliasIsDestroyed()
    {
        $handler = $this->getHandler();
        $this->insertDatabaseFixture(__DIR__ . '/_fixtures/urlaliases_cleanup_nop.php');

        $handler->lookup('nop-element/search');
        $handler->publishUrlAliasForLocation(314, 2, 'nop-element', 'cro-HR', false);

        $urlAlias = $handler->lookup('jedan');
        $this->assertEquals(
            new UrlAlias(
                array(
                    'id' => '0-' . md5('jedan'),
                    'type' => UrlAlias::LOCATION,
                    'destination' => 314,
                    'pathData' => array(
                        array(
                            'always-available' => false,
                            'translations' => array('cro-HR' => 'jedan'),
                        ),
                    ),
                    'languageCodes' => array('cro-HR'),
                    'alwaysAvailable' => false,
                    'isHistory' => true,
                    'isCustom' => false,
                    'forward' => false,
                )
            ),
            $urlAlias
        );

        $urlAlias = $handler->lookup('nop-element');
        $this->assertEquals(
            new UrlAlias(
                array(
                    'id' => '0-' . md5('nop-element'),
                    'type' => UrlAlias::LOCATION,
                    'destination' => 314,
                    'pathData' => array(
                        array(
                            'always-available' => false,
                            'translations' => array(
                                'cro-HR' => 'nop-element',
                                'eng-GB' => 'dva',
                            ),
                        ),
                    ),
                    'languageCodes' => array(
                        'cro-HR',
                    ),
                    'alwaysAvailable' => false,
                    'isHistory' => false,
                    'isCustom' => false,
                    'forward' => false,
                )
            ),
            $urlAlias
        );

        try {
            $handler->lookup('nop-element/search');
            $this->fail('Custom alias is not destroyed');
        } catch (NotFoundException $e) {
            // Custom alias is destroyed by reusing NOP entry with existing autogenerated alias
            // on the same level (that means link and ID are updated to the existing alias ID,
            // so custom alias children entries are no longer properly linked (parent-link))
        }
    }

    /**
     * Test for the publishUrlAliasForLocation() method.
     *
     * @group cleanup
     * @covers \eZ\Publish\Core\Persistence\Legacy\Content\UrlAlias\Handler::publishUrlAliasForLocation
     */
    public function testPublishUrlAliasReuseHistoryCleanup()
    {
        $handler = $this->getHandler();
        $this->insertDatabaseFixture(__DIR__ . '/_fixtures/urlaliases_cleanup_history.php');

        $handler->publishUrlAliasForLocation(314, 2, 'tri', 'cro-HR', false);

        $urlAlias = $handler->lookup('jedan');
        $this->assertEquals(
            new UrlAlias(
                array(
                    'id' => '0-' . md5('jedan'),
                    'type' => UrlAlias::LOCATION,
                    'destination' => 314,
                    'pathData' => array(
                        array(
                            'always-available' => false,
                            'translations' => array('cro-HR' => 'jedan'),
                        ),
                    ),
                    'languageCodes' => array('cro-HR'),
                    'alwaysAvailable' => false,
                    'isHistory' => true,
                    'isCustom' => false,
                    'forward' => false,
                )
            ),
            $urlAlias
        );

        $urlAlias = $handler->lookup('tri');
        $this->assertEquals(
            new UrlAlias(
                array(
                    'id' => '0-' . md5('tri'),
                    'type' => UrlAlias::LOCATION,
                    'destination' => 314,
                    'pathData' => array(
                        array(
                            'always-available' => false,
                            'translations' => array(
                                'cro-HR' => 'tri',
                                'eng-GB' => 'dva',
                            ),
                        ),
                    ),
                    'languageCodes' => array(
                        'cro-HR',
                    ),
                    'alwaysAvailable' => false,
                    'isHistory' => false,
                    'isCustom' => false,
                    'forward' => false,
                )
            ),
            $urlAlias
        );
    }

    /**
     * Test for the publishUrlAliasForLocation() method.
     *
     * @group cleanup
     * @covers \eZ\Publish\Core\Persistence\Legacy\Content\UrlAlias\Handler::publishUrlAliasForLocation
     */
    public function testPublishUrlAliasReuseAutogeneratedCleanup()
    {
        $handler = $this->getHandler();
        $this->insertDatabaseFixture(__DIR__ . '/_fixtures/urlaliases_cleanup_reusing.php');

        $handler->publishUrlAliasForLocation(314, 2, 'dva', 'cro-HR', false);

        $urlAlias = $handler->lookup('jedan');
        $this->assertEquals(
            new UrlAlias(
                array(
                    'id' => '0-' . md5('jedan'),
                    'type' => UrlAlias::LOCATION,
                    'destination' => 314,
                    'pathData' => array(
                        array(
                            'always-available' => false,
                            'translations' => array('cro-HR' => 'jedan'),
                        ),
                    ),
                    'languageCodes' => array('cro-HR'),
                    'alwaysAvailable' => false,
                    'isHistory' => true,
                    'isCustom' => false,
                    'forward' => false,
                )
            ),
            $urlAlias
        );

        $urlAlias = $handler->lookup('dva');
        $this->assertEquals(
            new UrlAlias(
                array(
                    'id' => '0-' . md5('dva'),
                    'type' => UrlAlias::LOCATION,
                    'destination' => 314,
                    'pathData' => array(
                        array(
                            'always-available' => false,
                            'translations' => array(
                                'cro-HR' => 'dva',
                                'eng-GB' => 'dva',
                            ),
                        ),
                    ),
                    'languageCodes' => array(
                        'cro-HR',
                        'eng-GB',
                    ),
                    'alwaysAvailable' => false,
                    'isHistory' => false,
                    'isCustom' => false,
                    'forward' => false,
                )
            ),
            $urlAlias
        );
    }

    /**
     * Test for the createCustomUrlAlias() method.
     *
     * @covers \eZ\Publish\Core\Persistence\Legacy\Content\UrlAlias\Handler::createCustomUrlAlias
     * @group create
     * @group custom
     */
    public function testCreateCustomUrlAliasBehaviour()
    {
        $handlerMock = $this->getPartlyMockedHandler(array('createUrlAlias'));

        $handlerMock->expects(
            $this->once()
        )->method(
            'createUrlAlias'
        )->with(
            $this->equalTo('eznode:1'),
            $this->equalTo('path'),
            $this->equalTo(false),
            $this->equalTo(null),
            $this->equalTo(false)
        )->will(
            $this->returnValue(
                new UrlAlias()
            )
        );

        $this->assertInstanceOf(
            UrlAlias::class,
            $handlerMock->createCustomUrlAlias(1, 'path')
        );
    }

    /**
     * Test for the createGlobalUrlAlias() method.
     *
     * @covers \eZ\Publish\Core\Persistence\Legacy\Content\UrlAlias\Handler::createGlobalUrlAlias
     * @group create
     * @group global
     */
    public function testCreateGlobalUrlAliasBehaviour()
    {
        $handlerMock = $this->getPartlyMockedHandler(array('createUrlAlias'));

        $handlerMock->expects(
            $this->once()
        )->method(
            'createUrlAlias'
        )->with(
            $this->equalTo('module/module'),
            $this->equalTo('path'),
            $this->equalTo(false),
            $this->equalTo(null),
            $this->equalTo(false)
        )->will(
            $this->returnValue(
                new UrlAlias()
            )
        );

        $this->assertInstanceOf(
            UrlAlias::class,
            $handlerMock->createGlobalUrlAlias('module/module', 'path')
        );
    }

    /**
     * Test for the createUrlAlias() method.
     *
     * @covers \eZ\Publish\Core\Persistence\Legacy\Content\UrlAlias\Handler::createUrlAlias
     * @group create
     * @group custom
     */
    public function testCreateCustomUrlAlias()
    {
        $handler = $this->getHandler();
        $this->insertDatabaseFixture(__DIR__ . '/_fixtures/publish_base.php');

        $path = 'custom-location-alias';
        $customUrlAlias = $handler->createCustomUrlAlias(
            314,
            $path,
            false,
            'cro-HR',
            false
        );

        self::assertEquals(4, $this->countRows());
        self::assertEquals(
            new UrlAlias(
                array(
                    'id' => '0-' . md5($path),
                    'type' => UrlAlias::LOCATION,
                    'destination' => 314,
                    'pathData' => array(
                        array(
                            'always-available' => false,
                            'translations' => array(
                                'cro-HR' => 'custom-location-alias',
                            ),
                        ),
                    ),
                    'languageCodes' => array('cro-HR'),
                    'alwaysAvailable' => false,
                    'isHistory' => false,
                    'isCustom' => true,
                    'forward' => false,
                )
            ),
            $customUrlAlias
        );
    }

    /**
     * Test for the createUrlAlias() method.
     *
     * @covers \eZ\Publish\Core\Persistence\Legacy\Content\UrlAlias\Handler::createUrlAlias
     * @group create
     * @group custom
     */
    public function testCreateCustomUrlAliasWithNonameParts()
    {
        $handler = $this->getHandler();
        $this->insertDatabaseFixture(__DIR__ . '/_fixtures/publish_base.php');

        $path = 'there-is-a//custom-location-alias//here';
        $customUrlAlias = $handler->createCustomUrlAlias(
            314,
            $path,
            false,
            'cro-HR',
            false
        );

        self::assertEquals(8, $this->countRows());

        self::assertEquals(
            new UrlAlias(
                array(
                    'id' => '7-' . md5('here'),
                    'type' => UrlAlias::LOCATION,
                    'destination' => 314,
                    'pathData' => array(
                        array(
                            'always-available' => true,
                            'translations' => array(
                                'always-available' => 'there-is-a',
                            ),
                        ),
                        array(
                            'always-available' => true,
                            'translations' => array(
                                'always-available' => 'noname2',
                            ),
                        ),
                        array(
                            'always-available' => true,
                            'translations' => array(
                                'always-available' => 'custom-location-alias',
                            ),
                        ),
                        array(
                            'always-available' => true,
                            'translations' => array(
                                'always-available' => 'noname4',
                            ),
                        ),
                        array(
                            'always-available' => false,
                            'translations' => array(
                                'cro-HR' => 'here',
                            ),
                        ),
                    ),
                    'languageCodes' => array('cro-HR'),
                    'alwaysAvailable' => false,
                    'isHistory' => false,
                    'isCustom' => true,
                    'forward' => false,
                )
            ),
            $customUrlAlias
        );
    }

    /**
     * Test for the createUrlAlias() method.
     *
     * @covers \eZ\Publish\Core\Persistence\Legacy\Content\UrlAlias\Handler::createUrlAlias
     * @group create
     * @group custom
     *
     * @todo pathData
     */
    public function testCreatedCustomUrlAliasIsLoadable()
    {
        $handler = $this->getHandler();
        $this->insertDatabaseFixture(__DIR__ . '/_fixtures/publish_base.php');

        $path = 'custom-location-alias';
        $customUrlAlias = $handler->createCustomUrlAlias(
            314,
            $path,
            false,
            'cro-HR',
            false
        );
        $loadedCustomUrlAlias = $handler->lookup($path);

        self::assertEquals(4, $this->countRows());

        foreach ($loadedCustomUrlAlias as $propertyName => $propertyValue) {
            if ($propertyName === 'pathData') {
                self::assertEquals(
                    array(
                        array(
                            'always-available' => false,
                            'translations' => array('cro-HR' => $path),
                        ),
                    ),
                    $loadedCustomUrlAlias->$propertyName
                );
            } else {
                self::assertEquals(
                    $customUrlAlias->$propertyName,
                    $loadedCustomUrlAlias->$propertyName
                );
            }
        }
    }

    /**
     * Test for the createUrlAlias() method.
     *
     * @covers \eZ\Publish\Core\Persistence\Legacy\Content\UrlAlias\Handler::createUrlAlias
     * @group create
     * @group custom
     */
    public function testCreateCustomUrlAliasWithNopElement()
    {
        $handler = $this->getHandler();
        $this->insertDatabaseFixture(__DIR__ . '/_fixtures/publish_base.php');

        $path = 'ribar/palunko';
        $customUrlAlias = $handler->createCustomUrlAlias(
            314,
            $path,
            false,
            'cro-HR',
            true
        );

        self::assertEquals(5, $this->countRows());
        self::assertEquals(
            new UrlAlias(
                array(
                    'id' => '4-' . md5('palunko'),
                    'type' => UrlAlias::LOCATION,
                    'destination' => 314,
                    'pathData' => array(
                        array(
                            'always-available' => true,
                            'translations' => array(
                                'always-available' => 'ribar',
                            ),
                        ),
                        array(
                            'always-available' => true,
                            'translations' => array(
                                'cro-HR' => 'palunko',
                            ),
                        ),
                    ),
                    'languageCodes' => array('cro-HR'),
                    'alwaysAvailable' => true,
                    'isHistory' => false,
                    'isCustom' => true,
                    'forward' => false,
                )
            ),
            $customUrlAlias
        );

        return $handler;
    }

    /**
     * Test for the createUrlAlias() method.
     *
     * @covers \eZ\Publish\Core\Persistence\Legacy\Content\UrlAlias\Handler::createUrlAlias
     * @depends testCreateCustomUrlAliasWithNopElement
     * @group create
     * @group custom
     */
    public function testCreateUrlAliasWithNopElementCreatesValidNopElement(Handler $handler)
    {
        $url = 'ribar';
        $urlAlias = $handler->lookup($url);

        $this->assertVirtualUrlAliasValid(
            $urlAlias,
            '0-' . md5($url)
        );
    }

    /**
     * Test for the createUrlAlias() method.
     *
     * @covers \eZ\Publish\Core\Persistence\Legacy\Content\UrlAlias\Handler::createUrlAlias
     * @group create
     * @group custom
     */
    public function testCreateCustomUrlAliasReusesHistory()
    {
        $handler = $this->getHandler();
        $this->insertDatabaseFixture(__DIR__ . '/_fixtures/urlaliases_reusing.php');

        $countBeforeReusing = $this->countRows();
        $handler->createCustomUrlAlias(
            314,
            'history-hello',
            true,
            'eng-GB',
            true
        );

        self::assertEquals(
            $countBeforeReusing,
            $this->countRows()
        );
        self::assertEquals(
            new UrlAlias(
                array(
                    'id' => '0-da94285592c46d4396d3ca6904a4aa8f',
                    'type' => UrlAlias::LOCATION,
                    'destination' => 314,
                    'languageCodes' => array('eng-GB'),
                    'pathData' => array(
                        array(
                            'always-available' => true,
                            'translations' => array('eng-GB' => 'history-hello'),
                        ),
                    ),
                    'alwaysAvailable' => true,
                    'isHistory' => false,
                    'isCustom' => true,
                    'forward' => true,
                )
            ),
            $handler->lookup('history-hello')
        );
    }

    /**
     * Test for the createUrlAlias() method.
     *
     * @covers \eZ\Publish\Core\Persistence\Legacy\Content\UrlAlias\Handler::createUrlAlias
     * @group create
     * @group custom
     */
    public function testCreateCustomUrlAliasReusesHistoryOfDifferentLanguage()
    {
        $handler = $this->getHandler();
        $this->insertDatabaseFixture(__DIR__ . '/_fixtures/urlaliases_reusing.php');

        $countBeforeReusing = $this->countRows();
        $handler->createCustomUrlAlias(
            314,
            'history-hello',
            true,
            'cro-HR',
            true
        );

        self::assertEquals(
            $countBeforeReusing,
            $this->countRows()
        );
        self::assertEquals(
            new UrlAlias(
                array(
                    'id' => '0-da94285592c46d4396d3ca6904a4aa8f',
                    'type' => UrlAlias::LOCATION,
                    'destination' => 314,
                    'languageCodes' => array('cro-HR'),
                    'pathData' => array(
                        array(
                            'always-available' => true,
                            'translations' => array('cro-HR' => 'history-hello'),
                        ),
                    ),
                    'alwaysAvailable' => true,
                    'isHistory' => false,
                    'isCustom' => true,
                    'forward' => true,
                )
            ),
            $handler->lookup('history-hello')
        );
    }

    /**
     * Test for the createUrlAlias() method.
     *
     * @covers \eZ\Publish\Core\Persistence\Legacy\Content\UrlAlias\Handler::createUrlAlias
     * @group create
     * @group custom
     */
    public function testCreateCustomUrlAliasReusesNopElement()
    {
        $handler = $this->getHandler();
        $this->insertDatabaseFixture(__DIR__ . '/_fixtures/urlaliases_reusing.php');

        $countBeforeReusing = $this->countRows();
        $handler->createCustomUrlAlias(
            314,
            'nop-element',
            true,
            'cro-HR',
            true
        );

        self::assertEquals(
            $countBeforeReusing,
            $this->countRows()
        );

        // Check that custom alias whose nop element was reused still works as expected
        self::assertEquals(
            new UrlAlias(
                array(
                    'id' => '2-06a943c59f33a34bb5924aaf72cd2995',
                    'type' => UrlAlias::RESOURCE,
                    'destination' => 'content/search',
                    'languageCodes' => array('eng-GB'),
                    'pathData' => array(
                        array(
                            'always-available' => true,
                            'translations' => array('cro-HR' => 'nop-element'),
                        ),
                        array(
                            'always-available' => false,
                            'translations' => array('eng-GB' => 'search'),
                        ),
                    ),
                    'alwaysAvailable' => false,
                    'isHistory' => false,
                    'isCustom' => true,
                    'forward' => false,
                )
            ),
            $handler->lookup('nop-element/search')
        );
    }

    /**
     * Test for the createUrlAlias() method.
     *
     * @covers \eZ\Publish\Core\Persistence\Legacy\Content\UrlAlias\Handler::createUrlAlias
     * @group create
     * @group custom
     */
    public function testCreateCustomUrlAliasReusesLocationElement()
    {
        $handler = $this->getHandler();
        $this->insertDatabaseFixture(__DIR__ . '/_fixtures/urlaliases_reusing.php');

        $countBeforeReusing = $this->countRows();
        $locationUrlAlias = $handler->lookup('autogenerated-hello');
        $handler->createCustomUrlAlias(
            315,
            'autogenerated-hello/custom-location-alias-for-315',
            true,
            'cro-HR',
            true
        );

        self::assertEquals(
            $countBeforeReusing + 1,
            $this->countRows()
        );

        // Check that location alias still works as expected
        self::assertEquals(
            $locationUrlAlias,
            $handler->lookup('autogenerated-hello')
        );
    }

    /**
     * Test for the listGlobalURLAliases() method.
     *
     * @covers \eZ\Publish\Core\Persistence\Legacy\Content\UrlAlias\Handler::listGlobalURLAliases
     * @depends testLookupResourceUrlAlias
     */
    public function testListGlobalURLAliases()
    {
        $handler = $this->getHandler();
        $this->insertDatabaseFixture(__DIR__ . '/_fixtures/urlaliases_resource.php');

        $globalAliasList = $handler->listGlobalURLAliases();

        self::assertEquals(
            array(
                $handler->lookup('is-alive'),
                $handler->lookup('is-alive/then/search'),
                $handler->lookup('nop-element/search'),
            ),
            $globalAliasList
        );
    }

    /**
     * Test for the listGlobalURLAliases() method.
     *
     * @covers \eZ\Publish\Core\Persistence\Legacy\Content\UrlAlias\Handler::listGlobalURLAliases
     * @depends testLookupResourceUrlAlias
     */
    public function testListGlobalURLAliasesWithLanguageCode()
    {
        $handler = $this->getHandler();
        $this->insertDatabaseFixture(__DIR__ . '/_fixtures/urlaliases_resource.php');

        $globalAliasList = $handler->listGlobalURLAliases('eng-GB');

        self::assertEquals(
            array(
                $handler->lookup('is-alive'),
                $handler->lookup('nop-element/search'),
            ),
            $globalAliasList
        );
    }

    /**
     * Test for the listGlobalURLAliases() method.
     *
     * @covers \eZ\Publish\Core\Persistence\Legacy\Content\UrlAlias\Handler::listGlobalURLAliases
     * @depends testLookupResourceUrlAlias
     */
    public function testListGlobalURLAliasesWithOffset()
    {
        $handler = $this->getHandler();
        $this->insertDatabaseFixture(__DIR__ . '/_fixtures/urlaliases_resource.php');

        $globalAliasList = $handler->listGlobalURLAliases(null, 2);

        self::assertEquals(
            array(
                $handler->lookup('nop-element/search'),
            ),
            $globalAliasList
        );
    }

    /**
     * Test for the listGlobalURLAliases() method.
     *
     * @covers \eZ\Publish\Core\Persistence\Legacy\Content\UrlAlias\Handler::listGlobalURLAliases
     * @depends testLookupResourceUrlAlias
     */
    public function testListGlobalURLAliasesWithOffsetAndLimit()
    {
        $handler = $this->getHandler();
        $this->insertDatabaseFixture(__DIR__ . '/_fixtures/urlaliases_resource.php');

        $globalAliasList = $handler->listGlobalURLAliases(null, 1, 1);

        self::assertEquals(
            array(
                $handler->lookup('is-alive/then/search'),
            ),
            $globalAliasList
        );
    }

    /**
     * Test for the locationDeleted() method.
     *
     * @covers \eZ\Publish\Core\Persistence\Legacy\Content\UrlAlias\Handler::locationDeleted
     */
    public function testLocationDeleted()
    {
        $handler = $this->getHandler();
        $this->insertDatabaseFixture(__DIR__ . '/_fixtures/urlaliases_location_delete.php');

        $countBeforeDeleting = $this->countRows();

        $handler->locationDeleted(5);

        self::assertEquals(
            $countBeforeDeleting - 5,
            $this->countRows()
        );

        self::assertEmpty(
            $handler->listURLAliasesForLocation(5)
        );

        $removedAliases = array(
            'moved-original-parent/moved-history',
            'moved-original-parent/sub',
            'moved-original-parent',
            'moved-original-parent-history',
            'custom-below/moved-original-parent-custom',
        );
        foreach ($removedAliases as $path) {
            try {
                $handler->lookup($path);
                $this->fail("Alias '$path' not removed!");
            } catch (NotFoundException $e) {
                // Do nothing
            }
        }
    }

    /**
     * Test for the locationMoved() method.
     *
     * @covers \eZ\Publish\Core\Persistence\Legacy\Content\UrlAlias\Handler::locationMoved
     */
    public function testLocationMovedHistorize()
    {
        $handler = $this->getHandler();
        $this->insertDatabaseFixture(__DIR__ . '/_fixtures/urlaliases_move.php');

        $handler->publishUrlAliasForLocation(4, 3, 'move-this', 'eng-GB', false);
        $handler->locationMoved(4, 2, 3);

        $urlAlias = $handler->lookup('move-this');
        self::assertEquals(
            new UrlAlias(
                array(
                    'id' => '0-' . md5('move-this'),
                    'type' => UrlAlias::LOCATION,
                    'destination' => '4',
                    'languageCodes' => array('eng-GB'),
                    'pathData' => array(
                        array(
                            'always-available' => false,
                            'translations' => array('eng-GB' => 'move-this'),
                        ),
                    ),
                    'alwaysAvailable' => false,
                    'isHistory' => true,
                    'isCustom' => false,
                    'forward' => false,
                )
            ),
            $urlAlias
        );
    }

    /**
     * Test for the locationMoved() method.
     *
     * @covers \eZ\Publish\Core\Persistence\Legacy\Content\UrlAlias\Handler::locationMoved
     */
    public function testLocationMovedHistory()
    {
        $handler = $this->getHandler();
        $this->insertDatabaseFixture(__DIR__ . '/_fixtures/urlaliases_move.php');

        $handler->publishUrlAliasForLocation(4, 3, 'move-this', 'eng-GB', false);
        $handler->locationMoved(4, 2, 3);

        $urlAlias = $handler->lookup('move-this-history');
        self::assertEquals(
            new UrlAlias(
                array(
                    'id' => '0-' . md5('move-this-history'),
                    'type' => UrlAlias::LOCATION,
                    'destination' => '4',
                    'languageCodes' => array('eng-GB'),
                    'pathData' => array(
                        array(
                            'always-available' => false,
                            'translations' => array('eng-GB' => 'move-this-history'),
                        ),
                    ),
                    'alwaysAvailable' => false,
                    'isHistory' => true,
                    'isCustom' => false,
                    'forward' => false,
                )
            ),
            $urlAlias
        );
    }

    /**
     * Test for the locationMoved() method.
     *
     * @covers \eZ\Publish\Core\Persistence\Legacy\Content\UrlAlias\Handler::locationMoved
     */
    public function testLocationMovedHistorySubtree()
    {
        $handler = $this->getHandler();
        $this->insertDatabaseFixture(__DIR__ . '/_fixtures/urlaliases_move.php');

        $handler->publishUrlAliasForLocation(4, 3, 'move-this', 'eng-GB', false);
        $handler->locationMoved(4, 2, 3);

        $urlAlias = $handler->lookup('move-this/sub1/sub2');
        self::assertEquals(
            new UrlAlias(
                array(
                    'id' => '5-' . md5('sub2'),
                    'type' => UrlAlias::LOCATION,
                    'destination' => '6',
                    'languageCodes' => array('eng-GB'),
                    'pathData' => array(
                        array(
                            'always-available' => false,
                            'translations' => array('eng-GB' => 'move-this'),
                        ),
                        array(
                            'always-available' => false,
                            'translations' => array('eng-GB' => 'sub1'),
                        ),
                        array(
                            'always-available' => false,
                            'translations' => array('eng-GB' => 'sub2'),
                        ),
                    ),
                    'alwaysAvailable' => false,
                    'isHistory' => true,
                    'isCustom' => false,
                    'forward' => false,
                )
            ),
            $urlAlias
        );
    }

    /**
     * Test for the locationMoved() method.
     *
     * @covers \eZ\Publish\Core\Persistence\Legacy\Content\UrlAlias\Handler::locationMoved
     */
    public function testLocationMovedReparent()
    {
        $handler = $this->getHandler();
        $this->insertDatabaseFixture(__DIR__ . '/_fixtures/urlaliases_move.php');

        $handler->publishUrlAliasForLocation(4, 3, 'move-this', 'eng-GB', false);
        $handler->locationMoved(4, 2, 3);

        $urlAlias = $handler->lookup('move-here/move-this/sub1');
        self::assertEquals(
            new UrlAlias(
                array(
                    'id' => '9-' . md5('sub1'),
                    'type' => UrlAlias::LOCATION,
                    'destination' => '5',
                    'languageCodes' => array('eng-GB'),
                    'pathData' => array(
                        array(
                            'always-available' => false,
                            'translations' => array('eng-GB' => 'move-here'),
                        ),
                        array(
                            'always-available' => false,
                            'translations' => array('eng-GB' => 'move-this'),
                        ),
                        array(
                            'always-available' => false,
                            'translations' => array('eng-GB' => 'sub1'),
                        ),
                    ),
                    'alwaysAvailable' => false,
                    'isHistory' => false,
                    'isCustom' => false,
                    'forward' => false,
                )
            ),
            $urlAlias
        );
    }

    /**
     * Test for the locationMoved() method.
     *
     * @covers \eZ\Publish\Core\Persistence\Legacy\Content\UrlAlias\Handler::locationMoved
     * @expectedException \eZ\Publish\API\Repository\Exceptions\NotFoundException
     */
    public function testLocationMovedReparentHistory()
    {
        $handler = $this->getHandler();
        $this->insertDatabaseFixture(__DIR__ . '/_fixtures/urlaliases_move.php');

        $handler->publishUrlAliasForLocation(4, 3, 'move-this', 'eng-GB', false);
        $handler->locationMoved(4, 2, 3);

        $handler->lookup('move-here/move-this-history');
    }

    /**
     * Test for the locationMoved() method.
     *
     * @covers \eZ\Publish\Core\Persistence\Legacy\Content\UrlAlias\Handler::locationMoved
     */
    public function testLocationMovedReparentSubtree()
    {
        $handler = $this->getHandler();
        $this->insertDatabaseFixture(__DIR__ . '/_fixtures/urlaliases_move.php');

        $handler->publishUrlAliasForLocation(4, 3, 'move-this', 'eng-GB', false);
        $handler->locationMoved(4, 2, 3);

        $urlAlias = $handler->lookup('move-here/move-this/sub1/sub2');
        self::assertEquals(
            new UrlAlias(
                array(
                    'id' => '5-' . md5('sub2'),
                    'type' => UrlAlias::LOCATION,
                    'destination' => '6',
                    'languageCodes' => array('eng-GB'),
                    'pathData' => array(
                        array(
                            'always-available' => false,
                            'translations' => array('eng-GB' => 'move-here'),
                        ),
                        array(
                            'always-available' => false,
                            'translations' => array('eng-GB' => 'move-this'),
                        ),
                        array(
                            'always-available' => false,
                            'translations' => array('eng-GB' => 'sub1'),
                        ),
                        array(
                            'always-available' => false,
                            'translations' => array('eng-GB' => 'sub2'),
                        ),
                    ),
                    'alwaysAvailable' => false,
                    'isHistory' => false,
                    'isCustom' => false,
                    'forward' => false,
                )
            ),
            $urlAlias
        );
    }

    /**
     * Test for the locationMoved() method.
     *
     * @covers \eZ\Publish\Core\Persistence\Legacy\Content\UrlAlias\Handler::locationMoved
     */
    public function testLocationMovedReparentSubtreeHistory()
    {
        $handler = $this->getHandler();
        $this->insertDatabaseFixture(__DIR__ . '/_fixtures/urlaliases_move.php');

        $handler->publishUrlAliasForLocation(4, 3, 'move-this', 'eng-GB', false);
        $handler->locationMoved(4, 2, 3);

        $urlAlias = $handler->lookup('move-here/move-this/sub1/sub2-history');
        self::assertEquals(
            new UrlAlias(
                array(
                    'id' => '5-' . md5('sub2-history'),
                    'type' => UrlAlias::LOCATION,
                    'destination' => '6',
                    'languageCodes' => array('eng-GB'),
                    'pathData' => array(
                        array(
                            'always-available' => false,
                            'translations' => array('eng-GB' => 'move-here'),
                        ),
                        array(
                            'always-available' => false,
                            'translations' => array('eng-GB' => 'move-this'),
                        ),
                        array(
                            'always-available' => false,
                            'translations' => array('eng-GB' => 'sub1'),
                        ),
                        array(
                            'always-available' => false,
                            'translations' => array('eng-GB' => 'sub2-history'),
                        ),
                    ),
                    'alwaysAvailable' => false,
                    'isHistory' => true,
                    'isCustom' => false,
                    'forward' => false,
                )
            ),
            $urlAlias
        );
    }

    /**
     * Test for the locationCopied() method.
     *
     * @covers \eZ\Publish\Core\Persistence\Legacy\Content\UrlAlias\Handler::locationCopied
     */
    public function testLocationCopiedCopiedLocationAliasIsValid()
    {
        $handler = $this->getHandler();
        $this->insertDatabaseFixture(__DIR__ . '/_fixtures/urlaliases_copy.php');

        $urlAlias = $handler->lookup('move-this');

        $handler->locationCopied(4, 400, 3);

        self::assertEquals(
            $urlAlias,
            $handler->lookup('move-this')
        );
    }

    /**
     * Test for the locationCopied() method.
     *
     * @covers \eZ\Publish\Core\Persistence\Legacy\Content\UrlAlias\Handler::locationCopied
     */
    public function testLocationCopiedCopiedSubtreeIsValid()
    {
        $handler = $this->getHandler();
        $this->insertDatabaseFixture(__DIR__ . '/_fixtures/urlaliases_copy.php');

        $urlAlias = $handler->lookup('move-this/sub1/sub2');

        $handler->locationCopied(4, 400, 3);

        self::assertEquals(
            $urlAlias,
            $handler->lookup('move-this/sub1/sub2')
        );
    }

    /**
     * Test for the locationCopied() method.
     *
     * @covers \eZ\Publish\Core\Persistence\Legacy\Content\UrlAlias\Handler::locationCopied
     * @expectedException \eZ\Publish\API\Repository\Exceptions\NotFoundException
     */
    public function testLocationCopiedHistoryNotCopied()
    {
        $handler = $this->getHandler();
        $this->insertDatabaseFixture(__DIR__ . '/_fixtures/urlaliases_copy.php');

        $handler->locationCopied(4, 400, 3);

        $handler->lookup('move-here/move-this-history');
    }

    /**
     * Test for the locationCopied() method.
     *
     * @covers \eZ\Publish\Core\Persistence\Legacy\Content\UrlAlias\Handler::locationCopied
     * @expectedException \eZ\Publish\API\Repository\Exceptions\NotFoundException
     */
    public function testLocationCopiedSubtreeHistoryNotCopied()
    {
        $handler = $this->getHandler();
        $this->insertDatabaseFixture(__DIR__ . '/_fixtures/urlaliases_copy.php');

        $handler->locationCopied(4, 400, 3);

        $handler->lookup('move-here/move-this/sub1/sub2-history');
    }

    /**
     * Test for the locationCopied() method.
     *
     * @covers \eZ\Publish\Core\Persistence\Legacy\Content\UrlAlias\Handler::locationCopied
     */
    public function testLocationCopiedSubtree()
    {
        $handler = $this->getHandler();
        $this->insertDatabaseFixture(__DIR__ . '/_fixtures/urlaliases_copy.php');

        $countBeforeCopying = $this->countRows();

        $handler->locationCopied(4, 400, 3);

        self::assertEquals(
            $countBeforeCopying + 2,
            $this->countRows()
        );

        $urlAlias = $handler->lookup('move-here/move-this/sub1/sub2');
        self::assertEquals(
            new UrlAlias(
                array(
                    'id' => '10-' . md5('sub2'),
                    'type' => UrlAlias::LOCATION,
                    'destination' => 600,
                    'languageCodes' => array('eng-GB'),
                    'pathData' => array(
                        array(
                            'always-available' => false,
                            'translations' => array('eng-GB' => 'move-here'),
                        ),
                        array(
                            'always-available' => false,
                            'translations' => array('eng-GB' => 'move-this'),
                        ),
                        array(
                            'always-available' => false,
                            'translations' => array('eng-GB' => 'sub1'),
                        ),
                        array(
                            'always-available' => false,
                            'translations' => array('eng-GB' => 'sub2'),
                        ),
                    ),
                    'alwaysAvailable' => false,
                    'isHistory' => false,
                    'isCustom' => false,
                    'forward' => false,
                )
            ),
            $urlAlias
        );
    }

    /**
     * Test for the loadUrlAlias() method.
     *
     * @covers \eZ\Publish\Core\Persistence\Legacy\Content\UrlAlias\Handler::loadUrlAlias
     * @dataProvider providerForTestLookupLocationMultipleLanguages
     */
    public function testLoadAutogeneratedUrlAlias(
        $url,
        array $pathData,
        array $languageCodes,
        $alwaysAvailable,
        $locationId,
        $id
    ) {
        $handler = $this->getHandler();
        $this->insertDatabaseFixture(__DIR__ . '/_fixtures/urlaliases_location_multilang.php');

        $urlAlias = $handler->loadUrlAlias($id);

        self::assertInstanceOf(UrlAlias::class, $urlAlias);
        self::assertEquals(
            new UrlAlias(
                array(
                    'id' => $id,
                    'type' => UrlAlias::LOCATION,
                    'destination' => $locationId,
                    'languageCodes' => $languageCodes,
                    'pathData' => $pathData,
                    'alwaysAvailable' => $alwaysAvailable,
                    'isHistory' => false,
                    'isCustom' => false,
                    'forward' => false,
                )
            ),
            $urlAlias
        );
    }

    /**
     * Test for the loadUrlAlias() method.
     *
     * @covers \eZ\Publish\Core\Persistence\Legacy\Content\UrlAlias\Handler::loadUrlAlias
     * @dataProvider providerForTestLookupResourceUrlAlias
     */
    public function testLoadResourceUrlAlias(
        $url,
        $pathData,
        array $languageCodes,
        $forward,
        $alwaysAvailable,
        $destination,
        $id
    ) {
        $handler = $this->getHandler();
        $this->insertDatabaseFixture(__DIR__ . '/_fixtures/urlaliases_resource.php');

        $urlAlias = $handler->loadUrlAlias($id);

        self::assertInstanceOf(UrlAlias::class, $urlAlias);
        self::assertEquals(
            new UrlAlias(
                array(
                    'id' => $id,
                    'type' => UrlAlias::RESOURCE,
                    'destination' => $destination,
                    'languageCodes' => $languageCodes,
                    'pathData' => $pathData,
                    'alwaysAvailable' => $alwaysAvailable,
                    'isHistory' => false,
                    'isCustom' => true,
                    'forward' => $forward,
                )
            ),
            $urlAlias
        );
    }

    /**
     * Test for the loadUrlAlias() method.
     *
     * @covers \eZ\Publish\Core\Persistence\Legacy\Content\UrlAlias\Handler::loadUrlAlias
     * @dataProvider providerForTestLookupVirtualUrlAlias
     */
    public function testLoadVirtualUrlAlias($url, $id)
    {
        $handler = $this->getHandler();
        $this->insertDatabaseFixture(__DIR__ . '/_fixtures/urlaliases_location_custom.php');

        $urlAlias = $handler->loadUrlAlias($id);

        $this->assertVirtualUrlAliasValid($urlAlias, $id);
    }

    protected function getHistoryAlias()
    {
        return new UrlAlias(
            array(
                'id' => '3-5f46413bb0ba5998caef84ab1ea590e1',
                'type' => UrlAlias::LOCATION,
                'destination' => '316',
                'pathData' => array(
                    array(
                        'always-available' => true,
                        'translations' => array('cro-HR' => 'jedan'),
                    ),
                    array(
                        'always-available' => false,
                        'translations' => array(
                            'cro-HR' => 'dva',
                            'eng-GB' => 'two',
                        ),
                    ),
                    array(
                        'always-available' => false,
                        'translations' => array(
                            'cro-HR' => 'tri-history',
                        ),
                    ),
                ),
                'languageCodes' => array('cro-HR'),
                'alwaysAvailable' => false,
                'isHistory' => true,
                'isCustom' => false,
                'forward' => false,
            )
        );
    }

    /**
     * Test for the loadUrlAlias() method.
     *
     * @covers \eZ\Publish\Core\Persistence\Legacy\Content\UrlAlias\Handler::loadUrlAlias
     */
    public function testLoadHistoryUrlAlias()
    {
        $handler = $this->getHandler();
        $this->insertDatabaseFixture(__DIR__ . '/_fixtures/urlaliases_location.php');

        $historyAlias = $this->getHistoryAlias();
        $urlAlias = $handler->loadUrlAlias($historyAlias->id);

        self::assertEquals(
            $historyAlias,
            $urlAlias
        );
    }

    /**
     * Test for the loadUrlAlias() method.
     *
     * @covers \eZ\Publish\Core\Persistence\Legacy\Content\UrlAlias\Handler::loadUrlAlias
     * @expectedException \eZ\Publish\API\Repository\Exceptions\NotFoundException
     */
    public function testLoadUrlAliasThrowsNotFoundException()
    {
        $handler = $this->getHandler();

        $handler->loadUrlAlias('non-existent');
    }

    public function providerForTestPublishUrlAliasForLocationSkipsReservedWord()
    {
        return [
            [
                'section',
                'section2',
            ],
            [
                'claß',
                'class2',
            ],
        ];
    }

    /**
     * Test for the publishUrlAliasForLocation() method.
     *
     * @dataProvider providerForTestPublishUrlAliasForLocationSkipsReservedWord
     * @covers \eZ\Publish\Core\Persistence\Legacy\Content\UrlAlias\Handler::publishUrlAliasForLocation
     * @group publish
     */
    public function testPublishUrlAliasForLocationSkipsReservedWord($text, $alias)
    {
        $handler = $this->getHandler();
        $this->insertDatabaseFixture(__DIR__ . '/_fixtures/publish_base.php');

        $handler->publishUrlAliasForLocation(314, 2, $text, 'kli-KR');

        $urlAlias = $handler->lookup($alias);

        $this->assertEquals(314, $urlAlias->destination);
        $this->assertEquals(['kli-KR'], $urlAlias->languageCodes);
    }

    /**
     * Test for the locationSwapped() method.
     *
     * @group swap
     */
    public function testLocationSwappedSimple()
    {
        $handler = $this->getHandler();
        $this->insertDatabaseFixture(__DIR__ . '/_fixtures/urlaliases_swap_simple.php');

        $countBeforeReusing = $this->countRows();

        $handler->locationSwapped(316, 314, 317, 315);

        $this->assertEquals(
            $countBeforeReusing,
            $this->countRows()
        );

        $urlAlias = $handler->lookup('jedan/swap');
        $this->assertEquals(
            new UrlAlias(
                array(
                    'id' => '2-' . md5('swap'),
                    'type' => UrlAlias::LOCATION,
                    'destination' => 316,
                    'languageCodes' => array(
                        'cro-HR',
                    ),
                    'pathData' => array(
                        array(
                            'always-available' => false,
                            'translations' => array(
                                'cro-HR' => 'jedan',
                            ),
                        ),
                        array(
                            'always-available' => false,
                            'translations' => array(
                                'cro-HR' => 'swap',
                            ),
                        ),
                    ),
                    'alwaysAvailable' => false,
                    'isHistory' => false,
                    'isCustom' => false,
                    'forward' => false,
                )
            ),
            $urlAlias
        );

        $urlAlias = $handler->lookup('dva/swap');
        $this->assertEquals(
            new UrlAlias(
                array(
                    'id' => '3-' . md5('swap'),
                    'type' => UrlAlias::LOCATION,
                    'destination' => 317,
                    'languageCodes' => array(
                        'cro-HR',
                    ),
                    'pathData' => array(
                        array(
                            'always-available' => false,
                            'translations' => array(
                                'cro-HR' => 'dva',
                            ),
                        ),
                        array(
                            'always-available' => false,
                            'translations' => array(
                                'cro-HR' => 'swap',
                            ),
                        ),
                    ),
                    'alwaysAvailable' => false,
                    'isHistory' => false,
                    'isCustom' => false,
                    'forward' => false,
                )
            ),
            $urlAlias
        );
    }

    /**
     * Test for the locationSwapped() method.
     *
     * @group swap
     */
    public function testLocationSwappedSimpleWithHistory()
    {
        $handler = $this->getHandler();
        $this->insertDatabaseFixture(__DIR__ . '/_fixtures/urlaliases_swap_simple_history.php');

        $countBeforeReusing = $this->countRows();

        $handler->locationSwapped(316, 314, 317, 315);

        $this->assertEquals(
            $countBeforeReusing,
            $this->countRows()
        );

        $urlAlias = $handler->lookup('jedan/swap');
        $this->assertEquals(
            new UrlAlias(
                array(
                    'id' => '2-' . md5('swap'),
                    'type' => UrlAlias::LOCATION,
                    'destination' => 316,
                    'languageCodes' => array(
                        'cro-HR',
                    ),
                    'pathData' => array(
                        array(
                            'always-available' => false,
                            'translations' => array(
                                'cro-HR' => 'jedan',
                            ),
                        ),
                        array(
                            'always-available' => false,
                            'translations' => array(
                                'cro-HR' => 'swap',
                            ),
                        ),
                    ),
                    'alwaysAvailable' => false,
                    'isHistory' => true,
                    'isCustom' => false,
                    'forward' => false,
                )
            ),
            $urlAlias
        );

        $urlAlias = $handler->lookup('dva/swap');
        $this->assertEquals(
            new UrlAlias(
                array(
                    'id' => '3-' . md5('swap'),
                    'type' => UrlAlias::LOCATION,
                    'destination' => 317,
                    'languageCodes' => array(
                        'cro-HR',
                    ),
                    'pathData' => array(
                        array(
                            'always-available' => false,
                            'translations' => array(
                                'cro-HR' => 'dva',
                            ),
                        ),
                        array(
                            'always-available' => false,
                            'translations' => array(
                                'cro-HR' => 'swap',
                            ),
                        ),
                    ),
                    'alwaysAvailable' => false,
                    'isHistory' => true,
                    'isCustom' => false,
                    'forward' => false,
                )
            ),
            $urlAlias
        );

        $urlAlias = $handler->lookup('jedan/swap-new');
        $this->assertEquals(
            new UrlAlias(
                array(
                    'id' => '2-' . md5('swap-new'),
                    'type' => UrlAlias::LOCATION,
                    'destination' => 316,
                    'languageCodes' => array(
                        'cro-HR',
                    ),
                    'pathData' => array(
                        array(
                            'always-available' => false,
                            'translations' => array(
                                'cro-HR' => 'jedan',
                            ),
                        ),
                        array(
                            'always-available' => false,
                            'translations' => array(
                                'cro-HR' => 'swap-new',
                            ),
                        ),
                    ),
                    'alwaysAvailable' => false,
                    'isHistory' => false,
                    'isCustom' => false,
                    'forward' => false,
                )
            ),
            $urlAlias
        );

        $urlAlias = $handler->lookup('dva/swap-new');
        $this->assertEquals(
            new UrlAlias(
                array(
                    'id' => '3-' . md5('swap-new'),
                    'type' => UrlAlias::LOCATION,
                    'destination' => 317,
                    'languageCodes' => array(
                        'cro-HR',
                    ),
                    'pathData' => array(
                        array(
                            'always-available' => false,
                            'translations' => array(
                                'cro-HR' => 'dva',
                            ),
                        ),
                        array(
                            'always-available' => false,
                            'translations' => array(
                                'cro-HR' => 'swap-new',
                            ),
                        ),
                    ),
                    'alwaysAvailable' => false,
                    'isHistory' => false,
                    'isCustom' => false,
                    'forward' => false,
                )
            ),
            $urlAlias
        );
    }

    /**
     * Test for the locationSwapped() method.
     *
     * @group swap
     */
    public function testLocationSwappedSimpleWithConflict()
    {
        $handler = $this->getHandler();
        $this->insertDatabaseFixture(__DIR__ . '/_fixtures/urlaliases_swap_simple_conflict.php');

        $urlAlias1TakenExpected = $handler->lookup('jedan/swap-new-2');
        $urlAlias2TakenExpected = $handler->lookup('dva/swap-new-1');

        $urlAlias1HistorizedExpected = $handler->lookup('jedan/swap-new-1');
        $urlAlias1HistorizedExpected->isHistory = true;
        $urlAlias2HistorizedExpected = $handler->lookup('dva/swap-new-2');
        $urlAlias2HistorizedExpected->isHistory = true;

        $countBeforeReusing = $this->countRows();

        $handler->locationSwapped(316, 314, 317, 315);

        $this->assertEquals(
            $countBeforeReusing + 2,
            $this->countRows()
        );

        $urlAlias1Taken = $handler->lookup('jedan/swap-new-2');
        $urlAlias2Taken = $handler->lookup('dva/swap-new-1');

        $urlAlias1Historized = $handler->lookup('jedan/swap-new-1');
        $urlAlias2Historized = $handler->lookup('dva/swap-new-2');

        $this->assertEquals($urlAlias1TakenExpected, $urlAlias1Taken);
        $this->assertEquals($urlAlias2TakenExpected, $urlAlias2Taken);

        $this->assertEquals($urlAlias1HistorizedExpected, $urlAlias1Historized);
        $this->assertEquals($urlAlias2HistorizedExpected, $urlAlias2Historized);

        $urlAlias1New = $handler->lookup('jedan/swap-new-22');
        $this->assertEquals(
            new UrlAlias(
                array(
                    'id' => '2-' . md5('swap-new-22'),
                    'type' => UrlAlias::LOCATION,
                    'destination' => 316,
                    'languageCodes' => array(
                        'cro-HR',
                    ),
                    'pathData' => array(
                        array(
                            'always-available' => false,
                            'translations' => array(
                                'cro-HR' => 'jedan',
                            ),
                        ),
                        array(
                            'always-available' => false,
                            'translations' => array(
                                'cro-HR' => 'swap-new-22',
                            ),
                        ),
                    ),
                    'alwaysAvailable' => false,
                    'isHistory' => false,
                    'isCustom' => false,
                    'forward' => false,
                )
            ),
            $urlAlias1New
        );

        $urlAlias2New = $handler->lookup('dva/swap-new-12');
        $this->assertEquals(
            new UrlAlias(
                array(
                    'id' => '3-' . md5('swap-new-12'),
                    'type' => UrlAlias::LOCATION,
                    'destination' => 317,
                    'languageCodes' => array(
                        'cro-HR',
                    ),
                    'pathData' => array(
                        array(
                            'always-available' => false,
                            'translations' => array(
                                'cro-HR' => 'dva',
                            ),
                        ),
                        array(
                            'always-available' => false,
                            'translations' => array(
                                'cro-HR' => 'swap-new-12',
                            ),
                        ),
                    ),
                    'alwaysAvailable' => false,
                    'isHistory' => false,
                    'isCustom' => false,
                    'forward' => false,
                )
            ),
            $urlAlias2New
        );
    }

    /**
     * Test for the locationSwapped() method.
     *
     * @group swap
     */
    public function testLocationSwappedSiblingsSimple()
    {
        $handler = $this->getHandler();
        $this->insertDatabaseFixture(__DIR__ . '/_fixtures/urlaliases_swap_siblings_simple.php');

        $countBeforeReusing = $this->countRows();

        $handler->locationSwapped(314, 2, 315, 2);

        $this->assertEquals(
            $countBeforeReusing,
            $this->countRows()
        );

        $urlAlias = $handler->lookup('jedan');
        $this->assertEquals(
            new UrlAlias(
                array(
                    'id' => '0-' . md5('jedan'),
                    'type' => UrlAlias::LOCATION,
                    'destination' => 315,
                    'languageCodes' => array(
                        'cro-HR',
                    ),
                    'pathData' => array(
                        array(
                            'always-available' => false,
                            'translations' => array(
                                'cro-HR' => 'jedan',
                            ),
                        ),
                    ),
                    'alwaysAvailable' => false,
                    'isHistory' => false,
                    'isCustom' => false,
                    'forward' => false,
                )
            ),
            $urlAlias
        );

        $urlAlias = $handler->lookup('dva');
        $this->assertEquals(
            new UrlAlias(
                array(
                    'id' => '0-' . md5('dva'),
                    'type' => UrlAlias::LOCATION,
                    'destination' => 314,
                    'languageCodes' => array(
                        'cro-HR',
                    ),
                    'pathData' => array(
                        array(
                            'always-available' => false,
                            'translations' => array(
                                'cro-HR' => 'dva',
                            ),
                        ),
                    ),
                    'alwaysAvailable' => false,
                    'isHistory' => false,
                    'isCustom' => false,
                    'forward' => false,
                )
            ),
            $urlAlias
        );
    }

    /**
     * Test for the locationSwapped() method.
     *
     * @group swap
     */
    public function testLocationSwappedSiblingsSimpleReverse()
    {
        $handler = $this->getHandler();
        $this->insertDatabaseFixture(__DIR__ . '/_fixtures/urlaliases_swap_siblings_simple.php');

        $countBeforeReusing = $this->countRows();

        $handler->locationSwapped(315, 2, 314, 2);

        $this->assertEquals(
            $countBeforeReusing,
            $this->countRows()
        );

        $urlAlias = $handler->lookup('jedan');
        $this->assertEquals(
            new UrlAlias(
                array(
                    'id' => '0-' . md5('jedan'),
                    'type' => UrlAlias::LOCATION,
                    'destination' => 315,
                    'languageCodes' => array(
                        'cro-HR',
                    ),
                    'pathData' => array(
                        array(
                            'always-available' => false,
                            'translations' => array(
                                'cro-HR' => 'jedan',
                            ),
                        ),
                    ),
                    'alwaysAvailable' => false,
                    'isHistory' => false,
                    'isCustom' => false,
                    'forward' => false,
                )
            ),
            $urlAlias
        );

        $urlAlias = $handler->lookup('dva');
        $this->assertEquals(
            new UrlAlias(
                array(
                    'id' => '0-' . md5('dva'),
                    'type' => UrlAlias::LOCATION,
                    'destination' => 314,
                    'languageCodes' => array(
                        'cro-HR',
                    ),
                    'pathData' => array(
                        array(
                            'always-available' => false,
                            'translations' => array(
                                'cro-HR' => 'dva',
                            ),
                        ),
                    ),
                    'alwaysAvailable' => false,
                    'isHistory' => false,
                    'isCustom' => false,
                    'forward' => false,
                )
            ),
            $urlAlias
        );
    }

    /**
     * Test for the locationSwapped() method.
     *
     * @group swap
     */
    public function testLocationSwappedSiblingsSimpleWithHistory()
    {
        $handler = $this->getHandler();
        $this->insertDatabaseFixture(__DIR__ . '/_fixtures/urlaliases_swap_siblings_simple_history.php');

        $countBeforeReusing = $this->countRows();

        $handler->locationSwapped(314, 2, 315, 2);

        $this->assertEquals(
            $countBeforeReusing,
            $this->countRows()
        );

        $urlAlias = $handler->lookup('jedan');
        $this->assertEquals(
            new UrlAlias(
                array(
                    'id' => '0-' . md5('jedan'),
                    'type' => UrlAlias::LOCATION,
                    'destination' => 314,
                    'languageCodes' => array(
                        'cro-HR',
                    ),
                    'pathData' => array(
                        array(
                            'always-available' => false,
                            'translations' => array(
                                'cro-HR' => 'jedan',
                            ),
                        ),
                    ),
                    'alwaysAvailable' => false,
                    'isHistory' => true,
                    'isCustom' => false,
                    'forward' => false,
                )
            ),
            $urlAlias
        );

        $urlAlias = $handler->lookup('dva');
        $this->assertEquals(
            new UrlAlias(
                array(
                    'id' => '0-' . md5('dva'),
                    'type' => UrlAlias::LOCATION,
                    'destination' => 315,
                    'languageCodes' => array(
                        'cro-HR',
                    ),
                    'pathData' => array(
                        array(
                            'always-available' => false,
                            'translations' => array(
                                'cro-HR' => 'dva',
                            ),
                        ),
                    ),
                    'alwaysAvailable' => false,
                    'isHistory' => true,
                    'isCustom' => false,
                    'forward' => false,
                )
            ),
            $urlAlias
        );

        $urlAlias = $handler->lookup('jedan-new');
        $this->assertEquals(
            new UrlAlias(
                array(
                    'id' => '0-' . md5('jedan-new'),
                    'type' => UrlAlias::LOCATION,
                    'destination' => 315,
                    'languageCodes' => array(
                        'cro-HR',
                    ),
                    'pathData' => array(
                        array(
                            'always-available' => false,
                            'translations' => array(
                                'cro-HR' => 'jedan-new',
                            ),
                        ),
                    ),
                    'alwaysAvailable' => false,
                    'isHistory' => false,
                    'isCustom' => false,
                    'forward' => false,
                )
            ),
            $urlAlias
        );

        $urlAlias = $handler->lookup('dva-new');
        $this->assertEquals(
            new UrlAlias(
                array(
                    'id' => '0-' . md5('dva-new'),
                    'type' => UrlAlias::LOCATION,
                    'destination' => 314,
                    'languageCodes' => array(
                        'cro-HR',
                    ),
                    'pathData' => array(
                        array(
                            'always-available' => false,
                            'translations' => array(
                                'cro-HR' => 'dva-new',
                            ),
                        ),
                    ),
                    'alwaysAvailable' => false,
                    'isHistory' => false,
                    'isCustom' => false,
                    'forward' => false,
                )
            ),
            $urlAlias
        );
    }

    /**
     * Test for the locationSwapped() method.
     *
     * @group swap
     */
    public function testLocationSwappedSiblingsSimpleWithHistoryReverse()
    {
        $handler = $this->getHandler();
        $this->insertDatabaseFixture(__DIR__ . '/_fixtures/urlaliases_swap_siblings_simple_history.php');

        $countBeforeReusing = $this->countRows();

        $handler->locationSwapped(315, 2, 314, 2);

        $this->assertEquals(
            $countBeforeReusing,
            $this->countRows()
        );

        $urlAlias = $handler->lookup('jedan');
        $this->assertEquals(
            new UrlAlias(
                array(
                    'id' => '0-' . md5('jedan'),
                    'type' => UrlAlias::LOCATION,
                    'destination' => 314,
                    'languageCodes' => array(
                        'cro-HR',
                    ),
                    'pathData' => array(
                        array(
                            'always-available' => false,
                            'translations' => array(
                                'cro-HR' => 'jedan',
                            ),
                        ),
                    ),
                    'alwaysAvailable' => false,
                    'isHistory' => true,
                    'isCustom' => false,
                    'forward' => false,
                )
            ),
            $urlAlias
        );

        $urlAlias = $handler->lookup('dva');
        $this->assertEquals(
            new UrlAlias(
                array(
                    'id' => '0-' . md5('dva'),
                    'type' => UrlAlias::LOCATION,
                    'destination' => 315,
                    'languageCodes' => array(
                        'cro-HR',
                    ),
                    'pathData' => array(
                        array(
                            'always-available' => false,
                            'translations' => array(
                                'cro-HR' => 'dva',
                            ),
                        ),
                    ),
                    'alwaysAvailable' => false,
                    'isHistory' => true,
                    'isCustom' => false,
                    'forward' => false,
                )
            ),
            $urlAlias
        );

        $urlAlias = $handler->lookup('jedan-new');
        $this->assertEquals(
            new UrlAlias(
                array(
                    'id' => '0-' . md5('jedan-new'),
                    'type' => UrlAlias::LOCATION,
                    'destination' => 315,
                    'languageCodes' => array(
                        'cro-HR',
                    ),
                    'pathData' => array(
                        array(
                            'always-available' => false,
                            'translations' => array(
                                'cro-HR' => 'jedan-new',
                            ),
                        ),
                    ),
                    'alwaysAvailable' => false,
                    'isHistory' => false,
                    'isCustom' => false,
                    'forward' => false,
                )
            ),
            $urlAlias
        );

        $urlAlias = $handler->lookup('dva-new');
        $this->assertEquals(
            new UrlAlias(
                array(
                    'id' => '0-' . md5('dva-new'),
                    'type' => UrlAlias::LOCATION,
                    'destination' => 314,
                    'languageCodes' => array(
                        'cro-HR',
                    ),
                    'pathData' => array(
                        array(
                            'always-available' => false,
                            'translations' => array(
                                'cro-HR' => 'dva-new',
                            ),
                        ),
                    ),
                    'alwaysAvailable' => false,
                    'isHistory' => false,
                    'isCustom' => false,
                    'forward' => false,
                )
            ),
            $urlAlias
        );
    }

    /**
     * Test for the locationSwapped() method.
     *
     * @group swap
     */
    public function testLocationSwappedSiblingsSameName()
    {
        $handler = $this->getHandler();
        $this->insertDatabaseFixture(__DIR__ . '/_fixtures/urlaliases_swap_siblings_same_name.php');

        $countBeforeReusing = $this->countRows();

        $handler->locationSwapped(314, 2, 315, 2);

        $this->assertEquals(
            $countBeforeReusing,
            $this->countRows()
        );

        $urlAlias = $handler->lookup('swap');
        $this->assertEquals(
            new UrlAlias(
                [
                    'id' => '0-' . md5('swap'),
                    'type' => UrlAlias::LOCATION,
                    'destination' => 314,
                    'languageCodes' => [
                        'cro-HR',
                    ],
                    'pathData' => [
                        [
                            'always-available' => false,
                            'translations' => [
                                'cro-HR' => 'swap',
                            ],
                        ],
                    ],
                    'alwaysAvailable' => false,
                    'isHistory' => false,
                    'isCustom' => false,
                    'forward' => false,
                ]
            ),
            $urlAlias
        );

        $urlAlias = $handler->lookup('swap2');
        $this->assertEquals(
            new UrlAlias(
                [
                    'id' => '0-' . md5('swap2'),
                    'type' => UrlAlias::LOCATION,
                    'destination' => 315,
                    'languageCodes' => [
                        'cro-HR',
                    ],
                    'pathData' => [
                        [
                            'always-available' => false,
                            'translations' => [
                                'cro-HR' => 'swap2',
                            ],
                        ],
                    ],
                    'alwaysAvailable' => false,
                    'isHistory' => false,
                    'isCustom' => false,
                    'forward' => false,
                ]
            ),
            $urlAlias
        );
    }

    /**
     * Test for the locationSwapped() method.
     *
     * @group swap
     */
    public function testLocationSwappedSiblingsSameNameReverse()
    {
        $handler = $this->getHandler();
        $this->insertDatabaseFixture(__DIR__ . '/_fixtures/urlaliases_swap_siblings_same_name.php');

        $countBeforeReusing = $this->countRows();

        $handler->locationSwapped(315, 2, 314, 2);

        $this->assertEquals(
            $countBeforeReusing,
            $this->countRows()
        );

        $urlAlias = $handler->lookup('swap');
        $this->assertEquals(
            new UrlAlias(
                [
                    'id' => '0-' . md5('swap'),
                    'type' => UrlAlias::LOCATION,
                    'destination' => 314,
                    'languageCodes' => [
                        'cro-HR',
                    ],
                    'pathData' => [
                        [
                            'always-available' => false,
                            'translations' => [
                                'cro-HR' => 'swap',
                            ],
                        ],
                    ],
                    'alwaysAvailable' => false,
                    'isHistory' => false,
                    'isCustom' => false,
                    'forward' => false,
                ]
            ),
            $urlAlias
        );

        $urlAlias = $handler->lookup('swap2');
        $this->assertEquals(
            new UrlAlias(
                [
                    'id' => '0-' . md5('swap2'),
                    'type' => UrlAlias::LOCATION,
                    'destination' => 315,
                    'languageCodes' => [
                        'cro-HR',
                    ],
                    'pathData' => [
                        [
                            'always-available' => false,
                            'translations' => [
                                'cro-HR' => 'swap2',
                            ],
                        ],
                    ],
                    'alwaysAvailable' => false,
                    'isHistory' => false,
                    'isCustom' => false,
                    'forward' => false,
                ]
            ),
            $urlAlias
        );
    }

    /**
     * Test for the locationSwapped() method.
     *
     * @group swap
     */
    public function testLocationSwappedSiblingsSameNameMultipleLanguages()
    {
        $handler = $this->getHandler();
        $this->insertDatabaseFixture(__DIR__ . '/_fixtures/urlaliases_swap_siblings_same_name_multilang.php');

        $countBeforeReusing = $this->countRows();

        $handler->locationSwapped(314, 2, 315, 2);

        $this->assertEquals(
            $countBeforeReusing,
            $this->countRows()
        );

        $urlAlias = $handler->lookup('swap-hr');
        $this->assertEquals(
            new UrlAlias(
                [
                    'id' => '0-' . md5('swap-hr'),
                    'type' => UrlAlias::LOCATION,
                    'destination' => 314,
                    'languageCodes' => [
                        'cro-HR',
                    ],
                    'pathData' => [
                        [
                            'always-available' => false,
                            'translations' => [
                                'cro-HR' => 'swap-hr',
                                'eng-GB' => 'swap-en2',
                            ],
                        ],
                    ],
                    'alwaysAvailable' => false,
                    'isHistory' => false,
                    'isCustom' => false,
                    'forward' => false,
                ]
            ),
            $urlAlias
        );

        $urlAlias = $handler->lookup('swap-hr2');
        $this->assertEquals(
            new UrlAlias(
                [
                    'id' => '0-' . md5('swap-hr2'),
                    'type' => UrlAlias::LOCATION,
                    'destination' => 315,
                    'languageCodes' => [
                        'cro-HR',
                    ],
                    'pathData' => [
                        [
                            'always-available' => false,
                            'translations' => [
                                'cro-HR' => 'swap-hr2',
                                'eng-GB' => 'swap-en',
                            ],
                        ],
                    ],
                    'alwaysAvailable' => false,
                    'isHistory' => false,
                    'isCustom' => false,
                    'forward' => false,
                ]
            ),
            $urlAlias
        );

        $urlAlias = $handler->lookup('swap-en');
        $this->assertEquals(
            new UrlAlias(
                [
                    'id' => '0-' . md5('swap-en'),
                    'type' => UrlAlias::LOCATION,
                    'destination' => 315,
                    'languageCodes' => [
                        'eng-GB',
                    ],
                    'pathData' => [
                        [
                            'always-available' => false,
                            'translations' => [
                                'cro-HR' => 'swap-hr2',
                                'eng-GB' => 'swap-en',
                            ],
                        ],
                    ],
                    'alwaysAvailable' => false,
                    'isHistory' => false,
                    'isCustom' => false,
                    'forward' => false,
                ]
            ),
            $urlAlias
        );

        $urlAlias = $handler->lookup('swap-en2');
        $this->assertEquals(
            new UrlAlias(
                [
                    'id' => '0-' . md5('swap-en2'),
                    'type' => UrlAlias::LOCATION,
                    'destination' => 314,
                    'languageCodes' => [
                        'eng-GB',
                    ],
                    'pathData' => [
                        [
                            'always-available' => false,
                            'translations' => [
                                'cro-HR' => 'swap-hr',
                                'eng-GB' => 'swap-en2',
                            ],
                        ],
                    ],
                    'alwaysAvailable' => false,
                    'isHistory' => false,
                    'isCustom' => false,
                    'forward' => false,
                ]
            ),
            $urlAlias
        );
    }

    /**
     * Test for the locationSwapped() method.
     *
     * @group swap
     */
    public function testLocationSwappedMultipleLanguagesSimple()
    {
        $handler = $this->getHandler();
        $this->insertDatabaseFixture(__DIR__ . '/_fixtures/urlaliases_swap_multilang_simple.php');

        $urlAlias1HRExpected = $handler->lookup('jedan/swap-hr');
        $urlAlias1ENExpected = $handler->lookup('jedan/swap-en');
        $urlAlias2HRExpected = $handler->lookup('dva/swap-hr');
        $urlAlias2ENExpected = $handler->lookup('dva/swap-en');

        $countBeforeReusing = $this->countRows();

        $handler->locationSwapped(316, 314, 317, 315);

        $this->assertEquals(
            $countBeforeReusing,
            $this->countRows()
        );

        $urlAlias1HR = $handler->lookup('jedan/swap-hr');
        $urlAlias1EN = $handler->lookup('jedan/swap-en');
        $urlAlias2HR = $handler->lookup('dva/swap-hr');
        $urlAlias2EN = $handler->lookup('dva/swap-en');

        $this->assertEquals($urlAlias1HRExpected, $urlAlias1HR);
        $this->assertEquals($urlAlias1ENExpected, $urlAlias1EN);
        $this->assertEquals($urlAlias2HRExpected, $urlAlias2HR);
        $this->assertEquals($urlAlias2ENExpected, $urlAlias2EN);
    }

    /**
     * Test for the locationSwapped() method.
     *
     * @group swap
     */
    public function testLocationSwappedMultipleLanguagesDifferentLanguagesSimple()
    {
        $handler = $this->getHandler();
        $this->insertDatabaseFixture(__DIR__ . '/_fixtures/urlaliases_swap_multilang_diff_simple.php');

        $countBeforeReusing = $this->countRows();

        $handler->locationSwapped(316, 314, 317, 315);

        $this->assertEquals(
            $countBeforeReusing + 2,
            $this->countRows()
        );

        $urlAlias = $handler->lookup('jedan/swap-hr');
        $this->assertEquals(
            new UrlAlias(
                array(
                    'id' => '2-' . md5('swap-hr'),
                    'type' => UrlAlias::LOCATION,
                    'destination' => 316,
                    'languageCodes' => array(
                        'cro-HR',
                    ),
                    'pathData' => array(
                        array(
                            'always-available' => false,
                            'translations' => array(
                                'cro-HR' => 'jedan',
                            ),
                        ),
                        array(
                            'always-available' => false,
                            'translations' => array(
                                'cro-HR' => 'swap-hr',
                                'ger-DE' => 'swap-de',
                            ),
                        ),
                    ),
                    'alwaysAvailable' => false,
                    'isHistory' => false,
                    'isCustom' => false,
                    'forward' => false,
                )
            ),
            $urlAlias
        );

        $urlAlias = $handler->lookup('jedan/swap-de');
        $this->assertEquals(
            new UrlAlias(
                array(
                    'id' => '2-' . md5('swap-de'),
                    'type' => UrlAlias::LOCATION,
                    'destination' => 316,
                    'languageCodes' => array(
                        'ger-DE',
                    ),
                    'pathData' => array(
                        array(
                            'always-available' => false,
                            'translations' => array(
                                'cro-HR' => 'jedan',
                            ),
                        ),
                        array(
                            'always-available' => false,
                            'translations' => array(
                                'cro-HR' => 'swap-hr',
                                'ger-DE' => 'swap-de',
                            ),
                        ),
                    ),
                    'alwaysAvailable' => false,
                    'isHistory' => false,
                    'isCustom' => false,
                    'forward' => false,
                )
            ),
            $urlAlias
        );

        $urlAlias = $handler->lookup('jedan/swap-en');
        $this->assertEquals(
            new UrlAlias(
                array(
                    'id' => '2-' . md5('swap-en'),
                    'type' => UrlAlias::LOCATION,
                    'destination' => 316,
                    'languageCodes' => array(
                        'eng-GB',
                    ),
                    'pathData' => array(
                        array(
                            'always-available' => false,
                            'translations' => array(
                                'cro-HR' => 'jedan',
                            ),
                        ),
                        array(
                            'always-available' => false,
                            'translations' => array(
                                'eng-GB' => 'swap-en',
                            ),
                        ),
                    ),
                    'alwaysAvailable' => false,
                    'isHistory' => true,
                    'isCustom' => false,
                    'forward' => false,
                )
            ),
            $urlAlias
        );

        $urlAlias = $handler->lookup('dva/swap-hr');
        $this->assertEquals(
            new UrlAlias(
                array(
                    'id' => '3-' . md5('swap-hr'),
                    'type' => UrlAlias::LOCATION,
                    'destination' => 317,
                    'languageCodes' => array(
                        'cro-HR',
                    ),
                    'pathData' => array(
                        array(
                            'always-available' => false,
                            'translations' => array(
                                'cro-HR' => 'dva',
                            ),
                        ),
                        array(
                            'always-available' => false,
                            'translations' => array(
                                'eng-GB' => 'swap-en',
                                'cro-HR' => 'swap-hr',
                            ),
                        ),
                    ),
                    'alwaysAvailable' => false,
                    'isHistory' => false,
                    'isCustom' => false,
                    'forward' => false,
                )
            ),
            $urlAlias
        );

        $urlAlias = $handler->lookup('dva/swap-en');
        $this->assertEquals(
            new UrlAlias(
                array(
                    'id' => '3-' . md5('swap-en'),
                    'type' => UrlAlias::LOCATION,
                    'destination' => 317,
                    'languageCodes' => array(
                        'eng-GB',
                    ),
                    'pathData' => array(
                        array(
                            'always-available' => false,
                            'translations' => array(
                                'cro-HR' => 'dva',
                            ),
                        ),
                        array(
                            'always-available' => false,
                            'translations' => array(
                                'eng-GB' => 'swap-en',
                                'cro-HR' => 'swap-hr',
                            ),
                        ),
                    ),
                    'alwaysAvailable' => false,
                    'isHistory' => false,
                    'isCustom' => false,
                    'forward' => false,
                )
            ),
            $urlAlias
        );

        $urlAlias = $handler->lookup('dva/swap-de');
        $this->assertEquals(
            new UrlAlias(
                array(
                    'id' => '3-' . md5('swap-de'),
                    'type' => UrlAlias::LOCATION,
                    'destination' => 317,
                    'languageCodes' => array(
                        'ger-DE',
                    ),
                    'pathData' => array(
                        array(
                            'always-available' => false,
                            'translations' => array(
                                'cro-HR' => 'dva',
                            ),
                        ),
                        array(
                            'always-available' => false,
                            'translations' => array(
                                'ger-DE' => 'swap-de',
                            ),
                        ),
                    ),
                    'alwaysAvailable' => false,
                    'isHistory' => true,
                    'isCustom' => false,
                    'forward' => false,
                )
            ),
            $urlAlias
        );
    }

    /**
     * Test for the locationSwapped() method.
     *
     * @group swap
     */
    public function testLocationSwappedMultipleLanguagesDifferentLanguages()
    {
        $handler = $this->getHandler();
        $this->insertDatabaseFixture(__DIR__ . '/_fixtures/urlaliases_swap_multilang_diff.php');

        $countBeforeReusing = $this->countRows();

        $handler->locationSwapped(317, 315, 316, 314);

        $this->assertEquals(
            $countBeforeReusing + 2,
            $this->countRows()
        );

        $urlAlias = $handler->lookup('jedan/swap-this');
        $this->assertEquals(
            new UrlAlias(
                array(
                    'id' => '2-' . md5('swap-this'),
                    'type' => UrlAlias::LOCATION,
                    'destination' => 316,
                    'languageCodes' => array(
                        'ger-DE',
                        'nor-NO',
                    ),
                    'pathData' => array(
                        array(
                            'always-available' => false,
                            'translations' => array(
                                'cro-HR' => 'jedan',
                            ),
                        ),
                        array(
                            'always-available' => false,
                            'translations' => array(
                                'cro-HR' => 'swap-hr',
                                'ger-DE' => 'swap-this',
                                'nor-NO' => 'swap-this',
                            ),
                        ),
                    ),
                    'alwaysAvailable' => false,
                    'isHistory' => false,
                    'isCustom' => false,
                    'forward' => false,
                )
            ),
            $urlAlias
        );

        $urlAlias = $handler->lookup('jedan/swap-en');
        $this->assertEquals(
            new UrlAlias(
                array(
                    'id' => '2-' . md5('swap-en'),
                    'type' => UrlAlias::LOCATION,
                    'destination' => 316,
                    'languageCodes' => array(
                        'eng-GB',
                    ),
                    'pathData' => array(
                        array(
                            'always-available' => false,
                            'translations' => array(
                                'cro-HR' => 'jedan',
                            ),
                        ),
                        array(
                            'always-available' => false,
                            'translations' => array(
                                'eng-GB' => 'swap-en',
                            ),
                        ),
                    ),
                    'alwaysAvailable' => false,
                    'isHistory' => true,
                    'isCustom' => false,
                    'forward' => false,
                )
            ),
            $urlAlias
        );

        $urlAlias = $handler->lookup('dva/swap-hr');
        $this->assertEquals(
            new UrlAlias(
                array(
                    'id' => '3-' . md5('swap-hr'),
                    'type' => UrlAlias::LOCATION,
                    'destination' => 317,
                    'languageCodes' => array(
                        'cro-HR',
                    ),
                    'pathData' => array(
                        array(
                            'always-available' => false,
                            'translations' => array(
                                'cro-HR' => 'dva',
                            ),
                        ),
                        array(
                            'always-available' => false,
                            'translations' => array(
                                'cro-HR' => 'swap-hr',
                            ),
                        ),
                    ),
                    'alwaysAvailable' => false,
                    'isHistory' => true,
                    'isCustom' => false,
                    'forward' => false,
                )
            ),
            $urlAlias
        );

        $urlAlias = $handler->lookup('dva/swap-this');
        $this->assertEquals(
            new UrlAlias(
                array(
                    'id' => '3-' . md5('swap-this'),
                    'type' => UrlAlias::LOCATION,
                    'destination' => 317,
                    'languageCodes' => array(
                        'cro-HR',
                        'ger-DE',
                    ),
                    'pathData' => array(
                        array(
                            'always-available' => false,
                            'translations' => array(
                                'cro-HR' => 'dva',
                            ),
                        ),
                        array(
                            'always-available' => false,
                            'translations' => array(
                                'cro-HR' => 'swap-this',
                                'ger-DE' => 'swap-this',
                                'eng-GB' => 'swap-en',
                            ),
                        ),
                    ),
                    'alwaysAvailable' => false,
                    'isHistory' => false,
                    'isCustom' => false,
                    'forward' => false,
                )
            ),
            $urlAlias
        );
    }

    /**
     * Test for the locationSwapped() method.
     *
     * @group swap
     */
    public function testLocationSwappedMultipleLanguagesWithCompositeHistory()
    {
        $handler = $this->getHandler();
        $this->insertDatabaseFixture(__DIR__ . '/_fixtures/urlaliases_swap_multilang_cleanup_composite.php');

        $countBeforeReusing = $this->countRows();

        $handler->locationSwapped(317, 315, 316, 314);

        $this->assertEquals(
            $countBeforeReusing + 4,
            $this->countRows()
        );

        $urlAlias = $handler->lookup('jedan/swap-this');
        $this->assertEquals(
            new UrlAlias(
                array(
                    'id' => '2-' . md5('swap-this'),
                    'type' => UrlAlias::LOCATION,
                    'destination' => 316,
                    'languageCodes' => array(
                        'cro-HR',
                    ),
                    'pathData' => array(
                        array(
                            'always-available' => false,
                            'translations' => array(
                                'cro-HR' => 'jedan',
                            ),
                        ),
                        array(
                            'always-available' => false,
                            'translations' => array(
                                'cro-HR' => 'swap-this',
                            ),
                        ),
                    ),
                    'alwaysAvailable' => false,
                    'isHistory' => true,
                    'isCustom' => false,
                    'forward' => false,
                )
            ),
            $urlAlias
        );

        $urlAlias = $handler->lookup('jedan/swap-en');
        $this->assertEquals(
            new UrlAlias(
                array(
                    'id' => '2-' . md5('swap-en'),
                    'type' => UrlAlias::LOCATION,
                    'destination' => 316,
                    'languageCodes' => array(
                        'eng-GB',
                    ),
                    'pathData' => array(
                        array(
                            'always-available' => false,
                            'translations' => array(
                                'cro-HR' => 'jedan',
                            ),
                        ),
                        array(
                            'always-available' => false,
                            'translations' => array(
                                'eng-GB' => 'swap-en',
                            ),
                        ),
                    ),
                    'alwaysAvailable' => false,
                    'isHistory' => true,
                    'isCustom' => false,
                    'forward' => false,
                )
            ),
            $urlAlias
        );

        $urlAlias = $handler->lookup('jedan/swap-hr');
        $this->assertEquals(
            new UrlAlias(
                array(
                    'id' => '2-' . md5('swap-hr'),
                    'type' => UrlAlias::LOCATION,
                    'destination' => 316,
                    'languageCodes' => array(
                        'cro-HR',
                    ),
                    'pathData' => array(
                        array(
                            'always-available' => false,
                            'translations' => array(
                                'cro-HR' => 'jedan',
                            ),
                        ),
                        array(
                            'always-available' => false,
                            'translations' => array(
                                'cro-HR' => 'swap-hr',
                                'ger-DE' => 'swap-that',
                                'nor-NO' => 'swap-that',
                            ),
                        ),
                    ),
                    'alwaysAvailable' => false,
                    'isHistory' => false,
                    'isCustom' => false,
                    'forward' => false,
                )
            ),
            $urlAlias
        );

        $urlAlias = $handler->lookup('jedan/swap-that');
        $this->assertEquals(
            new UrlAlias(
                array(
                    'id' => '2-' . md5('swap-that'),
                    'type' => UrlAlias::LOCATION,
                    'destination' => 316,
                    'languageCodes' => array(
                        'ger-DE',
                        'nor-NO',
                    ),
                    'pathData' => array(
                        array(
                            'always-available' => false,
                            'translations' => array(
                                'cro-HR' => 'jedan',
                            ),
                        ),
                        array(
                            'always-available' => false,
                            'translations' => array(
                                'cro-HR' => 'swap-hr',
                                'ger-DE' => 'swap-that',
                                'nor-NO' => 'swap-that',
                            ),
                        ),
                    ),
                    'alwaysAvailable' => false,
                    'isHistory' => false,
                    'isCustom' => false,
                    'forward' => false,
                )
            ),
            $urlAlias
        );

        $urlAlias = $handler->lookup('dva/swap-hr');
        $this->assertEquals(
            new UrlAlias(
                array(
                    'id' => '3-' . md5('swap-hr'),
                    'type' => UrlAlias::LOCATION,
                    'destination' => 317,
                    'languageCodes' => array(
                        'cro-HR',
                    ),
                    'pathData' => array(
                        array(
                            'always-available' => false,
                            'translations' => array(
                                'cro-HR' => 'dva',
                            ),
                        ),
                        array(
                            'always-available' => false,
                            'translations' => array(
                                'cro-HR' => 'swap-hr',
                            ),
                        ),
                    ),
                    'alwaysAvailable' => false,
                    'isHistory' => true,
                    'isCustom' => false,
                    'forward' => false,
                )
            ),
            $urlAlias
        );

        $urlAlias = $handler->lookup('dva/swap-that');
        $this->assertEquals(
            new UrlAlias(
                array(
                    'id' => '3-' . md5('swap-that'),
                    'type' => UrlAlias::LOCATION,
                    'destination' => 317,
                    'languageCodes' => array(
                        'ger-DE',
                        'nor-NO',
                    ),
                    'pathData' => array(
                        array(
                            'always-available' => false,
                            'translations' => array(
                                'cro-HR' => 'dva',
                            ),
                        ),
                        array(
                            'always-available' => false,
                            'translations' => array(
                                'ger-DE' => 'swap-that',
                                'nor-NO' => 'swap-that',
                            ),
                        ),
                    ),
                    'alwaysAvailable' => false,
                    'isHistory' => true,
                    'isCustom' => false,
                    'forward' => false,
                )
            ),
            $urlAlias
        );

        $urlAlias = $handler->lookup('dva/swap-this');
        $this->assertEquals(
            new UrlAlias(
                array(
                    'id' => '3-' . md5('swap-this'),
                    'type' => UrlAlias::LOCATION,
                    'destination' => 317,
                    'languageCodes' => array(
                        'cro-HR',
                    ),
                    'pathData' => array(
                        array(
                            'always-available' => false,
                            'translations' => array(
                                'cro-HR' => 'dva',
                            ),
                        ),
                        array(
                            'always-available' => false,
                            'translations' => array(
                                'cro-HR' => 'swap-this',
                                'eng-GB' => 'swap-en',
                            ),
                        ),
                    ),
                    'alwaysAvailable' => false,
                    'isHistory' => false,
                    'isCustom' => false,
                    'forward' => false,
                )
            ),
            $urlAlias
        );

        $urlAlias = $handler->lookup('dva/swap-en');
        $this->assertEquals(
            new UrlAlias(
                array(
                    'id' => '3-' . md5('swap-en'),
                    'type' => UrlAlias::LOCATION,
                    'destination' => 317,
                    'languageCodes' => array(
                        'eng-GB',
                    ),
                    'pathData' => array(
                        array(
                            'always-available' => false,
                            'translations' => array(
                                'cro-HR' => 'dva',
                            ),
                        ),
                        array(
                            'always-available' => false,
                            'translations' => array(
                                'cro-HR' => 'swap-this',
                                'eng-GB' => 'swap-en',
                            ),
                        ),
                    ),
                    'alwaysAvailable' => false,
                    'isHistory' => false,
                    'isCustom' => false,
                    'forward' => false,
                )
            ),
            $urlAlias
        );
    }

    /**
     * Test for the locationSwapped() method.
     *
     * @group swap
     */
    public function testLocationSwappedWithReusingExternalHistory()
    {
        $handler = $this->getHandler();
        $this->insertDatabaseFixture(__DIR__ . '/_fixtures/urlaliases_swap_reusing_external_history.php');

        $countBeforeReusing = $this->countRows();

        $handler->locationSwapped(318, 314, 319, 315);

        $this->assertEquals(
            $countBeforeReusing,
            $this->countRows()
        );

        $urlAlias = $handler->lookup('jedan/swap-that');
        $this->assertEquals(
            new UrlAlias(
                array(
                    'id' => '2-' . md5('swap-that'),
                    'type' => UrlAlias::LOCATION,
                    'destination' => 318,
                    'languageCodes' => array(
                        'cro-HR',
                    ),
                    'pathData' => array(
                        array(
                            'always-available' => false,
                            'translations' => array(
                                'cro-HR' => 'jedan',
                            ),
                        ),
                        array(
                            'always-available' => false,
                            'translations' => array(
                                'cro-HR' => 'swap-that',
                            ),
                        ),
                    ),
                    'alwaysAvailable' => false,
                    'isHistory' => false,
                    'isCustom' => false,
                    'forward' => false,
                )
            ),
            $urlAlias
        );

        $urlAlias = $handler->lookup('dva/swap-this');
        $this->assertEquals(
            new UrlAlias(
                array(
                    'id' => '3-' . md5('swap-this'),
                    'type' => UrlAlias::LOCATION,
                    'destination' => 319,
                    'languageCodes' => array(
                        'cro-HR',
                    ),
                    'pathData' => array(
                        array(
                            'always-available' => false,
                            'translations' => array(
                                'cro-HR' => 'dva',
                            ),
                        ),
                        array(
                            'always-available' => false,
                            'translations' => array(
                                'cro-HR' => 'swap-this',
                            ),
                        ),
                    ),
                    'alwaysAvailable' => false,
                    'isHistory' => false,
                    'isCustom' => false,
                    'forward' => false,
                )
            ),
            $urlAlias
        );

        $urlAlias = $handler->lookup('dva/swap-that');
        $this->assertEquals(
            new UrlAlias(
                array(
                    'id' => '3-' . md5('swap-that'),
                    'type' => UrlAlias::LOCATION,
                    'destination' => 319,
                    'languageCodes' => array(
                        'cro-HR',
                    ),
                    'pathData' => array(
                        array(
                            'always-available' => false,
                            'translations' => array(
                                'cro-HR' => 'dva',
                            ),
                        ),
                        array(
                            'always-available' => false,
                            'translations' => array(
                                'cro-HR' => 'swap-that',
                            ),
                        ),
                    ),
                    'alwaysAvailable' => false,
                    'isHistory' => true,
                    'isCustom' => false,
                    'forward' => false,
                )
            ),
            $urlAlias
        );

        $urlAlias = $handler->lookup('jedan/swap-this');
        $this->assertEquals(
            new UrlAlias(
                array(
                    'id' => '2-' . md5('swap-this'),
                    'type' => UrlAlias::LOCATION,
                    'destination' => 318,
                    'languageCodes' => array(
                        'cro-HR',
                    ),
                    'pathData' => array(
                        array(
                            'always-available' => false,
                            'translations' => array(
                                'cro-HR' => 'jedan',
                            ),
                        ),
                        array(
                            'always-available' => false,
                            'translations' => array(
                                'cro-HR' => 'swap-this',
                            ),
                        ),
                    ),
                    'alwaysAvailable' => false,
                    'isHistory' => true,
                    'isCustom' => false,
                    'forward' => false,
                )
            ),
            $urlAlias
        );
    }

    /**
     * Test for the locationSwapped() method.
     *
     * @group swap
     */
    public function testLocationSwappedWithReusingNopEntry()
    {
        $handler = $this->getHandler();
        $this->insertDatabaseFixture(__DIR__ . '/_fixtures/urlaliases_swap_reusing_nop.php');

        $countBeforeReusing = $this->countRows();

        $handler->locationSwapped(316, 314, 317, 315);

        $this->assertEquals(
            $countBeforeReusing + 1,
            $this->countRows()
        );

        $urlAlias = $handler->lookup('jedan/swap-that');
        $this->assertEquals(
            new UrlAlias(
                array(
                    'id' => '2-' . md5('swap-that'),
                    'type' => UrlAlias::LOCATION,
                    'destination' => 316,
                    'languageCodes' => array(
                        'cro-HR',
                    ),
                    'pathData' => array(
                        array(
                            'always-available' => false,
                            'translations' => array(
                                'cro-HR' => 'jedan',
                            ),
                        ),
                        array(
                            'always-available' => false,
                            'translations' => array(
                                'cro-HR' => 'swap-that',
                            ),
                        ),
                    ),
                    'alwaysAvailable' => false,
                    'isHistory' => false,
                    'isCustom' => false,
                    'forward' => false,
                )
            ),
            $urlAlias
        );

        $urlAlias = $handler->lookup('dva/swap-this');
        $this->assertEquals(
            new UrlAlias(
                array(
                    'id' => '3-' . md5('swap-this'),
                    'type' => UrlAlias::LOCATION,
                    'destination' => 317,
                    'languageCodes' => array(
                        'cro-HR',
                    ),
                    'pathData' => array(
                        array(
                            'always-available' => false,
                            'translations' => array(
                                'cro-HR' => 'dva',
                            ),
                        ),
                        array(
                            'always-available' => false,
                            'translations' => array(
                                'cro-HR' => 'swap-this',
                            ),
                        ),
                    ),
                    'alwaysAvailable' => false,
                    'isHistory' => false,
                    'isCustom' => false,
                    'forward' => false,
                )
            ),
            $urlAlias
        );

        $urlAlias = $handler->lookup('dva/swap-that');
        $this->assertEquals(
            new UrlAlias(
                array(
                    'id' => '3-' . md5('swap-that'),
                    'type' => UrlAlias::LOCATION,
                    'destination' => 317,
                    'languageCodes' => array(
                        'cro-HR',
                    ),
                    'pathData' => array(
                        array(
                            'always-available' => false,
                            'translations' => array(
                                'cro-HR' => 'dva',
                            ),
                        ),
                        array(
                            'always-available' => false,
                            'translations' => array(
                                'cro-HR' => 'swap-that',
                            ),
                        ),
                    ),
                    'alwaysAvailable' => false,
                    'isHistory' => true,
                    'isCustom' => false,
                    'forward' => false,
                )
            ),
            $urlAlias
        );

        $urlAlias = $handler->lookup('jedan/swap-this');
        $this->assertEquals(
            new UrlAlias(
                array(
                    'id' => '2-' . md5('swap-this'),
                    'type' => UrlAlias::LOCATION,
                    'destination' => 316,
                    'languageCodes' => array(
                        'cro-HR',
                    ),
                    'pathData' => array(
                        array(
                            'always-available' => false,
                            'translations' => array(
                                'cro-HR' => 'jedan',
                            ),
                        ),
                        array(
                            'always-available' => false,
                            'translations' => array(
                                'cro-HR' => 'swap-this',
                            ),
                        ),
                    ),
                    'alwaysAvailable' => false,
                    'isHistory' => true,
                    'isCustom' => false,
                    'forward' => false,
                )
            ),
            $urlAlias
        );
    }

    /**
     * Test for the locationSwapped() method.
     *
     * @depends testLocationSwappedWithReusingNopEntry
     * @group swap
     */
    public function testLocationSwappedWithReusingNopEntryCustomAliasIsDestroyed()
    {
        $handler = $this->getHandler();
        $this->insertDatabaseFixture(__DIR__ . '/_fixtures/urlaliases_swap_reusing_nop.php');

        $handler->lookup('jedan/swap-that/search');
        $handler->locationSwapped(316, 314, 317, 315);

        try {
            $handler->lookup('jedan/swap-that/search');
            $this->fail('Custom alias is not destroyed');
        } catch (NotFoundException $e) {
            // Custom alias is destroyed by reusing NOP entry with existing autogenerated alias
            // on the same level (that means link and ID are updated to the existing alias ID,
            // so custom alias children entries are no longer properly linked (parent-link))
        }
    }

    /**
     * Test for the locationSwapped() method.
     *
     * @group swap
     *
     * @covers \eZ\Publish\Core\Persistence\Legacy\Content\UrlAlias\Handler::locationSwapped
     */
    public function testLocationSwappedUpdatesLocationPathIdentificationString()
    {
        $handler = $this->getHandler();
        $locationGateway = $this->getLocationGateway();
        $this->insertDatabaseFixture(__DIR__ . '/_fixtures/urlaliases_swap_path_identification_string.php');

        $countBeforeReusing = $this->countRows();

        $handler->locationSwapped(314, 2, 315, 2);

        $this->assertEquals(
            $countBeforeReusing,
            $this->countRows()
        );

        $locationData = $locationGateway->getBasicNodeData(314);
        self::assertEquals('dva', $locationData['path_identification_string']);

        $locationData = $locationGateway->getBasicNodeData(315);
        self::assertEquals('jedan', $locationData['path_identification_string']);
    }

    /**
     * Test for the locationSwapped() method.
     *
     * @group swap
     *
     * @covers \eZ\Publish\Core\Persistence\Legacy\Content\UrlAlias\Handler::locationSwapped
     */
    public function testLocationSwappedMultipleLanguagesUpdatesLocationPathIdentificationString()
    {
        $handler = $this->getHandler();
        $locationGateway = $this->getLocationGateway();
        $this->insertDatabaseFixture(__DIR__ . '/_fixtures/urlaliases_swap_multilang_path_identification_string.php');

        $countBeforeReusing = $this->countRows();

        $handler->locationSwapped(314, 2, 315, 2);

        $this->assertEquals(
            $countBeforeReusing,
            $this->countRows()
        );

        $locationData = $locationGateway->getBasicNodeData(314);
        self::assertEquals('zwei', $locationData['path_identification_string']);

        $locationData = $locationGateway->getBasicNodeData(315);
        self::assertEquals('jedan', $locationData['path_identification_string']);
    }

    /**
     * @return int
     */
    protected function countRows()
    {
        /** @var \eZ\Publish\Core\Persistence\Database\SelectQuery $query */
        $query = $this->getDatabaseHandler()->createSelectQuery();
        $query->select(
            $query->expr->count('*')
        )->from(
            $this->getDatabaseHandler()->quoteTable('ezurlalias_ml')
        );

        $statement = $query->prepare();
        $statement->execute();

        return (int)$statement->fetchColumn();
    }

    protected function dump()
    {
        /** @var \eZ\Publish\Core\Persistence\Database\SelectQuery $query */
        $query = $this->getDatabaseHandler()->createSelectQuery();
        $query->select(
            '*'
        )->from(
            $this->getDatabaseHandler()->quoteTable('ezurlalias_ml')
        );

        $statement = $query->prepare();
        $statement->execute();

        var_dump($statement->fetchAll(\PDO::FETCH_ASSOC));
    }

    /**
     * @var \eZ\Publish\Core\Persistence\Doctrine\ConnectionHandler
     */
    protected $dbHandler;

    /**
     * @var \eZ\Publish\Core\Persistence\Legacy\Content\Location\Gateway
     */
    protected $locationGateway;

    /**
     * @var \eZ\Publish\Core\Persistence\Legacy\Content\Language\Handler
     */
    protected $languageHandler;

    /**
     * @var \eZ\Publish\Core\Persistence\Legacy\Content\Language\MaskGenerator
     */
    protected $languageMaskGenerator;

    /**
     * @param array $methods
     *
     * @return \eZ\Publish\Core\Persistence\Legacy\Content\UrlAlias\Handler|\PHPUnit_Framework_MockObject_MockObject
     */
    protected function getPartlyMockedHandler(array $methods)
    {
<<<<<<< HEAD
        return $this->getMockBuilder(Handler::class)
            ->setConstructorArgs(
                array(
                    $this->createMock(Gateway::class),
                    $this->createMock(Mapper::class),
                    $this->createMock(LocationGateway::class),
                    $this->createMock(LanguageHandler::class),
                    $this->createMock(SlugConverter::class),
                )
=======
        $mock = $this->getMock(
            'eZ\\Publish\\Core\\Persistence\\Legacy\\Content\\UrlAlias\\Handler',
            $methods,
            array(
                self::getMock('eZ\\Publish\\Core\\Persistence\\Legacy\\Content\\UrlAlias\\Gateway'),
                self::getMock(
                    'eZ\\Publish\\Core\\Persistence\\Legacy\\Content\\UrlAlias\\Mapper',
                    array(),
                    array(),
                    '',
                    false
                ),
                self::getMock('eZ\\Publish\\Core\\Persistence\\Legacy\\Content\\Location\\Gateway'),
                self::getMock(
                    'eZ\\Publish\\Core\\Persistence\\Legacy\\Content\\Language\\Handler',
                    array(),
                    array(),
                    '',
                    false
                ),
                self::getMock(
                    'eZ\\Publish\\Core\\Persistence\\Legacy\\Content\\UrlAlias\\SlugConverter',
                    array(),
                    array(),
                    '',
                    false
                ),
                $this->getMock(
                    Gateway::class,
                    [],
                    [],
                    '',
                    false
                ),
                $this->getMock(
                    LanguageMaskGenerator::class,
                    [],
                    [],
                    '',
                    false
                ),
>>>>>>> bec9345d
            )
            ->setMethods($methods)
            ->getMock();
    }

    /**
     * @return \eZ\Publish\Core\Persistence\Legacy\Content\UrlAlias\Handler
     */
    protected function getHandler()
    {
        $languageHandler = $this->getLanguageHandler();
        $languageMaskGenerator = $this->getLanguageMaskGenerator();
        $gateway = new DoctrineDatabase(
            $this->getDatabaseHandler(),
            $languageMaskGenerator
        );
        $mapper = new Mapper($languageMaskGenerator);
        $slugConverter = new SlugConverter($this->getProcessor());
        $contentGateway = new ContentGateway(
            $this->getDatabaseHandler(),
            $this->getDatabaseConnection(),
            new ContentGateway\QueryBuilder($this->getDatabaseHandler()),
            $languageHandler,
            $languageMaskGenerator
        );

        return new Handler(
            $gateway,
            $mapper,
            $this->getLocationGateway(),
            $languageHandler,
            $slugConverter,
            $contentGateway,
            $languageMaskGenerator
        );
    }

    /**
     * @return \eZ\Publish\Core\Persistence\Legacy\Content\Language\Handler
     */
    protected function getLanguageHandler()
    {
        if (!isset($this->languageHandler)) {
            $this->languageHandler = new LanguageHandler(
                new LanguageGateway(
                    $this->getDatabaseHandler()
                ),
                new LanguageMapper()
            );
        }

        return $this->languageHandler;
    }

    /**
     * @return \eZ\Publish\Core\Persistence\Legacy\Content\Language\MaskGenerator
     */
    protected function getLanguageMaskGenerator()
    {
        if (!isset($this->languageMaskGenerator)) {
            $this->languageMaskGenerator = new LanguageMaskGenerator(
                $this->getLanguageHandler()
            );
        }

        return $this->languageMaskGenerator;
    }

    /**
     * @return \eZ\Publish\Core\Persistence\Legacy\Content\Location\Gateway
     */
    protected function getLocationGateway()
    {
        if (!isset($this->locationGateway)) {
            $this->locationGateway = new DoctrineDatabaseLocation(
                $this->getDatabaseHandler()
            );
        }

        return $this->locationGateway;
    }

    /**
     * @return \eZ\Publish\Core\Persistence\TransformationProcessor
     */
    public function getProcessor()
    {
        return new DefinitionBased(
            new Parser(),
            new PcreCompiler(new Utf8Converter()),
            glob(__DIR__ . '/../../../../Tests/TransformationProcessor/_fixtures/transformations/*.tr')
        );
    }

    /**
     * Data provider for tests of archiveUrlAliasesForDeletedTranslations.
     *
     * @see testArchiveUrlAliasesForDeletedTranslations for the description of parameters
     *
     * @return array
     */
    public function providerForArchiveUrlAliasesForDeletedTranslations()
    {
        return [
            [2, ['eng-GB', 'pol-PL'], 'pol-PL'],
            [3, ['eng-GB', 'pol-PL', 'nor-NO'], 'pol-PL'],
        ];
    }

    /**
     * @covers \eZ\Publish\Core\Persistence\Legacy\Content\UrlAlias\Handler::archiveUrlAliasesForDeletedTranslations()
     *
     * @dataProvider providerForArchiveUrlAliasesForDeletedTranslations
     *
     * @param int $locationId
     * @param string[] $expectedLanguages expected language codes before deleting
     * @param string $removeLanguage language code to be deleted
     */
    public function testArchiveUrlAliasesForDeletedTranslations(
        $locationId,
        array $expectedLanguages,
        $removeLanguage
    ) {
        $handler = $this->getHandler();
        $this->insertDatabaseFixture(__DIR__ . '/_fixtures/publish_multilingual.php');

        // collect data persisted from fixtures
        $urlAliases = $handler->listURLAliasesForLocation($locationId);
        $collectedLanguages = [];
        $collectedUrls = [];
        foreach ($urlAliases as $urlAlias) {
            // collect languages of all URL aliases
            $collectedLanguages = array_merge($collectedLanguages, $urlAlias->languageCodes);
            $isComposite = count($urlAlias->languageCodes) > 1;
            foreach ($urlAlias->pathData as $pathData) {
                // collect also actual unique URLs to be removed to check them after removal
                if (!empty($pathData['translations'][$removeLanguage])) {
                    $url = $pathData['translations'][$removeLanguage];
                    $collectedUrls[$url] = $isComposite;
                }
            }
        }
        // sanity check
        self::assertEquals($expectedLanguages, $collectedLanguages);

        // remove language
        $publishedLanguages = array_values(array_diff($collectedLanguages, [$removeLanguage]));
        $handler->archiveUrlAliasesForDeletedTranslations($locationId, 1, $publishedLanguages);

        // check reloaded structures
        $urlAliases = $handler->listURLAliasesForLocation($locationId);
        foreach ($urlAliases as $urlAlias) {
            self::assertNotContains($removeLanguage, $urlAlias->languageCodes);
            foreach ($urlAlias->pathData as $pathData) {
                self::assertNotContains($removeLanguage, $pathData['translations']);
                foreach ($pathData['translations'] as $url) {
                    $lookupUrlAlias = $handler->lookup($url);
                    self::assertNotContains($removeLanguage, $lookupUrlAlias->languageCodes);
                }
            }
        }

        // lookup removed URLs to check they're not found
        foreach ($collectedUrls as $url => $isComposite) {
            $urlAlias = $handler->lookup($url);
            if ($isComposite) {
                // check if alias no longer refers to removed Translation
                self::assertNotContains($removeLanguage, $urlAlias->languageCodes);
                foreach ($urlAlias->pathData as $pathData) {
                    self::assertNotContains($removeLanguage, $pathData['translations']);
                }
            } else {
                // check if non composite alias for removed translation is historized
                self::assertTrue($urlAlias->isHistory);
            }
        }
    }
}<|MERGE_RESOLUTION|>--- conflicted
+++ resolved
@@ -8,7 +8,7 @@
  */
 namespace eZ\Publish\Core\Persistence\Legacy\Tests\Content;
 
-use eZ\Publish\Core\Persistence\Legacy\Content\UrlAlias\Gateway;
+use eZ\Publish\Core\Persistence\Legacy\Content\UrlAlias\Gateway as UrlAliasGateway;
 use eZ\Publish\Core\Persistence\Legacy\Tests\TestCase;
 use eZ\Publish\Core\Persistence\Legacy\Content\UrlAlias\Handler;
 use eZ\Publish\Core\Persistence\Legacy\Content\Location\Gateway as LocationGateway;
@@ -5309,59 +5309,17 @@
      */
     protected function getPartlyMockedHandler(array $methods)
     {
-<<<<<<< HEAD
         return $this->getMockBuilder(Handler::class)
             ->setConstructorArgs(
                 array(
-                    $this->createMock(Gateway::class),
+                    $this->createMock(UrlAliasGateway::class),
                     $this->createMock(Mapper::class),
                     $this->createMock(LocationGateway::class),
                     $this->createMock(LanguageHandler::class),
                     $this->createMock(SlugConverter::class),
-                )
-=======
-        $mock = $this->getMock(
-            'eZ\\Publish\\Core\\Persistence\\Legacy\\Content\\UrlAlias\\Handler',
-            $methods,
-            array(
-                self::getMock('eZ\\Publish\\Core\\Persistence\\Legacy\\Content\\UrlAlias\\Gateway'),
-                self::getMock(
-                    'eZ\\Publish\\Core\\Persistence\\Legacy\\Content\\UrlAlias\\Mapper',
-                    array(),
-                    array(),
-                    '',
-                    false
-                ),
-                self::getMock('eZ\\Publish\\Core\\Persistence\\Legacy\\Content\\Location\\Gateway'),
-                self::getMock(
-                    'eZ\\Publish\\Core\\Persistence\\Legacy\\Content\\Language\\Handler',
-                    array(),
-                    array(),
-                    '',
-                    false
-                ),
-                self::getMock(
-                    'eZ\\Publish\\Core\\Persistence\\Legacy\\Content\\UrlAlias\\SlugConverter',
-                    array(),
-                    array(),
-                    '',
-                    false
-                ),
-                $this->getMock(
-                    Gateway::class,
-                    [],
-                    [],
-                    '',
-                    false
-                ),
-                $this->getMock(
-                    LanguageMaskGenerator::class,
-                    [],
-                    [],
-                    '',
-                    false
-                ),
->>>>>>> bec9345d
+                    $this->createMock(Gateway::class),
+                    $this->createMock(LanguageMaskGenerator::class),
+                )
             )
             ->setMethods($methods)
             ->getMock();
