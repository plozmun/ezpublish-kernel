--- conflicted
+++ resolved
@@ -15,7 +15,6 @@
 use eZ\Publish\API\Repository\Values\Content\ContentMetadataUpdateStruct;
 use eZ\Publish\API\Repository\Values\Content\LocationCreateStruct;
 use eZ\Publish\API\Repository\Values\Content\TranslationInfo;
-use eZ\Publish\API\Repository\Values\Content\TranslationValues;
 use eZ\Publish\API\Repository\Values\Content\VersionInfo;
 use eZ\Publish\API\Repository\Values\ContentType\ContentType;
 use eZ\Publish\API\Repository\Values\Content\Query;
@@ -708,8 +707,6 @@
     {
         throw new \Exception('@todo: Implement.');
     }
-<<<<<<< HEAD
-=======
 
     /**
      * Bulk-load Content items by the list of ContentInfo Value Objects.
@@ -748,5 +745,4 @@
     {
         throw new \Exception('@todo: Implement.');
     }
->>>>>>> f11ecd3f
 }