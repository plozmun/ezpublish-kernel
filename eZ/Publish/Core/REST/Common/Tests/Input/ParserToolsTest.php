<?php

/**
 * File containing a ParserToolsTest class.
 *
 * @copyright Copyright (C) eZ Systems AS. All rights reserved.
 * @license For full copyright and license information view LICENSE file distributed with this source code.
 */
namespace eZ\Publish\Core\REST\Common\Tests\Input;

use eZ\Publish\Core\REST\Common\Input\ParserTools;
use eZ\Publish\Core\REST\Common\Input\ParsingDispatcher;
use PHPUnit\Framework\TestCase;

class ParserToolsTest extends TestCase
{
    public function testIsEmbeddedObjectReturnsTrue()
    {
        $parserTools = $this->getParserTools();

        $this->assertTrue(
            $parserTools->isEmbeddedObject(
                [
                    '_href' => '/foo/bar',
                    '_media-type' => 'application/some-type',
                    'id' => 23,
                ]
            )
        );
    }

    public function testIsEmbeddedObjectReturnsFalse()
    {
        $parserTools = $this->getParserTools();

        $this->assertFalse(
            $parserTools->isEmbeddedObject(
                [
                    '_href' => '/foo/bar',
                    '_media-type' => 'application/some-type',
                ]
            )
        );
    }

    public function testParseObjectElementEmbedded()
    {
        $parserTools = $this->getParserTools();

<<<<<<< HEAD
        $dispatcherMock = $this->createMock(ParsingDispatcher::class);
=======
        $dispatcherMock = $this->getMock(
            'eZ\\Publish\\Core\\REST\\Common\\Input\\ParsingDispatcher',
            [],
            [],
            '',
            false
        );
>>>>>>> 0f2ea829
        $dispatcherMock->expects($this->once())
            ->method('parse')
            ->with(
                $this->isType('array'),
                $this->equalTo('application/my-type')
            );

        $parsingInput = [
            '_href' => '/foo/bar',
            '_media-type' => 'application/my-type',
            'someContent' => [],
        ];

        $this->assertEquals(
            '/foo/bar',
            $parserTools->parseObjectElement($parsingInput, $dispatcherMock)
        );
    }

    public function testParseObjectElementNotEmbedded()
    {
        $parserTools = $this->getParserTools();

<<<<<<< HEAD
        $dispatcherMock = $this->createMock(ParsingDispatcher::class);
=======
        $dispatcherMock = $this->getMock(
            'eZ\\Publish\\Core\\REST\\Common\\Input\\ParsingDispatcher',
            [],
            [],
            '',
            false
        );
>>>>>>> 0f2ea829
        $dispatcherMock->expects($this->never())
            ->method('parse');

        $parsingInput = [
            '_href' => '/foo/bar',
            '_media-type' => 'application/my-type',
            '#someTextContent' => 'foo',
        ];

        $this->assertEquals(
            '/foo/bar',
            $parserTools->parseObjectElement($parsingInput, $dispatcherMock)
        );
    }

    public function testNormalParseBooleanValue()
    {
        $tools = $this->getParserTools();

        $this->assertTrue($tools->parseBooleanValue('true'));
        $this->assertTrue($tools->parseBooleanValue(true));
        $this->assertFalse($tools->parseBooleanValue('false'));
        $this->assertFalse($tools->parseBooleanValue(false));
    }

    /**
     * @expectedException \RuntimeException
     */
    public function testUnexpectedValueParseBooleanValue()
    {
        $this->getParserTools()->parseBooleanValue('whatever but not a boolean');
    }

    protected function getParserTools()
    {
        return new ParserTools();
    }
}<|MERGE_RESOLUTION|>--- conflicted
+++ resolved
@@ -47,17 +47,7 @@
     {
         $parserTools = $this->getParserTools();
 
-<<<<<<< HEAD
         $dispatcherMock = $this->createMock(ParsingDispatcher::class);
-=======
-        $dispatcherMock = $this->getMock(
-            'eZ\\Publish\\Core\\REST\\Common\\Input\\ParsingDispatcher',
-            [],
-            [],
-            '',
-            false
-        );
->>>>>>> 0f2ea829
         $dispatcherMock->expects($this->once())
             ->method('parse')
             ->with(
@@ -81,17 +71,7 @@
     {
         $parserTools = $this->getParserTools();
 
-<<<<<<< HEAD
         $dispatcherMock = $this->createMock(ParsingDispatcher::class);
-=======
-        $dispatcherMock = $this->getMock(
-            'eZ\\Publish\\Core\\REST\\Common\\Input\\ParsingDispatcher',
-            [],
-            [],
-            '',
-            false
-        );
->>>>>>> 0f2ea829
         $dispatcherMock->expects($this->never())
             ->method('parse');
 
