--- conflicted
+++ resolved
@@ -411,17 +411,7 @@
     protected function getFieldTypeServiceMock()
     {
         if (!isset($this->fieldTypeServiceMock)) {
-<<<<<<< HEAD
             $this->fieldTypeServiceMock = $this->createMock(FieldTypeService::class);
-=======
-            $this->fieldTypeServiceMock = $this->getMock(
-                'eZ\\Publish\\API\\Repository\\FieldTypeService',
-                [],
-                [],
-                '',
-                false
-            );
->>>>>>> 0f2ea829
         }
 
         return $this->fieldTypeServiceMock;
@@ -430,17 +420,7 @@
     protected function getFieldTypeProcessorRegistryMock()
     {
         if (!isset($this->fieldTypeProcessorRegistryMock)) {
-<<<<<<< HEAD
             $this->fieldTypeProcessorRegistryMock = $this->createMock(FieldTypeProcessorRegistry::class);
-=======
-            $this->fieldTypeProcessorRegistryMock = $this->getMock(
-                'eZ\\Publish\\Core\\REST\\Common\\FieldTypeProcessorRegistry',
-                [],
-                [],
-                '',
-                false
-            );
->>>>>>> 0f2ea829
         }
 
         return $this->fieldTypeProcessorRegistryMock;
@@ -449,17 +429,7 @@
     protected function getFieldTypeProcessorMock()
     {
         if (!isset($this->fieldTypeProcessorMock)) {
-<<<<<<< HEAD
             $this->fieldTypeProcessorMock = $this->createMock(FieldTypeProcessor::class);
-=======
-            $this->fieldTypeProcessorMock = $this->getMock(
-                'eZ\\Publish\\Core\\REST\\Common\\FieldTypeProcessor',
-                [],
-                [],
-                '',
-                false
-            );
->>>>>>> 0f2ea829
         }
 
         return $this->fieldTypeProcessorMock;
@@ -468,17 +438,7 @@
     protected function getContentTypeMock()
     {
         if (!isset($this->contentTypeMock)) {
-<<<<<<< HEAD
             $this->contentTypeMock = $this->createMock(APIContentType::class);
-=======
-            $this->contentTypeMock = $this->getMock(
-                'eZ\\Publish\\API\\Repository\\Values\\ContentType\\ContentType',
-                [],
-                [],
-                '',
-                false
-            );
->>>>>>> 0f2ea829
         }
 
         return $this->contentTypeMock;
@@ -487,17 +447,7 @@
     protected function getFieldTypeMock()
     {
         if (!isset($this->fieldTypeMock)) {
-<<<<<<< HEAD
             $this->fieldTypeMock = $this->createMock(APIFieldType::class);
-=======
-            $this->fieldTypeMock = $this->getMock(
-                'eZ\\Publish\\API\\Repository\\FieldType',
-                [],
-                [],
-                '',
-                false
-            );
->>>>>>> 0f2ea829
         }
 
         return $this->fieldTypeMock;
@@ -506,17 +456,7 @@
     protected function getGeneratorMock()
     {
         if (!isset($this->generatorMock)) {
-<<<<<<< HEAD
             $this->generatorMock = $this->createMock(Generator::class);
-=======
-            $this->generatorMock = $this->getMock(
-                'eZ\\Publish\\Core\\REST\\Common\\Output\\Generator',
-                [],
-                [],
-                '',
-                false
-            );
->>>>>>> 0f2ea829
         }
 
         return $this->generatorMock;
