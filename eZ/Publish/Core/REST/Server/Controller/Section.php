<?php
/**
 * File containing the Section controller class
 *
 * @copyright Copyright (C) 1999-2012 eZ Systems AS. All rights reserved.
 * @license http://www.gnu.org/licenses/gpl-2.0.txt GNU General Public License v2
 * @version //autogentag//
 */

namespace eZ\Publish\Core\REST\Server\Controller;
use eZ\Publish\Core\REST\Common\Message;
use eZ\Publish\Core\REST\Server\Values;
use eZ\Publish\Core\REST\Server\Controller as RestController;

use eZ\Publish\API\Repository\SectionService;
use eZ\Publish\API\Repository\Values\Content\SectionCreateStruct;
use eZ\Publish\API\Repository\Values\Content\SectionUpdateStruct;
use eZ\Publish\Core\REST\Server\Values\NoContent;

use eZ\Publish\API\Repository\Exceptions\InvalidArgumentException;
use eZ\Publish\Core\REST\Server\Exceptions\ForbiddenException;

/**
 * Section controller
 */
class Section extends RestController
{
    /**
     * Section service
     *
     * @var \eZ\Publish\API\Repository\SectionService
     */
    protected $sectionService;

    /**
     * Construct controller
     *
     * @param \eZ\Publish\API\Repository\SectionService $sectionService
     */
    public function __construct( SectionService $sectionService )
    {
        $this->sectionService  = $sectionService;
    }

    /**
     * List sections
     *
     * @return \eZ\Publish\Core\REST\Server\Values\SectionList
     */
    public function listSections()
    {
        if ( isset( $this->request->variables['identifier'] ) )
        {
<<<<<<< HEAD
            return $this->loadSectionByIdentifier();
        }

        return new Values\SectionList(
            $this->sectionService->loadSections()
        );
=======
            $sections = array(
                $this->loadSectionByIdentifier()
            );
        }
        else
        {
            $sections = $this->sectionService->loadSections();
        }

        return new Values\SectionList( $sections, $this->request->path );
>>>>>>> d7650685
    }

    /**
     * Load section by identifier
     *
     * @return \eZ\Publish\API\Repository\Values\Content\Section
     */
    public function loadSectionByIdentifier()
    {
        return $this->sectionService->loadSectionByIdentifier(
            // GET variable
            $this->request->variables['identifier']
        );
    }

    /**
     * Create new section
     *
     * @return \eZ\Publish\Core\REST\Server\Values\CreatedSection
     */
    public function createSection()
    {
        try
        {
            $createdSection = $this->sectionService->createSection(
                $this->inputDispatcher->parse(
                    new Message(
                        array( 'Content-Type' => $this->request->contentType ),
                        $this->request->body
                    )
                )
            );
        }
        catch ( InvalidArgumentException $e )
        {
            throw new ForbiddenException( $e->getMessage() );
        }

        return new Values\CreatedSection(
            array(
                'section' => $createdSection
            )
        );
    }

    /**
     * Loads a section
     *
     * @return \eZ\Publish\API\Repository\Values\Content\Section
     */
    public function loadSection()
    {
        $values = $this->urlHandler->parse( 'section', $this->request->path );
        return $this->sectionService->loadSection( $values['section'] );
    }

    /**
     * Updates a section
     *
     * @return \eZ\Publish\API\Repository\Values\Content\Section
     */
    public function updateSection()
    {
        $values = $this->urlHandler->parse( 'section', $this->request->path );
        $createStruct = $this->inputDispatcher->parse(
            new Message(
                array( 'Content-Type' => $this->request->contentType ),
                $this->request->body
            )
        );

        try
        {
            return $this->sectionService->updateSection(
                $this->sectionService->loadSection( $values['section'] ),
                $this->mapToUpdateStruct( $createStruct )
            );
        }
        catch ( InvalidArgumentException $e )
        {
            throw new ForbiddenException( $e->getMessage() );
        }
    }

    /**
     * Delete a section by ID
     *
     * @return \eZ\Publish\Core\REST\Server\Values\NoContent
     */
    public function deleteSection()
    {
        $values = $this->urlHandler->parse( 'section', $this->request->path );
        $this->sectionService->deleteSection(
            $this->sectionService->loadSection( $values['section'] )
        );

        return new NoContent();
    }

    /**
     * Maps a SectionCreateStruct to a SectionUpdateStruct.
     *
     * Needed since both structs are encoded into the same media type on input.
     *
     * @param \eZ\Publish\API\Repository\Values\Content\SectionCreateStruct $createStruct
     * @return \eZ\Publish\API\Repository\Values\Content\SectionUpdateStruct
     */
    protected function mapToUpdateStruct( SectionCreateStruct $createStruct )
    {
        return new SectionUpdateStruct(
            array(
                'name'       => $createStruct->name,
                'identifier' => $createStruct->identifier,
            )
        );
    }
}<|MERGE_RESOLUTION|>--- conflicted
+++ resolved
@@ -51,14 +51,6 @@
     {
         if ( isset( $this->request->variables['identifier'] ) )
         {
-<<<<<<< HEAD
-            return $this->loadSectionByIdentifier();
-        }
-
-        return new Values\SectionList(
-            $this->sectionService->loadSections()
-        );
-=======
             $sections = array(
                 $this->loadSectionByIdentifier()
             );
@@ -69,7 +61,6 @@
         }
 
         return new Values\SectionList( $sections, $this->request->path );
->>>>>>> d7650685
     }
 
     /**
