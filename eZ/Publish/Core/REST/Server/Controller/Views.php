--- conflicted
+++ resolved
@@ -51,16 +51,11 @@
         return new Values\RestExecutedView(
             [
                 'identifier' => $viewInput->identifier,
-<<<<<<< HEAD
                 'searchResults' => $this->searchService->$method(
                     $viewInput->query,
                     ['languages' => Language::ALL]
                 ),
-            )
-=======
-                'searchResults' => $this->searchService->$method($viewInput->query),
             ]
->>>>>>> d1cf9be5
         );
     }
 
