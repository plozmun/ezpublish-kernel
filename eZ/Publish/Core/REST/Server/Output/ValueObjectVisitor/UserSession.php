<?php

/**
 * File containing the UserSession ValueObjectVisitor class.
 *
 * @copyright Copyright (C) eZ Systems AS. All rights reserved.
 * @license For full copyright and license information view LICENSE file distributed with this source code.
 */
namespace eZ\Publish\Core\REST\Server\Output\ValueObjectVisitor;

use eZ\Publish\Core\REST\Common\Output\ValueObjectVisitor;
use eZ\Publish\Core\REST\Common\Output\Generator;
use eZ\Publish\Core\REST\Common\Output\Visitor;
use eZ\Publish\Core\REST\Server\Values\UserSession as UserSessionValue;

/**
 * UserSession value object visitor.
 */
class UserSession extends ValueObjectVisitor
{
    /**
     * Visit struct returned by controllers.
     *
     * @param \eZ\Publish\Core\REST\Common\Output\Visitor $visitor
     * @param \eZ\Publish\Core\REST\Common\Output\Generator $generator
     * @param \eZ\Publish\Core\REST\Server\Values\UserSession $data
     */
    public function visit(Visitor $visitor, Generator $generator, $data)
    {
        $status = $data->created ? 201 : 200;
        $visitor->setStatus($status);

        $visitor->setHeader('Content-Type', $generator->getMediaType('Session'));
<<<<<<< HEAD
=======

        $sessionHref = $this->router->generate('ezpublish_rest_deleteSession', ['sessionId' => $data->sessionId]);

>>>>>>> 0f2ea829
        //@todo Needs refactoring, disabling certain headers should not be done this way
        $visitor->setHeader('Accept-Patch', false);

        $generator->startObjectElement('Session');
        $this->visitUserSessionAttributes($visitor, $generator, $data);
        $generator->endObjectElement('Session');
    }

    protected function visitUserSessionAttributes(Visitor $visitor, Generator $generator, UserSessionValue $data)
    {
        $sessionHref = $this->router->generate('ezpublish_rest_deleteSession', array('sessionId' => $data->sessionId));

        $generator->startAttribute('href', $sessionHref);
        $generator->endAttribute('href');

        $generator->startValueElement('name', $data->sessionName);
        $generator->endValueElement('name');

        $generator->startValueElement('identifier', $data->sessionId);
        $generator->endValueElement('identifier');

        $generator->startValueElement('csrfToken', $data->csrfToken);
        $generator->endValueElement('csrfToken');

        $generator->startObjectElement('User', 'User');
        $generator->startAttribute(
            'href',
            $this->router->generate('ezpublish_rest_loadUser', ['userId' => $data->user->id])
        );
        $generator->endAttribute('href');
        $generator->endObjectElement('User');
    }
}<|MERGE_RESOLUTION|>--- conflicted
+++ resolved
@@ -31,12 +31,6 @@
         $visitor->setStatus($status);
 
         $visitor->setHeader('Content-Type', $generator->getMediaType('Session'));
-<<<<<<< HEAD
-=======
-
-        $sessionHref = $this->router->generate('ezpublish_rest_deleteSession', ['sessionId' => $data->sessionId]);
-
->>>>>>> 0f2ea829
         //@todo Needs refactoring, disabling certain headers should not be done this way
         $visitor->setHeader('Accept-Patch', false);
 
@@ -47,7 +41,7 @@
 
     protected function visitUserSessionAttributes(Visitor $visitor, Generator $generator, UserSessionValue $data)
     {
-        $sessionHref = $this->router->generate('ezpublish_rest_deleteSession', array('sessionId' => $data->sessionId));
+        $sessionHref = $this->router->generate('ezpublish_rest_deleteSession', ['sessionId' => $data->sessionId]);
 
         $generator->startAttribute('href', $sessionHref);
         $generator->endAttribute('href');
