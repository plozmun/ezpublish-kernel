<?php

/**
 * File containing a test class.
 *
 * @copyright Copyright (C) eZ Systems AS. All rights reserved.
 * @license For full copyright and license information view LICENSE file distributed with this source code.
 */
namespace eZ\Publish\Core\REST\Server\Tests\Input\Parser;

use eZ\Publish\API\Repository\Values\Content\Location;
use eZ\Publish\API\Repository\Values\ContentType\FieldDefinitionCreateStruct;
use eZ\Publish\Core\Repository\ContentTypeService;
use eZ\Publish\Core\Repository\Values\ContentType\ContentTypeCreateStruct;
use eZ\Publish\Core\REST\Server\Input\Parser\FieldDefinitionCreate;
use eZ\Publish\Core\REST\Server\Input\Parser\ContentTypeCreate;

class ContentTypeCreateTest extends BaseTest
{
    /**
     * Tests the ContentTypeCreate parser.
     */
    public function testParse()
    {
        $inputArray = $this->getInputArray();

        $contentTypeCreate = $this->getParser();
        $result = $contentTypeCreate->parse($inputArray, $this->getParsingDispatcherMock());

        $this->assertInstanceOf(
            ContentTypeCreateStruct::class,
            $result,
            'ContentTypeCreateStruct not created correctly.'
        );

        $this->assertEquals(
            'new_content_type',
            $result->identifier,
            'identifier not created correctly'
        );

        $this->assertEquals(
            'eng-US',
            $result->mainLanguageCode,
            'mainLanguageCode not created correctly'
        );

        $this->assertEquals(
            'remote123456',
            $result->remoteId,
            'remoteId not created correctly'
        );

        $this->assertEquals(
            '<title>',
            $result->urlAliasSchema,
            'urlAliasSchema not created correctly'
        );

        $this->assertEquals(
            '<title>',
            $result->nameSchema,
            'nameSchema not created correctly'
        );

        $this->assertTrue(
            $result->isContainer,
            'isContainer not created correctly'
        );

        $this->assertEquals(
            Location::SORT_FIELD_PATH,
            $result->defaultSortField,
            'defaultSortField not created correctly'
        );

        $this->assertEquals(
            Location::SORT_ORDER_ASC,
            $result->defaultSortOrder,
            'defaultSortOrder not created correctly'
        );

        $this->assertTrue(
            $result->defaultAlwaysAvailable,
            'defaultAlwaysAvailable not created correctly'
        );

        $this->assertEquals(
            ['eng-US' => 'New content type'],
            $result->names,
            'names not created correctly'
        );

        $this->assertEquals(
            ['eng-US' => 'New content type description'],
            $result->descriptions,
            'descriptions not created correctly'
        );

        $this->assertEquals(
            new \DateTime('2012-12-31T12:30:00'),
            $result->creationDate,
            'creationDate not created correctly'
        );

        $this->assertEquals(
            14,
            $result->creatorId,
            'creatorId not created correctly'
        );

        foreach ($result->fieldDefinitions as $fieldDefinition) {
            $this->assertInstanceOf(
                FieldDefinitionCreateStruct::class,
                $fieldDefinition,
                'ContentTypeCreateStruct field definition not created correctly.'
            );
        }
    }

    /**
     * Test ContentTypeCreate parser throwing exception on missing identifier.
     *
     * @expectedException \eZ\Publish\Core\REST\Common\Exceptions\Parser
     * @expectedExceptionMessage Missing 'identifier' element for ContentTypeCreate.
     */
    public function testParseExceptionOnMissingIdentifier()
    {
        $inputArray = $this->getInputArray();
        unset($inputArray['identifier']);

        $contentTypeCreate = $this->getParser();
        $contentTypeCreate->parse($inputArray, $this->getParsingDispatcherMock());
    }

    /**
     * Test ContentTypeCreate parser throwing exception on missing mainLanguageCode.
     *
     * @expectedException \eZ\Publish\Core\REST\Common\Exceptions\Parser
     * @expectedExceptionMessage Missing 'mainLanguageCode' element for ContentTypeCreate.
     */
    public function testParseExceptionOnMissingMainLanguageCode()
    {
        $inputArray = $this->getInputArray();
        unset($inputArray['mainLanguageCode']);

        $contentTypeCreate = $this->getParser();
        $contentTypeCreate->parse($inputArray, $this->getParsingDispatcherMock());
    }

    /**
     * Test ContentTypeCreate parser throwing exception on invalid names.
     *
     * @expectedException \eZ\Publish\Core\REST\Common\Exceptions\Parser
     * @expectedExceptionMessage Invalid 'names' element for ContentTypeCreate.
     */
    public function testParseExceptionOnInvalidNames()
    {
        $inputArray = $this->getInputArray();
        unset($inputArray['names']['value']);

        $contentTypeCreate = $this->getParser();
        $contentTypeCreate->parse($inputArray, $this->getParsingDispatcherMock());
    }

    /**
     * Test ContentTypeCreate parser throwing exception on invalid descriptions.
     *
     * @expectedException \eZ\Publish\Core\REST\Common\Exceptions\Parser
     * @expectedExceptionMessage Invalid 'descriptions' element for ContentTypeCreate.
     */
    public function testParseExceptionOnInvalidDescriptions()
    {
        $inputArray = $this->getInputArray();
        unset($inputArray['descriptions']['value']);

        $contentTypeCreate = $this->getParser();
        $contentTypeCreate->parse($inputArray, $this->getParsingDispatcherMock());
    }

    /**
     * Test ContentTypeCreate parser throwing exception on invalid User.
     *
     * @expectedException \eZ\Publish\Core\REST\Common\Exceptions\Parser
     * @expectedExceptionMessage Missing '_href' attribute for User element in ContentTypeCreate.
     */
    public function testParseExceptionOnInvalidUser()
    {
        $inputArray = $this->getInputArray();
        unset($inputArray['User']['_href']);

        $contentTypeCreate = $this->getParser();
        $contentTypeCreate->parse($inputArray, $this->getParsingDispatcherMock());
    }

    /**
     * Test ContentTypeCreate parser throwing exception on invalid FieldDefinitions.
     *
     * @expectedException \eZ\Publish\Core\REST\Common\Exceptions\Parser
     * @expectedExceptionMessage Invalid 'FieldDefinitions' element for ContentTypeCreate.
     */
    public function testParseExceptionOnInvalidFieldDefinitions()
    {
        $inputArray = $this->getInputArray();
        unset($inputArray['FieldDefinitions']['FieldDefinition']);

        $contentTypeCreate = $this->getParser();
        $contentTypeCreate->parse($inputArray, $this->getParsingDispatcherMock());
    }

    /**
     * Test ContentTypeCreate parser throwing exception on invalid FieldDefinitions.
     *
     * @expectedException \eZ\Publish\Core\REST\Common\Exceptions\Parser
     * @expectedExceptionMessage ContentTypeCreate should provide at least one field definition.
     */
    public function testParseExceptionOnMissingFieldDefinitions()
    {
        $inputArray = $this->getInputArray();
        // Field definitions are required only with immediate publish
        $inputArray['__publish'] = true;
        $inputArray['FieldDefinitions']['FieldDefinition'] = [];

        $contentTypeCreate = $this->getParser();
        $contentTypeCreate->parse($inputArray, $this->getParsingDispatcherMock());
    }

    /**
     * Test ContentTypeCreate parser throwing exception on invalid FieldDefinitions.
     *
     * @expectedException \eZ\Publish\Core\REST\Common\Exceptions\Parser
     * @expectedExceptionMessage Invalid 'FieldDefinition' element for ContentTypeCreate.
     */
    public function testParseExceptionOnInvalidFieldDefinition()
    {
        $inputArray = $this->getInputArray();
        $inputArray['FieldDefinitions']['FieldDefinition'] = ['hi there'];

        $contentTypeCreate = $this->getParser();
        $contentTypeCreate->parse($inputArray, $this->getParsingDispatcherMock());
    }

    /**
     * Returns the ContentTypeCreate parser.
     *
     * @return \eZ\Publish\Core\REST\Server\Input\Parser\ContentTypeCreate
     */
    protected function internalGetParser()
    {
        return new ContentTypeCreate(
            $this->getContentTypeServiceMock(),
            $this->getFieldDefinitionCreateParserMock(),
            $this->getParserTools()
        );
    }

    /**
     * Returns the FieldDefinitionCreate parser mock object.
     *
     * @return \eZ\Publish\Core\REST\Server\Input\Parser\FieldDefinitionCreate
     */
    private function getFieldDefinitionCreateParserMock()
    {
<<<<<<< HEAD
        $fieldDefinitionCreateParserMock = $this->createMock(FieldDefinitionCreate::class);
=======
        $fieldDefinitionCreateParserMock = $this->getMock(
            '\\eZ\\Publish\\Core\\REST\\Server\\Input\\Parser\\FieldDefinitionCreate',
            [],
            [],
            '',
            false
        );
>>>>>>> 0f2ea829

        $fieldDefinitionCreateParserMock->expects($this->any())
            ->method('parse')
            ->with([], $this->getParsingDispatcherMock())
            ->will($this->returnValue(new FieldDefinitionCreateStruct()));

        return $fieldDefinitionCreateParserMock;
    }

    /**
     * Get the content type service mock object.
     *
     * @return \eZ\Publish\API\Repository\ContentTypeService
     */
    protected function getContentTypeServiceMock()
    {
<<<<<<< HEAD
        $contentTypeServiceMock = $this->createMock(ContentTypeService::class);
=======
        $contentTypeServiceMock = $this->getMock(
            'eZ\\Publish\\Core\\Repository\\ContentTypeService',
            [],
            [],
            '',
            false
        );
>>>>>>> 0f2ea829

        $contentTypeServiceMock->expects($this->any())
            ->method('newContentTypeCreateStruct')
            ->with($this->equalTo('new_content_type'))
            ->will(
                $this->returnValue(
                    new ContentTypeCreateStruct(
                        [
                            'identifier' => 'new_content_type',
                        ]
                    )
                )
            );

        return $contentTypeServiceMock;
    }

    /**
     * Returns the array under test.
     *
     * @return array
     */
    protected function getInputArray()
    {
        return [
            'identifier' => 'new_content_type',
            'mainLanguageCode' => 'eng-US',
            'remoteId' => 'remote123456',
            'urlAliasSchema' => '<title>',
            'nameSchema' => '<title>',
            'isContainer' => 'true',
            'defaultSortField' => 'PATH',
            'defaultSortOrder' => 'ASC',
            'defaultAlwaysAvailable' => 'true',
            'names' => [
                'value' => [
                    [
                        '_languageCode' => 'eng-US',
                        '#text' => 'New content type',
                    ],
                ],
            ],
            'descriptions' => [
                'value' => [
                    [
                        '_languageCode' => 'eng-US',
                        '#text' => 'New content type description',
                    ],
                ],
            ],
            'modificationDate' => '2012-12-31T12:30:00',
            'User' => [
                '_href' => '/user/users/14',
            ],

            // mocked
            'FieldDefinitions' => [
                'FieldDefinition' => [
                    [],
                    [],
                ],
            ],
        ];
    }

    public function getParseHrefExpectationsMap()
    {
        return [
            ['/user/users/14', 'userId', 14],
        ];
    }
}<|MERGE_RESOLUTION|>--- conflicted
+++ resolved
@@ -261,17 +261,7 @@
      */
     private function getFieldDefinitionCreateParserMock()
     {
-<<<<<<< HEAD
         $fieldDefinitionCreateParserMock = $this->createMock(FieldDefinitionCreate::class);
-=======
-        $fieldDefinitionCreateParserMock = $this->getMock(
-            '\\eZ\\Publish\\Core\\REST\\Server\\Input\\Parser\\FieldDefinitionCreate',
-            [],
-            [],
-            '',
-            false
-        );
->>>>>>> 0f2ea829
 
         $fieldDefinitionCreateParserMock->expects($this->any())
             ->method('parse')
@@ -288,17 +278,7 @@
      */
     protected function getContentTypeServiceMock()
     {
-<<<<<<< HEAD
         $contentTypeServiceMock = $this->createMock(ContentTypeService::class);
-=======
-        $contentTypeServiceMock = $this->getMock(
-            'eZ\\Publish\\Core\\Repository\\ContentTypeService',
-            [],
-            [],
-            '',
-            false
-        );
->>>>>>> 0f2ea829
 
         $contentTypeServiceMock->expects($this->any())
             ->method('newContentTypeCreateStruct')
