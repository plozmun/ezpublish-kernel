--- conflicted
+++ resolved
@@ -93,17 +93,7 @@
      */
     protected function getContentTypeServiceMock()
     {
-<<<<<<< HEAD
         $contentTypeServiceMock = $this->createMock(ContentTypeService::class);
-=======
-        $contentTypeServiceMock = $this->getMock(
-            'eZ\\Publish\\Core\\Repository\\ContentTypeService',
-            [],
-            [],
-            '',
-            false
-        );
->>>>>>> 0f2ea829
 
         $contentTypeServiceMock->expects($this->any())
             ->method('newContentTypeGroupCreateStruct')
