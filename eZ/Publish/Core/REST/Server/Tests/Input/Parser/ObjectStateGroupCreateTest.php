--- conflicted
+++ resolved
@@ -209,17 +209,7 @@
      */
     protected function getObjectStateServiceMock()
     {
-<<<<<<< HEAD
         $objectStateServiceMock = $this->createMock(ObjectStateService::class);
-=======
-        $objectStateServiceMock = $this->getMock(
-            'eZ\\Publish\\Core\\Repository\\ObjectStateService',
-            [],
-            [],
-            '',
-            false
-        );
->>>>>>> 0f2ea829
 
         $objectStateServiceMock->expects($this->any())
             ->method('newObjectStateGroupCreateStruct')
