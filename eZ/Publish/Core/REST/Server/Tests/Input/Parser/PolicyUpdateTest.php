<?php

/**
 * File containing a test class.
 *
 * @copyright Copyright (C) eZ Systems AS. All rights reserved.
 * @license For full copyright and license information view LICENSE file distributed with this source code.
 */
namespace eZ\Publish\Core\REST\Server\Tests\Input\Parser;

use eZ\Publish\API\Repository\Values\User\Limitation;
use eZ\Publish\Core\Repository\RoleService;
use eZ\Publish\Core\REST\Server\Input\Parser\PolicyUpdate;
use eZ\Publish\Core\Repository\Values\User\PolicyUpdateStruct;

class PolicyUpdateTest extends BaseTest
{
    /**
     * Tests the PolicyUpdate parser.
     */
    public function testParse()
    {
        $inputArray = [
            'limitations' => [
                'limitation' => [
                    [
                        '_identifier' => 'Class',
                        'values' => [
                            'ref' => [
                                [
                                    '_href' => 1,
                                ],
                                [
                                    '_href' => 2,
                                ],
                                [
                                    '_href' => 3,
                                ],
                            ],
                        ],
                    ],
                ],
            ],
        ];

        $policyUpdate = $this->getParser();
        $result = $policyUpdate->parse($inputArray, $this->getParsingDispatcherMock());

        $this->assertInstanceOf(
            PolicyUpdateStruct::class,
            $result,
            'PolicyUpdateStruct not created correctly.'
        );

        $parsedLimitations = $result->getLimitations();

        $this->assertInternalType(
            'array',
            $parsedLimitations,
            'PolicyUpdateStruct limitations not created correctly'
        );

        $this->assertCount(
            1,
            $parsedLimitations,
            'PolicyUpdateStruct limitations not created correctly'
        );

        $this->assertInstanceOf(
            Limitation::class,
            $parsedLimitations['Class'],
            'Limitation not created correctly.'
        );

        $this->assertEquals(
            'Class',
            $parsedLimitations['Class']->getIdentifier(),
            'Limitation identifier not created correctly.'
        );

        $this->assertEquals(
            [1, 2, 3],
            $parsedLimitations['Class']->limitationValues,
            'Limitation values not created correctly.'
        );
    }

    /**
     * Test PolicyUpdate parser throwing exception on missing identifier.
     *
     * @expectedException \eZ\Publish\Core\REST\Common\Exceptions\Parser
     * @expectedExceptionMessage Missing '_identifier' attribute for Limitation.
     */
    public function testParseExceptionOnMissingLimitationIdentifier()
    {
        $inputArray = [
            'limitations' => [
                'limitation' => [
                    [
                        'values' => [
                            'ref' => [
                                [
                                    '_href' => 1,
                                ],
                                [
                                    '_href' => 2,
                                ],
                                [
                                    '_href' => 3,
                                ],
                            ],
                        ],
                    ],
                ],
            ],
        ];

        $policyUpdate = $this->getParser();
        $policyUpdate->parse($inputArray, $this->getParsingDispatcherMock());
    }

    /**
     * Test PolicyUpdate parser throwing exception on missing values.
     *
     * @expectedException \eZ\Publish\Core\REST\Common\Exceptions\Parser
     * @expectedExceptionMessage Invalid format for limitation values in Limitation.
     */
    public function testParseExceptionOnMissingLimitationValues()
    {
        $inputArray = [
            'limitations' => [
                'limitation' => [
                    [
                        '_identifier' => 'Class',
                    ],
                ],
            ],
        ];

        $policyUpdate = $this->getParser();
        $policyUpdate->parse($inputArray, $this->getParsingDispatcherMock());
    }

    /**
     * Returns the PolicyUpdateStruct parser.
     *
     * @return \eZ\Publish\Core\REST\Server\Input\Parser\PolicyUpdate
     */
    protected function internalGetParser()
    {
        return new PolicyUpdate(
            $this->getRoleServiceMock(),
            $this->getParserTools()
        );
    }

    /**
     * Get the role service mock object.
     *
     * @return \eZ\Publish\API\Repository\RoleService
     */
    protected function getRoleServiceMock()
    {
<<<<<<< HEAD
        $roleServiceMock = $this->createMock(RoleService::class);
=======
        $roleServiceMock = $this->getMock(
            'eZ\\Publish\\Core\\Repository\\RoleService',
            [],
            [],
            '',
            false
        );
>>>>>>> 0f2ea829

        $roleServiceMock->expects($this->any())
            ->method('newPolicyUpdateStruct')
            ->will(
                $this->returnValue(new PolicyUpdateStruct())
            );

        return $roleServiceMock;
    }
}<|MERGE_RESOLUTION|>--- conflicted
+++ resolved
@@ -161,17 +161,7 @@
      */
     protected function getRoleServiceMock()
     {
-<<<<<<< HEAD
         $roleServiceMock = $this->createMock(RoleService::class);
-=======
-        $roleServiceMock = $this->getMock(
-            'eZ\\Publish\\Core\\Repository\\RoleService',
-            [],
-            [],
-            '',
-            false
-        );
->>>>>>> 0f2ea829
 
         $roleServiceMock->expects($this->any())
             ->method('newPolicyUpdateStruct')
