--- conflicted
+++ resolved
@@ -319,43 +319,17 @@
      */
     private function getFieldTypeParserMock()
     {
-<<<<<<< HEAD
         $fieldTypeParserMock = $this->getMockBuilder(FieldTypeParser::class)
             ->disableOriginalConstructor()
-            ->setMethods(array())
+            ->setMethods([])
             ->setConstructorArgs(
-                array(
+                [
                     $this->createMock(ContentService::class),
                     $this->getContentTypeServiceMock(),
                     $this->createMock(FieldTypeService::class),
-                )
+                ]
             )
             ->getMock();
-=======
-        $fieldTypeParserMock = $this->getMock(
-            '\\eZ\\Publish\\Core\\REST\\Common\\Input\\FieldTypeParser',
-            [],
-            [
-                $this->getMock(
-                    'eZ\\Publish\\Core\\REST\\Client\\ContentService',
-                    [],
-                    [],
-                    '',
-                    false
-                ),
-                $this->getContentTypeServiceMock(),
-                $this->getMock(
-                    'eZ\\Publish\\Core\\REST\\Client\\FieldTypeService',
-                    [],
-                    [],
-                    '',
-                    false
-                ),
-            ],
-            '',
-            false
-        );
->>>>>>> 0f2ea829
 
         $fieldTypeParserMock->expects($this->any())
             ->method('parseValue')
@@ -372,17 +346,7 @@
      */
     protected function getUserServiceMock()
     {
-<<<<<<< HEAD
         $userServiceMock = $this->createMock(UserService::class);
-=======
-        $userServiceMock = $this->getMock(
-            'eZ\\Publish\\Core\\Repository\\UserService',
-            [],
-            [],
-            '',
-            false
-        );
->>>>>>> 0f2ea829
 
         $contentType = $this->getContentType();
         $userServiceMock->expects($this->any())
@@ -412,17 +376,7 @@
      */
     protected function getContentTypeServiceMock()
     {
-<<<<<<< HEAD
         $contentTypeServiceMock = $this->createMock(ContentTypeService::class);
-=======
-        $contentTypeServiceMock = $this->getMock(
-            'eZ\\Publish\\Core\\Repository\\ContentTypeService',
-            [],
-            [],
-            '',
-            false
-        );
->>>>>>> 0f2ea829
 
         $contentTypeServiceMock->expects($this->any())
             ->method('loadContentType')
