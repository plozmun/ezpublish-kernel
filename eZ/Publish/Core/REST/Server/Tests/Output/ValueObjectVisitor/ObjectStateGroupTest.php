<?php

/**
 * File containing a test class.
 *
 * @copyright Copyright (C) eZ Systems AS. All rights reserved.
 * @license For full copyright and license information view LICENSE file distributed with this source code.
 */
namespace eZ\Publish\Core\REST\Server\Tests\Output\ValueObjectVisitor;

use eZ\Publish\Core\REST\Common\Tests\Output\ValueObjectVisitorBaseTest;
use eZ\Publish\Core\REST\Server\Output\ValueObjectVisitor;
use eZ\Publish\Core\Repository\Values\ObjectState;

class ObjectStateGroupTest extends ValueObjectVisitorBaseTest
{
    /**
     * Test the ObjectStateGroup visitor.
     *
     * @return string
     */
    public function testVisit()
    {
        $visitor = $this->getVisitor();
        $generator = $this->getGenerator();

        $generator->startDocument(null);

        $objectStateGroup = new ObjectState\ObjectStateGroup(
            [
                'id' => 42,
                'identifier' => 'test-group',
<<<<<<< HEAD
                'mainLanguageCode' => 'eng-GB',
                'languageCodes' => array('eng-GB', 'eng-US'),
                'names' => array(
=======
                'defaultLanguageCode' => 'eng-GB',
                'languageCodes' => ['eng-GB', 'eng-US'],
                'names' => [
>>>>>>> 0f2ea829
                    'eng-GB' => 'Group name EN',
                    'eng-US' => 'Group name EN US',
                ],
                'descriptions' => [
                    'eng-GB' => 'Group description EN',
                    'eng-US' => 'Group description EN US',
                ],
            ]
        );

        $this->addRouteExpectation(
            'ezpublish_rest_loadObjectStateGroup',
            ['objectStateGroupId' => $objectStateGroup->id],
            "/content/objectstategroups/$objectStateGroup->id"
        );

        $this->addRouteExpectation(
            'ezpublish_rest_loadObjectStates',
            ['objectStateGroupId' => $objectStateGroup->id],
            "/content/objectstategroups/$objectStateGroup->id/objectstates"
        );

        $visitor->visit(
            $this->getVisitorMock(),
            $generator,
            $objectStateGroup
        );

        $result = $generator->endDocument(null);

        $this->assertNotNull($result);

        return $result;
    }

    /**
     * Test if result contains ObjectStateGroup element.
     *
     * @param string $result
     *
     * @depends testVisit
     */
    public function testResultContainsObjectStateGroupElement($result)
    {
        $this->assertXMLTag(
            [
                'tag' => 'ObjectStateGroup',
                'children' => [
                    'count' => 7,
                ],
            ],
            $result,
            'Invalid <ObjectStateGroup> element.',
            false
        );
    }

    /**
     * Test if result contains ObjectStateGroup element attributes.
     *
     * @param string $result
     *
     * @depends testVisit
     */
    public function testResultContainsObjectStateGroupAttributes($result)
    {
        $this->assertXMLTag(
            [
                'tag' => 'ObjectStateGroup',
                'attributes' => [
                    'media-type' => 'application/vnd.ez.api.ObjectStateGroup+xml',
                    'href' => '/content/objectstategroups/42',
                ],
            ],
            $result,
            'Invalid <ObjectStateGroup> attributes.',
            false
        );
    }

    /**
     * Test if result contains id value element.
     *
     * @param string $result
     *
     * @depends testVisit
     */
    public function testResultContainsIdValueElement($result)
    {
        $this->assertXMLTag(
            [
                'tag' => 'id',
                'content' => '42',
            ],
            $result,
            'Invalid or non-existing <ObjectStateGroup> id value element.',
            false
        );
    }

    /**
     * Test if result contains identifier value element.
     *
     * @param string $result
     *
     * @depends testVisit
     */
    public function testResultContainsIdentifierValueElement($result)
    {
        $this->assertXMLTag(
            [
                'tag' => 'identifier',
                'content' => 'test-group',
            ],
            $result,
            'Invalid or non-existing <ObjectStateGroup> identifier value element.',
            false
        );
    }

    /**
     * Test if result contains defaultLanguageCode value element.
     *
     * @param string $result
     *
     * @depends testVisit
     */
    public function testResultContainsDefaultLanguageCodeValueElement($result)
    {
        $this->assertXMLTag(
            [
                'tag' => 'defaultLanguageCode',
                'content' => 'eng-GB',
            ],
            $result,
            'Invalid or non-existing <ObjectStateGroup> defaultLanguageCode value element.',
            false
        );
    }

    /**
     * Test if result contains languageCodes value element.
     *
     * @param string $result
     *
     * @depends testVisit
     */
    public function testResultContainsLanguageCodesValueElement($result)
    {
        $this->assertXMLTag(
            [
                'tag' => 'languageCodes',
                'content' => 'eng-GB,eng-US',
            ],
            $result,
            'Invalid or non-existing <ObjectStateGroup> languageCodes value element.',
            false
        );
    }

    /**
     * Test if result contains names element.
     *
     * @param string $result
     *
     * @depends testVisit
     */
    public function testResultContainsNamesElement($result)
    {
        $this->assertXMLTag(
            [
                'tag' => 'names',
                'children' => [
                    'count' => 2,
                ],
            ],
            $result,
            'Invalid <names> element.',
            false
        );
    }

    /**
     * Test if result contains descriptions element.
     *
     * @param string $result
     *
     * @depends testVisit
     */
    public function testResultContainsDescriptionsElement($result)
    {
        $this->assertXMLTag(
            [
                'tag' => 'descriptions',
                'children' => [
                    'count' => 2,
                ],
            ],
            $result,
            'Invalid <descriptions> element.',
            false
        );
    }

    /**
     * Get the ObjectStateGroup visitor.
     *
     * @return \eZ\Publish\Core\REST\Server\Output\ValueObjectVisitor\ObjectStateGroup
     */
    protected function internalGetVisitor()
    {
        return new ValueObjectVisitor\ObjectStateGroup();
    }
}<|MERGE_RESOLUTION|>--- conflicted
+++ resolved
@@ -30,15 +30,9 @@
             [
                 'id' => 42,
                 'identifier' => 'test-group',
-<<<<<<< HEAD
                 'mainLanguageCode' => 'eng-GB',
-                'languageCodes' => array('eng-GB', 'eng-US'),
-                'names' => array(
-=======
-                'defaultLanguageCode' => 'eng-GB',
                 'languageCodes' => ['eng-GB', 'eng-US'],
                 'names' => [
->>>>>>> 0f2ea829
                     'eng-GB' => 'Group name EN',
                     'eng-US' => 'Group name EN US',
                 ],
