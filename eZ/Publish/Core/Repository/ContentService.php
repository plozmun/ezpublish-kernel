--- conflicted
+++ resolved
@@ -812,10 +812,7 @@
                 'value' => $field->value,
                 'languageCode' => $field->languageCode,
                 'fieldDefIdentifier' => $field->fieldDefIdentifier,
-<<<<<<< HEAD
                 'fieldTypeIdentifier' => $field->fieldTypeIdentifier,
-=======
->>>>>>> 0f2ea829
             ],
             $overrides
         );
@@ -1496,17 +1493,8 @@
             $versionInfo->versionNo
         );
 
-<<<<<<< HEAD
         if (!$this->repository->canUser('content', 'publish', $content)) {
-            throw new UnauthorizedException('content', 'publish', array('contentId' => $content->id));
-=======
-        if (!$content->getVersionInfo()->getContentInfo()->published) {
-            if (!$this->repository->canUser('content', 'create', $content)) {
-                throw new UnauthorizedException('content', 'create', ['contentId' => $content->id]);
-            }
-        } elseif (!$this->repository->canUser('content', 'edit', $content)) {
-            throw new UnauthorizedException('content', 'edit', ['contentId' => $content->id]);
->>>>>>> 0f2ea829
+            throw new UnauthorizedException('content', 'publish', ['contentId' => $content->id]);
         }
 
         $this->repository->beginTransaction();
