<?php

/**
 * File containing the DomainMapper class.
 *
 * @copyright Copyright (C) eZ Systems AS. All rights reserved.
 * @license For full copyright and license information view LICENSE file distributed with this source code.
 */
namespace eZ\Publish\Core\Repository\Helper;

use eZ\Publish\API\Repository\Values\ContentType\ContentTypeDraft as APIContentTypeDraft;
use eZ\Publish\API\Repository\Values\ContentType\ContentTypeUpdateStruct as APIContentTypeUpdateStruct;
use eZ\Publish\API\Repository\Values\ContentType\FieldDefinition as APIFieldDefinition;
use eZ\Publish\API\Repository\Values\ContentType\FieldDefinitionCreateStruct as APIFieldDefinitionCreateStruct;
use eZ\Publish\API\Repository\Values\ContentType\FieldDefinitionUpdateStruct as APIFieldDefinitionUpdateStruct;
use eZ\Publish\API\Repository\Values\User\UserReference as APIUserReference;
use eZ\Publish\Core\Base\Exceptions\ContentTypeFieldDefinitionValidationException;
use eZ\Publish\Core\FieldType\ValidationError;
use eZ\Publish\Core\Repository\Values\ContentType\ContentType;
use eZ\Publish\Core\Repository\Values\ContentType\ContentTypeDraft;
use eZ\Publish\Core\Repository\Values\ContentType\ContentTypeGroup;
use eZ\Publish\Core\Repository\Values\ContentType\FieldDefinition;
use eZ\Publish\SPI\FieldType\FieldType as SPIFieldType;
use eZ\Publish\SPI\Persistence\Content\Type as SPIContentType;
use eZ\Publish\SPI\Persistence\Content\Type\Group as SPIContentTypeGroup;
use eZ\Publish\SPI\Persistence\Content\Type\UpdateStruct as SPIContentTypeUpdateStruct;
use eZ\Publish\SPI\Persistence\Content\Type\FieldDefinition as SPIFieldDefinition;
use eZ\Publish\SPI\Persistence\Content\Language\Handler as SPILanguageHandler;
use DateTime;

/**
 * ContentTypeDomainMapper is an internal service.
 *
 * @internal Meant for internal use by Repository.
 */
class ContentTypeDomainMapper
{
    /**
     * @var \eZ\Publish\SPI\Persistence\Content\Language\Handler
     */
    protected $contentLanguageHandler;

    /**
     * @var FieldTypeRegistry
     */
    protected $fieldTypeRegistry;

    /**
     * Setups service with reference to repository.
     *
     * @param \eZ\Publish\SPI\Persistence\Content\Language\Handler $contentLanguageHandler
     * @param FieldTypeRegistry $fieldTypeRegistry
     */
    public function __construct(
        SPILanguageHandler $contentLanguageHandler,
        FieldTypeRegistry $fieldTypeRegistry
    ) {
        $this->contentLanguageHandler = $contentLanguageHandler;
        $this->fieldTypeRegistry = $fieldTypeRegistry;
    }

    /**
     * Builds a ContentType domain object from value object returned by persistence.
     *
     * @param \eZ\Publish\SPI\Persistence\Content\Type $spiContentType
     * @param \eZ\Publish\SPI\Persistence\Content\Type\Group[] $spiContentTypeGroups
     * @param string[] $prioritizedLanguages
     *
     * @return \eZ\Publish\API\Repository\Values\ContentType\ContentType
     */
    public function buildContentTypeDomainObject(
        SPIContentType $spiContentType,
        array $spiContentTypeGroups,
        array $prioritizedLanguages = []
    ) {
        $mainLanguageCode = $this->contentLanguageHandler->load(
            $spiContentType->initialLanguageId
        )->languageCode;

        $contentTypeGroups = [];
        foreach ($spiContentTypeGroups as $spiContentTypeGroup) {
            $contentTypeGroups[] = $this->buildContentTypeGroupDomainObject($spiContentTypeGroup, $prioritizedLanguages);
        }

        $fieldDefinitions = [];
        foreach ($spiContentType->fieldDefinitions as $spiFieldDefinition) {
            $fieldDefinitions[] = $this->buildFieldDefinitionDomainObject(
                $spiFieldDefinition,
                $mainLanguageCode,
                $prioritizedLanguages
            );
        }

        return new ContentType(
            [
                'names' => $spiContentType->name,
                'descriptions' => $spiContentType->description,
                'contentTypeGroups' => $contentTypeGroups,
                'fieldDefinitions' => $fieldDefinitions,
                'id' => $spiContentType->id,
                'status' => $spiContentType->status,
                'identifier' => $spiContentType->identifier,
                'creationDate' => $this->getDateTime($spiContentType->created),
                'modificationDate' => $this->getDateTime($spiContentType->modified),
                'creatorId' => $spiContentType->creatorId,
                'modifierId' => $spiContentType->modifierId,
                'remoteId' => $spiContentType->remoteId,
                'urlAliasSchema' => $spiContentType->urlAliasSchema,
                'nameSchema' => $spiContentType->nameSchema,
                'isContainer' => $spiContentType->isContainer,
                'mainLanguageCode' => $mainLanguageCode,
                'defaultAlwaysAvailable' => $spiContentType->defaultAlwaysAvailable,
                'defaultSortField' => $spiContentType->sortField,
                'defaultSortOrder' => $spiContentType->sortOrder,
<<<<<<< HEAD
                'prioritizedLanguages' => $prioritizedLanguages,
            )
=======
            ]
>>>>>>> 0f2ea829
        );
    }

    /**
     * Builds ContentType update struct for storage layer.
     *
     * @param \eZ\Publish\API\Repository\Values\ContentType\ContentTypeDraft $contentTypeDraft
     * @param \eZ\Publish\API\Repository\Values\ContentType\ContentTypeUpdateStruct $contentTypeUpdateStruct
     * @param \eZ\Publish\API\Repository\Values\User\UserReference $user
     *
     * @return \eZ\Publish\SPI\Persistence\Content\Type\UpdateStruct
     */
    public function buildSPIContentTypeUpdateStruct(APIContentTypeDraft $contentTypeDraft, APIContentTypeUpdateStruct $contentTypeUpdateStruct, APIUserReference $user)
    {
        $updateStruct = new SPIContentTypeUpdateStruct();

        $updateStruct->identifier = $contentTypeUpdateStruct->identifier !== null ?
            $contentTypeUpdateStruct->identifier :
            $contentTypeDraft->identifier;
        $updateStruct->remoteId = $contentTypeUpdateStruct->remoteId !== null ?
            $contentTypeUpdateStruct->remoteId :
            $contentTypeDraft->remoteId;

        $updateStruct->name = $contentTypeUpdateStruct->names !== null ?
            $contentTypeUpdateStruct->names :
            $contentTypeDraft->names;
        $updateStruct->description = $contentTypeUpdateStruct->descriptions !== null ?
            $contentTypeUpdateStruct->descriptions :
            $contentTypeDraft->descriptions;

        $updateStruct->modified = $contentTypeUpdateStruct->modificationDate !== null ?
            $contentTypeUpdateStruct->modificationDate->getTimestamp() :
            time();
        $updateStruct->modifierId = $contentTypeUpdateStruct->modifierId !== null ?
            $contentTypeUpdateStruct->modifierId :
            $user->getUserId();

        $updateStruct->urlAliasSchema = $contentTypeUpdateStruct->urlAliasSchema !== null ?
            $contentTypeUpdateStruct->urlAliasSchema :
            $contentTypeDraft->urlAliasSchema;
        $updateStruct->nameSchema = $contentTypeUpdateStruct->nameSchema !== null ?
            $contentTypeUpdateStruct->nameSchema :
            $contentTypeDraft->nameSchema;

        $updateStruct->isContainer = $contentTypeUpdateStruct->isContainer !== null ?
            $contentTypeUpdateStruct->isContainer :
            $contentTypeDraft->isContainer;
        $updateStruct->sortField = $contentTypeUpdateStruct->defaultSortField !== null ?
            $contentTypeUpdateStruct->defaultSortField :
            $contentTypeDraft->defaultSortField;
        $updateStruct->sortOrder = $contentTypeUpdateStruct->defaultSortOrder !== null ?
            (int)$contentTypeUpdateStruct->defaultSortOrder :
            $contentTypeDraft->defaultSortOrder;

        $updateStruct->defaultAlwaysAvailable = $contentTypeUpdateStruct->defaultAlwaysAvailable !== null ?
            $contentTypeUpdateStruct->defaultAlwaysAvailable :
            $contentTypeDraft->defaultAlwaysAvailable;
        $updateStruct->initialLanguageId = $this->contentLanguageHandler->loadByLanguageCode(
            $contentTypeUpdateStruct->mainLanguageCode !== null ? $contentTypeUpdateStruct->mainLanguageCode : $contentTypeDraft->mainLanguageCode
        )->id;

        return $updateStruct;
    }

    /**
     * Builds a ContentTypeDraft domain object from value object returned by persistence
     * Decorates ContentType.
     *
     * @param \eZ\Publish\SPI\Persistence\Content\Type $spiContentType
     * @param \eZ\Publish\SPI\Persistence\Content\Type\Group[] $spiContentTypeGroups
     *
     * @return \eZ\Publish\API\Repository\Values\ContentType\ContentTypeDraft
     */
    public function buildContentTypeDraftDomainObject(SPIContentType $spiContentType, array $spiContentTypeGroups)
    {
        return new ContentTypeDraft(
            [
                'innerContentType' => $this->buildContentTypeDomainObject($spiContentType, $spiContentTypeGroups),
            ]
        );
    }

    /**
     * Builds a ContentTypeGroup domain object from value object returned by persistence.
     *
     * @param \eZ\Publish\SPI\Persistence\Content\Type\Group $spiGroup
     * @param string[] $prioritizedLanguages
     *
     * @return \eZ\Publish\Core\Repository\Values\ContentType\ContentTypeGroup
     */
    public function buildContentTypeGroupDomainObject(SPIContentTypeGroup $spiGroup, array $prioritizedLanguages = [])
    {
        return new ContentTypeGroup(
            [
                'id' => $spiGroup->id,
                'identifier' => $spiGroup->identifier,
                'creationDate' => $this->getDateTime($spiGroup->created),
                'modificationDate' => $this->getDateTime($spiGroup->modified),
                'creatorId' => $spiGroup->creatorId,
                'modifierId' => $spiGroup->modifierId,
                'names' => $spiGroup->name,
                'descriptions' => $spiGroup->description,
<<<<<<< HEAD
                'prioritizedLanguages' => $prioritizedLanguages,
            )
=======
            ]
>>>>>>> 0f2ea829
        );
    }

    /**
     * Builds a FieldDefinition domain object from value object returned by persistence.
     *
     * @param \eZ\Publish\SPI\Persistence\Content\Type\FieldDefinition $spiFieldDefinition
     * @param string $mainLanguageCode
     * @param string[] $prioritizedLanguages
     *
     * @return \eZ\Publish\API\Repository\Values\ContentType\FieldDefinition
     */
    public function buildFieldDefinitionDomainObject(SPIFieldDefinition $spiFieldDefinition, $mainLanguageCode, array $prioritizedLanguages = [])
    {
        /** @var $fieldType \eZ\Publish\SPI\FieldType\FieldType */
        $fieldType = $this->fieldTypeRegistry->getFieldType($spiFieldDefinition->fieldType);
        $fieldDefinition = new FieldDefinition(
            [
                'names' => $spiFieldDefinition->name,
                'descriptions' => $spiFieldDefinition->description,
                'id' => $spiFieldDefinition->id,
                'identifier' => $spiFieldDefinition->identifier,
                'fieldGroup' => $spiFieldDefinition->fieldGroup,
                'position' => $spiFieldDefinition->position,
                'fieldTypeIdentifier' => $spiFieldDefinition->fieldType,
                'isTranslatable' => $spiFieldDefinition->isTranslatable,
                'isRequired' => $spiFieldDefinition->isRequired,
                'isInfoCollector' => $spiFieldDefinition->isInfoCollector,
                'defaultValue' => $fieldType->fromPersistenceValue($spiFieldDefinition->defaultValue),
                'isSearchable' => !$fieldType->isSearchable() ? false : $spiFieldDefinition->isSearchable,
                'fieldSettings' => (array)$spiFieldDefinition->fieldTypeConstraints->fieldSettings,
                'validatorConfiguration' => (array)$spiFieldDefinition->fieldTypeConstraints->validators,
<<<<<<< HEAD
                'prioritizedLanguages' => $prioritizedLanguages,
                'mainLanguageCode' => $mainLanguageCode,
            )
=======
            ]
>>>>>>> 0f2ea829
        );

        return $fieldDefinition;
    }

    /**
     * Builds SPIFieldDefinition object using API FieldDefinitionUpdateStruct
     * and API FieldDefinition.
     *
     * @throws \eZ\Publish\API\Repository\Exceptions\ContentTypeFieldDefinitionValidationException if validator configuration or
     *         field setting do not validate
     *
     * @param \eZ\Publish\API\Repository\Values\ContentType\FieldDefinitionUpdateStruct $fieldDefinitionUpdateStruct
     * @param \eZ\Publish\API\Repository\Values\ContentType\FieldDefinition $fieldDefinition
     *
     * @return \eZ\Publish\SPI\Persistence\Content\Type\FieldDefinition
     */
    public function buildSPIFieldDefinitionUpdate(APIFieldDefinitionUpdateStruct $fieldDefinitionUpdateStruct, APIFieldDefinition $fieldDefinition)
    {
        /** @var $fieldType \eZ\Publish\SPI\FieldType\FieldType */
        $fieldType = $this->fieldTypeRegistry->getFieldType(
            $fieldDefinition->fieldTypeIdentifier
        );

        $validatorConfiguration = $fieldDefinitionUpdateStruct->validatorConfiguration === null
            ? $fieldDefinition->validatorConfiguration
            : $fieldDefinitionUpdateStruct->validatorConfiguration;
        $fieldSettings = $fieldDefinitionUpdateStruct->fieldSettings === null
            ? $fieldDefinition->fieldSettings
            : $fieldDefinitionUpdateStruct->fieldSettings;

        $validationErrors = [];
        if ($fieldDefinitionUpdateStruct->isSearchable && !$fieldType->isSearchable()) {
            $validationErrors[] = new ValidationError(
                "FieldType '{$fieldDefinition->fieldTypeIdentifier}' is not searchable"
            );
        }
        $validationErrors = array_merge(
            $validationErrors,
            $fieldType->validateValidatorConfiguration($validatorConfiguration),
            $fieldType->validateFieldSettings($fieldSettings)
        );

        if (!empty($validationErrors)) {
            throw new ContentTypeFieldDefinitionValidationException($validationErrors);
        }

        $spiFieldDefinition = new SPIFieldDefinition(
            [
                'id' => $fieldDefinition->id,
                'fieldType' => $fieldDefinition->fieldTypeIdentifier,
                'name' => $fieldDefinitionUpdateStruct->names === null ?
                    $fieldDefinition->getNames() :
                    $fieldDefinitionUpdateStruct->names,
                'description' => $fieldDefinitionUpdateStruct->descriptions === null ?
                    $fieldDefinition->getDescriptions() :
                    $fieldDefinitionUpdateStruct->descriptions,
                'identifier' => $fieldDefinitionUpdateStruct->identifier === null ?
                    $fieldDefinition->identifier :
                    $fieldDefinitionUpdateStruct->identifier,
                'fieldGroup' => $fieldDefinitionUpdateStruct->fieldGroup === null ?
                    $fieldDefinition->fieldGroup :
                    $fieldDefinitionUpdateStruct->fieldGroup,
                'position' => $fieldDefinitionUpdateStruct->position === null ?
                    $fieldDefinition->position :
                    $fieldDefinitionUpdateStruct->position,
                'isTranslatable' => $fieldDefinitionUpdateStruct->isTranslatable === null ?
                    $fieldDefinition->isTranslatable :
                    $fieldDefinitionUpdateStruct->isTranslatable,
                'isRequired' => $fieldDefinitionUpdateStruct->isRequired === null ?
                    $fieldDefinition->isRequired :
                    $fieldDefinitionUpdateStruct->isRequired,
                'isInfoCollector' => $fieldDefinitionUpdateStruct->isInfoCollector === null ?
                    $fieldDefinition->isInfoCollector :
                    $fieldDefinitionUpdateStruct->isInfoCollector,
                'isSearchable' => $fieldDefinitionUpdateStruct->isSearchable === null ?
                    $fieldDefinition->isSearchable :
                    $fieldDefinitionUpdateStruct->isSearchable,
                // These properties are precreated in constructor
                //"fieldTypeConstraints"
                //"defaultValue"
            ]
        );

        $spiFieldDefinition->fieldTypeConstraints->validators = $validatorConfiguration;
        $spiFieldDefinition->fieldTypeConstraints->fieldSettings = $fieldSettings;
        $spiFieldDefinition->defaultValue = $fieldType->toPersistenceValue(
            $fieldType->acceptValue($fieldDefinitionUpdateStruct->defaultValue)
        );

        return $spiFieldDefinition;
    }

    /**
     * Builds SPIFieldDefinition object using API FieldDefinitionCreateStruct.
     *
     * @throws \eZ\Publish\API\Repository\Exceptions\ContentTypeFieldDefinitionValidationException if validator configuration or
     *         field setting do not validate
     *
     * @param \eZ\Publish\API\Repository\Values\ContentType\FieldDefinitionCreateStruct $fieldDefinitionCreateStruct
     * @param \eZ\Publish\SPI\FieldType\FieldType $fieldType
     *
     * @return \eZ\Publish\SPI\Persistence\Content\Type\FieldDefinition
     */
    public function buildSPIFieldDefinitionCreate(APIFieldDefinitionCreateStruct $fieldDefinitionCreateStruct, SPIFieldType $fieldType)
    {
        $spiFieldDefinition = new SPIFieldDefinition(
            [
                'id' => null,
                'identifier' => $fieldDefinitionCreateStruct->identifier,
                'fieldType' => $fieldDefinitionCreateStruct->fieldTypeIdentifier,
                'name' => $fieldDefinitionCreateStruct->names === null ?
                    [] :
                    $fieldDefinitionCreateStruct->names,
                'description' => $fieldDefinitionCreateStruct->descriptions === null ?
                    [] :
                    $fieldDefinitionCreateStruct->descriptions,
                'fieldGroup' => $fieldDefinitionCreateStruct->fieldGroup === null ?
                    '' :
                    $fieldDefinitionCreateStruct->fieldGroup,
                'position' => (int)$fieldDefinitionCreateStruct->position,
                'isTranslatable' => $fieldDefinitionCreateStruct->isTranslatable === null ?
                    true :
                    $fieldDefinitionCreateStruct->isTranslatable,
                'isRequired' => $fieldDefinitionCreateStruct->isRequired === null ?
                    false :
                    $fieldDefinitionCreateStruct->isRequired,
                'isInfoCollector' => $fieldDefinitionCreateStruct->isInfoCollector === null ?
                    false :
                    $fieldDefinitionCreateStruct->isInfoCollector,
                'isSearchable' => $fieldDefinitionCreateStruct->isSearchable === null ?
                    $fieldType->isSearchable() :
                    $fieldDefinitionCreateStruct->isSearchable,
                // These properties are precreated in constructor
                //"fieldTypeConstraints"
                //"defaultValue"
            ]
        );

        $spiFieldDefinition->fieldTypeConstraints->validators = $fieldDefinitionCreateStruct->validatorConfiguration;
        $spiFieldDefinition->fieldTypeConstraints->fieldSettings = $fieldDefinitionCreateStruct->fieldSettings;
        $spiFieldDefinition->defaultValue = $fieldType->toPersistenceValue(
            $fieldType->acceptValue($fieldDefinitionCreateStruct->defaultValue)
        );

        return $spiFieldDefinition;
    }

    /**
     * @param int|null $timestamp
     *
     * @return \DateTime|null
     */
    protected function getDateTime($timestamp)
    {
        $dateTime = new DateTime();
        $dateTime->setTimestamp($timestamp);

        return $dateTime;
    }
}<|MERGE_RESOLUTION|>--- conflicted
+++ resolved
@@ -112,12 +112,8 @@
                 'defaultAlwaysAvailable' => $spiContentType->defaultAlwaysAvailable,
                 'defaultSortField' => $spiContentType->sortField,
                 'defaultSortOrder' => $spiContentType->sortOrder,
-<<<<<<< HEAD
                 'prioritizedLanguages' => $prioritizedLanguages,
-            )
-=======
-            ]
->>>>>>> 0f2ea829
+            ]
         );
     }
 
@@ -220,12 +216,8 @@
                 'modifierId' => $spiGroup->modifierId,
                 'names' => $spiGroup->name,
                 'descriptions' => $spiGroup->description,
-<<<<<<< HEAD
                 'prioritizedLanguages' => $prioritizedLanguages,
-            )
-=======
-            ]
->>>>>>> 0f2ea829
+            ]
         );
     }
 
@@ -258,13 +250,9 @@
                 'isSearchable' => !$fieldType->isSearchable() ? false : $spiFieldDefinition->isSearchable,
                 'fieldSettings' => (array)$spiFieldDefinition->fieldTypeConstraints->fieldSettings,
                 'validatorConfiguration' => (array)$spiFieldDefinition->fieldTypeConstraints->validators,
-<<<<<<< HEAD
                 'prioritizedLanguages' => $prioritizedLanguages,
                 'mainLanguageCode' => $mainLanguageCode,
-            )
-=======
-            ]
->>>>>>> 0f2ea829
+            ]
         );
 
         return $fieldDefinition;
