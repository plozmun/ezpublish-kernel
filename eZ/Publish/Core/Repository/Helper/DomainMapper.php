--- conflicted
+++ resolved
@@ -131,13 +131,8 @@
         }
 
         return new Content(
-<<<<<<< HEAD
-            array(
+            [
                 'internalFields' => $this->buildDomainFields($spiContent->fields, $contentType, $prioritizedLanguages, $fieldAlwaysAvailableLanguage),
-=======
-            [
-                'internalFields' => $this->buildDomainFields($spiContent->fields, $contentType, $fieldLanguages, $fieldAlwaysAvailableLanguage),
->>>>>>> d1cf9be5
                 'versionInfo' => $this->buildVersionInfoDomainObject($spiContent->versionInfo, $prioritizedLanguages),
                 'contentType' => $contentType,
                 'prioritizedFieldLanguageCode' => $prioritizedFieldLanguageCode,
@@ -259,13 +254,8 @@
             $fieldDefinitionsMap[$fieldDefinition->id] = $fieldDefinition;
         }
 
-<<<<<<< HEAD
-        $fieldInFilterLanguagesMap = array();
+        $fieldInFilterLanguagesMap = [];
         if (!empty($prioritizedLanguages) && $alwaysAvailableLanguage !== null) {
-=======
-        $fieldInFilterLanguagesMap = [];
-        if (!empty($languages) && $alwaysAvailableLanguage !== null) {
->>>>>>> d1cf9be5
             foreach ($spiFields as $spiField) {
                 if (in_array($spiField->languageCode, $prioritizedLanguages)) {
                     $fieldInFilterLanguagesMap[$spiField->fieldDefinitionId] = true;
@@ -410,12 +400,8 @@
                 'mainLanguageCode' => $spiContentInfo->mainLanguageCode,
                 'mainLocationId' => $spiContentInfo->mainLocationId,
                 'status' => $status,
-<<<<<<< HEAD
                 'isHidden' => $spiContentInfo->isHidden,
-            )
-=======
             ]
->>>>>>> d1cf9be5
         );
     }
 
@@ -502,7 +488,6 @@
      *
      * @throws \eZ\Publish\API\Repository\Exceptions\InvalidArgumentException
      */
-<<<<<<< HEAD
     public function buildLocationWithContent(
         SPILocation $spiLocation,
         ?APIContent $content,
@@ -515,41 +500,6 @@
         if ($content === null) {
             throw new InvalidArgumentException('$content', "Location {$spiLocation->id} has missing Content");
         }
-=======
-    public function buildLocationDomainObject(SPILocation $spiLocation, SPIContentInfo $spiContentInfo = null)
-    {
-        // TODO: this is hardcoded workaround for missing ContentInfo on root location
-        if ($spiLocation->id == 1) {
-            $legacyDateTime = $this->getDateTime(1030968000); //  first known commit of eZ Publish 3.x
-            $contentInfo = new ContentInfo(
-                [
-                    'id' => 0,
-                    'name' => 'Top Level Nodes',
-                    'sectionId' => 1,
-                    'mainLocationId' => 1,
-                    'contentTypeId' => 1,
-                    'currentVersionNo' => 1,
-                    'published' => 1,
-                    'ownerId' => 14, // admin user
-                    'modificationDate' => $legacyDateTime,
-                    'publishedDate' => $legacyDateTime,
-                    'alwaysAvailable' => 1,
-                    'remoteId' => null,
-                    'mainLanguageCode' => 'eng-GB',
-                ]
-            );
-        } elseif (null !== $spiContentInfo) {
-            if ($spiLocation->contentId !== $spiContentInfo->id) {
-                throw new InvalidArgumentException(
-                    '$spiContentInfo',
-                    sprintf(
-                        'Content Id %d does not belong to the Location %d',
-                        $spiContentInfo->id,
-                        $spiLocation->id
-                    )
-                );
-            }
->>>>>>> d1cf9be5
 
         if ($spiContentInfo !== null) {
             $contentInfo = $this->buildContentInfoDomainObject($spiContentInfo);
@@ -597,12 +547,8 @@
     private function mapLocation(SPILocation $spiLocation, ContentInfo $contentInfo, APIContent $content): APILocation
     {
         return new Location(
-<<<<<<< HEAD
-            array(
+            [
                 'content' => $content,
-=======
-            [
->>>>>>> d1cf9be5
                 'contentInfo' => $contentInfo,
                 'id' => $spiLocation->id,
                 'priority' => $spiLocation->priority,
