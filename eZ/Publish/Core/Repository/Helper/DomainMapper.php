--- conflicted
+++ resolved
@@ -257,15 +257,10 @@
                 continue;
             }
 
-<<<<<<< HEAD
+            $fieldDefinition = $fieldDefinitionsMap[$spiField->fieldDefinitionId];
+
             if (!empty($prioritizedLanguages) && !in_array($spiField->languageCode, $prioritizedLanguages)) {
                 // If filtering is enabled we ignore fields in other languages then $prioritizedLanguages, if:
-=======
-            $fieldDefinition = $fieldDefinitionsMap[$spiField->fieldDefinitionId];
-
-            if (!empty($languages) && !in_array($spiField->languageCode, $languages)) {
-                // If filtering is enabled we ignore fields in other languages then $fieldLanguages, if:
->>>>>>> 3ac2311d
                 if ($alwaysAvailableLanguage === null) {
                     // Ignore field if we don't have $alwaysAvailableLanguageCode fallback
                     continue;
