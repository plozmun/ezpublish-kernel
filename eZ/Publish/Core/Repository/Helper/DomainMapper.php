<?php

/**
 * File containing the DomainMapper class.
 *
 * @copyright Copyright (C) eZ Systems AS. All rights reserved.
 * @license For full copyright and license information view LICENSE file distributed with this source code.
 */
namespace eZ\Publish\Core\Repository\Helper;

use eZ\Publish\SPI\Persistence\Content\Handler as ContentHandler;
use eZ\Publish\SPI\Persistence\Content\Location\Handler as LocationHandler;
use eZ\Publish\SPI\Persistence\Content\Language\Handler as LanguageHandler;
use eZ\Publish\SPI\Persistence\Content\Type\Handler as TypeHandler;
use eZ\Publish\Core\Repository\Values\Content\Content;
use eZ\Publish\API\Repository\Values\Content\VersionInfo as APIVersionInfo;
use eZ\Publish\Core\Repository\Values\Content\VersionInfo;
use eZ\Publish\API\Repository\Values\Content\ContentInfo;
use eZ\Publish\API\Repository\Values\ContentType\ContentType;
use eZ\Publish\API\Repository\Values\Content\Field;
use eZ\Publish\Core\Repository\Values\Content\Relation;
use eZ\Publish\API\Repository\Values\Content\Location as APILocation;
use eZ\Publish\Core\Repository\Values\Content\Location;
use eZ\Publish\SPI\Persistence\Content as SPIContent;
use eZ\Publish\SPI\Persistence\Content\Location as SPILocation;
use eZ\Publish\SPI\Persistence\Content\VersionInfo as SPIVersionInfo;
use eZ\Publish\SPI\Persistence\Content\ContentInfo as SPIContentInfo;
use eZ\Publish\SPI\Persistence\Content\Relation as SPIRelation;
use eZ\Publish\SPI\Persistence\Content\Type as SPIType;
use eZ\Publish\SPI\Persistence\Content\Location\CreateStruct as SPILocationCreateStruct;
use eZ\Publish\API\Repository\Exceptions\NotFoundException;
use eZ\Publish\Core\Base\Exceptions\InvalidArgumentException;
use eZ\Publish\Core\Base\Exceptions\InvalidArgumentValue;
use eZ\Publish\Core\Base\Exceptions\InvalidArgumentType;
use DateTime;

/**
 * DomainMapper is an internal service.
 *
 * @internal Meant for internal use by Repository.
 */
class DomainMapper
{
    /**
     * @var \eZ\Publish\SPI\Persistence\Content\Handler
     */
    protected $contentHandler;

    /**
     * @var \eZ\Publish\SPI\Persistence\Content\Location\Handler
     */
    protected $locationHandler;

    /**
     * @var \eZ\Publish\SPI\Persistence\Content\Type\Handler
     */
    protected $contentTypeHandler;

    /**
     * @var \eZ\Publish\SPI\Persistence\Content\Language\Handler
     */
    protected $contentLanguageHandler;

    /**
     * @var FieldTypeRegistry
     */
    protected $fieldTypeRegistry;

    /**
     * Setups service with reference to repository.
     *
     * @param \eZ\Publish\SPI\Persistence\Content\Handler $contentHandler
     * @param \eZ\Publish\SPI\Persistence\Content\Location\Handler $locationHandler
     * @param \eZ\Publish\SPI\Persistence\Content\Type\Handler $contentTypeHandler
     * @param \eZ\Publish\SPI\Persistence\Content\Language\Handler $contentLanguageHandler
     * @param FieldTypeRegistry $fieldTypeRegistry
     */
    public function __construct(
        ContentHandler $contentHandler,
        LocationHandler $locationHandler,
        TypeHandler $contentTypeHandler,
        LanguageHandler $contentLanguageHandler,
        FieldTypeRegistry $fieldTypeRegistry
    ) {
        $this->contentHandler = $contentHandler;
        $this->locationHandler = $locationHandler;
        $this->contentTypeHandler = $contentTypeHandler;
        $this->contentLanguageHandler = $contentLanguageHandler;
        $this->fieldTypeRegistry = $fieldTypeRegistry;
    }

    /**
     * Builds a Content domain object from value object returned from persistence.
     *
     * @param \eZ\Publish\SPI\Persistence\Content $spiContent
     * @param ContentType|SPIType $contentType
     * @param array|null $fieldLanguages Language codes to filter fields on
     * @param string|null $fieldAlwaysAvailableLanguage Language code fallback if a given field is not found in $fieldLanguages
     *
     * @return \eZ\Publish\Core\Repository\Values\Content\Content
     */
    public function buildContentDomainObject(SPIContent $spiContent, $contentType = null, array $fieldLanguages = null, $fieldAlwaysAvailableLanguage = null)
    {
        if ($contentType === null) {
            $contentType = $this->contentTypeHandler->load(
                $spiContent->versionInfo->contentInfo->contentTypeId
            );
        }

        $prioritizedFieldLanguageCode = null;
        $prioritizedLanguages = $fieldLanguages ?: [];
        if (!empty($prioritizedLanguages)) {
            $availableFieldLanguageMap = array_fill_keys($spiContent->versionInfo->languageCodes, true);
            foreach ($prioritizedLanguages as $prioritizedLanguage) {
                if (isset($availableFieldLanguageMap[$prioritizedLanguage])) {
                    $prioritizedFieldLanguageCode = $prioritizedLanguage;
                    break;
                }
            }
        }

        return new Content(
            array(
                'internalFields' => $this->buildDomainFields($spiContent->fields, $contentType, $fieldLanguages, $fieldAlwaysAvailableLanguage),
                'versionInfo' => $this->buildVersionInfoDomainObject($spiContent->versionInfo, $prioritizedLanguages),
                'prioritizedFieldLanguageCode' => $prioritizedFieldLanguageCode,
            )
        );
    }

    /**
     * Returns an array of domain fields created from given array of SPI fields.
     *
     * @throws InvalidArgumentType On invalid $contentType
     *
     * @param \eZ\Publish\SPI\Persistence\Content\Field[] $spiFields
     * @param ContentType|SPIType $contentType
     * @param array $languages A language priority, filters returned fields and is used as prioritized language code on
     *                         returned value object. If not given all languages are returned.
     * @param string|null $alwaysAvailableLanguage Language code fallback if a given field is not found in $languages
     *
     * @return array
     */
    public function buildDomainFields(
        array $spiFields,
        $contentType,
        array $languages = null,
        $alwaysAvailableLanguage = null
    ) {
        if (!$contentType instanceof SPIType && !$contentType instanceof ContentType) {
            throw new InvalidArgumentType('$contentType', 'SPI ContentType | API ContentType');
        }

        $fieldDefinitionsMap = [];
        foreach ($contentType->fieldDefinitions as $fieldDefinition) {
            $fieldDefinitionsMap[$fieldDefinition->id] = $fieldDefinition;
        }

        $fieldInFilterLanguagesMap = array();
        if (!empty($languages) && $alwaysAvailableLanguage !== null) {
            foreach ($spiFields as $spiField) {
                if (in_array($spiField->languageCode, $languages)) {
                    $fieldInFilterLanguagesMap[$spiField->fieldDefinitionId] = true;
                }
            }
        }

        $fields = array();
        foreach ($spiFields as $spiField) {
            // We ignore fields in content not part of the content type
            if (!isset($fieldDefinitionsMap[$spiField->fieldDefinitionId])) {
                continue;
            }

            $fieldDefinition = $fieldDefinitionsMap[$spiField->fieldDefinitionId];

            if (!empty($languages) && !in_array($spiField->languageCode, $languages)) {
                // If filtering is enabled we ignore fields in other languages then $fieldLanguages, if:
                if ($alwaysAvailableLanguage === null) {
                    // Ignore field if we don't have $alwaysAvailableLanguageCode fallback
                    continue;
                } elseif (!empty($fieldInFilterLanguagesMap[$spiField->fieldDefinitionId])) {
                    // Ignore field if it exists in one of the filtered languages
                    continue;
                } elseif ($spiField->languageCode !== $alwaysAvailableLanguage) {
                    // Also ignore if field is not in $alwaysAvailableLanguageCode
                    continue;
                }
            }

            $fields[$fieldDefinition->position][] = new Field(
                array(
                    'id' => $spiField->id,
                    'value' => $this->fieldTypeRegistry->getFieldType($spiField->type)
                        ->fromPersistenceValue($spiField->value),
                    'languageCode' => $spiField->languageCode,
<<<<<<< HEAD
                    'fieldDefIdentifier' => $fieldIdentifierMap[$spiField->fieldDefinitionId],
                    'fieldTypeIdentifier' => $spiField->type,
=======
                    'fieldDefIdentifier' => $fieldDefinition->identifier,
>>>>>>> baed1927
                )
            );
        }

        // Sort fields by content type field definition priority
        ksort($fields, SORT_NUMERIC);

        // Flatten array
        return array_merge(...$fields);
    }

    /**
     * Builds a VersionInfo domain object from value object returned from persistence.
     *
     * @param \eZ\Publish\SPI\Persistence\Content\VersionInfo $spiVersionInfo
     * @param array $prioritizedLanguages
     *
     * @return \eZ\Publish\Core\Repository\Values\Content\VersionInfo
     */
    public function buildVersionInfoDomainObject(SPIVersionInfo $spiVersionInfo, array $prioritizedLanguages = [])
    {
        // Map SPI statuses to API
        switch ($spiVersionInfo->status) {
            case SPIVersionInfo::STATUS_ARCHIVED:
                $status = APIVersionInfo::STATUS_ARCHIVED;
                break;

            case SPIVersionInfo::STATUS_PUBLISHED:
                $status = APIVersionInfo::STATUS_PUBLISHED;
                break;

            case SPIVersionInfo::STATUS_DRAFT:
            default:
                $status = APIVersionInfo::STATUS_DRAFT;
        }

        // Find prioritised language among names
        $prioritizedNameLanguageCode = null;
        foreach ($prioritizedLanguages as $prioritizedLanguage) {
            if (isset($spiVersionInfo->names[$prioritizedLanguage])) {
                $prioritizedNameLanguageCode = $prioritizedLanguage;
                break;
            }
        }

        return new VersionInfo(
            array(
                'id' => $spiVersionInfo->id,
                'versionNo' => $spiVersionInfo->versionNo,
                'modificationDate' => $this->getDateTime($spiVersionInfo->modificationDate),
                'creatorId' => $spiVersionInfo->creatorId,
                'creationDate' => $this->getDateTime($spiVersionInfo->creationDate),
                'status' => $status,
                'initialLanguageCode' => $spiVersionInfo->initialLanguageCode,
                'languageCodes' => $spiVersionInfo->languageCodes,
                'names' => $spiVersionInfo->names,
                'contentInfo' => $this->buildContentInfoDomainObject($spiVersionInfo->contentInfo),
                'prioritizedNameLanguageCode' => $prioritizedNameLanguageCode,
            )
        );
    }

    /**
     * Builds a ContentInfo domain object from value object returned from persistence.
     *
     * @param \eZ\Publish\SPI\Persistence\Content\ContentInfo $spiContentInfo
     *
     * @return \eZ\Publish\API\Repository\Values\Content\ContentInfo
     */
    public function buildContentInfoDomainObject(SPIContentInfo $spiContentInfo)
    {
        // Map SPI statuses to API
        switch ($spiContentInfo->status) {
            case SPIContentInfo::STATUS_TRASHED:
                $status = ContentInfo::STATUS_TRASHED;
                break;

            case SPIContentInfo::STATUS_PUBLISHED:
                $status = ContentInfo::STATUS_PUBLISHED;
                break;

            case SPIContentInfo::STATUS_DRAFT:
            default:
                $status = ContentInfo::STATUS_DRAFT;
        }

        return new ContentInfo(
            array(
                'id' => $spiContentInfo->id,
                'contentTypeId' => $spiContentInfo->contentTypeId,
                'name' => $spiContentInfo->name,
                'sectionId' => $spiContentInfo->sectionId,
                'currentVersionNo' => $spiContentInfo->currentVersionNo,
                'published' => $spiContentInfo->isPublished,
                'ownerId' => $spiContentInfo->ownerId,
                'modificationDate' => $spiContentInfo->modificationDate == 0 ?
                    null :
                    $this->getDateTime($spiContentInfo->modificationDate),
                'publishedDate' => $spiContentInfo->publicationDate == 0 ?
                    null :
                    $this->getDateTime($spiContentInfo->publicationDate),
                'alwaysAvailable' => $spiContentInfo->alwaysAvailable,
                'remoteId' => $spiContentInfo->remoteId,
                'mainLanguageCode' => $spiContentInfo->mainLanguageCode,
                'mainLocationId' => $spiContentInfo->mainLocationId,
                'status' => $status,
            )
        );
    }

    /**
     * Builds API Relation object from provided SPI Relation object.
     *
     * @param \eZ\Publish\SPI\Persistence\Content\Relation $spiRelation
     * @param \eZ\Publish\API\Repository\Values\Content\ContentInfo $sourceContentInfo
     * @param \eZ\Publish\API\Repository\Values\Content\ContentInfo $destinationContentInfo
     *
     * @return \eZ\Publish\API\Repository\Values\Content\Relation
     */
    public function buildRelationDomainObject(
        SPIRelation $spiRelation,
        ContentInfo $sourceContentInfo,
        ContentInfo $destinationContentInfo
    ) {
        $sourceFieldDefinitionIdentifier = null;
        if ($spiRelation->sourceFieldDefinitionId !== null) {
            $contentType = $this->contentTypeHandler->load($sourceContentInfo->contentTypeId);
            foreach ($contentType->fieldDefinitions as $fieldDefinition) {
                if ($fieldDefinition->id !== $spiRelation->sourceFieldDefinitionId) {
                    continue;
                }

                $sourceFieldDefinitionIdentifier = $fieldDefinition->identifier;
                break;
            }
        }

        return new Relation(
            array(
                'id' => $spiRelation->id,
                'sourceFieldDefinitionIdentifier' => $sourceFieldDefinitionIdentifier,
                'type' => $spiRelation->type,
                'sourceContentInfo' => $sourceContentInfo,
                'destinationContentInfo' => $destinationContentInfo,
            )
        );
    }

    /**
     * Builds domain location object from provided persistence location.
     *
     * @param \eZ\Publish\SPI\Persistence\Content\Location $spiLocation
     * @param \eZ\Publish\SPI\Persistence\Content\ContentInfo $spiContentInfo pre-loaded Content Info
     *
     * @return \eZ\Publish\API\Repository\Values\Content\Location
     *
     * @throws \eZ\Publish\Core\Base\Exceptions\InvalidArgumentException In case if the given Content does not belong to the given Location
     */
    public function buildLocationDomainObject(SPILocation $spiLocation, SPIContentInfo $spiContentInfo = null)
    {
        // TODO: this is hardcoded workaround for missing ContentInfo on root location
        if ($spiLocation->id == 1) {
            $legacyDateTime = $this->getDateTime(1030968000); //  first known commit of eZ Publish 3.x
            $contentInfo = new ContentInfo(
                array(
                    'id' => 0,
                    'name' => 'Top Level Nodes',
                    'sectionId' => 1,
                    'mainLocationId' => 1,
                    'contentTypeId' => 1,
                    'currentVersionNo' => 1,
                    'published' => 1,
                    'ownerId' => 14, // admin user
                    'modificationDate' => $legacyDateTime,
                    'publishedDate' => $legacyDateTime,
                    'alwaysAvailable' => 1,
                    'remoteId' => null,
                    'mainLanguageCode' => 'eng-GB',
                )
            );
        } elseif (null !== $spiContentInfo) {
            if ($spiLocation->contentId !== $spiContentInfo->id) {
                throw new InvalidArgumentException(
                    '$spiContentInfo',
                    sprintf(
                        'Content Id %d does not belong to the Location %d',
                        $spiContentInfo->id,
                        $spiLocation->id
                    )
                );
            }

            $contentInfo = $this->buildContentInfoDomainObject($spiContentInfo);
        } else {
            $contentInfo = $this->buildContentInfoDomainObject(
                $this->contentHandler->loadContentInfo($spiLocation->contentId)
            );
        }

        return new Location(
            array(
                'contentInfo' => $contentInfo,
                'id' => $spiLocation->id,
                'priority' => $spiLocation->priority,
                'hidden' => $spiLocation->hidden,
                'invisible' => $spiLocation->invisible,
                'remoteId' => $spiLocation->remoteId,
                'parentLocationId' => $spiLocation->parentId,
                'pathString' => $spiLocation->pathString,
                'depth' => $spiLocation->depth,
                'sortField' => $spiLocation->sortField,
                'sortOrder' => $spiLocation->sortOrder,
            )
        );
    }

    /**
     * Creates an array of SPI location create structs from given array of API location create structs.
     *
     * @throws \eZ\Publish\API\Repository\Exceptions\InvalidArgumentException
     *
     * @param \eZ\Publish\API\Repository\Values\Content\LocationCreateStruct $locationCreateStruct
     * @param \eZ\Publish\API\Repository\Values\Content\Location $parentLocation
     * @param mixed $mainLocation
     * @param mixed $contentId
     * @param mixed $contentVersionNo
     *
     * @return \eZ\Publish\SPI\Persistence\Content\Location\CreateStruct
     */
    public function buildSPILocationCreateStruct(
        $locationCreateStruct,
        APILocation $parentLocation,
        $mainLocation,
        $contentId,
        $contentVersionNo
    ) {
        if ($locationCreateStruct->priority !== null && !is_int($locationCreateStruct->priority)) {
            throw new InvalidArgumentValue('priority', $locationCreateStruct->priority, 'LocationCreateStruct');
        }

        if (!is_bool($locationCreateStruct->hidden)) {
            throw new InvalidArgumentValue('hidden', $locationCreateStruct->hidden, 'LocationCreateStruct');
        }

        if ($locationCreateStruct->remoteId !== null && (!is_string($locationCreateStruct->remoteId) || empty($locationCreateStruct->remoteId))) {
            throw new InvalidArgumentValue('remoteId', $locationCreateStruct->remoteId, 'LocationCreateStruct');
        }

        if ($locationCreateStruct->sortField !== null && !$this->isValidLocationSortField($locationCreateStruct->sortField)) {
            throw new InvalidArgumentValue('sortField', $locationCreateStruct->sortField, 'LocationCreateStruct');
        }

        if ($locationCreateStruct->sortOrder !== null && !$this->isValidLocationSortOrder($locationCreateStruct->sortOrder)) {
            throw new InvalidArgumentValue('sortOrder', $locationCreateStruct->sortOrder, 'LocationCreateStruct');
        }

        $remoteId = $locationCreateStruct->remoteId;
        if (null === $remoteId) {
            $remoteId = $this->getUniqueHash($locationCreateStruct);
        } else {
            try {
                $this->locationHandler->loadByRemoteId($remoteId);
                throw new InvalidArgumentException(
                    '$locationCreateStructs',
                    "Another Location with remoteId '{$remoteId}' exists"
                );
            } catch (NotFoundException $e) {
                // Do nothing
            }
        }

        return new SPILocationCreateStruct(
            array(
                'priority' => $locationCreateStruct->priority,
                'hidden' => $locationCreateStruct->hidden,
                // If we declare the new Location as hidden, it is automatically invisible
                // Otherwise it picks up visibility from parent Location
                // Note: There is no need to check for hidden status of parent, as hidden Location
                // is always invisible as well
                'invisible' => ($locationCreateStruct->hidden === true || $parentLocation->invisible),
                'remoteId' => $remoteId,
                'contentId' => $contentId,
                'contentVersion' => $contentVersionNo,
                // pathIdentificationString will be set in storage
                'pathIdentificationString' => null,
                'mainLocationId' => $mainLocation,
                'sortField' => $locationCreateStruct->sortField !== null ? $locationCreateStruct->sortField : Location::SORT_FIELD_NAME,
                'sortOrder' => $locationCreateStruct->sortOrder !== null ? $locationCreateStruct->sortOrder : Location::SORT_ORDER_ASC,
                'parentId' => $locationCreateStruct->parentLocationId,
            )
        );
    }

    /**
     * Checks if given $sortField value is one of the defined sort field constants.
     *
     * @param mixed $sortField
     *
     * @return bool
     */
    public function isValidLocationSortField($sortField)
    {
        switch ($sortField) {
            case APILocation::SORT_FIELD_PATH:
            case APILocation::SORT_FIELD_PUBLISHED:
            case APILocation::SORT_FIELD_MODIFIED:
            case APILocation::SORT_FIELD_SECTION:
            case APILocation::SORT_FIELD_DEPTH:
            case APILocation::SORT_FIELD_CLASS_IDENTIFIER:
            case APILocation::SORT_FIELD_CLASS_NAME:
            case APILocation::SORT_FIELD_PRIORITY:
            case APILocation::SORT_FIELD_NAME:
            case APILocation::SORT_FIELD_MODIFIED_SUBNODE:
            case APILocation::SORT_FIELD_NODE_ID:
            case APILocation::SORT_FIELD_CONTENTOBJECT_ID:
                return true;
        }

        return false;
    }

    /**
     * Checks if given $sortOrder value is one of the defined sort order constants.
     *
     * @param mixed $sortOrder
     *
     * @return bool
     */
    public function isValidLocationSortOrder($sortOrder)
    {
        switch ($sortOrder) {
            case APILocation::SORT_ORDER_DESC:
            case APILocation::SORT_ORDER_ASC:
                return true;
        }

        return false;
    }

    /**
     * Validates given translated list $list, which should be an array of strings with language codes as keys.
     *
     * @throws \eZ\Publish\API\Repository\Exceptions\InvalidArgumentException
     *
     * @param mixed $list
     * @param string $argumentName
     */
    public function validateTranslatedList($list, $argumentName)
    {
        if (!is_array($list)) {
            throw new InvalidArgumentType($argumentName, 'array', $list);
        }

        foreach ($list as $languageCode => $translation) {
            $this->contentLanguageHandler->loadByLanguageCode($languageCode);

            if (!is_string($translation)) {
                throw new InvalidArgumentType($argumentName . "['$languageCode']", 'string', $translation);
            }
        }
    }

    /**
     * Returns \DateTime object from given $timestamp in environment timezone.
     *
     * This method is needed because constructing \DateTime with $timestamp will
     * return the object in UTC timezone.
     *
     * @param int $timestamp
     *
     * @return \DateTime
     */
    public function getDateTime($timestamp)
    {
        $dateTime = new DateTime();
        $dateTime->setTimestamp($timestamp);

        return $dateTime;
    }

    /**
     * Creates unique hash string for given $object.
     *
     * Used for remoteId.
     *
     * @param object $object
     *
     * @return string
     */
    public function getUniqueHash($object)
    {
        return md5(uniqid(get_class($object), true));
    }
}<|MERGE_RESOLUTION|>--- conflicted
+++ resolved
@@ -194,12 +194,8 @@
                     'value' => $this->fieldTypeRegistry->getFieldType($spiField->type)
                         ->fromPersistenceValue($spiField->value),
                     'languageCode' => $spiField->languageCode,
-<<<<<<< HEAD
-                    'fieldDefIdentifier' => $fieldIdentifierMap[$spiField->fieldDefinitionId],
+                    'fieldDefIdentifier' => $fieldDefinition->identifier,
                     'fieldTypeIdentifier' => $spiField->type,
-=======
-                    'fieldDefIdentifier' => $fieldDefinition->identifier,
->>>>>>> baed1927
                 )
             );
         }
