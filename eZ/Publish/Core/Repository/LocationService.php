<?php
/**
 * File containing the eZ\Publish\Core\Repository\LocationService class.
 *
 * @copyright Copyright (C) 1999-2013 eZ Systems AS. All rights reserved.
 * @license http://www.gnu.org/licenses/gpl-2.0.txt GNU General Public License v2
 * @version //autogentag//
 * @package eZ\Publish\Core\Repository
 */

namespace eZ\Publish\Core\Repository;

use eZ\Publish\API\Repository\Values\Content\LocationUpdateStruct;
use eZ\Publish\API\Repository\Values\Content\LocationCreateStruct;
use eZ\Publish\API\Repository\Values\Content\ContentInfo;
use eZ\Publish\Core\Repository\Values\Content\Location;
use eZ\Publish\API\Repository\Values\Content\Location as APILocation;
use eZ\Publish\API\Repository\Values\Content\LocationList;
use eZ\Publish\SPI\Persistence\Content\Location as SPILocation;
use eZ\Publish\SPI\Persistence\Content\Location\UpdateStruct;
use eZ\Publish\API\Repository\LocationService as LocationServiceInterface;
use eZ\Publish\API\Repository\Repository as RepositoryInterface;
use eZ\Publish\SPI\Persistence\Handler;
use eZ\Publish\API\Repository\Values\Content\Query;
use eZ\Publish\API\Repository\Values\Content\Query\Criterion\LogicalAnd as CriterionLogicalAnd;
use eZ\Publish\API\Repository\Values\Content\Query\Criterion\LogicalNot as CriterionLogicalNot;
use eZ\Publish\API\Repository\Values\Content\Query\Criterion\Subtree as CriterionSubtree;
use eZ\Publish\API\Repository\Values\Content\Query\Criterion\ParentLocationId as CriterionParentLocationId;
use eZ\Publish\API\Repository\Values\Content\Query\SortClause;
use eZ\Publish\API\Repository\Exceptions\NotFoundException as APINotFoundException;
use eZ\Publish\Core\Base\Exceptions\InvalidArgumentValue;
use eZ\Publish\Core\Base\Exceptions\InvalidArgumentException;
use eZ\Publish\Core\Base\Exceptions\BadStateException;
use eZ\Publish\Core\Base\Exceptions\UnauthorizedException;
use Exception;

/**
 * Location service, used for complex subtree operations
 *
 * @example Examples/location.php
 *
 * @package eZ\Publish\Core\Repository
 */
class LocationService implements LocationServiceInterface
{
    /**
     * @var \eZ\Publish\Core\Repository\Repository
     */
    protected $repository;

    /**
     * @var \eZ\Publish\SPI\Persistence\Handler
     */
    protected $persistenceHandler;

    /**
     * @var array
     */
    protected $settings;

    /**
     * @var \eZ\Publish\Core\Repository\DomainMapper
     */
    protected $domainMapper;

    /**
     * @var \eZ\Publish\Core\Repository\NameSchemaService
     */
    protected $nameSchemaService;

    /**
     * Setups service with reference to repository object that created it & corresponding handler
     *
     * @param \eZ\Publish\API\Repository\Repository $repository
     * @param \eZ\Publish\SPI\Persistence\Handler $handler
     * @param \eZ\Publish\Core\Repository\DomainMapper $domainMapper
     * @param \eZ\Publish\Core\Repository\NameSchemaService $nameSchemaService
     * @param array $settings
     */
    public function __construct(
        RepositoryInterface $repository,
        Handler $handler,
        DomainMapper $domainMapper,
        NameSchemaService $nameSchemaService,
        array $settings = array()
    )
    {
        $this->repository = $repository;
        $this->persistenceHandler = $handler;
        $this->domainMapper = $domainMapper;
        $this->nameSchemaService = $nameSchemaService;
        // Union makes sure default settings are ignored if provided in argument
        $this->settings = $settings + array(
            //'defaultSetting' => array(),
        );
    }

    /**
     * Copies the subtree starting from $subtree as a new subtree of $targetLocation
     *
     * Only the items on which the user has read access are copied.
     *
     * @throws \eZ\Publish\API\Repository\Exceptions\UnauthorizedException If the current user user is not allowed copy the subtree to the given parent location
     * @throws \eZ\Publish\API\Repository\Exceptions\UnauthorizedException If the current user user does not have read access to the whole source subtree
     * @throws \eZ\Publish\API\Repository\Exceptions\InvalidArgumentException if the target location is a sub location of the given location
     *
     * @param \eZ\Publish\API\Repository\Values\Content\Location $subtree - the subtree denoted by the location to copy
     * @param \eZ\Publish\API\Repository\Values\Content\Location $targetParentLocation - the target parent location for the copy operation
     *
     * @return \eZ\Publish\API\Repository\Values\Content\Location The newly created location of the copied subtree
     */
    public function copySubtree( APILocation $subtree, APILocation $targetParentLocation )
    {
        $loadedSubtree = $this->loadLocation( $subtree->id );
        $loadedTargetLocation = $this->loadLocation( $targetParentLocation->id );

        if ( stripos( $loadedTargetLocation->pathString, $loadedSubtree->pathString ) !== false )
            throw new InvalidArgumentException( "targetParentLocation", "target parent location is a sub location of the given subtree" );

        // check create permission on target
        if ( !$this->repository->canUser( 'content', 'create', $loadedSubtree->getContentInfo(), $loadedTargetLocation ) )
            throw new UnauthorizedException( 'content', 'create' );

        /** Check read access to whole source subtree
         * @var boolean|\eZ\Publish\API\Repository\Values\Content\Query\Criterion $contentReadCriterion
         */
        $contentReadCriterion = $this->repository->getSearchService()->getPermissionsCriterion();
        if ( $contentReadCriterion === false )
        {
            throw new UnauthorizedException( 'content', 'read' );
        }
        else if ( $contentReadCriterion !== true )
        {
            // Query if there are any content in subtree current user don't have access to
            $query = new Query(
                array(
                    'limit' => 0,
                    'filter' => new CriterionLogicalAnd(
                        new CriterionSubtree( $loadedSubtree->pathString ),
                        new CriterionLogicalNot( $contentReadCriterion )
                    )
                )
            );
            $result = $this->repository->getSearchService()->findContent( $query, array(), false );
            if ( $result->totalCount > 0 )
            {
                throw new UnauthorizedException( 'content', 'read' );
            }
        }

        $this->repository->beginTransaction();
        try
        {
            $newLocation = $this->persistenceHandler->locationHandler()->copySubtree(
                $loadedSubtree->id,
                $loadedTargetLocation->id
            );

            $content = $this->repository->getContentService()->loadContent( $newLocation->contentId );
            $urlAliasNames = $this->nameSchemaService->resolveUrlAliasSchema( $content );
            foreach ( $urlAliasNames as $languageCode => $name )
            {
                $this->persistenceHandler->urlAliasHandler()->publishUrlAliasForLocation(
                    $newLocation->id,
                    $loadedTargetLocation->id,
                    $name,
                    $languageCode,
                    $content->contentInfo->alwaysAvailable
                );
            }

            $this->persistenceHandler->urlAliasHandler()->locationCopied(
                $newLocation->id,
                $loadedSubtree->parentLocationId,
                $loadedTargetLocation->id
            );

            $this->repository->commit();
        }
        catch ( Exception $e )
        {
            $this->repository->rollback();
            throw $e;
        }

        return $this->buildDomainLocationObject( $newLocation );
    }

    /**
     * Loads a location object from its $locationId
     *
     * @throws \eZ\Publish\API\Repository\Exceptions\UnauthorizedException If the current user user is not allowed to read this location
     * @throws \eZ\Publish\API\Repository\Exceptions\NotFoundException If the specified location is not found
     *
     * @param mixed $locationId
     *
     * @return \eZ\Publish\API\Repository\Values\Content\Location
     */
    public function loadLocation( $locationId )
    {
        $spiLocation = $this->persistenceHandler->locationHandler()->load( $locationId );
        $location = $this->buildDomainLocationObject( $spiLocation );
        if ( !$this->repository->canUser( 'content', 'read', $location->getContentInfo(), $location ) )
            throw new UnauthorizedException( 'content', 'read' );

        return $location;
    }

    /**
     * Loads a location object from its $remoteId
     *
     * @throws \eZ\Publish\API\Repository\Exceptions\UnauthorizedException If the current user user is not allowed to read this location
     * @throws \eZ\Publish\API\Repository\Exceptions\BadStateException If more than one location with same remote ID was found
     * @throws \eZ\Publish\API\Repository\Exceptions\NotFoundException If the specified location is not found
     *
     * @param string $remoteId
     *
     * @return \eZ\Publish\API\Repository\Values\Content\Location
     */
    public function loadLocationByRemoteId( $remoteId )
    {
        if ( !is_string( $remoteId ) )
            throw new InvalidArgumentValue( "remoteId", $remoteId );

        $spiLocation = $this->persistenceHandler->locationHandler()->loadByRemoteId( $remoteId );
        $location = $this->buildDomainLocationObject( $spiLocation );
        if ( !$this->repository->canUser( 'content', 'read', $location->getContentInfo(), $location ) )
            throw new UnauthorizedException( 'content', 'read' );

        return $location;
    }

    /**
     * Loads the locations for the given content object.
     *
     * If a $rootLocation is given, only locations that belong to this location are returned.
     * The location list is also filtered by permissions on reading locations.
     *
     * @todo permissions check is missing
     *
     * @throws \eZ\Publish\API\Repository\Exceptions\BadStateException if there is no published version yet
     *
     * @param \eZ\Publish\API\Repository\Values\Content\ContentInfo $contentInfo
     * @param \eZ\Publish\API\Repository\Values\Content\Location $rootLocation
     *
     * @return \eZ\Publish\API\Repository\Values\Content\Location[] An array of {@link Location}
     */
    public function loadLocations( ContentInfo $contentInfo, APILocation $rootLocation = null )
    {
        if ( !$contentInfo->published )
        {
            throw new BadStateException( "\$contentInfo", "ContentInfo has no published versions" );
        }

        $spiLocations = $this->persistenceHandler->locationHandler()->loadLocationsByContent(
            $contentInfo->id,
            $rootLocation !== null ? $rootLocation->id : null
        );

        $locations = array();
        foreach ( $spiLocations as $spiLocation )
        {
            $locations[] = $this->buildDomainLocationObject( $spiLocation );
        }

        return $locations;
    }

    /**
     * Loads children which are readable by the current user of a location object sorted by sortField and sortOrder
     *
     * @param \eZ\Publish\API\Repository\Values\Content\Location $location
     *
     * @param int $offset the start offset for paging
     * @param int $limit the number of locations returned. If $limit = -1 all children starting at $offset are returned
     *
     * @return \eZ\Publish\API\Repository\Values\Content\LocationList
     */
    public function loadLocationChildren( APILocation $location, $offset = 0, $limit = -1 )
    {
        if ( !$this->domainMapper->isValidLocationSortField( $location->sortField ) )
            throw new InvalidArgumentValue( "sortField", $location->sortField, "Location" );

        if ( !$this->domainMapper->isValidLocationSortOrder( $location->sortOrder ) )
            throw new InvalidArgumentValue( "sortOrder", $location->sortOrder, "Location" );

        if ( !is_int( $offset ) )
            throw new InvalidArgumentValue( "offset", $offset );

        if ( !is_int( $limit ) )
            throw new InvalidArgumentValue( "limit", $limit );

        $searchResult = $this->searchChildrenLocations(
            $location->id,
            $location->sortField,
            $location->sortOrder,
            $offset,
            $limit
        );

        $childLocations = array();
        foreach ( $searchResult->searchHits as $spiSearchHit )
        {
            $spiContentLocations = $this->persistenceHandler->locationHandler()->loadLocationsByContent(
                $spiSearchHit->valueObject->versionInfo->contentInfo->id,
                $location->id
            );
            foreach ( $spiContentLocations as $spiLocation )
            {
                if ( $spiLocation->parentId == $location->id )
                {
                    $childLocation = $this->buildDomainLocationObject( $spiLocation );
                    if ( $this->repository->canUser( 'content', 'read', $childLocation->getContentInfo(), $childLocation ) )
                    {
                        $childLocations[] = $childLocation;
                    }
                }
            }
        }

        return new LocationList(
            array(
                "locations" => $childLocations,
                "totalCount" => (int)$searchResult->totalCount
            )
        );
    }

    /**
     * Returns the number of children which are readable by the current user of a location object
     *
     * @param \eZ\Publish\API\Repository\Values\Content\Location $location
     *
     * @return int
     */
    public function getLocationChildCount( APILocation $location )
    {
        return $this->searchChildrenLocations(
            $location->id,
            null,
            APILocation::SORT_ORDER_ASC,
            0,
            0
        )->totalCount;
    }

    /**
     * Searches children locations of the provided parent location id
     *
     * @param mixed $parentLocationId
     * @param int $sortField
     * @param int $sortOrder
     * @param int $offset
     * @param int $limit
     *
     * @return \eZ\Publish\API\Repository\Values\Content\Search\SearchResult
     */
    protected function searchChildrenLocations( $parentLocationId, $sortField = null, $sortOrder = APILocation::SORT_ORDER_ASC, $offset = 0, $limit = -1 )
    {
        $query = new Query(
            array(
<<<<<<< HEAD
                'filter' => new CriterionLogicalAnd(
                    array(
                        new CriterionParentLocationId( $parentLocationId ),
                        new CriterionStatus( CriterionStatus::STATUS_PUBLISHED ),
                    )
                ),
=======
                'criterion' => new CriterionParentLocationId( $parentLocationId ),
>>>>>>> 8f9fb881
                'offset' => ( $offset >= 0 ? (int)$offset : 0 ),
                'limit' => ( $limit >= 0 ? (int)$limit  : null )
            )
        );

        if ( $sortField !== null )
            $query->sortClauses = array( $this->getSortClauseBySortField( $sortField, $sortOrder ) );

        if ( !$this->repository->getSearchService()->addPermissionsCriterion( $query->filter ) )
        {
            return array();
        }

        return $this->persistenceHandler->searchHandler()->findContent( $query );
    }

    /**
     * Creates the new $location in the content repository for the given content
     *
     * @throws \eZ\Publish\API\Repository\Exceptions\UnauthorizedException If the current user user is not allowed to create this location
     * @throws \eZ\Publish\API\Repository\Exceptions\InvalidArgumentException if the content is already below the specified parent
     *                                        or the parent is a sub location of the location of the content
     *                                        or if set the remoteId exists already
     *
     * @param \eZ\Publish\API\Repository\Values\Content\ContentInfo $contentInfo
     *
     * @param \eZ\Publish\API\Repository\Values\Content\LocationCreateStruct $locationCreateStruct
     *
     * @return \eZ\Publish\API\Repository\Values\Content\Location the newly created Location
     */
    public function createLocation( ContentInfo $contentInfo, LocationCreateStruct $locationCreateStruct )
    {
        $content = $this->repository->getContentService()->loadContent( $contentInfo->id );
        $parentLocation = $this->loadLocation( $locationCreateStruct->parentLocationId );

        if ( !$this->repository->canUser( 'content', 'create', $content->contentInfo, $parentLocation ) )
        {
            throw new UnauthorizedException( 'content', 'create' );
        }

        // Check if the parent is a sub location of one of the existing content locations (this also solves the
        // situation where parent location actually one of the content locations),
        // or if the content already has location below given location create struct parent
        $existingContentLocations = $this->loadLocations( $content->contentInfo );
        if ( !empty( $existingContentLocations ) )
        {
            foreach ( $existingContentLocations as $existingContentLocation )
            {
                if ( stripos( $parentLocation->pathString, $existingContentLocation->pathString ) !== false )
                {
                    throw new InvalidArgumentException(
                        "\$locationCreateStruct",
                        "Specified parent is a sub location of one of the existing content locations."
                    );
                }
                if ( $parentLocation->id == $existingContentLocation->parentLocationId )
                {
                    throw new InvalidArgumentException(
                        "\$locationCreateStruct",
                        "Content is already below the specified parent."
                    );
                }
            }
        }

        $spiLocationCreateStruct = $this->domainMapper->buildSPILocationCreateStruct(
            $locationCreateStruct,
            $parentLocation,
            $content->contentInfo->mainLocationId !== null ? $content->contentInfo->mainLocationId : true,
            $content->contentInfo->id,
            $content->contentInfo->currentVersionNo
        );

        $this->repository->beginTransaction();
        try
        {
            $newLocation = $this->persistenceHandler->locationHandler()->create( $spiLocationCreateStruct );

            $urlAliasNames = $this->nameSchemaService->resolveUrlAliasSchema( $content );
            foreach ( $urlAliasNames as $languageCode => $name )
            {
                $this->persistenceHandler->urlAliasHandler()->publishUrlAliasForLocation(
                    $newLocation->id,
                    $newLocation->parentId,
                    $name,
                    $languageCode,
                    $content->contentInfo->alwaysAvailable,
                    // @todo: this is legacy storage specific for updating ezcontentobject_tree.path_identification_string, to be removed
                    $languageCode === $content->contentInfo->mainLanguageCode
                );
            }

            $this->repository->commit();
        }
        catch ( Exception $e )
        {
            $this->repository->rollback();
            throw $e;
        }

        return $this->buildDomainLocationObject( $newLocation );
    }

    /**
     * Updates $location in the content repository
     *
     * @throws \eZ\Publish\API\Repository\Exceptions\UnauthorizedException If the current user user is not allowed to update this location
     * @throws \eZ\Publish\API\Repository\Exceptions\InvalidArgumentException   if if set the remoteId exists already
     *
     * @param \eZ\Publish\API\Repository\Values\Content\Location $location
     * @param \eZ\Publish\API\Repository\Values\Content\LocationUpdateStruct $locationUpdateStruct
     *
     * @return \eZ\Publish\API\Repository\Values\Content\Location the updated Location
     */
    public function updateLocation( APILocation $location, LocationUpdateStruct $locationUpdateStruct )
    {
        if ( $locationUpdateStruct->priority !== null && !is_int( $locationUpdateStruct->priority ) )
            throw new InvalidArgumentValue( "priority", $locationUpdateStruct->priority, "LocationUpdateStruct" );

        if ( $locationUpdateStruct->remoteId !== null && ( !is_string( $locationUpdateStruct->remoteId ) || empty( $locationUpdateStruct->remoteId ) ) )
            throw new InvalidArgumentValue( "remoteId", $locationUpdateStruct->remoteId, "LocationUpdateStruct" );

        if ( $locationUpdateStruct->sortField !== null && !$this->domainMapper->isValidLocationSortField( $locationUpdateStruct->sortField ) )
            throw new InvalidArgumentValue( "sortField", $locationUpdateStruct->sortField, "LocationUpdateStruct" );

        if ( $locationUpdateStruct->sortOrder !== null && !$this->domainMapper->isValidLocationSortOrder( $locationUpdateStruct->sortOrder ) )
            throw new InvalidArgumentValue( "sortOrder", $locationUpdateStruct->sortOrder, "LocationUpdateStruct" );

        $loadedLocation = $this->loadLocation( $location->id );

        if ( $locationUpdateStruct->remoteId !== null )
        {
            try
            {
                $existingLocation = $this->loadLocationByRemoteId( $locationUpdateStruct->remoteId );
                if ( $existingLocation !== null )
                    throw new InvalidArgumentException( "locationUpdateStruct", "location with provided remote ID already exists" );
            }
            catch ( APINotFoundException $e )
            {
            }
        }

        if ( !$this->repository->canUser( 'content', 'edit', $loadedLocation->getContentInfo(), $loadedLocation ) )
            throw new UnauthorizedException( 'content', 'edit' );

        $updateStruct = new UpdateStruct();
        $updateStruct->priority = $locationUpdateStruct->priority !== null ? $locationUpdateStruct->priority : $loadedLocation->priority;
        $updateStruct->remoteId = $locationUpdateStruct->remoteId !== null ? trim( $locationUpdateStruct->remoteId ) : $loadedLocation->remoteId;
        $updateStruct->sortField = $locationUpdateStruct->sortField !== null ? $locationUpdateStruct->sortField : $loadedLocation->sortField;
        $updateStruct->sortOrder = $locationUpdateStruct->sortOrder !== null ? $locationUpdateStruct->sortOrder : $loadedLocation->sortOrder;

        $this->repository->beginTransaction();
        try
        {
            $this->persistenceHandler->locationHandler()->update( $updateStruct, $loadedLocation->id );
            $this->repository->commit();
        }
        catch ( Exception $e )
        {
            $this->repository->rollback();
            throw $e;
        }

        return $this->loadLocation( $loadedLocation->id );
    }

    /**
     * Swaps the contents held by $location1 and $location2
     *
     * @throws \eZ\Publish\API\Repository\Exceptions\UnauthorizedException If the current user user is not allowed to swap content
     *
     * @param \eZ\Publish\API\Repository\Values\Content\Location $location1
     * @param \eZ\Publish\API\Repository\Values\Content\Location $location2
     */
    public function swapLocation( APILocation $location1, APILocation $location2 )
    {
        $loadedLocation1 = $this->loadLocation( $location1->id );
        $loadedLocation2 = $this->loadLocation( $location2->id );

        if ( !$this->repository->canUser( 'content', 'edit', $loadedLocation1->getContentInfo(), $loadedLocation1 ) )
            throw new UnauthorizedException( 'content', 'edit' );
        if ( !$this->repository->canUser( 'content', 'edit', $loadedLocation2->getContentInfo(), $loadedLocation2 ) )
            throw new UnauthorizedException( 'content', 'edit' );

        $this->repository->beginTransaction();
        try
        {
            $this->persistenceHandler->locationHandler()->swap( $loadedLocation1->id, $loadedLocation2->id );
            $this->repository->commit();
        }
        catch ( Exception $e )
        {
            $this->repository->rollback();
            throw $e;
        }
    }

    /**
     * Hides the $location and marks invisible all descendants of $location.
     *
     * @throws \eZ\Publish\API\Repository\Exceptions\UnauthorizedException If the current user user is not allowed to hide this location
     *
     * @param \eZ\Publish\API\Repository\Values\Content\Location $location
     *
     * @return \eZ\Publish\API\Repository\Values\Content\Location $location, with updated hidden value
     */
    public function hideLocation( APILocation $location )
    {
        if ( !$this->repository->canUser( 'content', 'hide', $location->getContentInfo(), $location ) )
            throw new UnauthorizedException( 'content', 'hide' );

        $this->repository->beginTransaction();
        try
        {
            $this->persistenceHandler->locationHandler()->hide( $location->id );
            $this->repository->commit();
        }
        catch ( Exception $e )
        {
            $this->repository->rollback();
            throw $e;
        }

        return $this->loadLocation( $location->id );
    }

    /**
     * Unhides the $location.
     *
     * This method and marks visible all descendants of $locations
     * until a hidden location is found.
     *
     * @throws \eZ\Publish\API\Repository\Exceptions\UnauthorizedException If the current user user is not allowed to unhide this location
     *
     * @param \eZ\Publish\API\Repository\Values\Content\Location $location
     *
     * @return \eZ\Publish\API\Repository\Values\Content\Location $location, with updated hidden value
     */
    public function unhideLocation( APILocation $location )
    {
        if ( !$this->repository->canUser( 'content', 'hide', $location->getContentInfo(), $location ) )
            throw new UnauthorizedException( 'content', 'hide' );

        $this->repository->beginTransaction();
        try
        {
            $this->persistenceHandler->locationHandler()->unHide( $location->id );
            $this->repository->commit();
        }
        catch ( Exception $e )
        {
            $this->repository->rollback();
            throw $e;
        }

        return $this->loadLocation( $location->id );
    }

    /**
     * Moves the subtree to $newParentLocation
     *
     * If a user has the permission to move the location to a target location
     * he can do it regardless of an existing descendant on which the user has no permission.
     *
     * @throws \eZ\Publish\API\Repository\Exceptions\UnauthorizedException If the current user user is not allowed to move this location to the target
     * @throws \eZ\Publish\API\Repository\Exceptions\UnauthorizedException If the current user user does not have read access to the whole source subtree
     * @throws \eZ\Publish\API\Repository\Exceptions\InvalidArgumentException If the new parent is in a subtree of the location
     *
     * @param \eZ\Publish\API\Repository\Values\Content\Location $location
     * @param \eZ\Publish\API\Repository\Values\Content\Location $newParentLocation
     */
    public function moveSubtree( APILocation $location, APILocation $newParentLocation )
    {
        $location = $this->loadLocation( $location->id );
        $newParentLocation = $this->loadLocation( $newParentLocation->id );

        // check create permission on target location
        if ( !$this->repository->canUser( 'content', 'create', $location->getContentInfo(), $newParentLocation ) )
            throw new UnauthorizedException( 'content', 'create' );

        /** Check read access to whole source subtree
         * @var boolean|\eZ\Publish\API\Repository\Values\Content\Query\Criterion $contentReadCriterion
         */
        $contentReadCriterion = $this->repository->getSearchService()->getPermissionsCriterion();
        if ( $contentReadCriterion === false )
        {
            throw new UnauthorizedException( 'content', 'read' );
        }
        else if ( $contentReadCriterion !== true )
        {
            // Query if there are any content in subtree current user don't have access to
            $query = new Query(
                array(
                    'limit' => 0,
                    'filter' => new CriterionLogicalAnd(
                        new CriterionSubtree( $location->pathString ),
                        new CriterionLogicalNot( $contentReadCriterion )
                    )
                )
            );
            $result = $this->repository->getSearchService()->findContent( $query, array(), false );
            if ( $result->totalCount > 0 )
            {
                throw new UnauthorizedException( 'content', 'read' );
            }
        }

        if ( strpos( $newParentLocation->pathString, $location->pathString ) === 0 )
        {
            throw new InvalidArgumentException(
                "\$newParentLocation",
                "new parent location is in a subtree of the given \$location"
            );
        }

        $this->repository->beginTransaction();
        try
        {
            $this->persistenceHandler->locationHandler()->move( $location->id, $newParentLocation->id );

            $content = $this->repository->getContentService()->loadContent( $location->contentId );
            $urlAliasNames = $this->nameSchemaService->resolveUrlAliasSchema( $content );
            foreach ( $urlAliasNames as $languageCode => $name )
            {
                $this->persistenceHandler->urlAliasHandler()->publishUrlAliasForLocation(
                    $location->id,
                    $newParentLocation->id,
                    $name,
                    $languageCode,
                    $content->contentInfo->alwaysAvailable
                );
            }

            $this->persistenceHandler->urlAliasHandler()->locationMoved(
                $location->id,
                $location->parentLocationId,
                $newParentLocation->id
            );

            $this->repository->commit();
        }
        catch ( Exception $e )
        {
            $this->repository->rollback();
            throw $e;
        }
    }

    /**
     * Deletes $location and all its descendants.
     *
     * @throws \eZ\Publish\API\Repository\Exceptions\UnauthorizedException If the current user is not allowed to delete this location or a descendant
     *
     * @param \eZ\Publish\API\Repository\Values\Content\Location $location
     */
    public function deleteLocation( APILocation $location )
    {
        $location = $this->loadLocation( $location->id );

        if ( !$this->repository->canUser( 'content', 'manage_locations', $location->getContentInfo() ) )
            throw new UnauthorizedException( 'content', 'manage_locations' );
        if ( !$this->repository->canUser( 'content', 'remove', $location->getContentInfo(), $location ) )
            throw new UnauthorizedException( 'content', 'remove' );

        /** Check remove access to descendants
         * @var boolean|\eZ\Publish\API\Repository\Values\Content\Query\Criterion $contentReadCriterion
         */
        $contentReadCriterion = $this->repository->getSearchService()->getPermissionsCriterion( 'content', 'remove' );
        if ( $contentReadCriterion === false )
        {
            throw new UnauthorizedException( 'content', 'remove' );
        }
        else if ( $contentReadCriterion !== true )
        {
            // Query if there are any content in subtree current user don't have access to
            $query = new Query(
                array(
                    'limit' => 0,
<<<<<<< HEAD
                    'filter' => new CriterionLogicalAnd(
                        new CriterionSubtree( $location->pathString ),
                        new CriterionLogicalNot( $contentReadCriterion )
=======
                    'criterion' => new CriterionLogicalAnd(
                        array(
                            new CriterionSubtree( $location->pathString ),
                            new CriterionLogicalNot( $contentReadCriterion )
                        )
>>>>>>> 8f9fb881
                    )
                )
            );
            $result = $this->repository->getSearchService()->findContent( $query, array(), false );
            if ( $result->totalCount > 0 )
            {
                throw new UnauthorizedException( 'content', 'remove' );
            }
        }

        $this->repository->beginTransaction();
        try
        {
            $this->persistenceHandler->locationHandler()->removeSubtree( $location->id );
            $this->persistenceHandler->urlAliasHandler()->locationDeleted( $location->id );
            $this->repository->commit();
        }
        catch ( Exception $e )
        {
            $this->repository->rollback();
            throw $e;
        }
    }

    /**
     * Instantiates a new location create class
     *
     * @param mixed $parentLocationId the parent under which the new location should be created
     *
     * @return \eZ\Publish\API\Repository\Values\Content\LocationCreateStruct
     */
    public function newLocationCreateStruct( $parentLocationId )
    {
        return new LocationCreateStruct(
            array(
                'parentLocationId' => $parentLocationId
            )
        );
    }

    /**
     * Instantiates a new location update class
     *
     * @return \eZ\Publish\API\Repository\Values\Content\LocationUpdateStruct
     */
    public function newLocationUpdateStruct()
    {
        return new LocationUpdateStruct();
    }

    /**
     * Builds domain location object from provided persistence location
     *
     * @param \eZ\Publish\SPI\Persistence\Content\Location $spiLocation
     *
     * @return \eZ\Publish\API\Repository\Values\Content\Location
     */
    protected function buildDomainLocationObject( SPILocation $spiLocation )
    {
        // TODO: this is hardcoded workaround for missing ContentInfo on root location
        if ( $spiLocation->id == 1 )
            $contentInfo = new ContentInfo(
                array(
                    'id' => 0,
                    'name' => 'Top Level Nodes',
                    'sectionId' => 1,
                    'mainLocationId' => 1,
                    'contentTypeId' => 1,
                )
            );
        else
            $contentInfo = $this->repository->getContentService()->internalLoadContentInfo( $spiLocation->contentId );

        return new Location(
            array(
                'contentInfo' => $contentInfo,
                'id' => $spiLocation->id,
                'priority' => $spiLocation->priority,
                'hidden' => $spiLocation->hidden,
                'invisible' => $spiLocation->invisible,
                'remoteId' => $spiLocation->remoteId,
                'parentLocationId' => $spiLocation->parentId,
                'pathString' => $spiLocation->pathString,
                'depth' => $spiLocation->depth,
                'sortField' => $spiLocation->sortField,
                'sortOrder' => $spiLocation->sortOrder,
            )
        );
    }

    /**
     * Instantiates a correct sort clause object based on provided location sort field and sort order
     *
     * @param int $sortField
     * @param int $sortOrder
     *
     * @return \eZ\Publish\API\Repository\Values\Content\Query\SortClause
     */
    protected function getSortClauseBySortField( $sortField, $sortOrder = APILocation::SORT_ORDER_ASC )
    {
        $sortOrder = $sortOrder == APILocation::SORT_ORDER_DESC ? Query::SORT_DESC : Query::SORT_ASC;
        switch ( $sortField )
        {
            case APILocation::SORT_FIELD_PATH:
                return new SortClause\LocationPathString( $sortOrder );

            case APILocation::SORT_FIELD_PUBLISHED:
                return new SortClause\DatePublished( $sortOrder );

            case APILocation::SORT_FIELD_MODIFIED:
                return new SortClause\DateModified( $sortOrder );

            case APILocation::SORT_FIELD_SECTION:
                return new SortClause\SectionIdentifier( $sortOrder );

            case APILocation::SORT_FIELD_DEPTH:
                return new SortClause\LocationDepth( $sortOrder );

            //@todo: enable
            // case APILocation::SORT_FIELD_CLASS_IDENTIFIER:

            //@todo: enable
            // case APILocation::SORT_FIELD_CLASS_NAME:

            case APILocation::SORT_FIELD_PRIORITY:
                return new SortClause\LocationPriority( $sortOrder );

            case APILocation::SORT_FIELD_NAME:
                return new SortClause\ContentName( $sortOrder );

            //@todo: enable
            // case APILocation::SORT_FIELD_MODIFIED_SUBNODE:

            //@todo: enable
            // case APILocation::SORT_FIELD_NODE_ID:

            //@todo: enable
            // case APILocation::SORT_FIELD_CONTENTOBJECT_ID:

            default:
                return new SortClause\LocationPathString( $sortOrder );
        }
    }
}<|MERGE_RESOLUTION|>--- conflicted
+++ resolved
@@ -359,16 +359,7 @@
     {
         $query = new Query(
             array(
-<<<<<<< HEAD
-                'filter' => new CriterionLogicalAnd(
-                    array(
-                        new CriterionParentLocationId( $parentLocationId ),
-                        new CriterionStatus( CriterionStatus::STATUS_PUBLISHED ),
-                    )
-                ),
-=======
-                'criterion' => new CriterionParentLocationId( $parentLocationId ),
->>>>>>> 8f9fb881
+                'filter' => new CriterionParentLocationId( $parentLocationId ),
                 'offset' => ( $offset >= 0 ? (int)$offset : 0 ),
                 'limit' => ( $limit >= 0 ? (int)$limit  : null )
             )
@@ -748,17 +739,11 @@
             $query = new Query(
                 array(
                     'limit' => 0,
-<<<<<<< HEAD
                     'filter' => new CriterionLogicalAnd(
-                        new CriterionSubtree( $location->pathString ),
-                        new CriterionLogicalNot( $contentReadCriterion )
-=======
-                    'criterion' => new CriterionLogicalAnd(
                         array(
                             new CriterionSubtree( $location->pathString ),
                             new CriterionLogicalNot( $contentReadCriterion )
                         )
->>>>>>> 8f9fb881
                     )
                 )
             );
