--- conflicted
+++ resolved
@@ -585,10 +585,7 @@
                 'names' => $spiObjectState->name,
                 'descriptions' => $spiObjectState->description,
                 'objectStateGroup' => $objectStateGroup,
-<<<<<<< HEAD
                 'prioritizedLanguages' => $prioritizedLanguages,
-=======
->>>>>>> 0f2ea829
             ]
         );
     }
@@ -613,10 +610,7 @@
                 'languageCodes' => $spiObjectStateGroup->languageCodes,
                 'names' => $spiObjectStateGroup->name,
                 'descriptions' => $spiObjectStateGroup->description,
-<<<<<<< HEAD
                 'prioritizedLanguages' => $prioritizedLanguages,
-=======
->>>>>>> 0f2ea829
             ]
         );
     }
