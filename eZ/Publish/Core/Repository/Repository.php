<?php

/**
 * @copyright Copyright (C) eZ Systems AS. All rights reserved.
 * @license For full copyright and license information view LICENSE file distributed with this source code.
 */
namespace eZ\Publish\Core\Repository;

use eZ\Publish\API\Repository\Repository as RepositoryInterface;
use eZ\Publish\API\Repository\Values\ValueObject;
use eZ\Publish\API\Repository\Values\User\User;
use eZ\Publish\API\Repository\Values\User\UserReference as APIUserReference;
use eZ\Publish\Core\Base\Exceptions\InvalidArgumentValue;
use eZ\Publish\Core\Base\Exceptions\InvalidArgumentType;
use eZ\Publish\Core\Repository\Helper\RelationProcessor;
use eZ\Publish\Core\Repository\Permission\CachedPermissionService;
use eZ\Publish\Core\Repository\Permission\PermissionCriterionResolver;
use eZ\Publish\Core\Repository\Values\User\UserReference;
use eZ\Publish\Core\Search\Common\BackgroundIndexer;
use eZ\Publish\SPI\Persistence\Handler as PersistenceHandler;
use eZ\Publish\SPI\Search\Handler as SearchHandler;
use Exception;
use Psr\Log\LoggerInterface;
use Psr\Log\NullLogger;
use RuntimeException;
use eZ\Publish\API\Repository\NotificationService as NotificationServiceInterface;

/**
 * Repository class.
 */
class Repository implements RepositoryInterface
{
    /**
     * Repository Handler object.
     *
     * @var \eZ\Publish\SPI\Persistence\Handler
     */
    protected $persistenceHandler;

    /**
     * Instance of main Search Handler.
     *
     * @var \eZ\Publish\SPI\Search\Handler
     */
    protected $searchHandler;

    /**
     * @deprecated since 6.6, to be removed. Current user handling is moved to PermissionResolver.
     *
     * Currently logged in user object if already loaded.
     *
     * @var \eZ\Publish\API\Repository\Values\User\User|null
     */
    protected $currentUser;

    /**
     * @deprecated since 6.6, to be removed. Current user handling is moved to PermissionResolver.
     *
     * Currently logged in user reference for permission purposes.
     *
     * @var \eZ\Publish\API\Repository\Values\User\UserReference
     */
    protected $currentUserRef;

    /**
     * Instance of content service.
     *
     * @var \eZ\Publish\API\Repository\ContentService
     */
    protected $contentService;

    /**
     * Instance of section service.
     *
     * @var \eZ\Publish\API\Repository\SectionService
     */
    protected $sectionService;

    /**
     * Instance of role service.
     *
     * @var \eZ\Publish\API\Repository\RoleService
     */
    protected $roleService;

    /**
     * Instance of search service.
     *
     * @var \eZ\Publish\API\Repository\SearchService
     */
    protected $searchService;

    /**
     * Instance of user service.
     *
     * @var \eZ\Publish\API\Repository\UserService
     */
    protected $userService;

    /**
     * Instance of language service.
     *
     * @var \eZ\Publish\API\Repository\LanguageService
     */
    protected $languageService;

    /**
     * Instance of location service.
     *
     * @var \eZ\Publish\API\Repository\LocationService
     */
    protected $locationService;

    /**
     * Instance of Trash service.
     *
     * @var \eZ\Publish\API\Repository\TrashService
     */
    protected $trashService;

    /**
     * Instance of content type service.
     *
     * @var \eZ\Publish\API\Repository\ContentTypeService
     */
    protected $contentTypeService;

    /**
     * Instance of object state service.
     *
     * @var \eZ\Publish\API\Repository\ObjectStateService
     */
    protected $objectStateService;

    /**
     * Instance of field type service.
     *
     * @var \eZ\Publish\API\Repository\FieldTypeService
     */
    protected $fieldTypeService;

    /**
     * Instance of FieldTypeRegistry.
     *
     * @var \eZ\Publish\Core\Repository\Helper\FieldTypeRegistry
     */
    private $fieldTypeRegistry;

    /**
     * Instance of name schema resolver service.
     *
     * @var \eZ\Publish\Core\Repository\Helper\NameSchemaService
     */
    protected $nameSchemaService;

    /**
     * Instance of relation processor service.
     *
     * @var \eZ\Publish\Core\Repository\Helper\RelationProcessor
     */
    protected $relationProcessor;

    /**
     * Instance of URL alias service.
     *
     * @var \eZ\Publish\Core\Repository\URLAliasService
     */
    protected $urlAliasService;

    /**
     * Instance of URL wildcard service.
     *
     * @var \eZ\Publish\Core\Repository\URLWildcardService
     */
    protected $urlWildcardService;

    /**
     * Instance of URL service.
     *
     * @var \eZ\Publish\Core\Repository\URLService
     */
    protected $urlService;

    /**
     * Instance of Bookmark service.
     *
     * @var \eZ\Publish\API\Repository\BookmarkService
     */
    protected $bookmarkService;

    /**
     * Instance of Notification service.
     *
     * @var \eZ\Publish\API\Repository\NotificationService
     */
    protected $notificationService;

    /**
     * Instance of User Preference service.
     *
     * @var \eZ\Publish\API\Repository\UserPreferenceService
     */
    protected $userPreferenceService;

    /**
     * Service settings, first level key is service name.
     *
     * @var array
     */
    protected $serviceSettings;

    /**
     * Instance of role service.
     *
     * @var \eZ\Publish\Core\Repository\Helper\LimitationService
     */
    protected $limitationService;

    /**
     * @var \eZ\Publish\Core\Repository\Helper\RoleDomainMapper
     */
    protected $roleDomainMapper;

    /**
     * Instance of domain mapper.
     *
     * @var \eZ\Publish\Core\Repository\Helper\DomainMapper
     */
    protected $domainMapper;

    /**
     * Instance of content type domain mapper.
     *
     * @var \eZ\Publish\Core\Repository\Helper\ContentTypeDomainMapper
     */
    protected $contentTypeDomainMapper;

    /**
     * Instance of permissions-resolver and -criterion resolver.
     *
     * @var \eZ\Publish\API\Repository\PermissionCriterionResolver|\eZ\Publish\API\Repository\PermissionResolver
     */
    protected $permissionsHandler;

    /**
     * @var \eZ\Publish\Core\Search\Common\BackgroundIndexer|null
     */
    protected $backgroundIndexer;

    /**
     * @var \Psr\Log\LoggerInterface
     */
    private $logger;

    /**
     * Constructor.
     *
     * Construct repository object with provided storage engine
     *
     * @param \eZ\Publish\SPI\Persistence\Handler $persistenceHandler
     * @param \eZ\Publish\SPI\Search\Handler $searchHandler
     * @param \eZ\Publish\Core\Search\Common\BackgroundIndexer $backgroundIndexer
     * @param \eZ\Publish\Core\Repository\Helper\RelationProcessor $relationProcessor
     * @param array $serviceSettings
     * @param \eZ\Publish\API\Repository\Values\User\UserReference|null $user
     * @param \Psr\Log\LoggerInterface|null $logger
     */
    public function __construct(
        PersistenceHandler $persistenceHandler,
        SearchHandler $searchHandler,
        BackgroundIndexer $backgroundIndexer,
        RelationProcessor $relationProcessor,
        array $serviceSettings = [],
        APIUserReference $user = null,
        LoggerInterface $logger = null
    ) {
        $this->persistenceHandler = $persistenceHandler;
        $this->searchHandler = $searchHandler;
        $this->backgroundIndexer = $backgroundIndexer;
        $this->relationProcessor = $relationProcessor;
        $this->serviceSettings = $serviceSettings + [
            'content' => [],
            'contentType' => [],
            'location' => [],
            'section' => [],
            'role' => [],
            'user' => [
                'anonymousUserID' => 10,
<<<<<<< HEAD
            ),
            'language' => array(),
            'trash' => array(),
            'io' => array(),
            'objectState' => array(),
            'search' => array(),
            'fieldType' => array(),
            'urlAlias' => array(),
            'urlWildcard' => array(),
            'nameSchema' => array(),
            'languages' => array(),
        );
=======
            ],
            'language' => [],
            'trash' => [],
            'io' => [],
            'objectState' => [],
            'search' => [],
            'fieldType' => [],
            'nameableFieldTypes' => [],
            'urlAlias' => [],
            'urlWildcard' => [],
            'nameSchema' => [],
            'languages' => [],
        ];
>>>>>>> 5ece8afb

        if (!empty($this->serviceSettings['languages'])) {
            $this->serviceSettings['language']['languages'] = $this->serviceSettings['languages'];
        }

        if ($user instanceof User) {
            $this->currentUser = $user;
            $this->currentUserRef = new UserReference($user->getUserId());
        } elseif ($user instanceof APIUserReference) {
            $this->currentUserRef = $user;
        } else {
            $this->currentUserRef = new UserReference($this->serviceSettings['user']['anonymousUserID']);
        }

        $this->logger = null !== $logger ? $logger : new NullLogger();
    }

    /**
     * @deprecated since 6.6, to be removed. Use PermissionResolver::getCurrentUserReference() instead.
     *
     * Get current user.
     *
     * Loads the full user object if not already loaded, if you only need to know user id use {@see getCurrentUserReference()}
     *
     * @return \eZ\Publish\API\Repository\Values\User\User
     */
    public function getCurrentUser()
    {
        if ($this->currentUser === null) {
            $this->currentUser = $this->getUserService()->loadUser(
                $this->getPermissionResolver()->getCurrentUserReference()->getUserId()
            );
        }

        return $this->currentUser;
    }

    /**
     * @deprecated since 6.6, to be removed. Use PermissionResolver::getCurrentUserReference() instead.
     *
     * Get current user reference.
     *
     * @since 5.4.5
     * @return \eZ\Publish\API\Repository\Values\User\UserReference
     */
    public function getCurrentUserReference()
    {
        return $this->getPermissionResolver()->getCurrentUserReference();
    }

    /**
     * @deprecated since 6.6, to be removed. Use PermissionResolver::setCurrentUserReference() instead.
     *
     * Sets the current user to the given $user.
     *
     * @param \eZ\Publish\API\Repository\Values\User\UserReference $user
     *
     * @throws InvalidArgumentValue If UserReference does not contain a id
     */
    public function setCurrentUser(APIUserReference $user)
    {
        $id = $user->getUserId();
        if (!$id) {
            throw new InvalidArgumentValue('$user->getUserId()', $id);
        }

        if ($user instanceof User) {
            $this->currentUser = $user;
            $this->currentUserRef = new UserReference($id);
        } else {
            $this->currentUser = null;
            $this->currentUserRef = $user;
        }

        return $this->getPermissionResolver()->setCurrentUserReference($this->currentUserRef);
    }

    /**
     * {@inheritdoc}
     */
    public function sudo(callable $callback, RepositoryInterface $outerRepository = null)
    {
        return $this->getPermissionResolver()->sudo($callback, $outerRepository ?? $this);
    }

    /**
     * @deprecated since 6.6, to be removed. Use PermissionResolver::hasAccess() instead.
     *
     * Check if user has access to a given module / function.
     *
     * Low level function, use canUser instead if you have objects to check against.
     *
     * @param string $module
     * @param string $function
     * @param \eZ\Publish\API\Repository\Values\User\UserReference $user
     *
     * @return bool|array Bool if user has full or no access, array if limitations if not
     */
    public function hasAccess($module, $function, APIUserReference $user = null)
    {
        return $this->getPermissionResolver()->hasAccess($module, $function, $user);
    }

    /**
     * @deprecated since 6.6, to be removed. Use PermissionResolver::canUser() instead.
     *
     * Check if user has access to a given action on a given value object.
     *
     * Indicates if the current user is allowed to perform an action given by the function on the given
     * objects.
     *
     * @throws \eZ\Publish\API\Repository\Exceptions\InvalidArgumentException If any of the arguments are invalid
     * @throws \eZ\Publish\API\Repository\Exceptions\BadStateException If value of the LimitationValue is unsupported
     *
     * @param string $module The module, aka controller identifier to check permissions on
     * @param string $function The function, aka the controller action to check permissions on
     * @param \eZ\Publish\API\Repository\Values\ValueObject $object The object to check if the user has access to
     * @param mixed $targets The location, parent or "assignment" value object, or an array of the same
     *
     * @return bool
     */
    public function canUser($module, $function, ValueObject $object, $targets = null)
    {
        if ($targets instanceof ValueObject) {
            $targets = [$targets];
        } elseif ($targets === null) {
            $targets = [];
        } elseif (!is_array($targets)) {
            throw new InvalidArgumentType(
                '$targets',
                'null|\\eZ\\Publish\\API\\Repository\\Values\\ValueObject|\\eZ\\Publish\\API\\Repository\\Values\\ValueObject[]',
                $targets
            );
        }

        return $this->getPermissionResolver()->canUser($module, $function, $object, $targets);
    }

    /**
     * Get Content Service.
     *
     * Get service object to perform operations on Content objects and it's aggregate members.
     *
     * @return \eZ\Publish\API\Repository\ContentService
     */
    public function getContentService()
    {
        if ($this->contentService !== null) {
            return $this->contentService;
        }

        $this->contentService = new ContentService(
            $this,
            $this->persistenceHandler,
            $this->getDomainMapper(),
            $this->getRelationProcessor(),
            $this->getNameSchemaService(),
            $this->getFieldTypeRegistry(),
            $this->serviceSettings['content']
        );

        return $this->contentService;
    }

    /**
     * Get Content Language Service.
     *
     * Get service object to perform operations on Content language objects
     *
     * @return \eZ\Publish\API\Repository\LanguageService
     */
    public function getContentLanguageService()
    {
        if ($this->languageService !== null) {
            return $this->languageService;
        }

        $this->languageService = new LanguageService(
            $this,
            $this->persistenceHandler->contentLanguageHandler(),
            $this->serviceSettings['language']
        );

        return $this->languageService;
    }

    /**
     * Get Content Type Service.
     *
     * Get service object to perform operations on Content Type objects and it's aggregate members.
     * ( Group, Field & FieldCategory )
     *
     * @return \eZ\Publish\API\Repository\ContentTypeService
     */
    public function getContentTypeService()
    {
        if ($this->contentTypeService !== null) {
            return $this->contentTypeService;
        }

        $this->contentTypeService = new ContentTypeService(
            $this,
            $this->persistenceHandler->contentTypeHandler(),
            $this->getDomainMapper(),
            $this->getContentTypeDomainMapper(),
            $this->getFieldTypeRegistry(),
            $this->serviceSettings['contentType']
        );

        return $this->contentTypeService;
    }

    /**
     * Get Content Location Service.
     *
     * Get service object to perform operations on Location objects and subtrees
     *
     * @return \eZ\Publish\API\Repository\LocationService
     */
    public function getLocationService()
    {
        if ($this->locationService !== null) {
            return $this->locationService;
        }

        $this->locationService = new LocationService(
            $this,
            $this->persistenceHandler,
            $this->getDomainMapper(),
            $this->getNameSchemaService(),
            $this->getPermissionCriterionResolver(),
            $this->serviceSettings['location'],
            $this->logger
        );

        return $this->locationService;
    }

    /**
     * Get Content Trash service.
     *
     * Trash service allows to perform operations related to location trash
     * (trash/untrash, load/list from trash...)
     *
     * @return \eZ\Publish\API\Repository\TrashService
     */
    public function getTrashService()
    {
        if ($this->trashService !== null) {
            return $this->trashService;
        }

        $this->trashService = new TrashService(
            $this,
            $this->persistenceHandler,
            $this->getNameSchemaService(),
            $this->getPermissionCriterionResolver(),
            $this->serviceSettings['trash']
        );

        return $this->trashService;
    }

    /**
     * Get Content Section Service.
     *
     * Get Section service that lets you manipulate section objects
     *
     * @return \eZ\Publish\API\Repository\SectionService
     */
    public function getSectionService()
    {
        if ($this->sectionService !== null) {
            return $this->sectionService;
        }

        $this->sectionService = new SectionService(
            $this,
            $this->persistenceHandler->sectionHandler(),
            $this->persistenceHandler->locationHandler(),
            $this->getPermissionCriterionResolver(),
            $this->serviceSettings['section']
        );

        return $this->sectionService;
    }

    /**
     * Get User Service.
     *
     * Get service object to perform operations on Users and UserGroup
     *
     * @return \eZ\Publish\API\Repository\UserService
     */
    public function getUserService()
    {
        if ($this->userService !== null) {
            return $this->userService;
        }

        $this->userService = new UserService(
            $this,
            $this->persistenceHandler->userHandler(),
            $this->serviceSettings['user']
        );

        return $this->userService;
    }

    /**
     * Get URLAliasService.
     *
     * @return \eZ\Publish\API\Repository\URLAliasService
     */
    public function getURLAliasService()
    {
        if ($this->urlAliasService !== null) {
            return $this->urlAliasService;
        }

        $this->urlAliasService = new URLAliasService(
            $this,
            $this->persistenceHandler->urlAliasHandler(),
            $this->getNameSchemaService(),
            $this->serviceSettings['urlAlias']
        );

        return $this->urlAliasService;
    }

    /**
     * Get URLWildcardService.
     *
     * @return \eZ\Publish\API\Repository\URLWildcardService
     */
    public function getURLWildcardService()
    {
        if ($this->urlWildcardService !== null) {
            return $this->urlWildcardService;
        }

        $this->urlWildcardService = new URLWildcardService(
            $this,
            $this->persistenceHandler->urlWildcardHandler(),
            $this->serviceSettings['urlWildcard']
        );

        return $this->urlWildcardService;
    }

    /**
     * Get URLService.
     *
     * @return \eZ\Publish\API\Repository\URLService
     */
    public function getURLService()
    {
        if ($this->urlService !== null) {
            return $this->urlService;
        }

        $this->urlService = new URLService(
            $this,
            $this->persistenceHandler->urlHandler()
        );

        return $this->urlService;
    }

    /**
     * Get BookmarkService.
     *
     * @return \eZ\Publish\API\Repository\BookmarkService
     */
    public function getBookmarkService()
    {
        if ($this->bookmarkService === null) {
            $this->bookmarkService = new BookmarkService(
                $this,
                $this->persistenceHandler->bookmarkHandler()
            );
        }

        return $this->bookmarkService;
    }

    /**
     * Get UserPreferenceService.
     *
     * @return \eZ\Publish\API\Repository\UserPreferenceService
     */
    public function getUserPreferenceService()
    {
        if ($this->userPreferenceService === null) {
            $this->userPreferenceService = new UserPreferenceService(
                $this,
                $this->persistenceHandler->userPreferenceHandler()
            );
        }

        return $this->userPreferenceService;
    }

    /**
     * Get ObjectStateService.
     *
     * @return \eZ\Publish\API\Repository\ObjectStateService
     */
    public function getObjectStateService()
    {
        if ($this->objectStateService !== null) {
            return $this->objectStateService;
        }

        $this->objectStateService = new ObjectStateService(
            $this,
            $this->persistenceHandler->objectStateHandler(),
            $this->serviceSettings['objectState']
        );

        return $this->objectStateService;
    }

    /**
     * Get RoleService.
     *
     * @return \eZ\Publish\API\Repository\RoleService
     */
    public function getRoleService()
    {
        if ($this->roleService !== null) {
            return $this->roleService;
        }

        $this->roleService = new RoleService(
            $this,
            $this->persistenceHandler->userHandler(),
            $this->getLimitationService(),
            $this->getRoleDomainMapper(),
            $this->serviceSettings['role']
        );

        return $this->roleService;
    }

    /**
     * Get LimitationService.
     *
     * @return \eZ\Publish\Core\Repository\Helper\LimitationService
     */
    protected function getLimitationService()
    {
        if ($this->limitationService !== null) {
            return $this->limitationService;
        }

        $this->limitationService = new Helper\LimitationService($this->serviceSettings['role']);

        return $this->limitationService;
    }

    /**
     * Get RoleDomainMapper.
     *
     * @return \eZ\Publish\Core\Repository\Helper\RoleDomainMapper
     */
    protected function getRoleDomainMapper()
    {
        if ($this->roleDomainMapper !== null) {
            return $this->roleDomainMapper;
        }

        $this->roleDomainMapper = new Helper\RoleDomainMapper($this->getLimitationService());

        return $this->roleDomainMapper;
    }

    /**
     * Get SearchService.
     *
     * @return \eZ\Publish\API\Repository\SearchService
     */
    public function getSearchService()
    {
        if ($this->searchService !== null) {
            return $this->searchService;
        }

        $this->searchService = new SearchService(
            $this,
            $this->searchHandler,
            $this->getDomainMapper(),
            $this->getPermissionCriterionResolver(),
            $this->backgroundIndexer,
            $this->serviceSettings['search']
        );

        return $this->searchService;
    }

    /**
     * Get FieldTypeService.
     *
     * @return \eZ\Publish\API\Repository\FieldTypeService
     */
    public function getFieldTypeService()
    {
        if ($this->fieldTypeService !== null) {
            return $this->fieldTypeService;
        }

        $this->fieldTypeService = new FieldTypeService($this->getFieldTypeRegistry());

        return $this->fieldTypeService;
    }

    /**
     * Get PermissionResolver.
     *
     * @return \eZ\Publish\API\Repository\PermissionResolver
     */
    public function getPermissionResolver()
    {
        return $this->getCachedPermissionsResolver();
    }

    /**
     * @return Helper\FieldTypeRegistry
     */
    protected function getFieldTypeRegistry()
    {
        if ($this->fieldTypeRegistry !== null) {
            return $this->fieldTypeRegistry;
        }

        $this->fieldTypeRegistry = new Helper\FieldTypeRegistry($this->serviceSettings['fieldType']);

        return $this->fieldTypeRegistry;
    }

    /**
     * Get NameSchemaResolverService.
     *
     *
     * @todo Move out from this & other repo instances when services becomes proper services in DIC terms using factory.
     *
     * @internal
     * @private
     *
     * @return \eZ\Publish\Core\Repository\Helper\NameSchemaService
     */
    public function getNameSchemaService()
    {
        if ($this->nameSchemaService !== null) {
            return $this->nameSchemaService;
        }

        $this->nameSchemaService = new Helper\NameSchemaService(
            $this->persistenceHandler->contentTypeHandler(),
            $this->getContentTypeDomainMapper(),
            $this->getFieldTypeRegistry(),
            $this->serviceSettings['nameSchema']
        );

        return $this->nameSchemaService;
    }

    /**
     * @return \eZ\Publish\API\Repository\NotificationService
     */
    public function getNotificationService(): NotificationServiceInterface
    {
        if (null !== $this->notificationService) {
            return $this->notificationService;
        }

        $this->notificationService = new NotificationService(
            $this->persistenceHandler->notificationHandler(),
            $this->getPermissionResolver()
        );

        return $this->notificationService;
    }

    /**
     * Get RelationProcessor.
     *
     *
     * @todo Move out from this & other repo instances when services becomes proper services in DIC terms using factory.
     *
     * @return \eZ\Publish\Core\Repository\Helper\RelationProcessor
     */
    protected function getRelationProcessor()
    {
        return $this->relationProcessor;
    }

    /**
     * Get Content Domain Mapper.
     *
     * @todo Move out from this & other repo instances when services becomes proper services in DIC terms using factory.
     *
     * @return \eZ\Publish\Core\Repository\Helper\DomainMapper
     */
    protected function getDomainMapper()
    {
        if ($this->domainMapper !== null) {
            return $this->domainMapper;
        }

        $this->domainMapper = new Helper\DomainMapper(
            $this->persistenceHandler->contentHandler(),
            $this->persistenceHandler->locationHandler(),
            $this->persistenceHandler->contentTypeHandler(),
            $this->getContentTypeDomainMapper(),
            $this->persistenceHandler->contentLanguageHandler(),
            $this->getFieldTypeRegistry()
        );

        return $this->domainMapper;
    }

    /**
     * Get ContentType Domain Mapper.
     *
     * @todo Move out from this & other repo instances when services becomes proper services in DIC terms using factory.
     *
     * @return \eZ\Publish\Core\Repository\Helper\ContentTypeDomainMapper
     */
    protected function getContentTypeDomainMapper()
    {
        if ($this->contentTypeDomainMapper !== null) {
            return $this->contentTypeDomainMapper;
        }

        $this->contentTypeDomainMapper = new Helper\ContentTypeDomainMapper(
            $this->persistenceHandler->contentTypeHandler(),
            $this->persistenceHandler->contentLanguageHandler(),
            $this->getFieldTypeRegistry()
        );

        return $this->contentTypeDomainMapper;
    }

    /**
     * Get PermissionCriterionResolver.
     *
     * @todo Move out from this & other repo instances when services becomes proper services in DIC terms using factory.
     *
     * @return \eZ\Publish\API\Repository\PermissionCriterionResolver
     */
    protected function getPermissionCriterionResolver()
    {
        return $this->getCachedPermissionsResolver();
    }

    /**
     * @return \eZ\Publish\API\Repository\PermissionCriterionResolver|\eZ\Publish\API\Repository\PermissionResolver
     */
    protected function getCachedPermissionsResolver()
    {
        if ($this->permissionsHandler === null) {
            $this->permissionsHandler = new CachedPermissionService(
                $permissionResolver = new Permission\PermissionResolver(
                    $this->getRoleDomainMapper(),
                    $this->getLimitationService(),
                    $this->persistenceHandler->userHandler(),
                    $this->currentUserRef,
                    $this->serviceSettings['role']['policyMap']
                ),
                new PermissionCriterionResolver(
                    $permissionResolver,
                    $this->getLimitationService()
                )
            );
        }

        return $this->permissionsHandler;
    }

    /**
     * Begin transaction.
     *
     * Begins an transaction, make sure you'll call commit or rollback when done,
     * otherwise work will be lost.
     */
    public function beginTransaction()
    {
        $this->persistenceHandler->beginTransaction();
    }

    /**
     * Commit transaction.
     *
     * Commit transaction, or throw exceptions if no transactions has been started.
     *
     * @throws RuntimeException If no transaction has been started
     */
    public function commit()
    {
        try {
            $this->persistenceHandler->commit();
        } catch (Exception $e) {
            throw new RuntimeException($e->getMessage(), 0, $e);
        }
    }

    /**
     * Rollback transaction.
     *
     * Rollback transaction, or throw exceptions if no transactions has been started.
     *
     * @throws RuntimeException If no transaction has been started
     */
    public function rollback()
    {
        try {
            $this->persistenceHandler->rollback();
        } catch (Exception $e) {
            throw new RuntimeException($e->getMessage(), 0, $e);
        }
    }
}<|MERGE_RESOLUTION|>--- conflicted
+++ resolved
@@ -286,20 +286,6 @@
             'role' => [],
             'user' => [
                 'anonymousUserID' => 10,
-<<<<<<< HEAD
-            ),
-            'language' => array(),
-            'trash' => array(),
-            'io' => array(),
-            'objectState' => array(),
-            'search' => array(),
-            'fieldType' => array(),
-            'urlAlias' => array(),
-            'urlWildcard' => array(),
-            'nameSchema' => array(),
-            'languages' => array(),
-        );
-=======
             ],
             'language' => [],
             'trash' => [],
@@ -307,13 +293,11 @@
             'objectState' => [],
             'search' => [],
             'fieldType' => [],
-            'nameableFieldTypes' => [],
             'urlAlias' => [],
             'urlWildcard' => [],
             'nameSchema' => [],
             'languages' => [],
         ];
->>>>>>> 5ece8afb
 
         if (!empty($this->serviceSettings['languages'])) {
             $this->serviceSettings['language']['languages'] = $this->serviceSettings['languages'];
