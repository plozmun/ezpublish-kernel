<?php
/**
 * Repository class
 *
 * @copyright Copyright (C) 1999-2012 eZ Systems AS. All rights reserved.
 * @license http://www.gnu.org/licenses/gpl-2.0.txt GNU General Public License v2
 * @version //autogentag//
 */

namespace eZ\Publish\Core\Repository;
use eZ\Publish\Core\Base\Exceptions\BadConfiguration,
    eZ\Publish\Core\Base\Exceptions\InvalidArgumentValue,
    eZ\Publish\Core\Base\Exceptions\Logic,
    eZ\Publish\SPI\IO\Handler as IoHandler,
    eZ\Publish\SPI\Persistence\Handler as PersistenceHandler,
    eZ\Publish\API\Repository\Repository  as RepositoryInterface,
    eZ\Publish\Core\Repository\ContentService,
    eZ\Publish\Core\Repository\LanguageService,
    eZ\Publish\Core\Repository\LocationService,
    eZ\Publish\Core\Repository\SectionService,
    eZ\Publish\Core\Repository\ContentTypeService,
    eZ\Publish\Core\Repository\RoleService,
    eZ\Publish\Core\Repository\UserService,
    eZ\Publish\API\Repository\Values\ValueObject,
    eZ\Publish\API\Repository\Values\User\User,
    RuntimeException;

/**
 * Repository class
 *
 */
class Repository implements RepositoryInterface
{
    /**
     * Repository Handler object
     *
     * @var PersistenceHandler
     */
    protected $persistenceHandler;

    /**
     * Io Handler object
     *
     * @var IoHandler
     */
    protected $ioHandler;

    /**
     * Currently logged in user object for permission purposes
     *
     * @var User
     */
    protected $user;

    /**
     * Instance of section service
     *
     * @var SectionService
     */
    protected $sectionService;

    /**
<<<<<<< HEAD
     * Instance of role service
     *
     * @var RoleService
     */
    protected $roleService;
=======
     * Instance of language service
     *
     * @var LanguageService
     */
    protected $languageService;
>>>>>>> b37e8886

    /**
     * Constructor
     *
     * Construct repository object with provided storage engine
     *
     * @param \eZ\Publish\SPI\Persistence\Handler $handler
     * @param \eZ\Publish\SPI\IO\Handler $ioHandler
     * @param User|null $user
     */
    public function __construct( PersistenceHandler $persistenceHandler, IoHandler $ioHandler, User $user = null )
    {
        $this->persistenceHandler = $persistenceHandler;
        $this->ioHandler = $ioHandler;

        if ( $user !== null )
            $this->setCurrentUser( $user );
       else
       {
           // @todo No requirement for user for the time being
           //throw new Logic( "@todo Need to get anon user", "repository needs to have a user object" );
       }
    }

    /**
     * Get current user
     *
     * @return User
     */
    function getCurrentUser()
    {
        return $this->user;
    }

    /**
     * Set current user
     *
     * @param User $user
     * @return User Old user
     *
     * @throws InvalidArgumentValue If provided user does not have a valid id value
     */
    function setCurrentUser( User $user )
    {
        if ( !$user->id )
            throw new InvalidArgumentValue( '$user->id', $user->id );

        $oldUser = $this->user;
        $this->user = $user;
        return $oldUser;
    }

    /**
     *
     *
     * @param string $module
     * @param string $function
     * @param User $user
     * @return boolean|array if limitations are on this function an array of limitations is returned
     */
    public function hasAccess( $module, $function, User $user = null )
    {
        //@todo implement, see impl in ezp-next
    }

    /**
     * Check if current user has access to a certain function on a model
     *
     * Indicates if the current user is allowed to perform an action given by the function on the given
     * objects
     *
     * @param string $module
     * @param string $function
     * @param ValueObject $value
     * @param ValueObject $target
     * @return boolean
     * @throws \eZ\Publish\Core\Base\Exceptions\InvalidArgumentValue On invalid $function value
     * @throws \eZ\Publish\Core\Base\Exceptions\Logic On limitation used in policies but not in $model::defintion()
     */
    public function canUser( $module, $function, ValueObject $value, ValueObject $target )
    {
        $className = $value;
        $limitationArray = $this->hasAccess( $module, $function );
        if ( $limitationArray === false || $limitationArray === true )
        {
            return $limitationArray;
        }
        if ( empty( $definition['functions'][$function] ) )
        {
            throw new BadConfiguration(
                "{$className}::definition()",
                "function limitations returned for '{$function}', but none defined in definition()"
            );
        }

        /**
         * @todo Somewhere to get limitation logic from (functions), then $value should impl a interface
         * that tells us where to get it from for instance.
         * @var array $functions
         */
        $functions = $value::getLimitationFunctions();
        foreach ( $limitationArray as $limitationSet )
        {
            $limitationSetSaysYes = true;
            foreach ( $limitationSet as $limitationKey => $limitationValues )
            {
                if ( !isset( $functions[$function][$limitationKey]['compare'] ) )
                {
                    throw new Logic(
                        "\$definition[functions][{$function}][{$limitationKey}][compare]",
                        "could not find limitation compare function on {$className}::definition()"
                    );
                }

                $limitationCompareFn = $functions[$function][$limitationKey]['compare'];
                if ( !is_callable( $limitationCompareFn ) )
                {
                    throw new Logic(
                        "\$definition[functions][{$function}][{$limitationKey}][compare]",
                        "compare function from {$className}::definition() is not callable"
                    );
                }

                if ( !$limitationCompareFn( $value, $limitationValues, $this, $target ) )
                {
                    $limitationSetSaysYes = false;
                    // Break to next limitationSet
                    break;
                    // If needed, there could be a if condition here building up an array of all limitations
                    // that are denying user access
                }
            }
            if ( $limitationSetSaysYes )
                return true;
        }
        return false;
    }

    /**
     * Get Content Service
     *
     * Get service object to perform operations on Content objects and it's aggregate members.
     *
     *
     * @return \eZ\Publish\API\Repository\ContentService
     */
    public function getContentService(){}

    /**
     * Get Content Language Service
     *
     * Get service object to perform operations on Content language objects
     *
     * @return \eZ\Publish\API\Repository\LanguageService
     */
    public function getContentLanguageService()
    {
        if ( $this->languageService !== null )
            return $this->languageService;

        $this->languageService = new LanguageService( $this, $this->persistenceHandler );
        return $this->languageService;
    }

    /**
     * Get Content Type Service
     *
     * Get service object to perform operations on Content Type objects and it's aggregate members.
     * ( Group, Field & FieldCategory )
     *
     * @return \eZ\Publish\API\Repository\ContentTypeService
     */
    public function getContentTypeService(){}

    /**
     * Get Content Location Service
     *
     * Get service object to perform operations on Location objects and subtrees
     *
     * @return \eZ\Publish\API\Repository\LocationService
     */
    public function getLocationService(){}

    /**
     * Get Content Trash service
     *
     * Trash service allows to perform operations related to location trash
     * (trash/untrash, load/list from trash...)
     *
     * @return \eZ\Publish\API\Repository\TrashService
     */
    public function getTrashService(){}

    /**
     * Get Content Section Service
     *
     * Get Section service that lets you manipulate section objects
     *
     * @return \eZ\Publish\API\Repository\SectionService
     */
    public function getSectionService()
    {
        if ( $this->sectionService !== null )
            return $this->sectionService;

        $this->sectionService = new SectionService( $this, $this->persistenceHandler );
        return $this->sectionService;
    }

    /**
     * Get User Service
     *
     * Get service object to perform operations on Users and UserGroup
     *
     * @return \eZ\Publish\API\Repository\UserService
     */
    public function getUserService(){}

    /**
     * Get RoleService
     *
     * @return \eZ\Publish\API\Repository\RoleService
     */
    public function getRoleService()
    {
        if ( $this->roleService !== null )
            return $this->roleService;

        $this->roleService = new RoleService( $this, $this->persistenceHandler );
        return $this->roleService;
    }

    /**
     * Begin transaction
     *
     * Begins an transaction, make sure you'll call commit or rollback when done,
     * otherwise work will be lost.
     */
    public function beginTransaction()
    {
        $this->persistenceHandler->beginTransaction();
    }

    /**
     * Commit transaction
     *
     * Commit transaction, or throw exceptions if no transactions has been started.
     *
     * @throws RuntimeException If no transaction has been started
     */
    public function commit()
    {
        $this->persistenceHandler->commit();
    }

    /**
     * Rollback transaction
     *
     * Rollback transaction, or throw exceptions if no transactions has been started.
     *
     * @throws RuntimeException If no transaction has been started
     */
    public function rollback()
    {
        $this->persistenceHandler->rollback();
    }
}<|MERGE_RESOLUTION|>--- conflicted
+++ resolved
@@ -60,19 +60,18 @@
     protected $sectionService;
 
     /**
-<<<<<<< HEAD
      * Instance of role service
      *
      * @var RoleService
      */
     protected $roleService;
-=======
+
+    /**
      * Instance of language service
      *
      * @var LanguageService
      */
     protected $languageService;
->>>>>>> b37e8886
 
     /**
      * Constructor
