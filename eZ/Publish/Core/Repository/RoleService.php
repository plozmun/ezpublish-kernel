<?php

/**
 * File containing the eZ\Publish\Core\Repository\RoleService class.
 *
 * @copyright Copyright (C) eZ Systems AS. All rights reserved.
 * @license For full copyright and license information view LICENSE file distributed with this source code.
 */
namespace eZ\Publish\Core\Repository;

use eZ\Publish\API\Repository\Exceptions\NotFoundException as APINotFoundException;
use eZ\Publish\API\Repository\Repository as RepositoryInterface;
use eZ\Publish\API\Repository\RoleService as RoleServiceInterface;
use eZ\Publish\API\Repository\Values\User\Limitation;
use eZ\Publish\API\Repository\Values\User\Limitation\RoleLimitation;
use eZ\Publish\API\Repository\Values\User\Policy as APIPolicy;
use eZ\Publish\API\Repository\Values\User\PolicyCreateStruct as APIPolicyCreateStruct;
use eZ\Publish\API\Repository\Values\User\PolicyDraft;
use eZ\Publish\API\Repository\Values\User\PolicyUpdateStruct as APIPolicyUpdateStruct;
use eZ\Publish\API\Repository\Values\User\Role as APIRole;
use eZ\Publish\API\Repository\Values\User\RoleAssignment;
use eZ\Publish\API\Repository\Values\User\RoleCreateStruct as APIRoleCreateStruct;
use eZ\Publish\API\Repository\Values\User\RoleDraft as APIRoleDraft;
use eZ\Publish\API\Repository\Values\User\RoleUpdateStruct;
use eZ\Publish\API\Repository\Values\User\User;
use eZ\Publish\API\Repository\Values\User\UserGroup;
use eZ\Publish\Core\Base\Exceptions\BadStateException;
use eZ\Publish\Core\Base\Exceptions\InvalidArgumentException;
use eZ\Publish\Core\Base\Exceptions\InvalidArgumentValue;
use eZ\Publish\Core\Base\Exceptions\LimitationValidationException;
use eZ\Publish\Core\Base\Exceptions\NotFoundException;
use eZ\Publish\Core\Base\Exceptions\NotFound\LimitationNotFoundException;
use eZ\Publish\Core\Base\Exceptions\UnauthorizedException;
use eZ\Publish\Core\Repository\Values\User\Policy;
use eZ\Publish\Core\Repository\Values\User\PolicyCreateStruct;
use eZ\Publish\Core\Repository\Values\User\PolicyUpdateStruct;
use eZ\Publish\Core\Repository\Values\User\Role;
use eZ\Publish\Core\Repository\Values\User\RoleCreateStruct;
use eZ\Publish\Core\Repository\Values\User\RoleDraft;
use eZ\Publish\SPI\Persistence\User\Handler;
use eZ\Publish\SPI\Persistence\User\Role as SPIRole;
use eZ\Publish\SPI\Persistence\User\RoleUpdateStruct as SPIRoleUpdateStruct;
use Exception;

/**
 * This service provides methods for managing Roles and Policies.
 */
class RoleService implements RoleServiceInterface
{
    /**
     * @var \eZ\Publish\API\Repository\Repository
     */
    protected $repository;

    /**
     * @var \eZ\Publish\SPI\Persistence\User\Handler
     */
    protected $userHandler;

    /**
     * @var \eZ\Publish\Core\Repository\Helper\LimitationService
     */
    protected $limitationService;

    /**
     * @var \eZ\Publish\Core\Repository\Helper\RoleDomainMapper
     */
    protected $roleDomainMapper;

    /**
     * @var array
     */
    protected $settings;

    /**
     * Setups service with reference to repository object that created it & corresponding handler.
     *
     * @param \eZ\Publish\API\Repository\Repository $repository
     * @param \eZ\Publish\SPI\Persistence\User\Handler $userHandler
     * @param \eZ\Publish\Core\Repository\Helper\LimitationService $limitationService
     * @param \eZ\Publish\Core\Repository\Helper\RoleDomainMapper $roleDomainMapper
     * @param array $settings
     */
    public function __construct(
        RepositoryInterface $repository,
        Handler $userHandler,
        Helper\LimitationService $limitationService,
        Helper\RoleDomainMapper $roleDomainMapper,
        array $settings = []
    ) {
        $this->repository = $repository;
        $this->userHandler = $userHandler;
        $this->limitationService = $limitationService;
        $this->roleDomainMapper = $roleDomainMapper;
<<<<<<< HEAD
        $this->settings = $settings;
=======
        // Union makes sure default settings are ignored if provided in argument
        $this->settings = $settings + [
            'policyMap' => [
                'content' => [
                    'read' => ['Class' => true, 'Section' => true, 'Owner' => true, 'Group' => true, 'Node' => true, 'Subtree' => true, 'State' => true],
                    'diff' => ['Class' => true, 'Section' => true, 'Owner' => true, 'Node' => true, 'Subtree' => true],
                    'view_embed' => ['Class' => true, 'Section' => true, 'Owner' => true, 'Node' => true, 'Subtree' => true],
                    'create' => ['Class' => true, 'Section' => true, 'ParentOwner' => true, 'ParentGroup' => true, 'ParentClass' => true, 'ParentDepth' => true, 'Node' => true, 'Subtree' => true, 'Language' => true],
                    'edit' => ['Class' => true, 'Section' => true, 'Owner' => true, 'Group' => true, 'Node' => true, 'Subtree' => true, 'Language' => true, 'State' => true],
                    'publish' => ['Class' => true, 'Section' => true, 'Owner' => true, 'Group' => true, 'Node' => true, 'Subtree' => true, 'Language' => true, 'State' => true],
                    'manage_locations' => ['Class' => true, 'Section' => true, 'Owner' => true, 'Subtree' => true],
                    'hide' => ['Class' => true, 'Section' => true, 'Owner' => true, 'Group' => true, 'Node' => true, 'Subtree' => true, 'Language' => true],
                    'translate' => ['Class' => true, 'Section' => true, 'Owner' => true, 'Node' => true, 'Subtree' => true, 'Language' => true],
                    'remove' => ['Class' => true, 'Section' => true, 'Owner' => true, 'Node' => true, 'Subtree' => true, 'State' => true],
                    'versionread' => ['Class' => true, 'Section' => true, 'Owner' => true, 'Status' => true, 'Node' => true, 'Subtree' => true],
                    'versionremove' => ['Class' => true, 'Section' => true, 'Owner' => true, 'Status' => true, 'Node' => true, 'Subtree' => true],
                    'pdf' => ['Class' => true, 'Section' => true, 'Owner' => true, 'Node' => true, 'Subtree' => true],
                ],
                'section' => [
                    'assign' => ['Class' => true, 'Section' => true, 'Owner' => true, 'NewSection' => true],
                ],
                'state' => [
                    'assign' => ['Class' => true, 'Section' => true, 'Owner' => true, 'Group' => true, 'Node' => true, 'Subtree' => true, 'State' => true, 'NewState' => true],
                ],
                'user' => [
                    'login' => ['SiteAccess' => true],
                ],
            ],
        ];
>>>>>>> d1cf9be5
    }

    /**
     * Creates a new RoleDraft.
     *
     * @since 6.0
     *
     * @throws \eZ\Publish\API\Repository\Exceptions\UnauthorizedException if the authenticated user is not allowed to create a RoleDraft
     * @throws \eZ\Publish\API\Repository\Exceptions\InvalidArgumentException
     *         if the name of the role already exists or if limitation of the same type
     *         is repeated in the policy create struct or if limitation is not allowed on module/function
     * @throws \eZ\Publish\API\Repository\Exceptions\LimitationValidationException if a policy limitation in the $roleCreateStruct is not valid
     *
     * @param \eZ\Publish\API\Repository\Values\User\RoleCreateStruct $roleCreateStruct
     *
     * @return \eZ\Publish\API\Repository\Values\User\RoleDraft
     */
    public function createRole(APIRoleCreateStruct $roleCreateStruct)
    {
        if (!is_string($roleCreateStruct->identifier) || empty($roleCreateStruct->identifier)) {
            throw new InvalidArgumentValue('identifier', $roleCreateStruct->identifier, 'RoleCreateStruct');
        }

        if ($this->repository->hasAccess('role', 'create') !== true) {
            throw new UnauthorizedException('role', 'create');
        }

        try {
            $existingRole = $this->loadRoleByIdentifier($roleCreateStruct->identifier);

            throw new InvalidArgumentException(
                '$roleCreateStruct',
                "Role '{$existingRole->id}' with the specified identifier '{$roleCreateStruct->identifier}' " .
                'already exists'
            );
        } catch (APINotFoundException $e) {
            // Do nothing
        }

        $limitationValidationErrors = $this->validateRoleCreateStruct($roleCreateStruct);
        if (!empty($limitationValidationErrors)) {
            throw new LimitationValidationException($limitationValidationErrors);
        }

        $spiRoleCreateStruct = $this->roleDomainMapper->buildPersistenceRoleCreateStruct($roleCreateStruct);

        $this->repository->beginTransaction();
        try {
            $spiRole = $this->userHandler->createRole($spiRoleCreateStruct);
            $this->repository->commit();
        } catch (Exception $e) {
            $this->repository->rollback();
            throw $e;
        }

        return $this->roleDomainMapper->buildDomainRoleDraftObject($spiRole);
    }

    /**
     * Creates a new RoleDraft for an existing Role.
     *
     * @since 6.0
     *
     * @throws \eZ\Publish\API\Repository\Exceptions\UnauthorizedException if the authenticated user is not allowed to create a RoleDraft
     * @throws \eZ\Publish\API\Repository\Exceptions\InvalidArgumentException if the Role already has a RoleDraft that will need to be removed first
     *
     * @param \eZ\Publish\API\Repository\Values\User\Role $role
     *
     * @return \eZ\Publish\API\Repository\Values\User\RoleDraft
     */
    public function createRoleDraft(APIRole $role)
    {
        if ($this->repository->hasAccess('role', 'create') !== true) {
            throw new UnauthorizedException('role', 'create');
        }

        try {
            $this->userHandler->loadRole($role->id, Role::STATUS_DRAFT);

            // Throw exception, so platformui et al can do conflict management. Follow-up: EZP-24719
            throw new InvalidArgumentException(
                '$role',
                "Cannot create a draft for role '{$role->identifier}' because another draft exists"
            );
        } catch (APINotFoundException $e) {
            $this->repository->beginTransaction();
            try {
                $spiRole = $this->userHandler->createRoleDraft($role->id);
                $this->repository->commit();
            } catch (Exception $e) {
                $this->repository->rollback();
                throw $e;
            }
        }

        return $this->roleDomainMapper->buildDomainRoleDraftObject($spiRole);
    }

    /**
     * Loads a RoleDraft for the given id.
     *
     * @since 6.0
     *
     * @throws \eZ\Publish\API\Repository\Exceptions\UnauthorizedException if the authenticated user is not allowed to read this RoleDraft
     * @throws \eZ\Publish\API\Repository\Exceptions\NotFoundException if a RoleDraft with the given id was not found
     *
     * @param mixed $id
     *
     * @return \eZ\Publish\API\Repository\Values\User\RoleDraft
     */
    public function loadRoleDraft($id)
    {
        if ($this->repository->hasAccess('role', 'read') !== true) {
            throw new UnauthorizedException('role', 'read');
        }

        $spiRole = $this->userHandler->loadRole($id, Role::STATUS_DRAFT);

        return $this->roleDomainMapper->buildDomainRoleDraftObject($spiRole);
    }

    /**
     * Loads a RoleDraft by the ID of the role it was created from.
     *
     * @param mixed $roleId ID of the role the draft was created from.
     *
     * @throws \eZ\Publish\API\Repository\Exceptions\UnauthorizedException if the authenticated user is not allowed to read this role
     * @throws \eZ\Publish\API\Repository\Exceptions\NotFoundException if a RoleDraft with the given id was not found
     *
     * @return \eZ\Publish\API\Repository\Values\User\RoleDraft
     */
    public function loadRoleDraftByRoleId($roleId)
    {
        if ($this->repository->hasAccess('role', 'read') !== true) {
            throw new UnauthorizedException('role', 'read');
        }

        $spiRole = $this->userHandler->loadRoleDraftByRoleId($roleId);

        return $this->roleDomainMapper->buildDomainRoleDraftObject($spiRole);
    }

    /**
     * Updates the properties of a RoleDraft.
     *
     * @since 6.0
     *
     * @throws \eZ\Publish\API\Repository\Exceptions\UnauthorizedException if the authenticated user is not allowed to update a RoleDraft
     * @throws \eZ\Publish\API\Repository\Exceptions\InvalidArgumentException if the identifier of the RoleDraft already exists
     *
     * @param \eZ\Publish\API\Repository\Values\User\RoleDraft $roleDraft
     * @param \eZ\Publish\API\Repository\Values\User\RoleUpdateStruct $roleUpdateStruct
     *
     * @return \eZ\Publish\API\Repository\Values\User\RoleDraft
     */
    public function updateRoleDraft(APIRoleDraft $roleDraft, RoleUpdateStruct $roleUpdateStruct)
    {
        if ($roleUpdateStruct->identifier !== null && !is_string($roleUpdateStruct->identifier)) {
            throw new InvalidArgumentValue('identifier', $roleUpdateStruct->identifier, 'RoleUpdateStruct');
        }

        $loadedRoleDraft = $this->loadRoleDraft($roleDraft->id);

        if ($this->repository->hasAccess('role', 'update') !== true) {
            throw new UnauthorizedException('role', 'update');
        }

        if ($roleUpdateStruct->identifier !== null) {
            try {
                /* Throw exception if:
                 * - A published role with the same identifier exists, AND
                 * - The ID of the published role does not match the original ID of the draft
                */
                $existingSPIRole = $this->userHandler->loadRoleByIdentifier($roleUpdateStruct->identifier);
                $SPIRoleDraft = $this->userHandler->loadRole($loadedRoleDraft->id, Role::STATUS_DRAFT);
                if ($existingSPIRole->id != $SPIRoleDraft->originalId) {
                    throw new InvalidArgumentException(
                        '$roleUpdateStruct',
                        "Role '{$existingSPIRole->id}' with the specified identifier '{$roleUpdateStruct->identifier}' " .
                        'already exists'
                    );
                }
            } catch (APINotFoundException $e) {
                // Do nothing
            }
        }

        $this->repository->beginTransaction();
        try {
            $this->userHandler->updateRole(
                new SPIRoleUpdateStruct(
                    [
                        'id' => $loadedRoleDraft->id,
                        'identifier' => $roleUpdateStruct->identifier ?: $loadedRoleDraft->identifier,
                    ]
                )
            );
            $this->repository->commit();
        } catch (Exception $e) {
            $this->repository->rollback();
            throw $e;
        }

        return $this->loadRoleDraft($loadedRoleDraft->id);
    }

    /**
     * Adds a new policy to the RoleDraft.
     *
     * @since 6.0
     *
     * @throws \eZ\Publish\API\Repository\Exceptions\UnauthorizedException if the authenticated user is not allowed to add  a policy
     * @throws \eZ\Publish\API\Repository\Exceptions\InvalidArgumentException if limitation of the same type is repeated in policy create
     *                                                                        struct or if limitation is not allowed on module/function
     * @throws \eZ\Publish\API\Repository\Exceptions\LimitationValidationException if a limitation in the $policyCreateStruct is not valid
     *
     * @param \eZ\Publish\API\Repository\Values\User\RoleDraft $roleDraft
     * @param \eZ\Publish\API\Repository\Values\User\PolicyCreateStruct $policyCreateStruct
     *
     * @return \eZ\Publish\API\Repository\Values\User\RoleDraft
     */
    public function addPolicyByRoleDraft(APIRoleDraft $roleDraft, APIPolicyCreateStruct $policyCreateStruct)
    {
        if (!is_string($policyCreateStruct->module) || empty($policyCreateStruct->module)) {
            throw new InvalidArgumentValue('module', $policyCreateStruct->module, 'PolicyCreateStruct');
        }

        if (!is_string($policyCreateStruct->function) || empty($policyCreateStruct->function)) {
            throw new InvalidArgumentValue('function', $policyCreateStruct->function, 'PolicyCreateStruct');
        }

        if ($policyCreateStruct->module === '*' && $policyCreateStruct->function !== '*') {
            throw new InvalidArgumentValue('module', $policyCreateStruct->module, 'PolicyCreateStruct');
        }

        if ($this->repository->hasAccess('role', 'update') !== true) {
            throw new UnauthorizedException('role', 'update');
        }

        $loadedRoleDraft = $this->loadRoleDraft($roleDraft->id);

        $limitations = $policyCreateStruct->getLimitations();
        $limitationValidationErrors = $this->validatePolicy(
            $policyCreateStruct->module,
            $policyCreateStruct->function,
            $limitations
        );
        if (!empty($limitationValidationErrors)) {
            throw new LimitationValidationException($limitationValidationErrors);
        }

        $spiPolicy = $this->roleDomainMapper->buildPersistencePolicyObject(
            $policyCreateStruct->module,
            $policyCreateStruct->function,
            $limitations
        );

        $this->repository->beginTransaction();
        try {
            $this->userHandler->addPolicyByRoleDraft($loadedRoleDraft->id, $spiPolicy);
            $this->repository->commit();
        } catch (Exception $e) {
            $this->repository->rollback();
            throw $e;
        }

        return $this->loadRoleDraft($loadedRoleDraft->id);
    }

    /**
     * Removes a policy from a RoleDraft.
     *
     * @since 6.0
     *
     * @throws \eZ\Publish\API\Repository\Exceptions\UnauthorizedException if the authenticated user is not allowed to remove a policy
     * @throws \eZ\Publish\API\Repository\Exceptions\InvalidArgumentException if policy does not belong to the given RoleDraft
     *
     * @param \eZ\Publish\API\Repository\Values\User\RoleDraft $roleDraft
     * @param PolicyDraft $policyDraft the policy to remove from the RoleDraft
     *
     * @return APIRoleDraft if the authenticated user is not allowed to remove a policy
     */
    public function removePolicyByRoleDraft(APIRoleDraft $roleDraft, PolicyDraft $policyDraft)
    {
        if ($this->repository->hasAccess('role', 'update') !== true) {
            throw new UnauthorizedException('role', 'update');
        }

        if ($policyDraft->roleId != $roleDraft->id) {
            throw new InvalidArgumentException('$policy', 'Policy does not belong to the given role');
        }

        $this->internalDeletePolicy($policyDraft);

        return $this->loadRoleDraft($roleDraft->id);
    }

    /**
     * Updates the limitations of a policy. The module and function cannot be changed and
     * the limitations are replaced by the ones in $roleUpdateStruct.
     *
     * @since 6.0
     *
     * @throws \eZ\Publish\API\Repository\Exceptions\UnauthorizedException if the authenticated user is not allowed to update a policy
     * @throws \eZ\Publish\API\Repository\Exceptions\InvalidArgumentException if limitation of the same type is repeated in policy update
     *                                                                        struct or if limitation is not allowed on module/function
     * @throws \eZ\Publish\API\Repository\Exceptions\LimitationValidationException if a limitation in the $policyUpdateStruct is not valid
     *
     * @param \eZ\Publish\API\Repository\Values\User\RoleDraft $roleDraft
     * @param \eZ\Publish\API\Repository\Values\User\PolicyDraft $policy
     * @param \eZ\Publish\API\Repository\Values\User\PolicyUpdateStruct $policyUpdateStruct
     *
     * @return \eZ\Publish\API\Repository\Values\User\PolicyDraft
     */
    public function updatePolicyByRoleDraft(APIRoleDraft $roleDraft, PolicyDraft $policy, APIPolicyUpdateStruct $policyUpdateStruct)
    {
        if (!is_string($policy->module)) {
            throw new InvalidArgumentValue('module', $policy->module, 'Policy');
        }

        if (!is_string($policy->function)) {
            throw new InvalidArgumentValue('function', $policy->function, 'Policy');
        }

        if ($this->repository->hasAccess('role', 'update') !== true) {
            throw new UnauthorizedException('role', 'update');
        }

        if ($policy->roleId !== $roleDraft->id) {
            throw new InvalidArgumentException('$policy', "doesn't belong to provided role draft");
        }

        $limitations = $policyUpdateStruct->getLimitations();
        $limitationValidationErrors = $this->validatePolicy(
            $policy->module,
            $policy->function,
            $limitations
        );
        if (!empty($limitationValidationErrors)) {
            throw new LimitationValidationException($limitationValidationErrors);
        }

        $spiPolicy = $this->roleDomainMapper->buildPersistencePolicyObject(
            $policy->module,
            $policy->function,
            $limitations
        );
        $spiPolicy->id = $policy->id;
        $spiPolicy->roleId = $policy->roleId;
        $spiPolicy->originalId = $policy->originalId;

        $this->repository->beginTransaction();
        try {
            $this->userHandler->updatePolicy($spiPolicy);
            $this->repository->commit();
        } catch (Exception $e) {
            $this->repository->rollback();
            throw $e;
        }

        return $this->roleDomainMapper->buildDomainPolicyObject($spiPolicy);
    }

    /**
     * Deletes the given RoleDraft.
     *
     * @since 6.0
     *
     * @throws \eZ\Publish\API\Repository\Exceptions\UnauthorizedException if the authenticated user is not allowed to delete this RoleDraft
     *
     * @param \eZ\Publish\API\Repository\Values\User\RoleDraft $roleDraft
     */
    public function deleteRoleDraft(APIRoleDraft $roleDraft)
    {
        $loadedRoleDraft = $this->loadRoleDraft($roleDraft->id);

        $this->repository->beginTransaction();
        try {
            $this->userHandler->deleteRole($loadedRoleDraft->id, Role::STATUS_DRAFT);
            $this->repository->commit();
        } catch (Exception $e) {
            $this->repository->rollback();
            throw $e;
        }
    }

    /**
     * Publishes a given RoleDraft.
     *
     * @since 6.0
     *
     * @throws \eZ\Publish\API\Repository\Exceptions\UnauthorizedException if the authenticated user is not allowed to publish this RoleDraft
     * @throws \eZ\Publish\API\Repository\Exceptions\BadStateException if the role draft cannot be loaded
     *
     * @param \eZ\Publish\API\Repository\Values\User\RoleDraft $roleDraft
     */
    public function publishRoleDraft(APIRoleDraft $roleDraft)
    {
        if ($this->repository->hasAccess('role', 'update') !== true) {
            throw new UnauthorizedException('role', 'update');
        }

        try {
            $loadedRoleDraft = $this->loadRoleDraft($roleDraft->id);
        } catch (APINotFoundException $e) {
            throw new BadStateException(
                '$roleDraft',
                'The role does not have a draft.',
                $e
            );
        }

        $this->repository->beginTransaction();
        try {
            $this->userHandler->publishRoleDraft($loadedRoleDraft->id);
            $this->repository->commit();
        } catch (Exception $e) {
            $this->repository->rollback();
            throw $e;
        }
    }

    /**
     * Updates the name of the role.
     *
     * @deprecated since 6.0, use {@see updateRoleDraft}
     *
     * @throws \eZ\Publish\API\Repository\Exceptions\UnauthorizedException if the authenticated user is not allowed to update a role
     * @throws \eZ\Publish\API\Repository\Exceptions\InvalidArgumentException if the name of the role already exists
     *
     * @param \eZ\Publish\API\Repository\Values\User\Role $role
     * @param \eZ\Publish\API\Repository\Values\User\RoleUpdateStruct $roleUpdateStruct
     *
     * @return \eZ\Publish\API\Repository\Values\User\Role
     */
    public function updateRole(APIRole $role, RoleUpdateStruct $roleUpdateStruct)
    {
        if ($roleUpdateStruct->identifier !== null && !is_string($roleUpdateStruct->identifier)) {
            throw new InvalidArgumentValue('identifier', $roleUpdateStruct->identifier, 'RoleUpdateStruct');
        }

        $loadedRole = $this->loadRole($role->id);

        if ($this->repository->hasAccess('role', 'update') !== true) {
            throw new UnauthorizedException('role', 'update');
        }

        if ($roleUpdateStruct->identifier !== null) {
            try {
                $existingRole = $this->loadRoleByIdentifier($roleUpdateStruct->identifier);

                if ($existingRole->id != $loadedRole->id) {
                    throw new InvalidArgumentException(
                        '$roleUpdateStruct',
                        'Role with provided identifier already exists'
                    );
                }
            } catch (APINotFoundException $e) {
                // Do nothing
            }
        }

        $this->repository->beginTransaction();
        try {
            $this->userHandler->updateRole(
                new SPIRoleUpdateStruct(
                    [
                        'id' => $loadedRole->id,
                        'identifier' => $roleUpdateStruct->identifier ?: $loadedRole->identifier,
                    ]
                )
            );
            $this->repository->commit();
        } catch (Exception $e) {
            $this->repository->rollback();
            throw $e;
        }

        return $this->loadRole($loadedRole->id);
    }

    /**
     * Adds a new policy to the role.
     *
     * @deprecated since 6.0, use {@see addPolicyByRoleDraft}
     *
     * @throws \eZ\Publish\API\Repository\Exceptions\UnauthorizedException if the authenticated user is not allowed to add  a policy
     * @throws \eZ\Publish\API\Repository\Exceptions\InvalidArgumentException if limitation of the same type is repeated in policy create
     *                                                                        struct or if limitation is not allowed on module/function
     * @throws \eZ\Publish\API\Repository\Exceptions\LimitationValidationException if a limitation in the $policyCreateStruct is not valid
     *
     * @param \eZ\Publish\API\Repository\Values\User\Role $role
     * @param \eZ\Publish\API\Repository\Values\User\PolicyCreateStruct $policyCreateStruct
     *
     * @return \eZ\Publish\API\Repository\Values\User\Role
     */
    public function addPolicy(APIRole $role, APIPolicyCreateStruct $policyCreateStruct)
    {
        if (!is_string($policyCreateStruct->module) || empty($policyCreateStruct->module)) {
            throw new InvalidArgumentValue('module', $policyCreateStruct->module, 'PolicyCreateStruct');
        }

        if (!is_string($policyCreateStruct->function) || empty($policyCreateStruct->function)) {
            throw new InvalidArgumentValue('function', $policyCreateStruct->function, 'PolicyCreateStruct');
        }

        if ($policyCreateStruct->module === '*' && $policyCreateStruct->function !== '*') {
            throw new InvalidArgumentValue('module', $policyCreateStruct->module, 'PolicyCreateStruct');
        }

        if ($this->repository->hasAccess('role', 'update') !== true) {
            throw new UnauthorizedException('role', 'update');
        }

        $loadedRole = $this->loadRole($role->id);

        $limitations = $policyCreateStruct->getLimitations();
        $limitationValidationErrors = $this->validatePolicy(
            $policyCreateStruct->module,
            $policyCreateStruct->function,
            $limitations
        );
        if (!empty($limitationValidationErrors)) {
            throw new LimitationValidationException($limitationValidationErrors);
        }

        $spiPolicy = $this->roleDomainMapper->buildPersistencePolicyObject(
            $policyCreateStruct->module,
            $policyCreateStruct->function,
            $limitations
        );

        $this->repository->beginTransaction();
        try {
            $this->userHandler->addPolicy($loadedRole->id, $spiPolicy);
            $this->repository->commit();
        } catch (Exception $e) {
            $this->repository->rollback();
            throw $e;
        }

        return $this->loadRole($loadedRole->id);
    }

    /**
     * Deletes a policy.
     *
     * @deprecated since 6.0, use {@link removePolicyByRoleDraft()} instead.
     *
     * @throws \eZ\Publish\API\Repository\Exceptions\UnauthorizedException if the authenticated user is not allowed to remove a policy
     *
     * @param \eZ\Publish\API\Repository\Values\User\Policy $policy the policy to delete
     */
    public function deletePolicy(APIPolicy $policy)
    {
        if ($this->repository->hasAccess('role', 'update') !== true) {
            throw new UnauthorizedException('role', 'update');
        }

        $this->internalDeletePolicy($policy);
    }

    /**
     * Deletes a policy.
     *
     * Used by {@link removePolicy()} and {@link deletePolicy()}
     *
     * @param APIPolicy $policy
     *
     * @throws \Exception
     */
    protected function internalDeletePolicy(APIPolicy $policy)
    {
        $this->repository->beginTransaction();
        try {
            $this->userHandler->deletePolicy($policy->id, $policy->roleId);
            $this->repository->commit();
        } catch (Exception $e) {
            $this->repository->rollback();
            throw $e;
        }
    }

    /**
     * Updates the limitations of a policy. The module and function cannot be changed and
     * the limitations are replaced by the ones in $roleUpdateStruct.
     *
     * @throws \eZ\Publish\API\Repository\Exceptions\UnauthorizedException if the authenticated user is not allowed to update a policy
     * @throws \eZ\Publish\API\Repository\Exceptions\InvalidArgumentException if limitation of the same type is repeated in policy update
     *                                                                        struct or if limitation is not allowed on module/function
     * @throws \eZ\Publish\API\Repository\Exceptions\LimitationValidationException if a limitation in the $policyUpdateStruct is not valid
     *
     * @param \eZ\Publish\API\Repository\Values\User\PolicyUpdateStruct $policyUpdateStruct
     * @param \eZ\Publish\API\Repository\Values\User\Policy $policy
     *
     * @return \eZ\Publish\API\Repository\Values\User\Policy
     */
    public function updatePolicy(APIPolicy $policy, APIPolicyUpdateStruct $policyUpdateStruct)
    {
        if (!is_string($policy->module)) {
            throw new InvalidArgumentValue('module', $policy->module, 'Policy');
        }

        if (!is_string($policy->function)) {
            throw new InvalidArgumentValue('function', $policy->function, 'Policy');
        }

        if ($this->repository->hasAccess('role', 'update') !== true) {
            throw new UnauthorizedException('role', 'update');
        }

        $limitations = $policyUpdateStruct->getLimitations();
        $limitationValidationErrors = $this->validatePolicy(
            $policy->module,
            $policy->function,
            $limitations
        );
        if (!empty($limitationValidationErrors)) {
            throw new LimitationValidationException($limitationValidationErrors);
        }

        $spiPolicy = $this->roleDomainMapper->buildPersistencePolicyObject(
            $policy->module,
            $policy->function,
            $limitations
        );
        $spiPolicy->id = $policy->id;
        $spiPolicy->roleId = $policy->roleId;

        $this->repository->beginTransaction();
        try {
            $this->userHandler->updatePolicy($spiPolicy);
            $this->repository->commit();
        } catch (Exception $e) {
            $this->repository->rollback();
            throw $e;
        }

        return $this->roleDomainMapper->buildDomainPolicyObject($spiPolicy);
    }

    /**
     * Loads a role for the given id.
     *
     * @throws \eZ\Publish\API\Repository\Exceptions\UnauthorizedException if the authenticated user is not allowed to read this role
     * @throws \eZ\Publish\API\Repository\Exceptions\NotFoundException if a role with the given id was not found
     *
     * @param mixed $id
     *
     * @return \eZ\Publish\API\Repository\Values\User\Role
     */
    public function loadRole($id)
    {
        if ($this->repository->hasAccess('role', 'read') !== true) {
            throw new UnauthorizedException('role', 'read');
        }

        $spiRole = $this->userHandler->loadRole($id);

        return $this->roleDomainMapper->buildDomainRoleObject($spiRole);
    }

    /**
     * Loads a role for the given identifier.
     *
     * @throws \eZ\Publish\API\Repository\Exceptions\UnauthorizedException if the authenticated user is not allowed to read this role
     * @throws \eZ\Publish\API\Repository\Exceptions\NotFoundException if a role with the given name was not found
     *
     * @param string $identifier
     *
     * @return \eZ\Publish\API\Repository\Values\User\Role
     */
    public function loadRoleByIdentifier($identifier)
    {
        if (!is_string($identifier)) {
            throw new InvalidArgumentValue('identifier', $identifier);
        }

        if ($this->repository->hasAccess('role', 'read') !== true) {
            throw new UnauthorizedException('role', 'read');
        }

        $spiRole = $this->userHandler->loadRoleByIdentifier($identifier);

        return $this->roleDomainMapper->buildDomainRoleObject($spiRole);
    }

    /**
     * Loads all roles.
     *
     * @throws \eZ\Publish\API\Repository\Exceptions\UnauthorizedException if the authenticated user is not allowed to read the roles
     *
     * @return \eZ\Publish\API\Repository\Values\User\Role[]
     */
    public function loadRoles()
    {
        if ($this->repository->hasAccess('role', 'read') !== true) {
            throw new UnauthorizedException('role', 'read');
        }

        $spiRoles = $this->userHandler->loadRoles();

        $roles = [];
        foreach ($spiRoles as $spiRole) {
            $roles[] = $this->roleDomainMapper->buildDomainRoleObject($spiRole);
        }

        return $roles;
    }

    /**
     * Deletes the given role.
     *
     * @throws \eZ\Publish\API\Repository\Exceptions\UnauthorizedException if the authenticated user is not allowed to delete this role
     *
     * @param \eZ\Publish\API\Repository\Values\User\Role $role
     */
    public function deleteRole(APIRole $role)
    {
        if ($this->repository->hasAccess('role', 'delete') !== true) {
            throw new UnauthorizedException('role', 'delete');
        }

        $loadedRole = $this->loadRole($role->id);

        $this->repository->beginTransaction();
        try {
            $this->userHandler->deleteRole($loadedRole->id);
            $this->repository->commit();
        } catch (Exception $e) {
            $this->repository->rollback();
            throw $e;
        }
    }

    /**
     * Loads all policies from roles which are assigned to a user or to user groups to which the user belongs.
     *
     * @throws \eZ\Publish\API\Repository\Exceptions\NotFoundException if a user with the given id was not found
     *
     * @param mixed $userId
     *
     * @return \eZ\Publish\API\Repository\Values\User\Policy[]
     */
    public function loadPoliciesByUserId($userId)
    {
        $spiPolicies = $this->userHandler->loadPoliciesByUserId($userId);

        $policies = [];
        foreach ($spiPolicies as $spiPolicy) {
            $policies[] = $this->roleDomainMapper->buildDomainPolicyObject($spiPolicy);
        }

        if (empty($policies)) {
            $this->userHandler->load($userId);
        }// For NotFoundException in case userId is invalid

        return $policies;
    }

    /**
     * Assigns a role to the given user group.
     *
     * @throws \eZ\Publish\API\Repository\Exceptions\UnauthorizedException if the authenticated user is not allowed to assign a role
     * @throws \eZ\Publish\API\Repository\Exceptions\LimitationValidationException if $roleLimitation is not valid
     * @throws \eZ\Publish\API\Repository\Exceptions\InvalidArgumentException If assignment already exists
     *
     * @param \eZ\Publish\API\Repository\Values\User\Role $role
     * @param \eZ\Publish\API\Repository\Values\User\UserGroup $userGroup
     * @param \eZ\Publish\API\Repository\Values\User\Limitation\RoleLimitation $roleLimitation an optional role limitation (which is either a subtree limitation or section limitation)
     */
    public function assignRoleToUserGroup(APIRole $role, UserGroup $userGroup, RoleLimitation $roleLimitation = null)
    {
        if ($this->repository->canUser('role', 'assign', $userGroup, $role) !== true) {
            throw new UnauthorizedException('role', 'assign');
        }

        if ($roleLimitation === null) {
            $limitation = null;
        } else {
            $limitationValidationErrors = $this->limitationService->validateLimitation($roleLimitation);
            if (!empty($limitationValidationErrors)) {
                throw new LimitationValidationException($limitationValidationErrors);
            }

            $limitation = [$roleLimitation->getIdentifier() => $roleLimitation->limitationValues];
        }

        // Check if objects exists
        $spiRole = $this->userHandler->loadRole($role->id);
        $loadedUserGroup = $this->repository->getUserService()->loadUserGroup($userGroup->id);

        $limitation = $this->checkAssignmentAndFilterLimitationValues($loadedUserGroup->id, $spiRole, $limitation);

        $this->repository->beginTransaction();
        try {
            $this->userHandler->assignRole(
                $loadedUserGroup->id,
                $spiRole->id,
                $limitation
            );
            $this->repository->commit();
        } catch (Exception $e) {
            $this->repository->rollback();
            throw $e;
        }
    }

    /**
     * removes a role from the given user group.
     *
     * @throws \eZ\Publish\API\Repository\Exceptions\UnauthorizedException if the authenticated user is not allowed to remove a role
     * @throws \eZ\Publish\API\Repository\Exceptions\InvalidArgumentException  If the role is not assigned to the given user group
     *
     * @param \eZ\Publish\API\Repository\Values\User\Role $role
     * @param \eZ\Publish\API\Repository\Values\User\UserGroup $userGroup
     */
    public function unassignRoleFromUserGroup(APIRole $role, UserGroup $userGroup)
    {
        if ($this->repository->canUser('role', 'assign', $userGroup, $role) !== true) {
            throw new UnauthorizedException('role', 'assign');
        }

        $spiRoleAssignments = $this->userHandler->loadRoleAssignmentsByGroupId($userGroup->id);
        $isAssigned = false;
        foreach ($spiRoleAssignments as $spiRoleAssignment) {
            if ($spiRoleAssignment->roleId === $role->id) {
                $isAssigned = true;
                break;
            }
        }

        if (!$isAssigned) {
            throw new InvalidArgumentException(
                '$userGroup',
                'Role is not assigned to the given UserGroup'
            );
        }

        $this->repository->beginTransaction();
        try {
            $this->userHandler->unassignRole($userGroup->id, $role->id);
            $this->repository->commit();
        } catch (Exception $e) {
            $this->repository->rollback();
            throw $e;
        }
    }

    /**
     * Assigns a role to the given user.
     *
     * @throws \eZ\Publish\API\Repository\Exceptions\UnauthorizedException if the authenticated user is not allowed to assign a role
     * @throws \eZ\Publish\API\Repository\Exceptions\LimitationValidationException if $roleLimitation is not valid
     * @throws \eZ\Publish\API\Repository\Exceptions\InvalidArgumentException If assignment already exists
     *
     * @param \eZ\Publish\API\Repository\Values\User\Role $role
     * @param \eZ\Publish\API\Repository\Values\User\User $user
     * @param \eZ\Publish\API\Repository\Values\User\Limitation\RoleLimitation $roleLimitation an optional role limitation (which is either a subtree limitation or section limitation)
     */
    public function assignRoleToUser(APIRole $role, User $user, RoleLimitation $roleLimitation = null)
    {
        if ($this->repository->canUser('role', 'assign', $user, $role) !== true) {
            throw new UnauthorizedException('role', 'assign');
        }

        if ($roleLimitation === null) {
            $limitation = null;
        } else {
            $limitationValidationErrors = $this->limitationService->validateLimitation($roleLimitation);
            if (!empty($limitationValidationErrors)) {
                throw new LimitationValidationException($limitationValidationErrors);
            }

            $limitation = [$roleLimitation->getIdentifier() => $roleLimitation->limitationValues];
        }

        // Check if objects exists
        $spiRole = $this->userHandler->loadRole($role->id);
        $spiUser = $this->userHandler->load($user->id);

        $limitation = $this->checkAssignmentAndFilterLimitationValues($spiUser->id, $spiRole, $limitation);

        $this->repository->beginTransaction();
        try {
            $this->userHandler->assignRole(
                $spiUser->id,
                $spiRole->id,
                $limitation
            );
            $this->repository->commit();
        } catch (Exception $e) {
            $this->repository->rollback();
            throw $e;
        }
    }

    /**
     * removes a role from the given user.
     *
     * @throws \eZ\Publish\API\Repository\Exceptions\UnauthorizedException if the authenticated user is not allowed to remove a role
     * @throws \eZ\Publish\API\Repository\Exceptions\InvalidArgumentException If the role is not assigned to the user
     *
     * @param \eZ\Publish\API\Repository\Values\User\Role $role
     * @param \eZ\Publish\API\Repository\Values\User\User $user
     */
    public function unassignRoleFromUser(APIRole $role, User $user)
    {
        if ($this->repository->canUser('role', 'assign', $user, $role) !== true) {
            throw new UnauthorizedException('role', 'assign');
        }

        $spiRoleAssignments = $this->userHandler->loadRoleAssignmentsByGroupId($user->id);
        $isAssigned = false;
        foreach ($spiRoleAssignments as $spiRoleAssignment) {
            if ($spiRoleAssignment->roleId === $role->id) {
                $isAssigned = true;
                break;
            }
        }

        if (!$isAssigned) {
            throw new InvalidArgumentException(
                '$user',
                'Role is not assigned to the given User'
            );
        }

        $this->repository->beginTransaction();
        try {
            $this->userHandler->unassignRole($user->id, $role->id);
            $this->repository->commit();
        } catch (Exception $e) {
            $this->repository->rollback();
            throw $e;
        }
    }

    /**
     * Removes the given role assignment.
     *
     * @throws \eZ\Publish\API\Repository\Exceptions\UnauthorizedException if the authenticated user is not allowed to remove a role assignment
     *
     * @param \eZ\Publish\API\Repository\Values\User\RoleAssignment $roleAssignment
     */
    public function removeRoleAssignment(RoleAssignment $roleAssignment)
    {
        if ($this->repository->canUser('role', 'assign', $roleAssignment) !== true) {
            throw new UnauthorizedException('role', 'assign');
        }

        $spiRoleAssignment = $this->userHandler->loadRoleAssignment($roleAssignment->id);

        $this->repository->beginTransaction();
        try {
            $this->userHandler->removeRoleAssignment($spiRoleAssignment->id);
            $this->repository->commit();
        } catch (Exception $e) {
            $this->repository->rollback();
            throw $e;
        }
    }

    /**
     * Loads a role assignment for the given id.
     *
     * @throws \eZ\Publish\API\Repository\Exceptions\UnauthorizedException if the authenticated user is not allowed to read this role
     * @throws \eZ\Publish\API\Repository\Exceptions\NotFoundException If the role assignment was not found
     *
     * @param mixed $roleAssignmentId
     *
     * @return \eZ\Publish\API\Repository\Values\User\RoleAssignment
     */
    public function loadRoleAssignment($roleAssignmentId)
    {
        if ($this->repository->hasAccess('role', 'read') !== true) {
            throw new UnauthorizedException('role', 'read');
        }

        $spiRoleAssignment = $this->userHandler->loadRoleAssignment($roleAssignmentId);
        $userService = $this->repository->getUserService();
        $role = $this->loadRole($spiRoleAssignment->roleId);
        $roleAssignment = null;

        // First check if the Role is assigned to a User
        // If no User is found, see if it belongs to a UserGroup
        try {
            $user = $userService->loadUser($spiRoleAssignment->contentId);
            $roleAssignment = $this->roleDomainMapper->buildDomainUserRoleAssignmentObject(
                $spiRoleAssignment,
                $user,
                $role
            );
        } catch (APINotFoundException $e) {
            try {
                $userGroup = $userService->loadUserGroup($spiRoleAssignment->contentId);
                $roleAssignment = $this->roleDomainMapper->buildDomainUserGroupRoleAssignmentObject(
                    $spiRoleAssignment,
                    $userGroup,
                    $role
                );
            } catch (APINotFoundException $e) {
                // Do nothing
            }
        }

        return $roleAssignment;
    }

    /**
     * Returns the assigned user and user groups to this role.
     *
     * @throws \eZ\Publish\API\Repository\Exceptions\UnauthorizedException if the authenticated user is not allowed to read a role
     *
     * @param \eZ\Publish\API\Repository\Values\User\Role $role
     *
     * @return \eZ\Publish\API\Repository\Values\User\RoleAssignment[]
     */
    public function getRoleAssignments(APIRole $role)
    {
        if ($this->repository->hasAccess('role', 'read') !== true) {
            throw new UnauthorizedException('role', 'read');
        }

        $userService = $this->repository->getUserService();
        $spiRoleAssignments = $this->userHandler->loadRoleAssignmentsByRoleId($role->id);
        $roleAssignments = [];

        foreach ($spiRoleAssignments as $spiRoleAssignment) {
            // First check if the Role is assigned to a User
            // If no User is found, see if it belongs to a UserGroup
            try {
                $user = $userService->loadUser($spiRoleAssignment->contentId);
                $roleAssignments[] = $this->roleDomainMapper->buildDomainUserRoleAssignmentObject(
                    $spiRoleAssignment,
                    $user,
                    $role
                );
            } catch (APINotFoundException $e) {
                try {
                    $userGroup = $userService->loadUserGroup($spiRoleAssignment->contentId);
                    $roleAssignments[] = $this->roleDomainMapper->buildDomainUserGroupRoleAssignmentObject(
                        $spiRoleAssignment,
                        $userGroup,
                        $role
                    );
                } catch (APINotFoundException $e) {
                    // Do nothing
                }
            }
        }

        return $roleAssignments;
    }

    /**
     * @see \eZ\Publish\API\Repository\RoleService::getRoleAssignmentsForUser()
     */
    public function getRoleAssignmentsForUser(User $user, $inherited = false)
    {
        if ($this->repository->hasAccess('role', 'read') !== true) {
            throw new UnauthorizedException('role', 'read');
        }

        $roleAssignments = [];
        $spiRoleAssignments = $this->userHandler->loadRoleAssignmentsByGroupId($user->id, $inherited);
        foreach ($spiRoleAssignments as $spiRoleAssignment) {
            $role = $this->loadRole($spiRoleAssignment->roleId);
            if (!$inherited || $spiRoleAssignment->contentId == $user->id) {
                $roleAssignments[] = $this->roleDomainMapper->buildDomainUserRoleAssignmentObject(
                    $spiRoleAssignment,
                    $user,
                    $role
                );
            } else {
                $userGroup = $this->repository->getUserService()->loadUserGroup($spiRoleAssignment->contentId);
                $roleAssignments[] = $this->roleDomainMapper->buildDomainUserGroupRoleAssignmentObject(
                    $spiRoleAssignment,
                    $userGroup,
                    $role
                );
            }
        }

        return $roleAssignments;
    }

    /**
     * Returns the roles assigned to the given user group.
     *
     * @throws \eZ\Publish\API\Repository\Exceptions\UnauthorizedException if the authenticated user is not allowed to read a role
     *
     * @param \eZ\Publish\API\Repository\Values\User\UserGroup $userGroup
     *
     * @return \eZ\Publish\API\Repository\Values\User\UserGroupRoleAssignment[]
     */
    public function getRoleAssignmentsForUserGroup(UserGroup $userGroup)
    {
        if ($this->repository->hasAccess('role', 'read') !== true) {
            throw new UnauthorizedException('role', 'read');
        }

        $roleAssignments = [];
        $spiRoleAssignments = $this->userHandler->loadRoleAssignmentsByGroupId($userGroup->id);
        foreach ($spiRoleAssignments as $spiRoleAssignment) {
            $role = $this->loadRole($spiRoleAssignment->roleId);
            $roleAssignments[] = $this->roleDomainMapper->buildDomainUserGroupRoleAssignmentObject(
                $spiRoleAssignment,
                $userGroup,
                $role
            );
        }

        return $roleAssignments;
    }

    /**
     * Instantiates a role create class.
     *
     * @param string $name
     *
     * @return \eZ\Publish\API\Repository\Values\User\RoleCreateStruct
     */
    public function newRoleCreateStruct($name)
    {
        return new RoleCreateStruct(
            [
                'identifier' => $name,
                'policies' => [],
            ]
        );
    }

    /**
     * Instantiates a policy create class.
     *
     * @param string $module
     * @param string $function
     *
     * @return \eZ\Publish\API\Repository\Values\User\PolicyCreateStruct
     */
    public function newPolicyCreateStruct($module, $function)
    {
        return new PolicyCreateStruct(
            [
                'module' => $module,
                'function' => $function,
                'limitations' => [],
            ]
        );
    }

    /**
     * Instantiates a policy update class.
     *
     * @return \eZ\Publish\API\Repository\Values\User\PolicyUpdateStruct
     */
    public function newPolicyUpdateStruct()
    {
        return new PolicyUpdateStruct(
            [
                'limitations' => [],
            ]
        );
    }

    /**
     * Instantiates a policy update class.
     *
     * @return \eZ\Publish\API\Repository\Values\User\RoleUpdateStruct
     */
    public function newRoleUpdateStruct()
    {
        return new RoleUpdateStruct();
    }

    /**
     * Returns the LimitationType registered with the given identifier.
     *
     * Returns the correct implementation of API Limitation value object
     * based on provided identifier
     *
     * @param string $identifier
     *
     * @return \eZ\Publish\SPI\Limitation\Type
     *
     * @throws \RuntimeException if there is no LimitationType with $identifier
     */
    public function getLimitationType($identifier)
    {
        return $this->limitationService->getLimitationType($identifier);
    }

    /**
     * Returns the LimitationType's assigned to a given module/function.
     *
     * Typically used for:
     *  - Internal validation limitation value use on Policies
     *  - Role admin gui for editing policy limitations incl list limitation options via valueSchema()
     *
     * @param string $module Legacy name of "controller", it's a unique identifier like "content"
     * @param string $function Legacy name of a controller "action", it's a unique within the controller like "read"
     *
     * @return \eZ\Publish\SPI\Limitation\Type[]
     *
     * @throws \eZ\Publish\API\Repository\Exceptions\BadStateException If module/function to limitation type mapping
     *                                                                 refers to a non existing identifier.
     */
    public function getLimitationTypesByModuleFunction($module, $function)
    {
        if (empty($this->settings['policyMap'][$module][$function])) {
            return [];
        }

        $types = [];
        try {
            foreach (array_keys($this->settings['policyMap'][$module][$function]) as $identifier) {
                $types[$identifier] = $this->limitationService->getLimitationType($identifier);
            }
        } catch (LimitationNotFoundException $e) {
            throw new BadStateException(
                "{$module}/{$function}",
                "policyMap configuration is referring to non existing identifier: {$identifier}",
                $e
            );
        }

        return $types;
    }

    /**
     * Validates Policies and Limitations in Role create struct.
     *
     * @uses ::validatePolicy()
     *
     * @param \eZ\Publish\API\Repository\Values\User\RoleCreateStruct $roleCreateStruct
     *
     * @return \eZ\Publish\Core\FieldType\ValidationError[][][]
     */
    protected function validateRoleCreateStruct(APIRoleCreateStruct $roleCreateStruct)
    {
        $allErrors = [];
        foreach ($roleCreateStruct->getPolicies() as $key => $policyCreateStruct) {
            $errors = $this->validatePolicy(
                $policyCreateStruct->module,
                $policyCreateStruct->function,
                $policyCreateStruct->getLimitations()
            );

            if (!empty($errors)) {
                $allErrors[$key] = $errors;
            }
        }

        return $allErrors;
    }

    /**
     * Validates Policy context: Limitations on a module and function.
     *
     * @throws \eZ\Publish\Core\Base\Exceptions\InvalidArgumentException If the same limitation is repeated or if
     *                                                                   limitation is not allowed on module/function
     *
     * @param string $module
     * @param string $function
     * @param \eZ\Publish\API\Repository\Values\User\Limitation[] $limitations
     *
     * @return \eZ\Publish\Core\FieldType\ValidationError[][]
     */
    protected function validatePolicy($module, $function, array $limitations)
    {
        if ($module !== '*' && $function !== '*' && !empty($limitations)) {
            $limitationSet = [];
            foreach ($limitations as $limitation) {
                if (isset($limitationSet[$limitation->getIdentifier()])) {
                    throw new InvalidArgumentException(
                        'limitations',
                        "'{$limitation->getIdentifier()}' was found several times among the limitations"
                    );
                }

                if (!isset($this->settings['policyMap'][$module][$function][$limitation->getIdentifier()])) {
                    throw new InvalidArgumentException(
                        'policy',
                        "The limitation '{$limitation->getIdentifier()}' is not applicable on '{$module}/{$function}'"
                    );
                }

                $limitationSet[$limitation->getIdentifier()] = true;
            }
        }

        return $this->limitationService->validateLimitations($limitations);
    }

    /**
     * Validate that assignments not already exists and filter validations against existing.
     *
     * @param mixed $contentId
     * @param SPIRole $spiRole
     * @param array|null $limitation
     *
     * @return array[]|null Filtered version of $limitation
     *
     * @throws \eZ\Publish\Core\Base\Exceptions\InvalidArgumentException If assignment already exists
     */
    protected function checkAssignmentAndFilterLimitationValues($contentId, SPIRole $spiRole, array $limitation = null)
    {
        $spiRoleAssignments = $this->userHandler->loadRoleAssignmentsByGroupId($contentId);
        foreach ($spiRoleAssignments as $spiAssignment) {
            // Ignore assignments to other roles
            if ($spiAssignment->roleId !== $spiRole->id) {
                continue;
            }

            // Throw if Role is already assigned without limitations
            if ($spiAssignment->limitationIdentifier === null) {
                throw new InvalidArgumentException(
                    '$role',
                    "Role '{$spiRole->id}' already assigned without limitations"
                );
            }

            // Ignore if we are going to assign without limitations
            if ($limitation === null) {
                continue;
            }

            // Ignore if not assigned with same limitation identifier
            if (!isset($limitation[$spiAssignment->limitationIdentifier])) {
                continue;
            }

            // Throw if Role is already assigned with all the same limitations
            $newValues = array_diff($limitation[$spiAssignment->limitationIdentifier], $spiAssignment->values);
            if (empty($newValues)) {
                throw new InvalidArgumentException(
                    '$role',
                    "Role '{$spiRole->id}' already assigned with same '{$spiAssignment->limitationIdentifier}' value"
                );
            }

            // Continue using the filtered list of limitations
            $limitation[$spiAssignment->limitationIdentifier] = $newValues;
        }

        return $limitation;
    }
}<|MERGE_RESOLUTION|>--- conflicted
+++ resolved
@@ -92,39 +92,7 @@
         $this->userHandler = $userHandler;
         $this->limitationService = $limitationService;
         $this->roleDomainMapper = $roleDomainMapper;
-<<<<<<< HEAD
         $this->settings = $settings;
-=======
-        // Union makes sure default settings are ignored if provided in argument
-        $this->settings = $settings + [
-            'policyMap' => [
-                'content' => [
-                    'read' => ['Class' => true, 'Section' => true, 'Owner' => true, 'Group' => true, 'Node' => true, 'Subtree' => true, 'State' => true],
-                    'diff' => ['Class' => true, 'Section' => true, 'Owner' => true, 'Node' => true, 'Subtree' => true],
-                    'view_embed' => ['Class' => true, 'Section' => true, 'Owner' => true, 'Node' => true, 'Subtree' => true],
-                    'create' => ['Class' => true, 'Section' => true, 'ParentOwner' => true, 'ParentGroup' => true, 'ParentClass' => true, 'ParentDepth' => true, 'Node' => true, 'Subtree' => true, 'Language' => true],
-                    'edit' => ['Class' => true, 'Section' => true, 'Owner' => true, 'Group' => true, 'Node' => true, 'Subtree' => true, 'Language' => true, 'State' => true],
-                    'publish' => ['Class' => true, 'Section' => true, 'Owner' => true, 'Group' => true, 'Node' => true, 'Subtree' => true, 'Language' => true, 'State' => true],
-                    'manage_locations' => ['Class' => true, 'Section' => true, 'Owner' => true, 'Subtree' => true],
-                    'hide' => ['Class' => true, 'Section' => true, 'Owner' => true, 'Group' => true, 'Node' => true, 'Subtree' => true, 'Language' => true],
-                    'translate' => ['Class' => true, 'Section' => true, 'Owner' => true, 'Node' => true, 'Subtree' => true, 'Language' => true],
-                    'remove' => ['Class' => true, 'Section' => true, 'Owner' => true, 'Node' => true, 'Subtree' => true, 'State' => true],
-                    'versionread' => ['Class' => true, 'Section' => true, 'Owner' => true, 'Status' => true, 'Node' => true, 'Subtree' => true],
-                    'versionremove' => ['Class' => true, 'Section' => true, 'Owner' => true, 'Status' => true, 'Node' => true, 'Subtree' => true],
-                    'pdf' => ['Class' => true, 'Section' => true, 'Owner' => true, 'Node' => true, 'Subtree' => true],
-                ],
-                'section' => [
-                    'assign' => ['Class' => true, 'Section' => true, 'Owner' => true, 'NewSection' => true],
-                ],
-                'state' => [
-                    'assign' => ['Class' => true, 'Section' => true, 'Owner' => true, 'Group' => true, 'Node' => true, 'Subtree' => true, 'State' => true, 'NewState' => true],
-                ],
-                'user' => [
-                    'login' => ['SiteAccess' => true],
-                ],
-            ],
-        ];
->>>>>>> d1cf9be5
     }
 
     /**
