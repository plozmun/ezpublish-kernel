--- conflicted
+++ resolved
@@ -667,15 +667,11 @@
         if ( !is_numeric( $role->id ) )
             throw new InvalidArgumentValue( "id", $role->id, "Role" );
 
-<<<<<<< HEAD
         if ( $this->repository->hasAccess( 'role', 'read' ) !== true )
             throw new UnauthorizedException( 'role', 'read' );
 
-        $spiRole = $this->persistenceHandler->userHandler()->loadRole( $role->id );
-=======
         $userHandler = $this->persistenceHandler->userHandler();
         $spiRole = $userHandler->loadRole( $role->id );
->>>>>>> 76138047
 
         $userService = $this->repository->getUserService();
 
@@ -905,9 +901,6 @@
     }
 
     /**
-<<<<<<< HEAD
-     * Returns the LimitationType registered with the given identifier
-=======
      * Builds the API UserRoleAssignment object from provided SPI RoleAssignment object
      *
      * @param \eZ\Publish\SPI\Persistence\User\RoleAssignment $spiRoleAssignment
@@ -921,7 +914,7 @@
         $limitation = null;
         if ( !empty( $spiRoleAssignment->limitationIdentifier ) )
         {
-            $limitation = $this->getLimitationFromIdentifier( $spiRoleAssignment->limitationIdentifier );
+            $limitation = $this->getLimitationType( $spiRoleAssignment->limitationIdentifier )->buildValue( array() );
             $limitation->limitationValues = $spiRoleAssignment->values;
         }
 
@@ -951,7 +944,7 @@
         $limitation = null;
         if ( !empty( $spiRoleAssignment->limitationIdentifier ) )
         {
-            $limitation = $this->getLimitationFromIdentifier( $spiRoleAssignment->limitationIdentifier );
+            $limitation = $this->getLimitationType( $spiRoleAssignment->limitationIdentifier )->buildValue( array() );
             $limitation->limitationValues = $spiRoleAssignment->values;
         }
 
@@ -968,9 +961,10 @@
     }
 
     /**
+     * Returns the LimitationType registered with the given identifier
+     *
      * Returns the correct implementation of API Limitation value object
      * based on provided identifier
->>>>>>> 76138047
      *
      * @param string $identifier
      *
