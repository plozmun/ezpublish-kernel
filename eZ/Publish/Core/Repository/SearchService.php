<?php

/**
 * File containing the eZ\Publish\Core\Repository\SearchService class.
 *
 * @copyright Copyright (C) eZ Systems AS. All rights reserved.
 * @license For full copyright and license information view LICENSE file distributed with this source code.
 */
namespace eZ\Publish\Core\Repository;

use eZ\Publish\API\Repository\SearchService as SearchServiceInterface;
use eZ\Publish\API\Repository\PermissionCriterionResolver;
use eZ\Publish\API\Repository\Values\Content\Query\Criterion;
use eZ\Publish\API\Repository\Values\Content\Query\Criterion\LogicalAnd;
use eZ\Publish\API\Repository\Values\Content\Query\Criterion\LogicalOperator;
use eZ\Publish\API\Repository\Values\Content\Query\Criterion\Location as LocationCriterion;
use eZ\Publish\API\Repository\Values\Content\Query\SortClause\Location as LocationSortClause;
use eZ\Publish\API\Repository\Values\Content\Query;
use eZ\Publish\API\Repository\Values\Content\LocationQuery;
use eZ\Publish\API\Repository\Repository as RepositoryInterface;
use eZ\Publish\API\Repository\Values\Content\Search\SearchResult;
use eZ\Publish\Core\Base\Exceptions\NotFoundException;
use eZ\Publish\Core\Base\Exceptions\InvalidArgumentException;
use eZ\Publish\Core\Base\Exceptions\InvalidArgumentType;
use eZ\Publish\SPI\Search\Capable;
use eZ\Publish\SPI\Search\Handler;

/**
 * Search service.
 */
class SearchService implements SearchServiceInterface
{
    /**
     * @var \eZ\Publish\Core\Repository\Repository
     */
    protected $repository;

    /**
     * @var \eZ\Publish\SPI\Search\Handler
     */
    protected $searchHandler;

    /**
     * @var array
     */
    protected $settings;

    /**
     * @var \eZ\Publish\Core\Repository\Helper\DomainMapper
     */
    protected $domainMapper;

    /**
     * @var \eZ\Publish\API\Repository\PermissionCriterionResolver
     */
    protected $permissionCriterionResolver;

    /**
     * Setups service with reference to repository object that created it & corresponding handler.
     *
     * @param \eZ\Publish\API\Repository\Repository $repository
     * @param \eZ\Publish\SPI\Search\Handler $searchHandler
     * @param \eZ\Publish\Core\Repository\Helper\DomainMapper $domainMapper
     * @param \eZ\Publish\API\Repository\PermissionCriterionResolver $permissionCriterionResolver
     * @param array $settings
     */
    public function __construct(
        RepositoryInterface $repository,
        Handler $searchHandler,
        Helper\DomainMapper $domainMapper,
        PermissionCriterionResolver $permissionCriterionResolver,
        array $settings = array()
    ) {
        $this->repository = $repository;
        $this->searchHandler = $searchHandler;
        $this->domainMapper = $domainMapper;
        // Union makes sure default settings are ignored if provided in argument
        $this->settings = $settings + array(
            //'defaultSetting' => array(),
        );
        $this->permissionCriterionResolver = $permissionCriterionResolver;
    }

    /**
     * Finds content objects for the given query.
     *
     * @throws \eZ\Publish\API\Repository\Exceptions\InvalidArgumentException if query is not valid
     *
     * @param \eZ\Publish\API\Repository\Values\Content\Query $query
     * @param array $languageFilter Configuration for specifying prioritized languages query will be performed on.
     *        Currently supports: <code>array("languages" => array(<language1>,..), "useAlwaysAvailable" => bool)</code>
     *                            useAlwaysAvailable defaults to true to avoid exceptions on missing translations.
     * @param bool $filterOnUserPermissions if true only the objects which the user is allowed to read are returned.
     *
     * @return \eZ\Publish\API\Repository\Values\Content\Search\SearchResult
     */
    public function findContent(Query $query, array $languageFilter = array(), $filterOnUserPermissions = true)
    {
        $contentService = $this->repository->getContentService();
        $result = $this->internalFindContentInfo($query, $languageFilter, $filterOnUserPermissions);
        foreach ($result->searchHits as $hit) {
            // As we get ContentInfo from SPI, we need to load full content (avoids getting stale content data)
            $hit->valueObject = $contentService->internalLoadContent(
                $hit->valueObject->id,
                (!empty($languageFilter['languages']) ? $languageFilter['languages'] : null),
                null,
                false,
                (isset($languageFilter['useAlwaysAvailable']) ? $languageFilter['useAlwaysAvailable'] : true)
            );
        }

        return $result;
    }

    /**
     * Finds contentInfo objects for the given query.
     *
     * @see SearchServiceInterface::findContentInfo()
     *
     * @since 5.4.5
     * @throws \eZ\Publish\API\Repository\Exceptions\InvalidArgumentException if query is not valid
     *
     * @param \eZ\Publish\API\Repository\Values\Content\Query $query
     * @param array $languageFilter - a map of filters for the returned fields.
     *        Currently supports: <code>array("languages" => array(<language1>,..), "useAlwaysAvailable" => bool)</code>
     *                            useAlwaysAvailable defaults to true to avoid exceptions on missing translations.
     * @param bool $filterOnUserPermissions if true (default) only the objects which is the user allowed to read are returned.
     *
     * @return \eZ\Publish\API\Repository\Values\Content\Search\SearchResult
     */
    public function findContentInfo(Query $query, array $languageFilter = array(), $filterOnUserPermissions = true)
    {
        $result = $this->internalFindContentInfo($query, $languageFilter, $filterOnUserPermissions);
        foreach ($result->searchHits as $hit) {
            $hit->valueObject = $this->domainMapper->buildContentInfoDomainObject(
                $hit->valueObject
            );
        }

        return $result;
    }

    /**
     * Finds SPI content info objects for the given query.
     *
     * Internal for use by {@link findContent} and {@link findContentInfo}.
     *
     * @throws \eZ\Publish\API\Repository\Exceptions\InvalidArgumentException if query is not valid
     *
     * @param \eZ\Publish\API\Repository\Values\Content\Query $query
     * @param array $languageFilter - a map of filters for the returned fields.
     *        Currently supports: <code>array("languages" => array(<language1>,..), "useAlwaysAvailable" => bool)</code>
     *                            useAlwaysAvailable defaults to true to avoid exceptions on missing translations.
     * @param bool $filterOnUserPermissions if true only the objects which is the user allowed to read are returned.
     *
     * @return \eZ\Publish\API\Repository\Values\Content\Search\SearchResult With "raw" SPI contentInfo objects in result
     */
    protected function internalFindContentInfo(Query $query, array $languageFilter = array(), $filterOnUserPermissions = true)
    {
        if (!is_int($query->offset)) {
            throw new InvalidArgumentType(
                '$query->offset',
                'integer',
                $query->offset
            );
        }

        if (!is_int($query->limit)) {
            throw new InvalidArgumentType(
                '$query->limit',
                'integer',
                $query->limit
            );
        }

        $query = clone $query;
        $query->filter = $query->filter ?: new Criterion\MatchAll();

        $this->validateContentCriteria(array($query->query), '$query');
        $this->validateContentCriteria(array($query->filter), '$query');
        $this->validateContentSortClauses($query);

        if ($filterOnUserPermissions && !$this->addPermissionsCriterion($query->filter)) {
            return new SearchResult(array('time' => 0, 'totalCount' => 0));
        }

        return $this->searchHandler->findContent($query, $languageFilter);
    }

    /**
     * Checks that $criteria does not contain Location criterions.
     *
     * @throws \eZ\Publish\API\Repository\Exceptions\InvalidArgumentException
     *
     * @param \eZ\Publish\API\Repository\Values\Content\Query\Criterion[] $criteria
     * @param string $argumentName
     */
    protected function validateContentCriteria(array $criteria, $argumentName)
    {
        foreach ($criteria as $criterion) {
            if ($criterion instanceof LocationCriterion) {
                throw new InvalidArgumentException(
                    $argumentName,
                    'Location criterions cannot be used in Content search'
                );
            }
            if ($criterion instanceof LogicalOperator) {
                $this->validateContentCriteria($criterion->criteria, $argumentName);
            }
        }
    }

    /**
     * Checks that $query does not contain Location sort clauses.
     *
     * @throws \eZ\Publish\API\Repository\Exceptions\InvalidArgumentException
     *
     * @param \eZ\Publish\API\Repository\Values\Content\Query $query
     */
    protected function validateContentSortClauses(Query $query)
    {
        foreach ($query->sortClauses as $sortClause) {
            if ($sortClause instanceof LocationSortClause) {
                throw new InvalidArgumentException('$query', 'Location sort clauses cannot be used in Content search');
            }
        }
    }

    /**
     * Performs a query for a single content object.
     *
     * @throws \eZ\Publish\API\Repository\Exceptions\NotFoundException if the object was not found by the query or due to permissions
     * @throws \eZ\Publish\API\Repository\Exceptions\InvalidArgumentException if criterion is not valid
     * @throws \eZ\Publish\API\Repository\Exceptions\InvalidArgumentException if there is more than one result matching the criterions
     *
     * @param \eZ\Publish\API\Repository\Values\Content\Query\Criterion $filter
     * @param array $languageFilter Configuration for specifying prioritized languages query will be performed on.
     *        Currently supports: <code>array("languages" => array(<language1>,..), "useAlwaysAvailable" => bool)</code>
     *                            useAlwaysAvailable defaults to true to avoid exceptions on missing translations.
     * @param bool $filterOnUserPermissions if true only the objects which is the user allowed to read are returned.
     *
     * @return \eZ\Publish\API\Repository\Values\Content\Content
     */
    public function findSingle(Criterion $filter, array $languageFilter = array(), $filterOnUserPermissions = true)
    {
        $this->validateContentCriteria(array($filter), '$filter');

        if ($filterOnUserPermissions && !$this->addPermissionsCriterion($filter)) {
            throw new NotFoundException('Content', '*');
        }

        $contentInfo = $this->searchHandler->findSingle($filter, $languageFilter);

        return $this->repository->getContentService()->internalLoadContent(
            $contentInfo->id,
            (!empty($languageFilter['languages']) ? $languageFilter['languages'] : null),
            null,
            false,
            (isset($languageFilter['useAlwaysAvailable']) ? $languageFilter['useAlwaysAvailable'] : true)
        );
    }

    /**
     * Suggests a list of values for the given prefix.
     *
     * @param string $prefix
     * @param string[] $fieldPaths
     * @param int $limit
     * @param \eZ\Publish\API\Repository\Values\Content\Query\Criterion $filter
     */
    public function suggest($prefix, $fieldPaths = array(), $limit = 10, Criterion $filter = null)
    {
    }

    /**
     * Finds Locations for the given query.
     *
     * @throws \eZ\Publish\API\Repository\Exceptions\InvalidArgumentException if query is not valid
     *
     * @param \eZ\Publish\API\Repository\Values\Content\LocationQuery $query
     * @param array $languageFilter Configuration for specifying prioritized languages query will be performed on.
     *        Currently supports: <code>array("languages" => array(<language1>,..), "useAlwaysAvailable" => bool)</code>
     *                            useAlwaysAvailable defaults to true to avoid exceptions on missing translations
     * @param bool $filterOnUserPermissions if true only the objects which is the user allowed to read are returned.
     *
     * @return \eZ\Publish\API\Repository\Values\Content\Search\SearchResult
     */
    public function findLocations(LocationQuery $query, array $languageFilter = array(), $filterOnUserPermissions = true)
    {
        if (!is_int($query->offset)) {
            throw new InvalidArgumentType(
                '$query->offset',
                'integer',
                $query->offset
            );
        }

        if (!is_int($query->limit)) {
            throw new InvalidArgumentType(
                '$query->limit',
                'integer',
                $query->limit
            );
        }

        $query = clone $query;
        $query->filter = $query->filter ?: new Criterion\MatchAll();

        if ($filterOnUserPermissions && !$this->addPermissionsCriterion($query->filter)) {
            return new SearchResult(array('time' => 0, 'totalCount' => 0));
        }

        $result = $this->searchHandler->findLocations($query, $languageFilter);

        foreach ($result->searchHits as $hit) {
            $hit->valueObject = $this->domainMapper->buildLocationDomainObject(
                $hit->valueObject
            );
        }

        return $result;
    }

<<<<<<< HEAD
    public function supports($capabilityFlag)
    {
        if ($this->searchHandler instanceof Capable) {
            return $this->searchHandler->supports($capabilityFlag);
        }

        return false;
=======
    /**
     * Adds content, read Permission criteria if needed and return false if no access at all.
     *
     * @uses \eZ\Publish\API\Repository\PermissionCriterionResolver::getPermissionsCriterion()
     *
     * @param \eZ\Publish\API\Repository\Values\Content\Query\Criterion $criterion
     *
     * @return bool|\eZ\Publish\API\Repository\Values\Content\Query\Criterion
     */
    protected function addPermissionsCriterion(Criterion &$criterion)
    {
        $permissionCriterion = $this->permissionCriterionResolver->getPermissionsCriterion();
        if ($permissionCriterion === true || $permissionCriterion === false) {
            return $permissionCriterion;
        }

        // Merge with original $criterion
        if ($criterion instanceof LogicalAnd) {
            $criterion->criteria[] = $permissionCriterion;
        } else {
            $criterion = new LogicalAnd(
                array(
                    $criterion,
                    $permissionCriterion,
                )
            );
        }

        return true;
>>>>>>> a9b7799e
    }
}<|MERGE_RESOLUTION|>--- conflicted
+++ resolved
@@ -321,15 +321,6 @@
         return $result;
     }
 
-<<<<<<< HEAD
-    public function supports($capabilityFlag)
-    {
-        if ($this->searchHandler instanceof Capable) {
-            return $this->searchHandler->supports($capabilityFlag);
-        }
-
-        return false;
-=======
     /**
      * Adds content, read Permission criteria if needed and return false if no access at all.
      *
@@ -359,6 +350,14 @@
         }
 
         return true;
->>>>>>> a9b7799e
+    }
+
+    public function supports($capabilityFlag)
+    {
+        if ($this->searchHandler instanceof Capable) {
+            return $this->searchHandler->supports($capabilityFlag);
+        }
+
+        return false;
     }
 }