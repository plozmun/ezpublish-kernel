--- conflicted
+++ resolved
@@ -151,13 +151,9 @@
      */
     public function testLoadVersionInfoByIdThrowsNotFoundException()
     {
-<<<<<<< HEAD
         $this->expectException(\eZ\Publish\Core\Base\Exceptions\NotFoundException::class);
 
-        $contentServiceMock = $this->getPartlyMockedContentService(array('loadContentInfo'));
-=======
         $contentServiceMock = $this->getPartlyMockedContentService(['loadContentInfo']);
->>>>>>> 5ece8afb
         /** @var \PHPUnit\Framework\MockObject\MockObject $contentHandler */
         $contentHandler = $this->getPersistenceMock()->contentHandler();
 
@@ -1948,14 +1944,10 @@
      */
     public function testCreateContentThrowsContentValidationExceptionTranslation($mainLanguageCode, $structFields)
     {
-<<<<<<< HEAD
         $this->expectException(\eZ\Publish\API\Repository\Exceptions\ContentValidationException::class);
         $this->expectExceptionMessage('A value is set for non translatable field definition \'identifier\' with language \'eng-US\'');
 
-        $fieldDefinitions = array(
-=======
         $fieldDefinitions = [
->>>>>>> 5ece8afb
             new FieldDefinition(
                 [
                     'id' => 'fieldDefinitionId1',
@@ -2132,13 +2124,9 @@
         $identifier,
         $languageCode
     ) {
-<<<<<<< HEAD
         $this->expectException(\eZ\Publish\API\Repository\Exceptions\ContentFieldValidationException::class);
 
-        $fieldDefinitions = array(
-=======
         $fieldDefinitions = [
->>>>>>> 5ece8afb
             new FieldDefinition(
                 [
                     'id' => 'fieldDefinitionId',
@@ -2509,14 +2497,10 @@
      */
     public function testCreateContentWithLocationsDuplicateUnderParent()
     {
-<<<<<<< HEAD
         $this->expectException(\eZ\Publish\API\Repository\Exceptions\InvalidArgumentException::class);
         $this->expectExceptionMessage('Multiple LocationCreateStructs with the same parent Location \'321\' are given');
 
-        $fieldDefinitions = array(
-=======
         $fieldDefinitions = [
->>>>>>> 5ece8afb
             new FieldDefinition(
                 [
                     'id' => 'fieldDefinitionId',
@@ -2750,14 +2734,10 @@
      */
     public function testCreateContentWithRollback()
     {
-<<<<<<< HEAD
         $this->expectException(\Exception::class);
         $this->expectExceptionMessage('Store failed');
 
-        $fieldDefinitions = array(
-=======
         $fieldDefinitions = [
->>>>>>> 5ece8afb
             new FieldDefinition(
                 [
                     'id' => 'fieldDefinitionId',
@@ -2813,13 +2793,9 @@
      */
     public function testUpdateContentThrowsBadStateException($status)
     {
-<<<<<<< HEAD
         $this->expectException(\eZ\Publish\API\Repository\Exceptions\BadStateException::class);
 
-        $mockedService = $this->getPartlyMockedContentService(array('loadContent'));
-=======
         $mockedService = $this->getPartlyMockedContentService(['loadContent']);
->>>>>>> 5ece8afb
         $contentUpdateStruct = new ContentUpdateStruct();
         $versionInfo = new VersionInfo(
             [
@@ -4779,14 +4755,10 @@
      */
     public function testUpdateContentThrowsContentValidationExceptionTranslation($initialLanguageCode, $structFields)
     {
-<<<<<<< HEAD
         $this->expectException(\eZ\Publish\API\Repository\Exceptions\ContentValidationException::class);
         $this->expectExceptionMessage('A value is set for non translatable field definition \'identifier\' with language \'eng-US\'');
 
-        $fieldDefinitions = array(
-=======
         $fieldDefinitions = [
->>>>>>> 5ece8afb
             new FieldDefinition(
                 [
                     'id' => 'fieldDefinitionId1',
@@ -4963,13 +4935,9 @@
         $identifier,
         $languageCode
     ) {
-<<<<<<< HEAD
         $this->expectException(\eZ\Publish\API\Repository\Exceptions\ContentFieldValidationException::class);
 
-        $existingFields = array(
-=======
         $existingFields = [
->>>>>>> 5ece8afb
             new Field(
                 [
                     'id' => '100',
@@ -5306,14 +5274,10 @@
      */
     public function testUpdateContentTransactionRollback()
     {
-<<<<<<< HEAD
         $this->expectException(\Exception::class);
         $this->expectExceptionMessage('Store failed');
 
-        $existingFields = array(
-=======
         $existingFields = [
->>>>>>> 5ece8afb
             new Field(
                 [
                     'id' => '100',
