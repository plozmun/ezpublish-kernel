<?php

/**
 * File contains: eZ\Publish\Core\Repository\Tests\Service\Mock\ContentTest class.
 *
 * @copyright Copyright (C) eZ Systems AS. All rights reserved.
 * @license For full copyright and license information view LICENSE file distributed with this source code.
 */
namespace eZ\Publish\Core\Repository\Tests\Service\Mock;

use eZ\Publish\API\Repository\Values\Content\Language;
use eZ\Publish\API\Repository\Values\Content\Content as APIContent;
use eZ\Publish\API\Repository\Values\Content\LocationCreateStruct;
use eZ\Publish\API\Repository\ContentTypeService as APIContentTypeService;
use eZ\Publish\API\Repository\LocationService as APILocationService;
use eZ\Publish\API\Repository\Exceptions\NotFoundException as APINotFoundException;
use eZ\Publish\API\Repository\Values\Content\ContentInfo as APIContentInfo;
use eZ\Publish\API\Repository\Values\ContentType\ContentType as APIContentType;
use eZ\Publish\API\Repository\Values\Content\Location as APILocation;
use eZ\Publish\API\Repository\Values\ContentType\FieldDefinition as APIFieldDefinition;
use eZ\Publish\API\Repository\Values\Content\ContentCreateStruct as APIContentCreateStruct;
use eZ\Publish\Core\Base\Exceptions\ContentFieldValidationException;
use eZ\Publish\Core\Base\Exceptions\ContentValidationException;
use eZ\Publish\Core\Repository\Tests\Service\Mock\Base as BaseServiceMockTest;
use eZ\Publish\Core\Repository\ContentService;
use eZ\Publish\Core\Repository\Values\Content\Location;
use eZ\Publish\Core\Repository\Values\Content\Content;
use eZ\Publish\Core\Repository\Values\Content\ContentCreateStruct;
use eZ\Publish\Core\Repository\Values\Content\ContentUpdateStruct;
use eZ\Publish\Core\Repository\Values\Content\VersionInfo;
use eZ\Publish\Core\Repository\Helper\DomainMapper;
use eZ\Publish\Core\Repository\Helper\RelationProcessor;
use eZ\Publish\Core\Repository\Helper\NameSchemaService;
use eZ\Publish\API\Repository\Values\Content\Field;
use eZ\Publish\Core\FieldType\Value;
use eZ\Publish\API\Repository\Values\Content\ContentInfo;
use eZ\Publish\API\Repository\Values\Content\VersionInfo as APIVersionInfo;
use eZ\Publish\Core\Repository\Values\ContentType\ContentType;
use eZ\Publish\Core\Repository\Values\ContentType\FieldDefinition;
use eZ\Publish\SPI\Persistence\Content\Location as SPILocation;
use eZ\Publish\SPI\FieldType\FieldType as SPIFieldType;
use eZ\Publish\SPI\Persistence\Content as SPIContent;
use eZ\Publish\SPI\Persistence\Content\UpdateStruct as SPIContentUpdateStruct;
use eZ\Publish\SPI\Persistence\Content\CreateStruct as SPIContentCreateStruct;
use eZ\Publish\SPI\Persistence\Content\Field as SPIField;
use eZ\Publish\SPI\Persistence\Content\ObjectState\Group as SPIObjectStateGroup;
use eZ\Publish\SPI\Persistence\Content\ObjectState as SPIObjectState;
use eZ\Publish\SPI\Persistence\Content\VersionInfo as SPIVersionInfo;
use eZ\Publish\SPI\Persistence\Content\ContentInfo as SPIContentInfo;
use eZ\Publish\SPI\Persistence\Content\MetadataUpdateStruct as SPIMetadataUpdateStruct;
use eZ\Publish\Core\Base\Exceptions\NotFoundException;
use eZ\Publish\Core\Repository\Values\User\UserReference;
use Exception;

/**
 * Mock test case for Content service.
 */
class ContentTest extends BaseServiceMockTest
{
    /**
     * Represents empty Field Value.
     */
    const EMPTY_FIELD_VALUE = 'empty';

    /**
     * Test for the __construct() method.
     *
     * @covers \eZ\Publish\Core\Repository\ContentService::__construct
     */
    public function testConstructor()
    {
        $repositoryMock = $this->getRepositoryMock();
        /** @var \eZ\Publish\SPI\Persistence\Handler $persistenceHandlerMock */
        $persistenceHandlerMock = $this->getPersistenceMockHandler('Handler');
        $domainMapperMock = $this->getDomainMapperMock();
        $relationProcessorMock = $this->getRelationProcessorMock();
        $nameSchemaServiceMock = $this->getNameSchemaServiceMock();
        $fieldTypeRegistryMock = $this->getFieldTypeRegistryMock();
        $settings = ['default_version_archive_limit' => 10];

        $service = new ContentService(
            $repositoryMock,
            $persistenceHandlerMock,
            $domainMapperMock,
            $relationProcessorMock,
            $nameSchemaServiceMock,
            $fieldTypeRegistryMock,
            $settings
        );

        $this->assertAttributeSame(
            $repositoryMock,
            'repository',
            $service
        );

        $this->assertAttributeSame(
            $persistenceHandlerMock,
            'persistenceHandler',
            $service
        );

        $this->assertAttributeSame(
            $domainMapperMock,
            'domainMapper',
            $service
        );

        $this->assertAttributeSame(
            $relationProcessorMock,
            'relationProcessor',
            $service
        );

        $this->assertAttributeSame(
            $nameSchemaServiceMock,
            'nameSchemaService',
            $service
        );

        $this->assertAttributeSame(
            $fieldTypeRegistryMock,
            'fieldTypeRegistry',
            $service
        );

        $this->assertAttributeSame(
            $settings,
            'settings',
            $service
        );
    }

    /**
     * Test for the loadVersionInfo() method.
     *
     * @covers \eZ\Publish\Core\Repository\ContentService::loadVersionInfoById
     */
    public function testLoadVersionInfoById()
    {
        $repository = $this->getRepositoryMock();
        $contentServiceMock = $this->getPartlyMockedContentService(array('loadContentInfo'));
        /** @var \PHPUnit\Framework\MockObject\MockObject $contentHandler */
        $contentHandler = $this->getPersistenceMock()->contentHandler();
        $domainMapperMock = $this->getDomainMapperMock();
        $versionInfoMock = $this->createMock(APIVersionInfo::class);

        $versionInfoMock->expects($this->once())
            ->method('isPublished')
            ->willReturn(true);

        $contentServiceMock->expects($this->once())
            ->method('loadContentInfo')
            ->with($this->equalTo(42))
            ->will(
                $this->returnValue(
                    new ContentInfo(array('currentVersionNo' => 24))
                )
            );

        $contentHandler->expects($this->once())
            ->method('loadVersionInfo')
            ->with(
                $this->equalTo(42),
                $this->equalTo(24)
            )->will(
                $this->returnValue(new SPIVersionInfo())
            );

        $domainMapperMock->expects($this->once())
            ->method('buildVersionInfoDomainObject')
            ->with(new SPIVersionInfo())
            ->will($this->returnValue($versionInfoMock));

        $repository->expects($this->once())
            ->method('canUser')
            ->with(
                $this->equalTo('content'),
                $this->equalTo('read'),
                $this->equalTo($versionInfoMock)
            )->will($this->returnValue(true));

        $result = $contentServiceMock->loadVersionInfoById(42);

        $this->assertEquals($versionInfoMock, $result);
    }

    /**
     * Test for the loadVersionInfo() method.
     *
     * @covers \eZ\Publish\Core\Repository\ContentService::loadVersionInfoById
     * @expectedException \eZ\Publish\Core\Base\Exceptions\NotFoundException
     */
    public function testLoadVersionInfoByIdThrowsNotFoundException()
    {
        $contentServiceMock = $this->getPartlyMockedContentService(array('loadContentInfo'));
        /** @var \PHPUnit\Framework\MockObject\MockObject $contentHandler */
        $contentHandler = $this->getPersistenceMock()->contentHandler();

        $contentHandler->expects($this->once())
            ->method('loadVersionInfo')
            ->with(
                $this->equalTo(42),
                $this->equalTo(24)
            )->will(
                $this->throwException(
                    new NotFoundException(
                        'Content',
                        array(
                            'contentId' => 42,
                            'versionNo' => 24,
                        )
                    )
                )
            );

        $contentServiceMock->loadVersionInfoById(42, 24);
    }

    /**
     * Test for the loadVersionInfo() method.
     *
     * @covers \eZ\Publish\Core\Repository\ContentService::loadVersionInfoById
     * @expectedException \eZ\Publish\Core\Base\Exceptions\UnauthorizedException
     */
    public function testLoadVersionInfoByIdThrowsUnauthorizedExceptionNonPublishedVersion()
    {
        $repository = $this->getRepositoryMock();
        $contentServiceMock = $this->getPartlyMockedContentService();
        /** @var \PHPUnit\Framework\MockObject\MockObject $contentHandler */
        $contentHandler = $this->getPersistenceMock()->contentHandler();
        $domainMapperMock = $this->getDomainMapperMock();
        $versionInfoMock = $this->createMock(APIVersionInfo::class);

        $versionInfoMock->expects($this->any())
            ->method('isPublished')
            ->willReturn(false);

        $contentHandler->expects($this->once())
            ->method('loadVersionInfo')
            ->with(
                $this->equalTo(42),
                $this->equalTo(24)
            )->will(
                $this->returnValue(new SPIVersionInfo())
            );

        $domainMapperMock->expects($this->once())
            ->method('buildVersionInfoDomainObject')
            ->with(new SPIVersionInfo())
            ->will($this->returnValue($versionInfoMock));

        $repository->expects($this->once())
            ->method('canUser')
            ->with(
                $this->equalTo('content'),
                $this->equalTo('versionread'),
                $this->equalTo($versionInfoMock)
            )->will($this->returnValue(false));

        $contentServiceMock->loadVersionInfoById(42, 24);
    }

    /**
     * Test for the loadVersionInfo() method.
     *
     * @covers \eZ\Publish\Core\Repository\ContentService::loadVersionInfoById
     */
    public function testLoadVersionInfoByIdPublishedVersion()
    {
        $repository = $this->getRepositoryMock();
        $contentServiceMock = $this->getPartlyMockedContentService();
        /** @var \PHPUnit\Framework\MockObject\MockObject $contentHandler */
        $contentHandler = $this->getPersistenceMock()->contentHandler();
        $domainMapperMock = $this->getDomainMapperMock();
        $versionInfoMock = $this->createMock(APIVersionInfo::class);

        $versionInfoMock->expects($this->once())
            ->method('isPublished')
            ->willReturn(true);

        $contentHandler->expects($this->once())
            ->method('loadVersionInfo')
            ->with(
                $this->equalTo(42),
                $this->equalTo(24)
            )->will(
                $this->returnValue(new SPIVersionInfo())
            );

        $domainMapperMock->expects($this->once())
            ->method('buildVersionInfoDomainObject')
            ->with(new SPIVersionInfo())
            ->will($this->returnValue($versionInfoMock));

        $repository->expects($this->once())
            ->method('canUser')
            ->with(
                $this->equalTo('content'),
                $this->equalTo('read'),
                $this->equalTo($versionInfoMock)
            )->will($this->returnValue(true));

        $result = $contentServiceMock->loadVersionInfoById(42, 24);

        $this->assertEquals($versionInfoMock, $result);
    }

    /**
     * Test for the loadVersionInfo() method.
     *
     * @covers \eZ\Publish\Core\Repository\ContentService::loadVersionInfoById
     */
    public function testLoadVersionInfoByIdNonPublishedVersion()
    {
        $repository = $this->getRepositoryMock();
        $contentServiceMock = $this->getPartlyMockedContentService();
        /** @var \PHPUnit\Framework\MockObject\MockObject $contentHandler */
        $contentHandler = $this->getPersistenceMock()->contentHandler();
        $domainMapperMock = $this->getDomainMapperMock();
        $versionInfoMock = $this->createMock(APIVersionInfo::class);

        $versionInfoMock->expects($this->once())
            ->method('isPublished')
            ->willReturn(false);

        $contentHandler->expects($this->once())
            ->method('loadVersionInfo')
            ->with(
                $this->equalTo(42),
                $this->equalTo(24)
            )->will(
                $this->returnValue(new SPIVersionInfo())
            );

        $domainMapperMock->expects($this->once())
            ->method('buildVersionInfoDomainObject')
            ->with(new SPIVersionInfo())
            ->will($this->returnValue($versionInfoMock));

        $repository->expects($this->once())
            ->method('canUser')
            ->with(
                $this->equalTo('content'),
                $this->equalTo('versionread'),
                $this->equalTo($versionInfoMock)
            )->will($this->returnValue(true));

        $result = $contentServiceMock->loadVersionInfoById(42, 24);

        $this->assertEquals($versionInfoMock, $result);
    }

    /**
     * Test for the loadVersionInfo() method.
     *
     * @covers \eZ\Publish\Core\Repository\ContentService::loadVersionInfo
     * @depends eZ\Publish\Core\Repository\Tests\Service\Mock\ContentTest::testLoadVersionInfoById
     * @depends eZ\Publish\Core\Repository\Tests\Service\Mock\ContentTest::testLoadVersionInfoByIdThrowsNotFoundException
     * @depends eZ\Publish\Core\Repository\Tests\Service\Mock\ContentTest::testLoadVersionInfoByIdThrowsUnauthorizedExceptionNonPublishedVersion
     * @depends eZ\Publish\Core\Repository\Tests\Service\Mock\ContentTest::testLoadVersionInfoByIdPublishedVersion
     * @depends eZ\Publish\Core\Repository\Tests\Service\Mock\ContentTest::testLoadVersionInfoByIdNonPublishedVersion
     */
    public function testLoadVersionInfo()
    {
        $contentServiceMock = $this->getPartlyMockedContentService(
            array('loadVersionInfoById')
        );
        $contentServiceMock->expects(
            $this->once()
        )->method(
            'loadVersionInfoById'
        )->with(
            $this->equalTo(42),
            $this->equalTo(7)
        )->will(
            $this->returnValue('result')
        );

        $result = $contentServiceMock->loadVersionInfo(
            new ContentInfo(array('id' => 42)),
            7
        );

        $this->assertEquals('result', $result);
    }

    public function testLoadContent()
    {
        $repository = $this->getRepositoryMock();
        $contentService = $this->getPartlyMockedContentService(array('internalLoadContent'));
        $content = $this->createMock(APIContent::class);
        $versionInfo = $this->createMock(APIVersionInfo::class);
        $content
            ->expects($this->once())
            ->method('getVersionInfo')
            ->will($this->returnValue($versionInfo));
        $versionInfo
            ->expects($this->once())
            ->method('isPublished')
            ->willReturn(true);
        $contentId = 123;
        $contentService
            ->expects($this->once())
            ->method('internalLoadContent')
            ->with($contentId)
            ->will($this->returnValue($content));

        $repository
            ->expects($this->once())
            ->method('canUser')
            ->with('content', 'read', $content)
            ->will($this->returnValue(true));

        $this->assertSame($content, $contentService->loadContent($contentId));
    }

    public function testLoadContentNonPublished()
    {
        $repository = $this->getRepositoryMock();
        $contentService = $this->getPartlyMockedContentService(array('internalLoadContent'));
        $content = $this->createMock(APIContent::class);
        $versionInfo = $this
            ->getMockBuilder(APIVersionInfo::class)
            ->getMockForAbstractClass();
        $content
            ->expects($this->once())
            ->method('getVersionInfo')
            ->will($this->returnValue($versionInfo));
        $contentId = 123;
        $contentService
            ->expects($this->once())
            ->method('internalLoadContent')
            ->with($contentId)
            ->will($this->returnValue($content));

        $repository
            ->expects($this->exactly(2))
            ->method('canUser')
            ->will(
                $this->returnValueMap(
                    array(
                        array('content', 'read', $content, null, true),
                        array('content', 'versionread', $content, null, true),
                    )
                )
            );

        $this->assertSame($content, $contentService->loadContent($contentId));
    }

    /**
     * @expectedException \eZ\Publish\Core\Base\Exceptions\UnauthorizedException
     */
    public function testLoadContentUnauthorized()
    {
        $repository = $this->getRepositoryMock();
        $contentService = $this->getPartlyMockedContentService(array('internalLoadContent'));
        $content = $this->createMock(APIContent::class);
        $contentId = 123;
        $contentService
            ->expects($this->once())
            ->method('internalLoadContent')
            ->with($contentId)
            ->will($this->returnValue($content));

        $repository
            ->expects($this->once())
            ->method('canUser')
            ->with('content', 'read', $content)
            ->will($this->returnValue(false));

        $contentService->loadContent($contentId);
    }

    /**
     * @expectedException \eZ\Publish\Core\Base\Exceptions\UnauthorizedException
     */
    public function testLoadContentNotPublishedStatusUnauthorized()
    {
        $repository = $this->getRepositoryMock();
        $contentService = $this->getPartlyMockedContentService(array('internalLoadContent'));
        $content = $this->createMock(APIContent::class);
        $versionInfo = $this
            ->getMockBuilder(APIVersionInfo::class)
            ->getMockForAbstractClass();
        $content
            ->expects($this->once())
            ->method('getVersionInfo')
            ->will($this->returnValue($versionInfo));
        $contentId = 123;
        $contentService
            ->expects($this->once())
            ->method('internalLoadContent')
            ->with($contentId)
            ->will($this->returnValue($content));

        $repository
            ->expects($this->exactly(2))
            ->method('canUser')
            ->will(
                $this->returnValueMap(
                    array(
                        array('content', 'read', $content, null, true),
                        array('content', 'versionread', $content, null, false),
                    )
                )
            );

        $contentService->loadContent($contentId);
    }

    /**
     * @dataProvider internalLoadContentProvider
     */
    public function testInternalLoadContent($id, $languages, $versionNo, $isRemoteId, $useAlwaysAvailable)
    {
        $contentService = $this->getPartlyMockedContentService();
        /** @var \PHPUnit\Framework\MockObject\MockObject $contentHandler */
        $contentHandler = $this->getPersistenceMock()->contentHandler();
        $realId = $id;

        if ($isRemoteId) {
            $realId = 123;
            $spiContentInfo = new SPIContentInfo(array('currentVersionNo' => $versionNo ?: 7, 'id' => $realId));
            $contentHandler
                ->expects($this->once())
                ->method('loadContentInfoByRemoteId')
                ->with($id)
                ->will($this->returnValue($spiContentInfo));
        } elseif (!empty($languages) && $useAlwaysAvailable) {
            $spiContentInfo = new SPIContentInfo(array('alwaysAvailable' => false));
            $contentHandler
                ->expects($this->once())
                ->method('loadContentInfo')
                ->with($id)
                ->will($this->returnValue($spiContentInfo));
        }

        $spiContent = new SPIContent([
            'versionInfo' => new VersionInfo([
                    'contentInfo' => new ContentInfo(['id' => 42, 'contentTypeId' => 123]),
            ]),
        ]);
        $contentHandler
            ->expects($this->once())
            ->method('load')
<<<<<<< HEAD
            ->with($realId, $realVersionNo, $languages)
            ->willReturn($spiContent);

        $content = $this->mockBuildContentDomainObject($spiContent, $languages);
=======
            ->with($realId, $versionNo, $languages)
            ->will($this->returnValue($spiContent));
        $content = $this->createMock(APIContent::class);
        $this->getDomainMapperMock()
            ->expects($this->once())
            ->method('buildContentDomainObject')
            ->with($spiContent)
            ->will($this->returnValue($content));
>>>>>>> 6085e256

        $this->assertSame(
            $content,
            $contentService->internalLoadContent($id, $languages, $versionNo, $isRemoteId, $useAlwaysAvailable)
        );
    }

    public function internalLoadContentProvider()
    {
        return array(
            array(123, null, null, false, false),
            array(123, null, 456, false, false),
            array(456, null, 123, false, true),
            array(456, null, 2, false, false),
            array(456, array('eng-GB'), 2, false, true),
            array(456, array('eng-GB', 'fre-FR'), null, false, false),
            array(456, array('eng-GB', 'fre-FR', 'nor-NO'), 2, false, false),
            // With remoteId
            array(123, null, null, true, false),
            array('someRemoteId', null, 456, true, false),
            array(456, null, 123, true, false),
            array('someRemoteId', null, 2, true, false),
            array('someRemoteId', array('eng-GB'), 2, true, false),
            array(456, array('eng-GB', 'fre-FR'), null, true, false),
            array('someRemoteId', array('eng-GB', 'fre-FR', 'nor-NO'), 2, true, false),
        );
    }

    /**
     * @expectedException \eZ\Publish\Core\Base\Exceptions\NotFoundException
     */
    public function testInternalLoadContentNotFound()
    {
        $contentService = $this->getPartlyMockedContentService();
        /** @var \PHPUnit\Framework\MockObject\MockObject $contentHandler */
        $contentHandler = $this->getPersistenceMock()->contentHandler();
        $id = 123;
        $versionNo = 7;
        $languages = null;
        $contentHandler
            ->expects($this->once())
            ->method('load')
            ->with($id, $versionNo, $languages)
            ->will(
                $this->throwException(
                    $this->createMock(APINotFoundException::class)
                )
            );

        $contentService->internalLoadContent($id, $languages, $versionNo);
    }

    /**
     * Test for the loadContentByContentInfo() method.
     *
     * @covers \eZ\Publish\Core\Repository\ContentService::loadContentByContentInfo
     */
    public function testLoadContentByContentInfo()
    {
        $contentServiceMock = $this->getPartlyMockedContentService(
            array('loadContent')
        );
        $contentServiceMock->expects(
            $this->once()
        )->method(
            'loadContent'
        )->with(
            $this->equalTo(42),
            $this->equalTo(array('cro-HR')),
            $this->equalTo(7),
            $this->equalTo(false)
        )->will(
            $this->returnValue('result')
        );

        $result = $contentServiceMock->loadContentByContentInfo(
            new ContentInfo(array('id' => 42)),
            array('cro-HR'),
            7
        );

        $this->assertEquals('result', $result);
    }

    /**
     * Test for the loadContentByVersionInfo() method.
     *
     * @covers \eZ\Publish\Core\Repository\ContentService::loadContentByVersionInfo
     */
    public function testLoadContentByVersionInfo()
    {
        $contentServiceMock = $this->getPartlyMockedContentService(
            array('loadContent')
        );
        $contentServiceMock->expects(
            $this->once()
        )->method(
            'loadContent'
        )->with(
            $this->equalTo(42),
            $this->equalTo(array('cro-HR')),
            $this->equalTo(7),
            $this->equalTo(false)
        )->will(
            $this->returnValue('result')
        );

        $result = $contentServiceMock->loadContentByVersionInfo(
            new VersionInfo(
                array(
                    'contentInfo' => new ContentInfo(array('id' => 42)),
                    'versionNo' => 7,
                )
            ),
            array('cro-HR')
        );

        $this->assertEquals('result', $result);
    }

    /**
     * Test for the deleteContent() method.
     *
     * @covers \eZ\Publish\Core\Repository\ContentService::deleteContent
     * @expectedException \eZ\Publish\Core\Base\Exceptions\UnauthorizedException
     */
    public function testDeleteContentThrowsUnauthorizedException()
    {
        $repository = $this->getRepositoryMock();
        $contentService = $this->getPartlyMockedContentService(array('internalLoadContentInfo'));
        $contentInfo = $this->createMock(APIContentInfo::class);

        $contentInfo->expects($this->any())
            ->method('__get')
            ->with('id')
            ->will($this->returnValue(42));

        $contentService->expects($this->once())
            ->method('internalLoadContentInfo')
            ->with(42)
            ->will($this->returnValue($contentInfo));

        $repository->expects($this->once())
            ->method('canUser')
            ->with('content', 'remove')
            ->will($this->returnValue(false));

        /* @var \eZ\Publish\API\Repository\Values\Content\ContentInfo $contentInfo */
        $contentService->deleteContent($contentInfo);
    }

    /**
     * Test for the deleteContent() method.
     *
     * @covers \eZ\Publish\Core\Repository\ContentService::deleteContent
     */
    public function testDeleteContent()
    {
        $repository = $this->getRepositoryMock();

        $repository->expects($this->once())
            ->method('canUser')
            ->with('content', 'remove')
            ->will($this->returnValue(true));

        $contentService = $this->getPartlyMockedContentService(array('internalLoadContentInfo'));
        /** @var \PHPUnit\Framework\MockObject\MockObject $urlAliasHandler */
        $urlAliasHandler = $this->getPersistenceMock()->urlAliasHandler();
        /** @var \PHPUnit\Framework\MockObject\MockObject $locationHandler */
        $locationHandler = $this->getPersistenceMock()->locationHandler();
        /** @var \PHPUnit\Framework\MockObject\MockObject $contentHandler */
        $contentHandler = $this->getPersistenceMock()->contentHandler();

        $contentInfo = $this->createMock(APIContentInfo::class);

        $contentService->expects($this->once())
            ->method('internalLoadContentInfo')
            ->with(42)
            ->will($this->returnValue($contentInfo));

        $contentInfo->expects($this->any())
            ->method('__get')
            ->with('id')
            ->will($this->returnValue(42));

        $repository->expects($this->once())->method('beginTransaction');

        $spiLocations = array(
            new SPILocation(array('id' => 1)),
            new SPILocation(array('id' => 2)),
        );
        $locationHandler->expects($this->once())
            ->method('loadLocationsByContent')
            ->with(42)
            ->will($this->returnValue($spiLocations));

        $contentHandler->expects($this->once())
            ->method('deleteContent')
            ->with(42);

        foreach ($spiLocations as $index => $spiLocation) {
            $urlAliasHandler->expects($this->at($index))
                ->method('locationDeleted')
                ->with($spiLocation->id);
        }

        $repository->expects($this->once())->method('commit');

        /* @var \eZ\Publish\API\Repository\Values\Content\ContentInfo $contentInfo */
        $contentService->deleteContent($contentInfo);
    }

    /**
     * Test for the deleteContent() method.
     *
     * @covers \eZ\Publish\Core\Repository\ContentService::deleteContent
     * @expectedException \Exception
     */
    public function testDeleteContentWithRollback()
    {
        $repository = $this->getRepositoryMock();

        $repository->expects($this->once())
            ->method('canUser')
            ->with('content', 'remove')
            ->will($this->returnValue(true));

        $contentService = $this->getPartlyMockedContentService(array('internalLoadContentInfo'));
        /** @var \PHPUnit\Framework\MockObject\MockObject $locationHandler */
        $locationHandler = $this->getPersistenceMock()->locationHandler();

        $contentInfo = $this->createMock(APIContentInfo::class);

        $contentService->expects($this->once())
            ->method('internalLoadContentInfo')
            ->with(42)
            ->will($this->returnValue($contentInfo));

        $contentInfo->expects($this->any())
            ->method('__get')
            ->with('id')
            ->will($this->returnValue(42));

        $repository->expects($this->once())->method('beginTransaction');

        $locationHandler->expects($this->once())
            ->method('loadLocationsByContent')
            ->with(42)
            ->will($this->throwException(new \Exception()));

        $repository->expects($this->once())->method('rollback');

        /* @var \eZ\Publish\API\Repository\Values\Content\ContentInfo $contentInfo */
        $contentService->deleteContent($contentInfo);
    }

    /**
     * Test for the deleteVersion() method.
     *
     * @covers \eZ\Publish\Core\Repository\ContentService::deleteVersion
     * @expectedException \eZ\Publish\API\Repository\Exceptions\BadStateException
     */
    public function testDeleteVersionThrowsBadStateExceptionLastVersion()
    {
        $repository = $this->getRepositoryMock();
        $repository
            ->expects($this->once())
            ->method('canUser')
            ->with('content', 'versionremove')
            ->will($this->returnValue(true));
        $repository
            ->expects($this->never())
            ->method('beginTransaction');

        $contentService = $this->getPartlyMockedContentService();
        /** @var \PHPUnit\Framework\MockObject\MockObject $contentHandler */
        $contentHandler = $this->getPersistenceMock()->contentHandler();
        $contentInfo = $this->createMock(APIContentInfo::class);
        $versionInfo = $this->createMock(APIVersionInfo::class);

        $contentInfo
            ->expects($this->any())
            ->method('__get')
            ->with('id')
            ->will($this->returnValue(42));

        $versionInfo
            ->expects($this->any())
            ->method('__get')
            ->will(
                $this->returnValueMap(
                    array(
                        array('versionNo', 123),
                        array('contentInfo', $contentInfo),
                    )
                )
            );
        $versionInfo
            ->expects($this->once())
            ->method('isPublished')
            ->willReturn(false);

        $contentHandler
            ->expects($this->once())
            ->method('listVersions')
            ->with(42)
            ->will($this->returnValue(array('version')));

        /* @var \eZ\Publish\API\Repository\Values\Content\VersionInfo $versionInfo */
        $contentService->deleteVersion($versionInfo);
    }

    /**
     * Test for the createContent() method.
     *
     * @covers \eZ\Publish\Core\Repository\ContentService::createContent
     * @expectedException \eZ\Publish\API\Repository\Exceptions\InvalidArgumentException
     * @expectedExceptionMessage Argument '$contentCreateStruct' is invalid: 'mainLanguageCode' property must be set
     */
    public function testCreateContentThrowsInvalidArgumentExceptionMainLanguageCodeNotSet()
    {
        $mockedService = $this->getPartlyMockedContentService();
        $mockedService->createContent(new ContentCreateStruct(), array());
    }

    /**
     * Test for the createContent() method.
     *
     * @covers \eZ\Publish\Core\Repository\ContentService::createContent
     * @expectedException \eZ\Publish\API\Repository\Exceptions\InvalidArgumentException
     * @expectedExceptionMessage Argument '$contentCreateStruct' is invalid: 'contentType' property must be set
     */
    public function testCreateContentThrowsInvalidArgumentExceptionContentTypeNotSet()
    {
        $mockedService = $this->getPartlyMockedContentService();
        $mockedService->createContent(
            new ContentCreateStruct(array('mainLanguageCode' => 'eng-US')),
            array()
        );
    }

    /**
     * Test for the createContent() method.
     *
     * @covers \eZ\Publish\Core\Repository\ContentService::createContent
     * @expectedException \eZ\Publish\API\Repository\Exceptions\UnauthorizedException
     */
    public function testCreateContentThrowsUnauthorizedException()
    {
        $repositoryMock = $this->getRepositoryMock();
        $mockedService = $this->getPartlyMockedContentService();
        $contentTypeServiceMock = $this->getContentTypeServiceMock();
        $contentType = new ContentType(
            array(
                'id' => 123,
                'fieldDefinitions' => array(),
            )
        );
        $contentCreateStruct = new ContentCreateStruct(
            array(
                'ownerId' => 169,
                'alwaysAvailable' => false,
                'mainLanguageCode' => 'eng-US',
                'contentType' => $contentType,
            )
        );

        $repositoryMock->expects($this->once())
            ->method('getCurrentUserReference')
            ->will($this->returnValue(new UserReference(169)));

        $contentTypeServiceMock->expects($this->once())
            ->method('loadContentType')
            ->with($this->equalTo(123))
            ->will($this->returnValue($contentType));

        $repositoryMock->expects($this->once())
            ->method('getContentTypeService')
            ->will($this->returnValue($contentTypeServiceMock));

        $repositoryMock->expects($this->once())
            ->method('canUser')
            ->with(
                $this->equalTo('content'),
                $this->equalTo('create'),
                $this->isInstanceOf(get_class($contentCreateStruct)),
                $this->equalTo(array())
            )->will($this->returnValue(false));

        $mockedService->createContent(
            new ContentCreateStruct(
                array(
                    'mainLanguageCode' => 'eng-US',
                    'contentType' => $contentType,
                )
            ),
            array()
        );
    }

    /**
     * Test for the createContent() method.
     *
     * @covers \eZ\Publish\Core\Repository\ContentService::createContent
     * @expectedException \eZ\Publish\API\Repository\Exceptions\InvalidArgumentException
     * @exceptionMessage Argument '$contentCreateStruct' is invalid: Another content with remoteId 'faraday' exists
     */
    public function testCreateContentThrowsInvalidArgumentExceptionDuplicateRemoteId()
    {
        $repositoryMock = $this->getRepositoryMock();
        $mockedService = $this->getPartlyMockedContentService(array('loadContentByRemoteId'));
        $contentTypeServiceMock = $this->getContentTypeServiceMock();
        $contentType = new ContentType(
            array(
                'id' => 123,
                'fieldDefinitions' => array(),
            )
        );
        $contentCreateStruct = new ContentCreateStruct(
            array(
                'ownerId' => 169,
                'alwaysAvailable' => false,
                'remoteId' => 'faraday',
                'mainLanguageCode' => 'eng-US',
                'contentType' => $contentType,
            )
        );

        $repositoryMock->expects($this->once())
            ->method('getCurrentUserReference')
            ->will($this->returnValue(new UserReference(169)));

        $contentTypeServiceMock->expects($this->once())
            ->method('loadContentType')
            ->with($this->equalTo(123))
            ->will($this->returnValue($contentType));

        $repositoryMock->expects($this->once())
            ->method('getContentTypeService')
            ->will($this->returnValue($contentTypeServiceMock));

        $repositoryMock->expects($this->once())
            ->method('canUser')
            ->with(
                $this->equalTo('content'),
                $this->equalTo('create'),
                $this->isInstanceOf(get_class($contentCreateStruct)),
                $this->equalTo(array())
            )->will($this->returnValue(true));

        $mockedService->expects($this->once())
            ->method('loadContentByRemoteId')
            ->with($contentCreateStruct->remoteId)
            ->will($this->returnValue('Hello...'));

        $mockedService->createContent(
            new ContentCreateStruct(
                array(
                    'remoteId' => 'faraday',
                    'mainLanguageCode' => 'eng-US',
                    'contentType' => $contentType,
                )
            ),
            array()
        );
    }

    /**
     * @param string $mainLanguageCode
     * @param \eZ\Publish\API\Repository\Values\Content\Field[] $structFields
     * @param \eZ\Publish\API\Repository\Values\ContentType\FieldDefinition[] $fieldDefinitions
     *
     * @return array
     */
    protected function mapStructFieldsForCreate($mainLanguageCode, $structFields, $fieldDefinitions)
    {
        $mappedFieldDefinitions = array();
        foreach ($fieldDefinitions as $fieldDefinition) {
            $mappedFieldDefinitions[$fieldDefinition->identifier] = $fieldDefinition;
        }

        $mappedStructFields = array();
        foreach ($structFields as $structField) {
            if ($structField->languageCode === null) {
                $languageCode = $mainLanguageCode;
            } else {
                $languageCode = $structField->languageCode;
            }

            $mappedStructFields[$structField->fieldDefIdentifier][$languageCode] = (string)$structField->value;
        }

        return $mappedStructFields;
    }

    /**
     * Returns full, possibly redundant array of field values, indexed by field definition
     * identifier and language code.
     *
     * @throws \RuntimeException Method is intended to be used only with consistent fixtures
     *
     * @param string $mainLanguageCode
     * @param \eZ\Publish\API\Repository\Values\Content\Field[] $structFields
     * @param \eZ\Publish\API\Repository\Values\ContentType\FieldDefinition[] $fieldDefinitions
     * @param array $languageCodes
     *
     * @return array
     */
    protected function determineValuesForCreate(
        $mainLanguageCode,
        array $structFields,
        array $fieldDefinitions,
        array $languageCodes
    ) {
        $mappedStructFields = $this->mapStructFieldsForCreate(
            $mainLanguageCode,
            $structFields,
            $fieldDefinitions
        );

        $values = array();

        foreach ($fieldDefinitions as $fieldDefinition) {
            $identifier = $fieldDefinition->identifier;
            foreach ($languageCodes as $languageCode) {
                if (!$fieldDefinition->isTranslatable) {
                    if (isset($mappedStructFields[$identifier][$mainLanguageCode])) {
                        $values[$identifier][$languageCode] = $mappedStructFields[$identifier][$mainLanguageCode];
                    } else {
                        $values[$identifier][$languageCode] = (string)$fieldDefinition->defaultValue;
                    }
                    continue;
                }

                if (isset($mappedStructFields[$identifier][$languageCode])) {
                    $values[$identifier][$languageCode] = $mappedStructFields[$identifier][$languageCode];
                    continue;
                }

                $values[$identifier][$languageCode] = (string)$fieldDefinition->defaultValue;
            }
        }

        return $this->stubValues($values);
    }

    /**
     * @param string $mainLanguageCode
     * @param \eZ\Publish\API\Repository\Values\Content\Field[] $structFields
     *
     * @return string[]
     */
    protected function determineLanguageCodesForCreate($mainLanguageCode, array $structFields)
    {
        $languageCodes = array();

        foreach ($structFields as $field) {
            if ($field->languageCode === null || isset($languageCodes[$field->languageCode])) {
                continue;
            }

            $languageCodes[$field->languageCode] = true;
        }

        $languageCodes[$mainLanguageCode] = true;

        return array_keys($languageCodes);
    }

    /**
     * Asserts that calling createContent() with given API field set causes calling
     * Handler::createContent() with given SPI field set.
     *
     * @param string $mainLanguageCode
     * @param \eZ\Publish\API\Repository\Values\Content\Field[] $structFields
     * @param \eZ\Publish\SPI\Persistence\Content\Field[] $spiFields
     * @param \eZ\Publish\API\Repository\Values\ContentType\FieldDefinition[] $fieldDefinitions
     * @param \eZ\Publish\API\Repository\Values\Content\LocationCreateStruct[] $locationCreateStructs
     * @param \eZ\Publish\SPI\Persistence\Content\ObjectState\Group[] $objectStateGroups
     * @param bool $execute
     *
     * @return mixed
     */
    protected function assertForTestCreateContentNonRedundantFieldSet(
        $mainLanguageCode,
        array $structFields,
        array $spiFields,
        array $fieldDefinitions,
        array $locationCreateStructs = array(),
        $withObjectStates = false,
        $execute = true
    ) {
        $repositoryMock = $this->getRepositoryMock();
        $mockedService = $this->getPartlyMockedContentService();
        /** @var \PHPUnit\Framework\MockObject\MockObject $contentHandlerMock */
        $contentHandlerMock = $this->getPersistenceMock()->contentHandler();
        /** @var \PHPUnit\Framework\MockObject\MockObject $languageHandlerMock */
        $languageHandlerMock = $this->getPersistenceMock()->contentLanguageHandler();
        /** @var \PHPUnit\Framework\MockObject\MockObject $objectStateHandlerMock */
        $objectStateHandlerMock = $this->getPersistenceMock()->objectStateHandler();
        $contentTypeServiceMock = $this->getContentTypeServiceMock();
        $fieldTypeServiceMock = $this->getFieldTypeServiceMock();
        $domainMapperMock = $this->getDomainMapperMock();
        $relationProcessorMock = $this->getRelationProcessorMock();
        $nameSchemaServiceMock = $this->getNameSchemaServiceMock();
        $fieldTypeMock = $this->createMock(SPIFieldType::class);
        $languageCodes = $this->determineLanguageCodesForCreate($mainLanguageCode, $structFields);
        $contentType = new ContentType(
            array(
                'id' => 123,
                'fieldDefinitions' => $fieldDefinitions,
                'nameSchema' => '<nameSchema>',
            )
        );
        $contentCreateStruct = new ContentCreateStruct(
            array(
                'fields' => $structFields,
                'mainLanguageCode' => $mainLanguageCode,
                'contentType' => $contentType,
                'alwaysAvailable' => false,
                'ownerId' => 169,
                'sectionId' => 1,
            )
        );

        $languageHandlerMock->expects($this->any())
            ->method('loadByLanguageCode')
            ->with($this->isType('string'))
            ->will(
                $this->returnCallback(
                    function () {
                        return new Language(array('id' => 4242));
                    }
                )
            );

        $repositoryMock->expects($this->once())->method('beginTransaction');

        $contentTypeServiceMock->expects($this->once())
            ->method('loadContentType')
            ->with($this->equalTo($contentType->id))
            ->will($this->returnValue($contentType));

        $repositoryMock->expects($this->once())
            ->method('getContentTypeService')
            ->will($this->returnValue($contentTypeServiceMock));

        $that = $this;
        $repositoryMock->expects($this->once())
            ->method('canUser')
            ->with(
                $this->equalTo('content'),
                $this->equalTo('create'),
                $this->isInstanceOf(APIContentCreateStruct::class),
                $this->equalTo($locationCreateStructs)
            )->will(
                $this->returnCallback(
                    function () use ($that, $contentCreateStruct) {
                        $that->assertEquals($contentCreateStruct, func_get_arg(2));

                        return true;
                    }
                )
            );

        $domainMapperMock->expects($this->once())
            ->method('getUniqueHash')
            ->with($this->isInstanceOf(APIContentCreateStruct::class))
            ->will(
                $this->returnCallback(
                    function ($object) use ($that, $contentCreateStruct) {
                        $that->assertEquals($contentCreateStruct, $object);

                        return 'hash';
                    }
                )
            );

        $fieldTypeMock->expects($this->any())
            ->method('acceptValue')
            ->will(
                $this->returnCallback(
                    function ($valueString) {
                        return new ValueStub($valueString);
                    }
                )
            );

        $fieldTypeMock->expects($this->any())
            ->method('toPersistenceValue')
            ->will(
                $this->returnCallback(
                    function (ValueStub $value) {
                        return (string)$value;
                    }
                )
            );

        $emptyValue = self::EMPTY_FIELD_VALUE;
        $fieldTypeMock->expects($this->any())
            ->method('isEmptyValue')
            ->will(
                $this->returnCallback(
                    function (ValueStub $value) use ($emptyValue) {
                        return $emptyValue === (string)$value;
                    }
                )
            );

        $fieldTypeMock->expects($this->any())
            ->method('validate')
            ->will($this->returnValue(array()));

        $this->getFieldTypeRegistryMock()->expects($this->any())
            ->method('getFieldType')
            ->will($this->returnValue($fieldTypeMock));

        $relationProcessorMock
            ->expects($this->exactly(count($fieldDefinitions) * count($languageCodes)))
            ->method('appendFieldRelations')
            ->with(
                $this->isType('array'),
                $this->isType('array'),
                $this->isInstanceOf(SPIFieldType::class),
                $this->isInstanceOf(Value::class),
                $this->anything()
            );

        $values = $this->determineValuesForCreate(
            $mainLanguageCode,
            $structFields,
            $fieldDefinitions,
            $languageCodes
        );
        $nameSchemaServiceMock->expects($this->once())
            ->method('resolve')
            ->with(
                $this->equalTo($contentType->nameSchema),
                $this->equalTo($contentType),
                $this->equalTo($values),
                $this->equalTo($languageCodes)
            )->will($this->returnValue(array()));

        $relationProcessorMock->expects($this->any())
            ->method('processFieldRelations')
            ->with(
                $this->isType('array'),
                $this->equalTo(42),
                $this->isType('int'),
                $this->equalTo($contentType),
                $this->equalTo(array())
            );

        if (!$withObjectStates) {
            $objectStateHandlerMock->expects($this->once())
                ->method('loadAllGroups')
                ->will($this->returnValue(array()));
        }

        if ($execute) {
            $spiContentCreateStruct = new SPIContentCreateStruct(
                array(
                    'name' => array(),
                    'typeId' => 123,
                    'sectionId' => 1,
                    'ownerId' => 169,
                    'remoteId' => 'hash',
                    'fields' => $spiFields,
                    'modified' => time(),
                    'initialLanguageId' => 4242,
                )
            );
            $spiContentCreateStruct2 = clone $spiContentCreateStruct;
            ++$spiContentCreateStruct2->modified;

            $spiContent = new SPIContent(
                array(
                    'versionInfo' => new SPIContent\VersionInfo(
                        array(
                            'contentInfo' => new SPIContent\ContentInfo(array('id' => 42)),
                            'versionNo' => 7,
                        )
                    ),
                )
            );

            $contentHandlerMock->expects($this->once())
                ->method('create')
                ->with($this->logicalOr($spiContentCreateStruct, $spiContentCreateStruct2))
                ->will($this->returnValue($spiContent));

            $repositoryMock->expects($this->once())->method('commit');
            $domainMapperMock->expects($this->once())
                ->method('buildContentDomainObject')
                ->with(
                    $this->isInstanceOf(SPIContent::class),
                    $this->equalTo($contentType)
                );

            $mockedService->createContent($contentCreateStruct, array());
        }

        return $contentCreateStruct;
    }

    public function providerForTestCreateContentNonRedundantFieldSet1()
    {
        $spiFields = array(
            new SPIField(
                array(
                    'fieldDefinitionId' => 'fieldDefinitionId',
                    'type' => 'fieldTypeIdentifier',
                    'value' => 'newValue',
                    'languageCode' => 'eng-US',
                )
            ),
        );

        return array(
            // 0. Without language set
            array(
                'eng-US',
                array(
                    new Field(
                        array(
                            'fieldDefIdentifier' => 'identifier',
                            'value' => 'newValue',
                            'languageCode' => 'eng-US',
                        )
                    ),
                ),
                $spiFields,
            ),
            // 1. Without language set
            array(
                'eng-US',
                array(
                    new Field(
                        array(
                            'fieldDefIdentifier' => 'identifier',
                            'value' => 'newValue',
                            'languageCode' => null,
                        )
                    ),
                ),
                $spiFields,
            ),
        );
    }

    /**
     * Test for the createContent() method.
     *
     * Testing the simplest use case.
     *
     * @covers \eZ\Publish\Core\Repository\ContentService::getLanguageCodesForCreate
     * @covers \eZ\Publish\Core\Repository\ContentService::mapFieldsForCreate
     * @covers \eZ\Publish\Core\Repository\ContentService::cloneField
     * @covers \eZ\Publish\Core\Repository\ContentService::getDefaultObjectStates
     * @covers \eZ\Publish\Core\Repository\ContentService::createContent
     * @dataProvider providerForTestCreateContentNonRedundantFieldSet1
     */
    public function testCreateContentNonRedundantFieldSet1($mainLanguageCode, $structFields, $spiFields)
    {
        $fieldDefinitions = array(
            new FieldDefinition(
                array(
                    'id' => 'fieldDefinitionId',
                    'fieldTypeIdentifier' => 'fieldTypeIdentifier',
                    'isTranslatable' => false,
                    'identifier' => 'identifier',
                    'isRequired' => false,
                    'defaultValue' => 'defaultValue',
                )
            ),
        );

        $this->assertForTestCreateContentNonRedundantFieldSet(
            $mainLanguageCode,
            $structFields,
            $spiFields,
            $fieldDefinitions
        );
    }

    public function providerForTestCreateContentNonRedundantFieldSet2()
    {
        $spiFields = array(
            new SPIField(
                array(
                    'fieldDefinitionId' => 'fieldDefinitionId1',
                    'type' => 'fieldTypeIdentifier',
                    'value' => 'newValue1',
                    'languageCode' => 'eng-US',
                )
            ),
            new SPIField(
                array(
                    'fieldDefinitionId' => 'fieldDefinitionId2',
                    'type' => 'fieldTypeIdentifier',
                    'value' => 'newValue2',
                    'languageCode' => 'ger-DE',
                )
            ),
        );

        return array(
            // 0. With language set
            array(
                'eng-US',
                array(
                    new Field(
                        array(
                            'fieldDefIdentifier' => 'identifier1',
                            'value' => 'newValue1',
                            'languageCode' => 'eng-US',
                        )
                    ),
                    new Field(
                        array(
                            'fieldDefIdentifier' => 'identifier2',
                            'value' => 'newValue2',
                            'languageCode' => 'ger-DE',
                        )
                    ),
                ),
                $spiFields,
            ),
            // 1. Without language set
            array(
                'eng-US',
                array(
                    new Field(
                        array(
                            'fieldDefIdentifier' => 'identifier1',
                            'value' => 'newValue1',
                            'languageCode' => null,
                        )
                    ),
                    new Field(
                        array(
                            'fieldDefIdentifier' => 'identifier2',
                            'value' => 'newValue2',
                            'languageCode' => 'ger-DE',
                        )
                    ),
                ),
                $spiFields,
            ),
        );
    }

    /**
     * Test for the createContent() method.
     *
     * Testing multiple languages with multiple translatable fields with empty default value.
     *
     * @covers \eZ\Publish\Core\Repository\ContentService::getLanguageCodesForCreate
     * @covers \eZ\Publish\Core\Repository\ContentService::mapFieldsForCreate
     * @covers \eZ\Publish\Core\Repository\ContentService::cloneField
     * @covers \eZ\Publish\Core\Repository\ContentService::getDefaultObjectStates
     * @covers \eZ\Publish\Core\Repository\ContentService::createContent
     * @dataProvider providerForTestCreateContentNonRedundantFieldSet2
     */
    public function testCreateContentNonRedundantFieldSet2($mainLanguageCode, $structFields, $spiFields)
    {
        $fieldDefinitions = array(
            new FieldDefinition(
                array(
                    'id' => 'fieldDefinitionId1',
                    'fieldTypeIdentifier' => 'fieldTypeIdentifier',
                    'isTranslatable' => true,
                    'identifier' => 'identifier1',
                    'isRequired' => false,
                    'defaultValue' => self::EMPTY_FIELD_VALUE,
                )
            ),
            new FieldDefinition(
                array(
                    'id' => 'fieldDefinitionId2',
                    'fieldTypeIdentifier' => 'fieldTypeIdentifier',
                    'isTranslatable' => true,
                    'identifier' => 'identifier2',
                    'isRequired' => false,
                    'defaultValue' => self::EMPTY_FIELD_VALUE,
                )
            ),
        );

        $this->assertForTestCreateContentNonRedundantFieldSet(
            $mainLanguageCode,
            $structFields,
            $spiFields,
            $fieldDefinitions
        );
    }

    public function providerForTestCreateContentNonRedundantFieldSetComplex()
    {
        $spiFields0 = array(
            new SPIField(
                array(
                    'fieldDefinitionId' => 'fieldDefinitionId2',
                    'type' => 'fieldTypeIdentifier',
                    'value' => 'defaultValue2',
                    'languageCode' => 'eng-US',
                )
            ),
            new SPIField(
                array(
                    'fieldDefinitionId' => 'fieldDefinitionId4',
                    'type' => 'fieldTypeIdentifier',
                    'value' => 'defaultValue4',
                    'languageCode' => 'eng-US',
                )
            ),
        );
        $spiFields1 = array(
            new SPIField(
                array(
                    'fieldDefinitionId' => 'fieldDefinitionId1',
                    'type' => 'fieldTypeIdentifier',
                    'value' => 'newValue1',
                    'languageCode' => 'ger-DE',
                )
            ),
            new SPIField(
                array(
                    'fieldDefinitionId' => 'fieldDefinitionId2',
                    'type' => 'fieldTypeIdentifier',
                    'value' => 'defaultValue2',
                    'languageCode' => 'ger-DE',
                )
            ),
            new SPIField(
                array(
                    'fieldDefinitionId' => 'fieldDefinitionId2',
                    'type' => 'fieldTypeIdentifier',
                    'value' => 'newValue2',
                    'languageCode' => 'eng-US',
                )
            ),
            new SPIField(
                array(
                    'fieldDefinitionId' => 'fieldDefinitionId4',
                    'type' => 'fieldTypeIdentifier',
                    'value' => 'newValue4',
                    'languageCode' => 'eng-US',
                )
            ),
        );

        return array(
            // 0. Creating by default values only
            array(
                'eng-US',
                array(),
                $spiFields0,
            ),
            // 1. Multiple languages with language set
            array(
                'eng-US',
                array(
                    new Field(
                        array(
                            'fieldDefIdentifier' => 'identifier1',
                            'value' => 'newValue1',
                            'languageCode' => 'ger-DE',
                        )
                    ),
                    new Field(
                        array(
                            'fieldDefIdentifier' => 'identifier2',
                            'value' => 'newValue2',
                            'languageCode' => 'eng-US',
                        )
                    ),
                    new Field(
                        array(
                            'fieldDefIdentifier' => 'identifier4',
                            'value' => 'newValue4',
                            'languageCode' => 'eng-US',
                        )
                    ),
                ),
                $spiFields1,
            ),
            // 2. Multiple languages without language set
            array(
                'eng-US',
                array(
                    new Field(
                        array(
                            'fieldDefIdentifier' => 'identifier1',
                            'value' => 'newValue1',
                            'languageCode' => 'ger-DE',
                        )
                    ),
                    new Field(
                        array(
                            'fieldDefIdentifier' => 'identifier2',
                            'value' => 'newValue2',
                            'languageCode' => null,
                        )
                    ),
                    new Field(
                        array(
                            'fieldDefIdentifier' => 'identifier4',
                            'value' => 'newValue4',
                            'languageCode' => null,
                        )
                    ),
                ),
                $spiFields1,
            ),
        );
    }

    protected function fixturesForTestCreateContentNonRedundantFieldSetComplex()
    {
        return array(
            new FieldDefinition(
                array(
                    'id' => 'fieldDefinitionId1',
                    'fieldTypeIdentifier' => 'fieldTypeIdentifier',
                    'isTranslatable' => true,
                    'identifier' => 'identifier1',
                    'isRequired' => false,
                    'defaultValue' => self::EMPTY_FIELD_VALUE,
                )
            ),
            new FieldDefinition(
                array(
                    'id' => 'fieldDefinitionId2',
                    'fieldTypeIdentifier' => 'fieldTypeIdentifier',
                    'isTranslatable' => true,
                    'identifier' => 'identifier2',
                    'isRequired' => false,
                    'defaultValue' => 'defaultValue2',
                )
            ),
            new FieldDefinition(
                array(
                    'id' => 'fieldDefinitionId3',
                    'fieldTypeIdentifier' => 'fieldTypeIdentifier',
                    'isTranslatable' => false,
                    'identifier' => 'identifier3',
                    'isRequired' => false,
                    'defaultValue' => self::EMPTY_FIELD_VALUE,
                )
            ),
            new FieldDefinition(
                array(
                    'id' => 'fieldDefinitionId4',
                    'fieldTypeIdentifier' => 'fieldTypeIdentifier',
                    'isTranslatable' => false,
                    'identifier' => 'identifier4',
                    'isRequired' => false,
                    'defaultValue' => 'defaultValue4',
                )
            ),
        );
    }

    /**
     * Test for the createContent() method.
     *
     * Testing multiple languages with multiple translatable fields with empty default value.
     *
     * @covers \eZ\Publish\Core\Repository\ContentService::getLanguageCodesForCreate
     * @covers \eZ\Publish\Core\Repository\ContentService::mapFieldsForCreate
     * @covers \eZ\Publish\Core\Repository\ContentService::cloneField
     * @covers \eZ\Publish\Core\Repository\ContentService::getDefaultObjectStates
     * @covers \eZ\Publish\Core\Repository\ContentService::createContent
     * @dataProvider providerForTestCreateContentNonRedundantFieldSetComplex
     */
    public function testCreateContentNonRedundantFieldSetComplex($mainLanguageCode, $structFields, $spiFields)
    {
        $fieldDefinitions = $this->fixturesForTestCreateContentNonRedundantFieldSetComplex();

        $this->assertForTestCreateContentNonRedundantFieldSet(
            $mainLanguageCode,
            $structFields,
            $spiFields,
            $fieldDefinitions
        );
    }

    public function providerForTestCreateContentWithInvalidLanguage()
    {
        return array(
            array(
                'eng-GB',
                array(
                    new Field(
                        array(
                            'fieldDefIdentifier' => 'identifier',
                            'value' => 'newValue',
                            'languageCode' => 'Klingon',
                        )
                    ),
                ),
            ),
            array(
                'Klingon',
                array(
                    new Field(
                        array(
                            'fieldDefIdentifier' => 'identifier',
                            'value' => 'newValue',
                            'languageCode' => 'eng-GB',
                        )
                    ),
                ),
            ),
        );
    }

    /**
     * Test for the updateContent() method.
     *
     * @covers \eZ\Publish\Core\Repository\ContentService::getLanguageCodesForCreate
     * @covers \eZ\Publish\Core\Repository\ContentService::createContent
     * @dataProvider providerForTestCreateContentWithInvalidLanguage
     * @expectedException \eZ\Publish\API\Repository\Exceptions\NotFoundException
     * @expectedExceptionMessage Could not find 'Language' with identifier 'Klingon'
     */
    public function testCreateContentWithInvalidLanguage($mainLanguageCode, $structFields)
    {
        $repositoryMock = $this->getRepositoryMock();
        $mockedService = $this->getPartlyMockedContentService();
        /** @var \PHPUnit\Framework\MockObject\MockObject $languageHandlerMock */
        $languageHandlerMock = $this->getPersistenceMock()->contentLanguageHandler();
        $contentTypeServiceMock = $this->getContentTypeServiceMock();
        $domainMapperMock = $this->getDomainMapperMock();
        $contentType = new ContentType(
            array(
                'id' => 123,
                'fieldDefinitions' => array(),
            )
        );
        $contentCreateStruct = new ContentCreateStruct(
            array(
                'fields' => $structFields,
                'mainLanguageCode' => $mainLanguageCode,
                'contentType' => $contentType,
                'alwaysAvailable' => false,
                'ownerId' => 169,
                'sectionId' => 1,
            )
        );

        $languageHandlerMock->expects($this->any())
            ->method('loadByLanguageCode')
            ->with($this->isType('string'))
            ->will(
                $this->returnCallback(
                    function ($languageCode) {
                        if ($languageCode === 'Klingon') {
                            throw new NotFoundException('Language', 'Klingon');
                        }

                        return new Language(array('id' => 4242));
                    }
                )
            );

        $contentTypeServiceMock->expects($this->once())
            ->method('loadContentType')
            ->with($this->equalTo($contentType->id))
            ->will($this->returnValue($contentType));

        $repositoryMock->expects($this->once())
            ->method('getContentTypeService')
            ->will($this->returnValue($contentTypeServiceMock));

        $that = $this;
        $repositoryMock->expects($this->once())
            ->method('canUser')
            ->with(
                $this->equalTo('content'),
                $this->equalTo('create'),
                $this->isInstanceOf(APIContentCreateStruct::class),
                $this->equalTo(array())
            )->will(
                $this->returnCallback(
                    function () use ($that, $contentCreateStruct) {
                        $that->assertEquals($contentCreateStruct, func_get_arg(2));

                        return true;
                    }
                )
            );

        $domainMapperMock->expects($this->once())
            ->method('getUniqueHash')
            ->with($this->isInstanceOf(APIContentCreateStruct::class))
            ->will(
                $this->returnCallback(
                    function ($object) use ($that, $contentCreateStruct) {
                        $that->assertEquals($contentCreateStruct, $object);

                        return 'hash';
                    }
                )
            );

        $mockedService->createContent($contentCreateStruct, array());
    }

    protected function assertForCreateContentContentValidationException(
        $mainLanguageCode,
        $structFields,
        $fieldDefinitions = array()
    ) {
        $repositoryMock = $this->getRepositoryMock();
        $mockedService = $this->getPartlyMockedContentService(array('loadContentByRemoteId'));
        $contentTypeServiceMock = $this->getContentTypeServiceMock();
        $contentType = new ContentType(
            array(
                'id' => 123,
                'fieldDefinitions' => $fieldDefinitions,
            )
        );
        $contentCreateStruct = new ContentCreateStruct(
            array(
                'ownerId' => 169,
                'alwaysAvailable' => false,
                'remoteId' => 'faraday',
                'mainLanguageCode' => $mainLanguageCode,
                'fields' => $structFields,
                'contentType' => $contentType,
            )
        );

        $contentTypeServiceMock->expects($this->once())
            ->method('loadContentType')
            ->with($this->equalTo(123))
            ->will($this->returnValue($contentType));

        $repositoryMock->expects($this->once())
            ->method('getContentTypeService')
            ->will($this->returnValue($contentTypeServiceMock));

        $repositoryMock->expects($this->once())
            ->method('canUser')
            ->with(
                $this->equalTo('content'),
                $this->equalTo('create'),
                $this->isInstanceOf(get_class($contentCreateStruct)),
                $this->equalTo(array())
            )->will($this->returnValue(true));

        $mockedService->expects($this->once())
            ->method('loadContentByRemoteId')
            ->with($contentCreateStruct->remoteId)
            ->will(
                $this->throwException(new NotFoundException('Content', 'faraday'))
            );

        $mockedService->createContent($contentCreateStruct, array());
    }

    public function providerForTestCreateContentThrowsContentValidationExceptionFieldDefinition()
    {
        return array(
            array(
                'eng-GB',
                array(
                    new Field(
                        array(
                            'fieldDefIdentifier' => 'identifier',
                            'value' => 'newValue',
                            'languageCode' => 'eng-GB',
                        )
                    ),
                ),
            ),
        );
    }

    /**
     * Test for the createContent() method.
     *
     * @covers \eZ\Publish\Core\Repository\ContentService::getLanguageCodesForCreate
     * @covers \eZ\Publish\Core\Repository\ContentService::mapFieldsForCreate
     * @covers \eZ\Publish\Core\Repository\ContentService::createContent
     * @dataProvider providerForTestCreateContentThrowsContentValidationExceptionFieldDefinition
     * @expectedException \eZ\Publish\API\Repository\Exceptions\ContentValidationException
     * @expectedExceptionMessage Field definition 'identifier' does not exist in given ContentType
     */
    public function testCreateContentThrowsContentValidationExceptionFieldDefinition($mainLanguageCode, $structFields)
    {
        $this->assertForCreateContentContentValidationException(
            $mainLanguageCode,
            $structFields,
            array()
        );
    }

    public function providerForTestCreateContentThrowsContentValidationExceptionTranslation()
    {
        return array(
            array(
                'eng-GB',
                array(
                    new Field(
                        array(
                            'fieldDefIdentifier' => 'identifier',
                            'value' => 'newValue',
                            'languageCode' => 'eng-US',
                        )
                    ),
                ),
            ),
        );
    }

    /**
     * Test for the createContent() method.
     *
     * @covers \eZ\Publish\Core\Repository\ContentService::getLanguageCodesForCreate
     * @covers \eZ\Publish\Core\Repository\ContentService::mapFieldsForCreate
     * @covers \eZ\Publish\Core\Repository\ContentService::createContent
     * @dataProvider providerForTestCreateContentThrowsContentValidationExceptionTranslation
     * @expectedException \eZ\Publish\API\Repository\Exceptions\ContentValidationException
     * @expectedExceptionMessage A value is set for non translatable field definition 'identifier' with language 'eng-US'
     */
    public function testCreateContentThrowsContentValidationExceptionTranslation($mainLanguageCode, $structFields)
    {
        $fieldDefinitions = array(
            new FieldDefinition(
                array(
                    'id' => 'fieldDefinitionId1',
                    'fieldTypeIdentifier' => 'fieldTypeIdentifier',
                    'isTranslatable' => false,
                    'identifier' => 'identifier',
                    'isRequired' => false,
                    'defaultValue' => self::EMPTY_FIELD_VALUE,
                )
            ),
        );

        $this->assertForCreateContentContentValidationException(
            $mainLanguageCode,
            $structFields,
            $fieldDefinitions
        );
    }

    /**
     * Asserts behaviour necessary for testing ContentFieldValidationException because of required
     * field being empty.
     *
     * @param string $mainLanguageCode
     * @param \eZ\Publish\API\Repository\Values\Content\Field[] $structFields
     * @param \eZ\Publish\API\Repository\Values\ContentType\FieldDefinition[] $fieldDefinitions
     *
     * @return mixed
     */
    protected function assertForTestCreateContentRequiredField(
        $mainLanguageCode,
        array $structFields,
        array $fieldDefinitions
    ) {
        $repositoryMock = $this->getRepositoryMock();
        /** @var \PHPUnit\Framework\MockObject\MockObject $languageHandlerMock */
        $languageHandlerMock = $this->getPersistenceMock()->contentLanguageHandler();
        $contentTypeServiceMock = $this->getContentTypeServiceMock();
        $fieldTypeServiceMock = $this->getFieldTypeServiceMock();
        $domainMapperMock = $this->getDomainMapperMock();
        $fieldTypeMock = $this->createMock(SPIFieldType::class);
        $contentType = new ContentType(
            array(
                'id' => 123,
                'fieldDefinitions' => $fieldDefinitions,
                'nameSchema' => '<nameSchema>',
            )
        );
        $contentCreateStruct = new ContentCreateStruct(
            array(
                'fields' => $structFields,
                'mainLanguageCode' => $mainLanguageCode,
                'contentType' => $contentType,
                'alwaysAvailable' => false,
                'ownerId' => 169,
                'sectionId' => 1,
            )
        );

        $languageHandlerMock->expects($this->any())
            ->method('loadByLanguageCode')
            ->with($this->isType('string'))
            ->will(
                $this->returnCallback(
                    function () {
                        return new Language(array('id' => 4242));
                    }
                )
            );

        $contentTypeServiceMock->expects($this->once())
            ->method('loadContentType')
            ->with($this->equalTo($contentType->id))
            ->will($this->returnValue($contentType));

        $repositoryMock->expects($this->once())
            ->method('getContentTypeService')
            ->will($this->returnValue($contentTypeServiceMock));

        $that = $this;
        $repositoryMock->expects($this->once())
            ->method('canUser')
            ->with(
                $this->equalTo('content'),
                $this->equalTo('create'),
                $this->isInstanceOf(APIContentCreateStruct::class),
                $this->equalTo(array())
            )->will(
                $this->returnCallback(
                    function () use ($that, $contentCreateStruct) {
                        $that->assertEquals($contentCreateStruct, func_get_arg(2));

                        return true;
                    }
                )
            );

        $domainMapperMock->expects($this->once())
            ->method('getUniqueHash')
            ->with($this->isInstanceOf(APIContentCreateStruct::class))
            ->will(
                $this->returnCallback(
                    function ($object) use ($that, $contentCreateStruct) {
                        $that->assertEquals($contentCreateStruct, $object);

                        return 'hash';
                    }
                )
            );

        $fieldTypeMock->expects($this->any())
            ->method('acceptValue')
            ->will(
                $this->returnCallback(
                    function ($valueString) {
                        return new ValueStub($valueString);
                    }
                )
            );

        $emptyValue = self::EMPTY_FIELD_VALUE;
        $fieldTypeMock->expects($this->any())
            ->method('isEmptyValue')
            ->will(
                $this->returnCallback(
                    function (ValueStub $value) use ($emptyValue) {
                        return $emptyValue === (string)$value;
                    }
                )
            );

        $fieldTypeMock->expects($this->any())
            ->method('validate')
            ->will($this->returnValue(array()));

        $this->getFieldTypeRegistryMock()->expects($this->any())
            ->method('getFieldType')
            ->will($this->returnValue($fieldTypeMock));

        return $contentCreateStruct;
    }

    public function providerForTestCreateContentThrowsContentValidationExceptionRequiredField()
    {
        return array(
            array(
                'eng-US',
                array(
                    new Field(
                        array(
                            'fieldDefIdentifier' => 'identifier',
                            'value' => self::EMPTY_FIELD_VALUE,
                            'languageCode' => null,
                        )
                    ),
                ),
                'identifier',
                'eng-US',
            ),
        );
    }

    /**
     * Test for the createContent() method.
     *
     * @covers \eZ\Publish\Core\Repository\ContentService::getLanguageCodesForCreate
     * @covers \eZ\Publish\Core\Repository\ContentService::mapFieldsForCreate
     * @covers \eZ\Publish\Core\Repository\ContentService::createContent
     * @dataProvider providerForTestCreateContentThrowsContentValidationExceptionRequiredField
     * @expectedException \eZ\Publish\API\Repository\Exceptions\ContentFieldValidationException
     */
    public function testCreateContentRequiredField(
        $mainLanguageCode,
        $structFields,
        $identifier,
        $languageCode
    ) {
        $fieldDefinitions = array(
            new FieldDefinition(
                array(
                    'id' => 'fieldDefinitionId',
                    'fieldTypeIdentifier' => 'fieldTypeIdentifier',
                    'isTranslatable' => true,
                    'identifier' => 'identifier',
                    'isRequired' => true,
                    'defaultValue' => 'defaultValue',
                )
            ),
        );
        $contentCreateStruct = $this->assertForTestCreateContentRequiredField(
            $mainLanguageCode,
            $structFields,
            $fieldDefinitions
        );

        $mockedService = $this->getPartlyMockedContentService();

        try {
            $mockedService->createContent($contentCreateStruct, array());
        } catch (ContentValidationException $e) {
            $this->assertEquals(
                "Value for required field definition '{$identifier}' with language '{$languageCode}' is empty",
                $e->getMessage()
            );

            throw $e;
        }
    }

    /**
     * Asserts behaviour necessary for testing ContentFieldValidationException because of
     * field not being valid.
     *
     * @param string $mainLanguageCode
     * @param \eZ\Publish\API\Repository\Values\Content\Field[] $structFields
     * @param \eZ\Publish\API\Repository\Values\ContentType\FieldDefinition[] $fieldDefinitions
     *
     * @return mixed
     */
    protected function assertForTestCreateContentThrowsContentFieldValidationException(
        $mainLanguageCode,
        array $structFields,
        array $fieldDefinitions
    ) {
        $repositoryMock = $this->getRepositoryMock();
        /** @var \PHPUnit\Framework\MockObject\MockObject $languageHandlerMock */
        $languageHandlerMock = $this->getPersistenceMock()->contentLanguageHandler();
        $contentTypeServiceMock = $this->getContentTypeServiceMock();
        $fieldTypeServiceMock = $this->getFieldTypeServiceMock();
        $domainMapperMock = $this->getDomainMapperMock();
        $relationProcessorMock = $this->getRelationProcessorMock();
        $fieldTypeMock = $this->createMock(SPIFieldType::class);
        $languageCodes = $this->determineLanguageCodesForCreate($mainLanguageCode, $structFields);
        $contentType = new ContentType(
            array(
                'id' => 123,
                'fieldDefinitions' => $fieldDefinitions,
                'nameSchema' => '<nameSchema>',
            )
        );
        $contentCreateStruct = new ContentCreateStruct(
            array(
                'fields' => $structFields,
                'mainLanguageCode' => $mainLanguageCode,
                'contentType' => $contentType,
                'alwaysAvailable' => false,
                'ownerId' => 169,
                'sectionId' => 1,
            )
        );

        $languageHandlerMock->expects($this->any())
            ->method('loadByLanguageCode')
            ->with($this->isType('string'))
            ->will(
                $this->returnCallback(
                    function () {
                        return new Language(array('id' => 4242));
                    }
                )
            );

        $contentTypeServiceMock->expects($this->once())
            ->method('loadContentType')
            ->with($this->equalTo($contentType->id))
            ->will($this->returnValue($contentType));

        $repositoryMock->expects($this->once())
            ->method('getContentTypeService')
            ->will($this->returnValue($contentTypeServiceMock));

        $that = $this;
        $repositoryMock->expects($this->once())
            ->method('canUser')
            ->with(
                $this->equalTo('content'),
                $this->equalTo('create'),
                $this->isInstanceOf(APIContentCreateStruct::class),
                $this->equalTo(array())
            )->will(
                $this->returnCallback(
                    function () use ($that, $contentCreateStruct) {
                        $that->assertEquals($contentCreateStruct, func_get_arg(2));

                        return true;
                    }
                )
            );

        $domainMapperMock->expects($this->once())
            ->method('getUniqueHash')
            ->with($this->isInstanceOf(APIContentCreateStruct::class))
            ->will(
                $this->returnCallback(
                    function ($object) use ($that, $contentCreateStruct) {
                        $that->assertEquals($contentCreateStruct, $object);

                        return 'hash';
                    }
                )
            );

        $this->getFieldTypeRegistryMock()->expects($this->any())
            ->method('getFieldType')
            ->will($this->returnValue($fieldTypeMock));

        $relationProcessorMock
            ->expects($this->any())
            ->method('appendFieldRelations')
            ->with(
                $this->isType('array'),
                $this->isType('array'),
                $this->isInstanceOf(SPIFieldType::class),
                $this->isInstanceOf(Value::class),
                $this->anything()
            );

        $fieldValues = $this->determineValuesForCreate(
            $mainLanguageCode,
            $structFields,
            $fieldDefinitions,
            $languageCodes
        );
        $allFieldErrors = array();
        $validateCount = 0;
        $emptyValue = self::EMPTY_FIELD_VALUE;
        foreach ($contentType->getFieldDefinitions() as $fieldDefinition) {
            foreach ($fieldValues[$fieldDefinition->identifier] as $languageCode => $value) {
                $fieldTypeMock->expects($this->at($validateCount++))
                    ->method('acceptValue')
                    ->will(
                        $this->returnCallback(
                            function ($valueString) {
                                return new ValueStub($valueString);
                            }
                        )
                    );

                $fieldTypeMock->expects($this->at($validateCount++))
                    ->method('isEmptyValue')
                    ->will(
                        $this->returnCallback(
                            function (ValueStub $value) use ($emptyValue) {
                                return $emptyValue === (string)$value;
                            }
                        )
                    );

                if (self::EMPTY_FIELD_VALUE === (string)$value) {
                    continue;
                }

                $fieldTypeMock->expects($this->at($validateCount++))
                    ->method('validate')
                    ->with(
                        $this->equalTo($fieldDefinition),
                        $this->equalTo($value)
                    )->will($this->returnArgument(1));

                $allFieldErrors[$fieldDefinition->id][$languageCode] = $value;
            }
        }

        return array($contentCreateStruct, $allFieldErrors);
    }

    public function providerForTestCreateContentThrowsContentFieldValidationException()
    {
        return $this->providerForTestCreateContentNonRedundantFieldSetComplex();
    }

    /**
     * Test for the createContent() method.
     *
     * @covers \eZ\Publish\Core\Repository\ContentService::getLanguageCodesForCreate
     * @covers \eZ\Publish\Core\Repository\ContentService::mapFieldsForCreate
     * @covers \eZ\Publish\Core\Repository\ContentService::createContent
     * @dataProvider providerForTestCreateContentThrowsContentFieldValidationException
     * @expectedException \eZ\Publish\API\Repository\Exceptions\ContentFieldValidationException
     * @expectedExceptionMessage Content fields did not validate
     */
    public function testCreateContentThrowsContentFieldValidationException($mainLanguageCode, $structFields)
    {
        $fieldDefinitions = $this->fixturesForTestCreateContentNonRedundantFieldSetComplex();
        list($contentCreateStruct, $allFieldErrors) =
            $this->assertForTestCreateContentThrowsContentFieldValidationException(
                $mainLanguageCode,
                $structFields,
                $fieldDefinitions
            );

        $mockedService = $this->getPartlyMockedContentService();

        try {
            $mockedService->createContent($contentCreateStruct);
        } catch (ContentFieldValidationException $e) {
            $this->assertEquals($allFieldErrors, $e->getFieldErrors());
            throw $e;
        }
    }

    /**
     * Test for the createContent() method.
     *
     * @covers \eZ\Publish\Core\Repository\ContentService::getLanguageCodesForCreate
     * @covers \eZ\Publish\Core\Repository\ContentService::mapFieldsForCreate
     * @covers \eZ\Publish\Core\Repository\ContentService::buildSPILocationCreateStructs
     * @covers \eZ\Publish\Core\Repository\ContentService::createContent
     */
    public function testCreateContentWithLocations()
    {
        $spiFields = array(
            new SPIField(
                array(
                    'fieldDefinitionId' => 'fieldDefinitionId',
                    'type' => 'fieldTypeIdentifier',
                    'value' => 'defaultValue',
                    'languageCode' => 'eng-US',
                )
            ),
        );
        $fieldDefinitions = array(
            new FieldDefinition(
                array(
                    'id' => 'fieldDefinitionId',
                    'fieldTypeIdentifier' => 'fieldTypeIdentifier',
                    'isTranslatable' => false,
                    'identifier' => 'identifier',
                    'isRequired' => false,
                    'defaultValue' => 'defaultValue',
                )
            ),
        );

        // Set up a simple case that will pass
        $locationCreateStruct1 = new LocationCreateStruct(array('parentLocationId' => 321));
        $locationCreateStruct2 = new LocationCreateStruct(array('parentLocationId' => 654));
        $locationCreateStructs = array($locationCreateStruct1, $locationCreateStruct2);
        $contentCreateStruct = $this->assertForTestCreateContentNonRedundantFieldSet(
            'eng-US',
            array(),
            $spiFields,
            $fieldDefinitions,
            $locationCreateStructs,
            false,
            // Do not execute
            false
        );

        $repositoryMock = $this->getRepositoryMock();
        $mockedService = $this->getPartlyMockedContentService();
        $locationServiceMock = $this->getLocationServiceMock();
        /** @var \PHPUnit\Framework\MockObject\MockObject $handlerMock */
        $handlerMock = $this->getPersistenceMock()->contentHandler();
        $domainMapperMock = $this->getDomainMapperMock();
        $spiLocationCreateStruct = new SPILocation\CreateStruct();
        $parentLocation = new Location(array('contentInfo' => new ContentInfo(array('sectionId' => 1))));

        $locationServiceMock->expects($this->at(0))
            ->method('loadLocation')
            ->with($this->equalTo(321))
            ->will($this->returnValue($parentLocation));

        $locationServiceMock->expects($this->at(1))
            ->method('loadLocation')
            ->with($this->equalTo(654))
            ->will($this->returnValue($parentLocation));

        $repositoryMock->expects($this->atLeastOnce())
            ->method('getLocationService')
            ->will($this->returnValue($locationServiceMock));

        $domainMapperMock->expects($this->at(1))
            ->method('buildSPILocationCreateStruct')
            ->with(
                $this->equalTo($locationCreateStruct1),
                $this->equalTo($parentLocation),
                $this->equalTo(true),
                $this->equalTo(null),
                $this->equalTo(null)
            )->will($this->returnValue($spiLocationCreateStruct));

        $domainMapperMock->expects($this->at(2))
            ->method('buildSPILocationCreateStruct')
            ->with(
                $this->equalTo($locationCreateStruct2),
                $this->equalTo($parentLocation),
                $this->equalTo(false),
                $this->equalTo(null),
                $this->equalTo(null)
            )->will($this->returnValue($spiLocationCreateStruct));

        $spiContentCreateStruct = new SPIContentCreateStruct(
            array(
                'name' => array(),
                'typeId' => 123,
                'sectionId' => 1,
                'ownerId' => 169,
                'remoteId' => 'hash',
                'fields' => $spiFields,
                'modified' => time(),
                'initialLanguageId' => 4242,
                'locations' => array($spiLocationCreateStruct, $spiLocationCreateStruct),
            )
        );
        $spiContentCreateStruct2 = clone $spiContentCreateStruct;
        ++$spiContentCreateStruct2->modified;

        $spiContent = new SPIContent(
            array(
                'versionInfo' => new SPIContent\VersionInfo(
                    array(
                        'contentInfo' => new SPIContent\ContentInfo(array('id' => 42)),
                        'versionNo' => 7,
                    )
                ),
            )
        );

        $handlerMock->expects($this->once())
            ->method('create')
            ->with($this->logicalOr($spiContentCreateStruct, $spiContentCreateStruct2))
            ->will($this->returnValue($spiContent));

        $domainMapperMock->expects($this->once())
            ->method('buildContentDomainObject')
            ->with(
                $this->isInstanceOf(SPIContent::class),
                $this->isInstanceOf(APIContentType::class)
            );

        $repositoryMock->expects($this->once())->method('commit');

        // Execute
        $mockedService->createContent($contentCreateStruct, $locationCreateStructs);
    }

    /**
     * Test for the createContent() method.
     *
     * @covers \eZ\Publish\Core\Repository\ContentService::getLanguageCodesForCreate
     * @covers \eZ\Publish\Core\Repository\ContentService::mapFieldsForCreate
     * @covers \eZ\Publish\Core\Repository\ContentService::buildSPILocationCreateStructs
     * @covers \eZ\Publish\Core\Repository\ContentService::createContent
     * @expectedException \eZ\Publish\API\Repository\Exceptions\InvalidArgumentException
     * @expectedExceptionMessage Multiple LocationCreateStructs with the same parent Location '321' are given
     */
    public function testCreateContentWithLocationsDuplicateUnderParent()
    {
        $fieldDefinitions = array(
            new FieldDefinition(
                array(
                    'id' => 'fieldDefinitionId',
                    'fieldTypeIdentifier' => 'fieldTypeIdentifier',
                    'isTranslatable' => false,
                    'identifier' => 'identifier',
                    'isRequired' => false,
                    'defaultValue' => 'defaultValue',
                )
            ),
        );

        $repositoryMock = $this->getRepositoryMock();
        $mockedService = $this->getPartlyMockedContentService();
        $locationServiceMock = $this->getLocationServiceMock();
        $contentTypeServiceMock = $this->getContentTypeServiceMock();
        $domainMapperMock = $this->getDomainMapperMock();
        /** @var \PHPUnit\Framework\MockObject\MockObject $languageHandlerMock */
        $languageHandlerMock = $this->getPersistenceMock()->contentLanguageHandler();
        $spiLocationCreateStruct = new SPILocation\CreateStruct();
        $parentLocation = new Location(array('id' => 321));
        $locationCreateStruct = new LocationCreateStruct(array('parentLocationId' => 321));
        $locationCreateStructs = array($locationCreateStruct, clone $locationCreateStruct);
        $contentType = new ContentType(
            array(
                'id' => 123,
                'fieldDefinitions' => $fieldDefinitions,
                'nameSchema' => '<nameSchema>',
            )
        );
        $contentCreateStruct = new ContentCreateStruct(
            array(
                'fields' => array(),
                'mainLanguageCode' => 'eng-US',
                'contentType' => $contentType,
                'alwaysAvailable' => false,
                'ownerId' => 169,
                'sectionId' => 1,
            )
        );

        $languageHandlerMock->expects($this->any())
            ->method('loadByLanguageCode')
            ->with($this->isType('string'))
            ->will(
                $this->returnCallback(
                    function () {
                        return new Language(array('id' => 4242));
                    }
                )
            );

        $contentTypeServiceMock->expects($this->once())
            ->method('loadContentType')
            ->with($this->equalTo($contentType->id))
            ->will($this->returnValue($contentType));

        $repositoryMock->expects($this->once())
            ->method('getContentTypeService')
            ->will($this->returnValue($contentTypeServiceMock));

        $that = $this;
        $repositoryMock->expects($this->once())
            ->method('canUser')
            ->with(
                $this->equalTo('content'),
                $this->equalTo('create'),
                $this->isInstanceOf(APIContentCreateStruct::class),
                $this->equalTo($locationCreateStructs)
            )->will(
                $this->returnCallback(
                    function () use ($that, $contentCreateStruct) {
                        $that->assertEquals($contentCreateStruct, func_get_arg(2));

                        return true;
                    }
                )
            );

        $domainMapperMock->expects($this->once())
            ->method('getUniqueHash')
            ->with($this->isInstanceOf(APIContentCreateStruct::class))
            ->will(
                $this->returnCallback(
                    function ($object) use ($that, $contentCreateStruct) {
                        $that->assertEquals($contentCreateStruct, $object);

                        return 'hash';
                    }
                )
            );

        $locationServiceMock->expects($this->once())
            ->method('loadLocation')
            ->with($this->equalTo(321))
            ->will($this->returnValue($parentLocation));

        $repositoryMock->expects($this->any())
            ->method('getLocationService')
            ->will($this->returnValue($locationServiceMock));

        $domainMapperMock->expects($this->any())
            ->method('buildSPILocationCreateStruct')
            ->with(
                $this->equalTo($locationCreateStruct),
                $this->equalTo($parentLocation),
                $this->equalTo(true),
                $this->equalTo(null),
                $this->equalTo(null)
            )->will($this->returnValue($spiLocationCreateStruct));

        $mockedService->createContent(
            $contentCreateStruct,
            $locationCreateStructs
        );
    }

    /**
     * Test for the createContent() method.
     *
     * @covers \eZ\Publish\Core\Repository\ContentService::getLanguageCodesForCreate
     * @covers \eZ\Publish\Core\Repository\ContentService::mapFieldsForCreate
     * @covers \eZ\Publish\Core\Repository\ContentService::getDefaultObjectStates
     * @covers \eZ\Publish\Core\Repository\ContentService::createContent
     */
    public function testCreateContentObjectStates()
    {
        $spiFields = array(
            new SPIField(
                array(
                    'fieldDefinitionId' => 'fieldDefinitionId',
                    'type' => 'fieldTypeIdentifier',
                    'value' => 'defaultValue',
                    'languageCode' => 'eng-US',
                )
            ),
        );
        $fieldDefinitions = array(
            new FieldDefinition(
                array(
                    'id' => 'fieldDefinitionId',
                    'fieldTypeIdentifier' => 'fieldTypeIdentifier',
                    'isTranslatable' => false,
                    'identifier' => 'identifier',
                    'isRequired' => false,
                    'defaultValue' => 'defaultValue',
                )
            ),
        );
        $objectStateGroups = array(
            new SPIObjectStateGroup(array('id' => 10)),
            new SPIObjectStateGroup(array('id' => 20)),
        );

        // Set up a simple case that will pass
        $contentCreateStruct = $this->assertForTestCreateContentNonRedundantFieldSet(
            'eng-US',
            array(),
            $spiFields,
            $fieldDefinitions,
            array(),
            true,
            // Do not execute
            false
        );
        $timestamp = time();
        $contentCreateStruct->modificationDate = new \DateTime("@{$timestamp}");

        $repositoryMock = $this->getRepositoryMock();
        $mockedService = $this->getPartlyMockedContentService();
        /** @var \PHPUnit\Framework\MockObject\MockObject $handlerMock */
        $handlerMock = $this->getPersistenceMock()->contentHandler();
        $domainMapperMock = $this->getDomainMapperMock();

        $this->mockGetDefaultObjectStates();
        $this->mockSetDefaultObjectStates();

        $spiContentCreateStruct = new SPIContentCreateStruct(
            array(
                'name' => array(),
                'typeId' => 123,
                'sectionId' => 1,
                'ownerId' => 169,
                'remoteId' => 'hash',
                'fields' => $spiFields,
                'modified' => $timestamp,
                'initialLanguageId' => 4242,
                'locations' => array(),
            )
        );
        $spiContentCreateStruct2 = clone $spiContentCreateStruct;
        ++$spiContentCreateStruct2->modified;

        $spiContent = new SPIContent(
            array(
                'versionInfo' => new SPIContent\VersionInfo(
                    array(
                        'contentInfo' => new SPIContent\ContentInfo(array('id' => 42)),
                        'versionNo' => 7,
                    )
                ),
            )
        );

        $handlerMock->expects($this->once())
            ->method('create')
            ->with($this->equalTo($spiContentCreateStruct))
            ->will($this->returnValue($spiContent));

        $domainMapperMock->expects($this->once())
            ->method('buildContentDomainObject')
            ->with(
                $this->isInstanceOf(SPIContent::class),
                $this->isInstanceOf(APIContentType::class)
            );

        $repositoryMock->expects($this->once())->method('commit');

        // Execute
        $mockedService->createContent($contentCreateStruct, array());
    }

    /**
     * Test for the createContent() method.
     *
     * @covers \eZ\Publish\Core\Repository\ContentService::getLanguageCodesForCreate
     * @covers \eZ\Publish\Core\Repository\ContentService::mapFieldsForCreate
     * @covers \eZ\Publish\Core\Repository\ContentService::getDefaultObjectStates
     * @covers \eZ\Publish\Core\Repository\ContentService::createContent
     * @dataProvider providerForTestCreateContentThrowsContentValidationExceptionTranslation
     * @expectedException \Exception
     * @expectedExceptionMessage Store failed
     */
    public function testCreateContentWithRollback()
    {
        $fieldDefinitions = array(
            new FieldDefinition(
                array(
                    'id' => 'fieldDefinitionId',
                    'fieldTypeIdentifier' => 'fieldTypeIdentifier',
                    'isTranslatable' => false,
                    'identifier' => 'identifier',
                    'isRequired' => false,
                    'defaultValue' => 'defaultValue',
                )
            ),
        );

        // Setup a simple case that will pass
        $contentCreateStruct = $this->assertForTestCreateContentNonRedundantFieldSet(
            'eng-US',
            array(),
            array(),
            $fieldDefinitions,
            array(),
            false,
            // Do not execute test
            false
        );

        $repositoryMock = $this->getRepositoryMock();
        $repositoryMock->expects($this->never())->method('commit');
        $repositoryMock->expects($this->once())->method('rollback');

        /** @var \PHPUnit\Framework\MockObject\MockObject $contentHandlerMock */
        $contentHandlerMock = $this->getPersistenceMock()->contentHandler();
        $contentHandlerMock->expects($this->once())
            ->method('create')
            ->with($this->anything())
            ->will($this->throwException(new \Exception('Store failed')));

        // Execute
        $this->partlyMockedContentService->createContent($contentCreateStruct, array());
    }

    public function providerForTestUpdateContentThrowsBadStateException()
    {
        return array(
            array(VersionInfo::STATUS_PUBLISHED),
            array(VersionInfo::STATUS_ARCHIVED),
        );
    }

    /**
     * Test for the updateContent() method.
     *
     * @covers \eZ\Publish\Core\Repository\ContentService::updateContent
     * @expectedException \eZ\Publish\API\Repository\Exceptions\BadStateException
     * @dataProvider providerForTestUpdateContentThrowsBadStateException
     */
    public function testUpdateContentThrowsBadStateException($status)
    {
        $mockedService = $this->getPartlyMockedContentService(array('loadContent'));
        $contentUpdateStruct = new ContentUpdateStruct();
        $versionInfo = new VersionInfo(
            array(
                'contentInfo' => new ContentInfo(array('id' => 42)),
                'versionNo' => 7,
                'status' => $status,
            )
        );
        $content = new Content(
            array(
                'versionInfo' => $versionInfo,
                'internalFields' => array(),
            )
        );

        $mockedService->expects($this->once())
            ->method('loadContent')
            ->with(
                $this->equalTo(42),
                $this->equalTo(null),
                $this->equalTo(7)
            )->will(
                $this->returnValue($content)
            );

        $mockedService->updateContent($versionInfo, $contentUpdateStruct);
    }

    /**
     * Test for the updateContent() method.
     *
     * @covers \eZ\Publish\Core\Repository\ContentService::updateContent
     * @expectedException \eZ\Publish\API\Repository\Exceptions\UnauthorizedException
     */
    public function testUpdateContentThrowsUnauthorizedException()
    {
        $repositoryMock = $this->getRepositoryMock();
        $mockedService = $this->getPartlyMockedContentService(array('loadContent'));
        $contentUpdateStruct = new ContentUpdateStruct();
        $versionInfo = new VersionInfo(
            array(
                'contentInfo' => new ContentInfo(array('id' => 42)),
                'versionNo' => 7,
                'status' => VersionInfo::STATUS_DRAFT,
            )
        );
        $content = new Content(
            array(
                'versionInfo' => $versionInfo,
                'internalFields' => array(),
            )
        );

        $mockedService->expects($this->once())
            ->method('loadContent')
            ->with(
                $this->equalTo(42),
                $this->equalTo(null),
                $this->equalTo(7)
            )->will(
                $this->returnValue($content)
            );

        $repositoryMock->expects($this->once())
            ->method('canUser')
            ->with(
                $this->equalTo('content'),
                $this->equalTo('edit'),
                $this->equalTo($content)
            )->will($this->returnValue(false));

        $mockedService->updateContent($versionInfo, $contentUpdateStruct);
    }

    /**
     * @param string $initialLanguageCode
     * @param \eZ\Publish\API\Repository\Values\Content\Field[] $structFields
     * @param string[] $existingLanguages
     *
     * @return string[]
     */
    protected function determineLanguageCodesForUpdate($initialLanguageCode, array $structFields, $existingLanguages)
    {
        $languageCodes = array_fill_keys($existingLanguages, true);
        if ($initialLanguageCode !== null) {
            $languageCodes[$initialLanguageCode] = true;
        }

        foreach ($structFields as $field) {
            if ($field->languageCode === null || isset($languageCodes[$field->languageCode])) {
                continue;
            }

            $languageCodes[$field->languageCode] = true;
        }

        return array_keys($languageCodes);
    }

    /**
     * @param string $initialLanguageCode
     * @param \eZ\Publish\API\Repository\Values\Content\Field[] $structFields
     * @param string $mainLanguageCode
     * @param \eZ\Publish\API\Repository\Values\ContentType\FieldDefinition[] $fieldDefinitions
     *
     * @return array
     */
    protected function mapStructFieldsForUpdate($initialLanguageCode, $structFields, $mainLanguageCode, $fieldDefinitions)
    {
        $initialLanguageCode = $initialLanguageCode ?: $mainLanguageCode;

        $mappedFieldDefinitions = array();
        foreach ($fieldDefinitions as $fieldDefinition) {
            $mappedFieldDefinitions[$fieldDefinition->identifier] = $fieldDefinition;
        }

        $mappedStructFields = array();
        foreach ($structFields as $structField) {
            $identifier = $structField->fieldDefIdentifier;

            if ($structField->languageCode !== null) {
                $languageCode = $structField->languageCode;
            } elseif ($mappedFieldDefinitions[$identifier]->isTranslatable) {
                $languageCode = $initialLanguageCode;
            } else {
                $languageCode = $mainLanguageCode;
            }

            $mappedStructFields[$identifier][$languageCode] = (string)$structField->value;
        }

        return $mappedStructFields;
    }

    /**
     * Returns full, possibly redundant array of field values, indexed by field definition
     * identifier and language code.
     *
     * @param string $initialLanguageCode
     * @param \eZ\Publish\API\Repository\Values\Content\Field[] $structFields
     * @param \eZ\Publish\Core\Repository\Values\Content\Content $content
     * @param \eZ\Publish\API\Repository\Values\ContentType\FieldDefinition[] $fieldDefinitions
     * @param array $languageCodes
     *
     * @return array
     */
    protected function determineValuesForUpdate(
        $initialLanguageCode,
        array $structFields,
        Content $content,
        array $fieldDefinitions,
        array $languageCodes
    ) {
        $mainLanguageCode = $content->versionInfo->contentInfo->mainLanguageCode;

        $mappedStructFields = $this->mapStructFieldsForUpdate(
            $initialLanguageCode,
            $structFields,
            $mainLanguageCode,
            $fieldDefinitions
        );

        $values = array();

        foreach ($fieldDefinitions as $fieldDefinition) {
            $identifier = $fieldDefinition->identifier;
            foreach ($languageCodes as $languageCode) {
                if (!$fieldDefinition->isTranslatable) {
                    if (isset($mappedStructFields[$identifier][$mainLanguageCode])) {
                        $values[$identifier][$languageCode] = $mappedStructFields[$identifier][$mainLanguageCode];
                    } else {
                        $values[$identifier][$languageCode] = (string)$content->fields[$identifier][$mainLanguageCode];
                    }
                    continue;
                }

                if (isset($mappedStructFields[$identifier][$languageCode])) {
                    $values[$identifier][$languageCode] = $mappedStructFields[$identifier][$languageCode];
                    continue;
                }

                if (isset($content->fields[$identifier][$languageCode])) {
                    $values[$identifier][$languageCode] = (string)$content->fields[$identifier][$languageCode];
                    continue;
                }

                $values[$identifier][$languageCode] = (string)$fieldDefinition->defaultValue;
            }
        }

        return $this->stubValues($values);
    }

    protected function stubValues(array $fieldValues)
    {
        foreach ($fieldValues as &$languageValues) {
            foreach ($languageValues as &$value) {
                $value = new ValueStub($value);
            }
        }

        return $fieldValues;
    }

    /**
     * Asserts that calling updateContent() with given API field set causes calling
     * Handler::updateContent() with given SPI field set.
     *
     * @param string $initialLanguageCode
     * @param \eZ\Publish\API\Repository\Values\Content\Field[] $structFields
     * @param \eZ\Publish\SPI\Persistence\Content\Field[] $spiFields
     * @param \eZ\Publish\API\Repository\Values\Content\Field[] $existingFields
     * @param \eZ\Publish\API\Repository\Values\ContentType\FieldDefinition[] $fieldDefinitions
     * @param bool $execute
     *
     * @return mixed
     */
    protected function assertForTestUpdateContentNonRedundantFieldSet(
        $initialLanguageCode,
        array $structFields,
        array $spiFields,
        array $existingFields,
        array $fieldDefinitions,
        $execute = true
    ) {
        $repositoryMock = $this->getRepositoryMock();
        $mockedService = $this->getPartlyMockedContentService(array('loadContent', 'loadRelations'));
        /** @var \PHPUnit\Framework\MockObject\MockObject $contentHandlerMock */
        $contentHandlerMock = $this->getPersistenceMock()->contentHandler();
        /** @var \PHPUnit\Framework\MockObject\MockObject $languageHandlerMock */
        $languageHandlerMock = $this->getPersistenceMock()->contentLanguageHandler();
        $contentTypeServiceMock = $this->getContentTypeServiceMock();
        $fieldTypeServiceMock = $this->getFieldTypeServiceMock();
        $domainMapperMock = $this->getDomainMapperMock();
        $relationProcessorMock = $this->getRelationProcessorMock();
        $nameSchemaServiceMock = $this->getNameSchemaServiceMock();
        $fieldTypeMock = $this->createMock(SPIFieldType::class);
        $existingLanguageCodes = array_map(
            function (Field $field) {
                return $field->languageCode;
            },
            $existingFields
        );
        $languageCodes = $this->determineLanguageCodesForUpdate(
            $initialLanguageCode,
            $structFields,
            $existingLanguageCodes
        );
        $versionInfo = new VersionInfo(
            array(
                'contentInfo' => new ContentInfo(
                    array(
                        'id' => 42,
                        'contentTypeId' => 24,
                        'mainLanguageCode' => 'eng-GB',
                    )
                ),
                'versionNo' => 7,
                'languageCodes' => $existingLanguageCodes,
                'status' => VersionInfo::STATUS_DRAFT,
            )
        );
        $content = new Content(
            array(
                'versionInfo' => $versionInfo,
                'internalFields' => $existingFields,
            )
        );
        $contentType = new ContentType(array('fieldDefinitions' => $fieldDefinitions));

        $languageHandlerMock->expects($this->any())
            ->method('loadByLanguageCode')
            ->with($this->isType('string'))
            ->will(
                $this->returnCallback(
                    function () {
                        return new Language(array('id' => 4242));
                    }
                )
            );

        $mockedService->expects($this->once())
            ->method('loadContent')
            ->with(
                $this->equalTo(42),
                $this->equalTo(null),
                $this->equalTo(7)
            )->will(
                $this->returnValue($content)
            );

        $repositoryMock->expects($this->once())->method('beginTransaction');

        $repositoryMock->expects($this->once())
            ->method('canUser')
            ->with(
                $this->equalTo('content'),
                $this->equalTo('edit'),
                $this->equalTo($content)
            )->will($this->returnValue(true));

        $contentTypeServiceMock->expects($this->once())
            ->method('loadContentType')
            ->with($this->equalTo(24))
            ->will($this->returnValue($contentType));

        $repositoryMock->expects($this->once())
            ->method('getContentTypeService')
            ->will($this->returnValue($contentTypeServiceMock));

        $repositoryMock->expects($this->once())
            ->method('getCurrentUserReference')
            ->will($this->returnValue(new UserReference(169)));

        $fieldTypeMock->expects($this->any())
            ->method('acceptValue')
            ->will(
                $this->returnCallback(
                    function ($valueString) {
                        return new ValueStub($valueString);
                    }
                )
            );

        $emptyValue = self::EMPTY_FIELD_VALUE;
        $fieldTypeMock->expects($this->any())
            ->method('toPersistenceValue')
            ->will(
                $this->returnCallback(
                    function (ValueStub $value) {
                        return (string)$value;
                    }
                )
            );

        $fieldTypeMock->expects($this->any())
            ->method('isEmptyValue')
            ->will(
                $this->returnCallback(
                    function (ValueStub $value) use ($emptyValue) {
                        return $emptyValue === (string)$value;
                    }
                )
            );

        $fieldTypeMock->expects($this->any())
            ->method('validate')
            ->will($this->returnValue(array()));

        $this->getFieldTypeRegistryMock()->expects($this->any())
            ->method('getFieldType')
            ->will($this->returnValue($fieldTypeMock));

        $relationProcessorMock
            ->expects($this->exactly(count($fieldDefinitions) * count($languageCodes)))
            ->method('appendFieldRelations')
            ->with(
                $this->isType('array'),
                $this->isType('array'),
                $this->isInstanceOf(SPIFieldType::class),
                $this->isInstanceOf(Value::class),
                $this->anything()
            );

        $values = $this->determineValuesForUpdate(
            $initialLanguageCode,
            $structFields,
            $content,
            $fieldDefinitions,
            $languageCodes
        );
        $nameSchemaServiceMock->expects($this->once())
            ->method('resolveNameSchema')
            ->with(
                $this->equalTo($content),
                $this->equalTo($values),
                $this->equalTo($languageCodes)
            )->will($this->returnValue(array()));

        $existingRelations = array('RELATIONS!!!');
        $mockedService->expects($this->once())
            ->method('loadRelations')
            ->with($content->versionInfo)
            ->will($this->returnValue($existingRelations));
        $relationProcessorMock->expects($this->any())
            ->method('processFieldRelations')
            ->with(
                $this->isType('array'),
                $this->equalTo(42),
                $this->isType('int'),
                $this->equalTo($contentType),
                $this->equalTo($existingRelations)
            );

        $contentUpdateStruct = new ContentUpdateStruct(
            array(
                'fields' => $structFields,
                'initialLanguageCode' => $initialLanguageCode,
            )
        );

        if ($execute) {
            $spiContentUpdateStruct = new SPIContentUpdateStruct(
                array(
                    'creatorId' => 169,
                    'fields' => $spiFields,
                    'modificationDate' => time(),
                    'initialLanguageId' => 4242,
                )
            );

            // During code coverage runs, timestamp might differ 1-3 seconds
            $spiContentUpdateStructTs1 = clone $spiContentUpdateStruct;
            ++$spiContentUpdateStructTs1->modificationDate;

            $spiContentUpdateStructTs2 = clone $spiContentUpdateStructTs1;
            ++$spiContentUpdateStructTs2->modificationDate;

            $spiContentUpdateStructTs3 = clone $spiContentUpdateStructTs2;
            ++$spiContentUpdateStructTs3->modificationDate;

            $spiContent = new SPIContent(
                array(
                    'versionInfo' => new SPIContent\VersionInfo(
                        array(
                            'contentInfo' => new SPIContent\ContentInfo(array('id' => 42)),
                            'versionNo' => 7,
                        )
                    ),
                )
            );

            $contentHandlerMock->expects($this->once())
                ->method('updateContent')
                ->with(
                    42,
                    7,
                    $this->logicalOr($spiContentUpdateStruct, $spiContentUpdateStructTs1, $spiContentUpdateStructTs2, $spiContentUpdateStructTs3)
                )
                ->will($this->returnValue($spiContent));

            $repositoryMock->expects($this->once())->method('commit');
            $domainMapperMock->expects($this->once())
                ->method('buildContentDomainObject')
                ->with(
                    $this->isInstanceOf(SPIContent::class),
                    $this->isInstanceOf(APIContentType::class)
                );

            $mockedService->updateContent($content->versionInfo, $contentUpdateStruct);
        }

        return array($content->versionInfo, $contentUpdateStruct);
    }

    public function providerForTestUpdateContentNonRedundantFieldSet1()
    {
        $spiFields = array(
            new SPIField(
                array(
                    'id' => '100',
                    'fieldDefinitionId' => 'fieldDefinitionId',
                    'type' => 'fieldTypeIdentifier',
                    'value' => 'newValue',
                    'languageCode' => 'eng-GB',
                    'versionNo' => 7,
                )
            ),
        );

        return array(
            // With languages set
            array(
                'eng-GB',
                array(
                    new Field(
                        array(
                            'fieldDefIdentifier' => 'identifier',
                            'value' => 'newValue',
                            'languageCode' => 'eng-GB',
                        )
                    ),
                ),
                $spiFields,
            ),
            // Without languages set
            array(
                null,
                array(
                    new Field(
                        array(
                            'fieldDefIdentifier' => 'identifier',
                            'value' => 'newValue',
                            'languageCode' => null,
                        )
                    ),
                ),
                $spiFields,
            ),
            // Adding new language without fields
            array(
                'eng-US',
                array(),
                array(),
            ),
        );
    }

    /**
     * Test for the updateContent() method.
     *
     * Testing the simplest use case.
     *
     * @covers \eZ\Publish\Core\Repository\ContentService::getLanguageCodesForUpdate
     * @covers \eZ\Publish\Core\Repository\ContentService::mapFieldsForUpdate
     * @covers \eZ\Publish\Core\Repository\ContentService::updateContent
     * @dataProvider providerForTestUpdateContentNonRedundantFieldSet1
     */
    public function testUpdateContentNonRedundantFieldSet1($initialLanguageCode, $structFields, $spiFields)
    {
        $existingFields = array(
            new Field(
                array(
                    'id' => '100',
                    'fieldDefIdentifier' => 'identifier',
                    'value' => 'initialValue',
                    'languageCode' => 'eng-GB',
                )
            ),
        );

        $fieldDefinitions = array(
            new FieldDefinition(
                array(
                    'id' => 'fieldDefinitionId',
                    'fieldTypeIdentifier' => 'fieldTypeIdentifier',
                    'isTranslatable' => false,
                    'identifier' => 'identifier',
                    'isRequired' => false,
                    'defaultValue' => 'defaultValue',
                )
            ),
        );

        $this->assertForTestUpdateContentNonRedundantFieldSet(
            $initialLanguageCode,
            $structFields,
            $spiFields,
            $existingFields,
            $fieldDefinitions
        );
    }

    public function providerForTestUpdateContentNonRedundantFieldSet2()
    {
        $spiFields0 = array(
            new SPIField(
                array(
                    'id' => '100',
                    'fieldDefinitionId' => 'fieldDefinitionId',
                    'type' => 'fieldTypeIdentifier',
                    'value' => 'newValue',
                    'languageCode' => 'eng-GB',
                    'versionNo' => 7,
                )
            ),
        );
        $spiFields1 = array(
            new SPIField(
                array(
                    'id' => null,
                    'fieldDefinitionId' => 'fieldDefinitionId',
                    'type' => 'fieldTypeIdentifier',
                    'value' => 'newValue',
                    'languageCode' => 'eng-US',
                    'versionNo' => 7,
                )
            ),
        );
        $spiFields2 = array(
            new SPIField(
                array(
                    'id' => 100,
                    'fieldDefinitionId' => 'fieldDefinitionId',
                    'type' => 'fieldTypeIdentifier',
                    'value' => 'newValue2',
                    'languageCode' => 'eng-GB',
                    'versionNo' => 7,
                )
            ),
            new SPIField(
                array(
                    'id' => null,
                    'fieldDefinitionId' => 'fieldDefinitionId',
                    'type' => 'fieldTypeIdentifier',
                    'value' => 'newValue1',
                    'languageCode' => 'eng-US',
                    'versionNo' => 7,
                )
            ),
        );

        return array(
            // 0. With languages set
            array(
                'eng-GB',
                array(
                    new Field(
                        array(
                            'fieldDefIdentifier' => 'identifier',
                            'value' => 'newValue',
                            'languageCode' => 'eng-GB',
                        )
                    ),
                ),
                $spiFields0,
            ),
            // 1. Without languages set
            array(
                null,
                array(
                    new Field(
                        array(
                            'fieldDefIdentifier' => 'identifier',
                            'value' => 'newValue',
                            'languageCode' => null,
                        )
                    ),
                ),
                $spiFields0,
            ),
            // 2. New language with language set
            array(
                'eng-GB',
                array(
                    new Field(
                        array(
                            'fieldDefIdentifier' => 'identifier',
                            'value' => 'newValue',
                            'languageCode' => 'eng-US',
                        )
                    ),
                ),
                $spiFields1,
            ),
            // 3. New language without language set
            array(
                'eng-US',
                array(
                    new Field(
                        array(
                            'fieldDefIdentifier' => 'identifier',
                            'value' => 'newValue',
                            'languageCode' => null,
                        )
                    ),
                ),
                $spiFields1,
            ),
            // 4. New language and existing language with language set
            array(
                'eng-GB',
                array(
                    new Field(
                        array(
                            'fieldDefIdentifier' => 'identifier',
                            'value' => 'newValue1',
                            'languageCode' => 'eng-US',
                        )
                    ),
                    new Field(
                        array(
                            'fieldDefIdentifier' => 'identifier',
                            'value' => 'newValue2',
                            'languageCode' => 'eng-GB',
                        )
                    ),
                ),
                $spiFields2,
            ),
            // 5. New language and existing language without language set
            array(
                'eng-US',
                array(
                    new Field(
                        array(
                            'fieldDefIdentifier' => 'identifier',
                            'value' => 'newValue1',
                            'languageCode' => null,
                        )
                    ),
                    new Field(
                        array(
                            'fieldDefIdentifier' => 'identifier',
                            'value' => 'newValue2',
                            'languageCode' => 'eng-GB',
                        )
                    ),
                ),
                $spiFields2,
            ),
            // 6. Adding new language without fields
            array(
                'eng-US',
                array(),
                array(
                    new SPIField(
                        array(
                            'id' => null,
                            'fieldDefinitionId' => 'fieldDefinitionId',
                            'type' => 'fieldTypeIdentifier',
                            'value' => 'defaultValue',
                            'languageCode' => 'eng-US',
                            'versionNo' => 7,
                        )
                    ),
                ),
            ),
        );
    }

    /**
     * Test for the updateContent() method.
     *
     * Testing with translatable field.
     *
     * @covers \eZ\Publish\Core\Repository\ContentService::getLanguageCodesForUpdate
     * @covers \eZ\Publish\Core\Repository\ContentService::mapFieldsForUpdate
     * @covers \eZ\Publish\Core\Repository\ContentService::updateContent
     * @dataProvider providerForTestUpdateContentNonRedundantFieldSet2
     */
    public function testUpdateContentNonRedundantFieldSet2($initialLanguageCode, $structFields, $spiFields)
    {
        $existingFields = array(
            new Field(
                array(
                    'id' => '100',
                    'fieldDefIdentifier' => 'identifier',
                    'value' => 'initialValue',
                    'languageCode' => 'eng-GB',
                )
            ),
        );

        $fieldDefinitions = array(
            new FieldDefinition(
                array(
                    'id' => 'fieldDefinitionId',
                    'fieldTypeIdentifier' => 'fieldTypeIdentifier',
                    'isTranslatable' => true,
                    'identifier' => 'identifier',
                    'isRequired' => false,
                    'defaultValue' => 'defaultValue',
                )
            ),
        );

        $this->assertForTestUpdateContentNonRedundantFieldSet(
            $initialLanguageCode,
            $structFields,
            $spiFields,
            $existingFields,
            $fieldDefinitions
        );
    }

    public function providerForTestUpdateContentNonRedundantFieldSet3()
    {
        $spiFields0 = array(
            new SPIField(
                array(
                    'id' => null,
                    'fieldDefinitionId' => 'fieldDefinitionId1',
                    'type' => 'fieldTypeIdentifier',
                    'value' => 'newValue1',
                    'languageCode' => 'eng-US',
                    'versionNo' => 7,
                )
            ),
        );
        $spiFields1 = array(
            new SPIField(
                array(
                    'id' => 100,
                    'fieldDefinitionId' => 'fieldDefinitionId1',
                    'type' => 'fieldTypeIdentifier',
                    'value' => 'newValue2',
                    'languageCode' => 'eng-GB',
                    'versionNo' => 7,
                )
            ),
            new SPIField(
                array(
                    'id' => null,
                    'fieldDefinitionId' => 'fieldDefinitionId1',
                    'type' => 'fieldTypeIdentifier',
                    'value' => 'newValue1',
                    'languageCode' => 'eng-US',
                    'versionNo' => 7,
                )
            ),
        );
        $spiFields2 = array(
            new SPIField(
                array(
                    'id' => 100,
                    'fieldDefinitionId' => 'fieldDefinitionId1',
                    'type' => 'fieldTypeIdentifier',
                    'value' => 'newValue2',
                    'languageCode' => 'eng-GB',
                    'versionNo' => 7,
                )
            ),
            new SPIField(
                array(
                    'id' => null,
                    'fieldDefinitionId' => 'fieldDefinitionId1',
                    'type' => 'fieldTypeIdentifier',
                    'value' => 'newValue1',
                    'languageCode' => 'eng-US',
                    'versionNo' => 7,
                )
            ),
            new SPIField(
                array(
                    'id' => 101,
                    'fieldDefinitionId' => 'fieldDefinitionId2',
                    'type' => 'fieldTypeIdentifier',
                    'value' => 'newValue3',
                    'languageCode' => 'eng-GB',
                    'versionNo' => 7,
                )
            ),
        );
        $spiFields3 = array(
            new SPIField(
                array(
                    'id' => null,
                    'fieldDefinitionId' => 'fieldDefinitionId1',
                    'type' => 'fieldTypeIdentifier',
                    'value' => 'defaultValue1',
                    'languageCode' => 'eng-US',
                    'versionNo' => 7,
                )
            ),
        );

        return array(
            // 0. ew language with language set
            array(
                'eng-US',
                array(
                    new Field(
                        array(
                            'fieldDefIdentifier' => 'identifier1',
                            'value' => 'newValue1',
                            'languageCode' => 'eng-US',
                        )
                    ),
                ),
                $spiFields0,
            ),
            // 1. New language without language set
            array(
                'eng-US',
                array(
                    new Field(
                        array(
                            'fieldDefIdentifier' => 'identifier1',
                            'value' => 'newValue1',
                            'languageCode' => null,
                        )
                    ),
                ),
                $spiFields0,
            ),
            // 2. New language and existing language with language set
            array(
                'eng-US',
                array(
                    new Field(
                        array(
                            'fieldDefIdentifier' => 'identifier1',
                            'value' => 'newValue1',
                            'languageCode' => 'eng-US',
                        )
                    ),
                    new Field(
                        array(
                            'fieldDefIdentifier' => 'identifier1',
                            'value' => 'newValue2',
                            'languageCode' => 'eng-GB',
                        )
                    ),
                ),
                $spiFields1,
            ),
            // 3. New language and existing language without language set
            array(
                'eng-US',
                array(
                    new Field(
                        array(
                            'fieldDefIdentifier' => 'identifier1',
                            'value' => 'newValue1',
                            'languageCode' => null,
                        )
                    ),
                    new Field(
                        array(
                            'fieldDefIdentifier' => 'identifier1',
                            'value' => 'newValue2',
                            'languageCode' => 'eng-GB',
                        )
                    ),
                ),
                $spiFields1,
            ),
            // 4. New language and existing language with untranslatable field, with language set
            array(
                'eng-US',
                array(
                    new Field(
                        array(
                            'fieldDefIdentifier' => 'identifier1',
                            'value' => 'newValue1',
                            'languageCode' => 'eng-US',
                        )
                    ),
                    new Field(
                        array(
                            'fieldDefIdentifier' => 'identifier1',
                            'value' => 'newValue2',
                            'languageCode' => 'eng-GB',
                        )
                    ),
                    new Field(
                        array(
                            'fieldDefIdentifier' => 'identifier2',
                            'value' => 'newValue3',
                            'languageCode' => 'eng-GB',
                        )
                    ),
                ),
                $spiFields2,
            ),
            // 5. New language and existing language with untranslatable field, without language set
            array(
                'eng-US',
                array(
                    new Field(
                        array(
                            'fieldDefIdentifier' => 'identifier1',
                            'value' => 'newValue1',
                            'languageCode' => null,
                        )
                    ),
                    new Field(
                        array(
                            'fieldDefIdentifier' => 'identifier1',
                            'value' => 'newValue2',
                            'languageCode' => 'eng-GB',
                        )
                    ),
                    new Field(
                        array(
                            'fieldDefIdentifier' => 'identifier2',
                            'value' => 'newValue3',
                            'languageCode' => null,
                        )
                    ),
                ),
                $spiFields2,
            ),
            // 6. Adding new language without fields
            array(
                'eng-US',
                array(),
                $spiFields3,
            ),
        );
    }

    /**
     * Test for the updateContent() method.
     *
     * Testing with new language and untranslatable field.
     *
     * @covers \eZ\Publish\Core\Repository\ContentService::getLanguageCodesForUpdate
     * @covers \eZ\Publish\Core\Repository\ContentService::mapFieldsForUpdate
     * @covers \eZ\Publish\Core\Repository\ContentService::updateContent
     * @dataProvider providerForTestUpdateContentNonRedundantFieldSet3
     */
    public function testUpdateContentNonRedundantFieldSet3($initialLanguageCode, $structFields, $spiFields)
    {
        $existingFields = array(
            new Field(
                array(
                    'id' => '100',
                    'fieldDefIdentifier' => 'identifier1',
                    'value' => 'initialValue1',
                    'languageCode' => 'eng-GB',
                )
            ),
            new Field(
                array(
                    'id' => '101',
                    'fieldDefIdentifier' => 'identifier2',
                    'value' => 'initialValue2',
                    'languageCode' => 'eng-GB',
                )
            ),
        );

        $fieldDefinitions = array(
            new FieldDefinition(
                array(
                    'id' => 'fieldDefinitionId1',
                    'fieldTypeIdentifier' => 'fieldTypeIdentifier',
                    'isTranslatable' => true,
                    'identifier' => 'identifier1',
                    'isRequired' => false,
                    'defaultValue' => 'defaultValue1',
                )
            ),
            new FieldDefinition(
                array(
                    'id' => 'fieldDefinitionId2',
                    'fieldTypeIdentifier' => 'fieldTypeIdentifier',
                    'isTranslatable' => false,
                    'identifier' => 'identifier2',
                    'isRequired' => false,
                    'defaultValue' => 'defaultValue2',
                )
            ),
        );

        $this->assertForTestUpdateContentNonRedundantFieldSet(
            $initialLanguageCode,
            $structFields,
            $spiFields,
            $existingFields,
            $fieldDefinitions
        );
    }

    public function providerForTestUpdateContentNonRedundantFieldSet4()
    {
        $spiFields0 = array(
            new SPIField(
                array(
                    'id' => null,
                    'fieldDefinitionId' => 'fieldDefinitionId1',
                    'type' => 'fieldTypeIdentifier',
                    'value' => 'newValue1',
                    'languageCode' => 'eng-US',
                    'versionNo' => 7,
                )
            ),
        );
        $spiFields1 = array(
            new SPIField(
                array(
                    'id' => 100,
                    'fieldDefinitionId' => 'fieldDefinitionId1',
                    'type' => 'fieldTypeIdentifier',
                    'value' => self::EMPTY_FIELD_VALUE,
                    'languageCode' => 'eng-GB',
                    'versionNo' => 7,
                )
            ),
            new SPIField(
                array(
                    'id' => null,
                    'fieldDefinitionId' => 'fieldDefinitionId1',
                    'type' => 'fieldTypeIdentifier',
                    'value' => 'newValue1',
                    'languageCode' => 'eng-US',
                    'versionNo' => 7,
                )
            ),
        );
        $spiFields2 = array(
            new SPIField(
                array(
                    'id' => 100,
                    'fieldDefinitionId' => 'fieldDefinitionId1',
                    'type' => 'fieldTypeIdentifier',
                    'value' => self::EMPTY_FIELD_VALUE,
                    'languageCode' => 'eng-GB',
                    'versionNo' => 7,
                )
            ),
        );

        return array(
            // 0. New translation with empty field by default
            array(
                'eng-US',
                array(
                    new Field(
                        array(
                            'fieldDefIdentifier' => 'identifier1',
                            'value' => 'newValue1',
                            'languageCode' => 'eng-US',
                        )
                    ),
                ),
                $spiFields0,
            ),
            // 1. New translation with empty field by default, without language set
            array(
                'eng-US',
                array(
                    new Field(
                        array(
                            'fieldDefIdentifier' => 'identifier1',
                            'value' => 'newValue1',
                            'languageCode' => null,
                        )
                    ),
                ),
                $spiFields0,
            ),
            // 2. New translation with empty field given
            array(
                'eng-US',
                array(
                    new Field(
                        array(
                            'fieldDefIdentifier' => 'identifier1',
                            'value' => 'newValue1',
                            'languageCode' => 'eng-US',
                        )
                    ),
                    new Field(
                        array(
                            'fieldDefIdentifier' => 'identifier2',
                            'value' => self::EMPTY_FIELD_VALUE,
                            'languageCode' => 'eng-US',
                        )
                    ),
                ),
                $spiFields0,
            ),
            // 3. New translation with empty field given, without language set
            array(
                'eng-US',
                array(
                    new Field(
                        array(
                            'fieldDefIdentifier' => 'identifier1',
                            'value' => 'newValue1',
                            'languageCode' => null,
                        )
                    ),
                    new Field(
                        array(
                            'fieldDefIdentifier' => 'identifier2',
                            'value' => self::EMPTY_FIELD_VALUE,
                            'languageCode' => null,
                        )
                    ),
                ),
                $spiFields0,
            ),
            // 4. Updating existing language with empty value
            array(
                'eng-US',
                array(
                    new Field(
                        array(
                            'fieldDefIdentifier' => 'identifier1',
                            'value' => 'newValue1',
                            'languageCode' => 'eng-US',
                        )
                    ),
                    new Field(
                        array(
                            'fieldDefIdentifier' => 'identifier1',
                            'value' => self::EMPTY_FIELD_VALUE,
                            'languageCode' => 'eng-GB',
                        )
                    ),
                ),
                $spiFields1,
            ),
            // 5. Updating existing language with empty value, without language set
            array(
                'eng-US',
                array(
                    new Field(
                        array(
                            'fieldDefIdentifier' => 'identifier1',
                            'value' => 'newValue1',
                            'languageCode' => null,
                        )
                    ),
                    new Field(
                        array(
                            'fieldDefIdentifier' => 'identifier1',
                            'value' => self::EMPTY_FIELD_VALUE,
                            'languageCode' => 'eng-GB',
                        )
                    ),
                ),
                $spiFields1,
            ),
            // 6. Updating existing language with empty value and adding new language with empty value
            array(
                'eng-US',
                array(
                    new Field(
                        array(
                            'fieldDefIdentifier' => 'identifier1',
                            'value' => self::EMPTY_FIELD_VALUE,
                            'languageCode' => 'eng-US',
                        )
                    ),
                    new Field(
                        array(
                            'fieldDefIdentifier' => 'identifier1',
                            'value' => self::EMPTY_FIELD_VALUE,
                            'languageCode' => 'eng-GB',
                        )
                    ),
                ),
                $spiFields2,
            ),
            // 7. Updating existing language with empty value and adding new language with empty value,
            // without language set
            array(
                'eng-US',
                array(
                    new Field(
                        array(
                            'fieldDefIdentifier' => 'identifier1',
                            'value' => self::EMPTY_FIELD_VALUE,
                            'languageCode' => null,
                        )
                    ),
                    new Field(
                        array(
                            'fieldDefIdentifier' => 'identifier1',
                            'value' => self::EMPTY_FIELD_VALUE,
                            'languageCode' => 'eng-GB',
                        )
                    ),
                ),
                $spiFields2,
            ),
            // 8. Adding new language with no fields given
            array(
                'eng-US',
                array(),
                array(),
            ),
            // 9. Adding new language with fields
            array(
                'eng-US',
                array(
                    new Field(
                        array(
                            'fieldDefIdentifier' => 'identifier1',
                            'value' => self::EMPTY_FIELD_VALUE,
                            'languageCode' => 'eng-US',
                        )
                    ),
                ),
                array(),
            ),
            // 10. Adding new language with fields, without language set
            array(
                'eng-US',
                array(
                    new Field(
                        array(
                            'fieldDefIdentifier' => 'identifier1',
                            'value' => self::EMPTY_FIELD_VALUE,
                            'languageCode' => null,
                        )
                    ),
                ),
                array(),
            ),
        );
    }

    /**
     * Test for the updateContent() method.
     *
     * Testing with empty values.
     *
     * @covers \eZ\Publish\Core\Repository\ContentService::getLanguageCodesForUpdate
     * @covers \eZ\Publish\Core\Repository\ContentService::mapFieldsForUpdate
     * @covers \eZ\Publish\Core\Repository\ContentService::updateContent
     * @dataProvider providerForTestUpdateContentNonRedundantFieldSet4
     */
    public function testUpdateContentNonRedundantFieldSet4($initialLanguageCode, $structFields, $spiFields)
    {
        $existingFields = array(
            new Field(
                array(
                    'id' => '100',
                    'fieldDefIdentifier' => 'identifier1',
                    'value' => 'initialValue1',
                    'languageCode' => 'eng-GB',
                )
            ),
            new Field(
                array(
                    'id' => '101',
                    'fieldDefIdentifier' => 'identifier2',
                    'value' => 'initialValue2',
                    'languageCode' => 'eng-GB',
                )
            ),
        );

        $fieldDefinitions = array(
            new FieldDefinition(
                array(
                    'id' => 'fieldDefinitionId1',
                    'fieldTypeIdentifier' => 'fieldTypeIdentifier',
                    'isTranslatable' => true,
                    'identifier' => 'identifier1',
                    'isRequired' => false,
                    'defaultValue' => self::EMPTY_FIELD_VALUE,
                )
            ),
            new FieldDefinition(
                array(
                    'id' => 'fieldDefinitionId2',
                    'fieldTypeIdentifier' => 'fieldTypeIdentifier',
                    'isTranslatable' => true,
                    'identifier' => 'identifier2',
                    'isRequired' => false,
                    'defaultValue' => self::EMPTY_FIELD_VALUE,
                )
            ),
        );

        $this->assertForTestUpdateContentNonRedundantFieldSet(
            $initialLanguageCode,
            $structFields,
            $spiFields,
            $existingFields,
            $fieldDefinitions
        );
    }

    /**
     * @todo add first field empty
     *
     * @return array
     */
    public function providerForTestUpdateContentNonRedundantFieldSetComplex()
    {
        $spiFields0 = array(
            new SPIField(
                array(
                    'id' => 100,
                    'fieldDefinitionId' => 'fieldDefinitionId1',
                    'type' => 'fieldTypeIdentifier',
                    'value' => 'newValue1-eng-GB',
                    'languageCode' => 'eng-GB',
                    'versionNo' => 7,
                )
            ),
            new SPIField(
                array(
                    'id' => null,
                    'fieldDefinitionId' => 'fieldDefinitionId4',
                    'type' => 'fieldTypeIdentifier',
                    'value' => 'newValue4',
                    'languageCode' => 'eng-US',
                    'versionNo' => 7,
                )
            ),
        );
        $spiFields1 = array(
            new SPIField(
                array(
                    'id' => 100,
                    'fieldDefinitionId' => 'fieldDefinitionId1',
                    'type' => 'fieldTypeIdentifier',
                    'value' => 'newValue1-eng-GB',
                    'languageCode' => 'eng-GB',
                    'versionNo' => 7,
                )
            ),
            new SPIField(
                array(
                    'id' => null,
                    'fieldDefinitionId' => 'fieldDefinitionId2',
                    'type' => 'fieldTypeIdentifier',
                    'value' => 'newValue2',
                    'languageCode' => 'eng-US',
                    'versionNo' => 7,
                )
            ),
            new SPIField(
                array(
                    'id' => null,
                    'fieldDefinitionId' => 'fieldDefinitionId4',
                    'type' => 'fieldTypeIdentifier',
                    'value' => 'defaultValue4',
                    'languageCode' => 'eng-US',
                    'versionNo' => 7,
                )
            ),
        );
        $spiFields2 = array(
            new SPIField(
                array(
                    'id' => 100,
                    'fieldDefinitionId' => 'fieldDefinitionId1',
                    'type' => 'fieldTypeIdentifier',
                    'value' => 'newValue1-eng-GB',
                    'languageCode' => 'eng-GB',
                    'versionNo' => 7,
                )
            ),
            new SPIField(
                array(
                    'id' => null,
                    'fieldDefinitionId' => 'fieldDefinitionId2',
                    'type' => 'fieldTypeIdentifier',
                    'value' => 'newValue2',
                    'languageCode' => 'eng-US',
                    'versionNo' => 7,
                )
            ),
            new SPIField(
                array(
                    'id' => null,
                    'fieldDefinitionId' => 'fieldDefinitionId4',
                    'type' => 'fieldTypeIdentifier',
                    'value' => 'defaultValue4',
                    'languageCode' => 'ger-DE',
                    'versionNo' => 7,
                )
            ),
            new SPIField(
                array(
                    'id' => null,
                    'fieldDefinitionId' => 'fieldDefinitionId4',
                    'type' => 'fieldTypeIdentifier',
                    'value' => 'defaultValue4',
                    'languageCode' => 'eng-US',
                    'versionNo' => 7,
                )
            ),
        );

        return array(
            // 0. Add new language and update existing
            array(
                'eng-US',
                array(
                    new Field(
                        array(
                            'fieldDefIdentifier' => 'identifier4',
                            'value' => 'newValue4',
                            'languageCode' => 'eng-US',
                        )
                    ),
                    new Field(
                        array(
                            'fieldDefIdentifier' => 'identifier1',
                            'value' => 'newValue1-eng-GB',
                            'languageCode' => 'eng-GB',
                        )
                    ),
                ),
                $spiFields0,
            ),
            // 1. Add new language and update existing, without language set
            array(
                'eng-US',
                array(
                    new Field(
                        array(
                            'fieldDefIdentifier' => 'identifier4',
                            'value' => 'newValue4',
                            'languageCode' => null,
                        )
                    ),
                    new Field(
                        array(
                            'fieldDefIdentifier' => 'identifier1',
                            'value' => 'newValue1-eng-GB',
                            'languageCode' => 'eng-GB',
                        )
                    ),
                ),
                $spiFields0,
            ),
            // 2. Add new language and update existing variant
            array(
                'eng-US',
                array(
                    new Field(
                        array(
                            'fieldDefIdentifier' => 'identifier2',
                            'value' => 'newValue2',
                            'languageCode' => 'eng-US',
                        )
                    ),
                    new Field(
                        array(
                            'fieldDefIdentifier' => 'identifier1',
                            'value' => 'newValue1-eng-GB',
                            'languageCode' => 'eng-GB',
                        )
                    ),
                ),
                $spiFields1,
            ),
            // 3. Add new language and update existing variant, without language set
            array(
                'eng-US',
                array(
                    new Field(
                        array(
                            'fieldDefIdentifier' => 'identifier2',
                            'value' => 'newValue2',
                            'languageCode' => null,
                        )
                    ),
                    new Field(
                        array(
                            'fieldDefIdentifier' => 'identifier1',
                            'value' => 'newValue1-eng-GB',
                            'languageCode' => 'eng-GB',
                        )
                    ),
                ),
                $spiFields1,
            ),
            // 4. Update with multiple languages
            array(
                'ger-DE',
                array(
                    new Field(
                        array(
                            'fieldDefIdentifier' => 'identifier2',
                            'value' => 'newValue2',
                            'languageCode' => 'eng-US',
                        )
                    ),
                    new Field(
                        array(
                            'fieldDefIdentifier' => 'identifier1',
                            'value' => 'newValue1-eng-GB',
                            'languageCode' => 'eng-GB',
                        )
                    ),
                ),
                $spiFields2,
            ),
            // 5. Update with multiple languages without language set
            array(
                'ger-DE',
                array(
                    new Field(
                        array(
                            'fieldDefIdentifier' => 'identifier2',
                            'value' => 'newValue2',
                            'languageCode' => 'eng-US',
                        )
                    ),
                    new Field(
                        array(
                            'fieldDefIdentifier' => 'identifier1',
                            'value' => 'newValue1-eng-GB',
                            'languageCode' => null,
                        )
                    ),
                ),
                $spiFields2,
            ),
        );
    }

    protected function fixturesForTestUpdateContentNonRedundantFieldSetComplex()
    {
        $existingFields = array(
            new Field(
                array(
                    'id' => '100',
                    'fieldDefIdentifier' => 'identifier1',
                    'value' => 'initialValue1',
                    'languageCode' => 'eng-GB',
                )
            ),
            new Field(
                array(
                    'id' => '101',
                    'fieldDefIdentifier' => 'identifier2',
                    'value' => 'initialValue2',
                    'languageCode' => 'eng-GB',
                )
            ),
            new Field(
                array(
                    'id' => '102',
                    'fieldDefIdentifier' => 'identifier3',
                    'value' => 'initialValue3',
                    'languageCode' => 'eng-GB',
                )
            ),
            new Field(
                array(
                    'id' => '103',
                    'fieldDefIdentifier' => 'identifier4',
                    'value' => 'initialValue4',
                    'languageCode' => 'eng-GB',
                )
            ),
        );

        $fieldDefinitions = array(
            new FieldDefinition(
                array(
                    'id' => 'fieldDefinitionId1',
                    'fieldTypeIdentifier' => 'fieldTypeIdentifier',
                    'isTranslatable' => false,
                    'identifier' => 'identifier1',
                    'isRequired' => false,
                    'defaultValue' => self::EMPTY_FIELD_VALUE,
                )
            ),
            new FieldDefinition(
                array(
                    'id' => 'fieldDefinitionId2',
                    'fieldTypeIdentifier' => 'fieldTypeIdentifier',
                    'isTranslatable' => true,
                    'identifier' => 'identifier2',
                    'isRequired' => false,
                    'defaultValue' => self::EMPTY_FIELD_VALUE,
                )
            ),
            new FieldDefinition(
                array(
                    'id' => 'fieldDefinitionId3',
                    'fieldTypeIdentifier' => 'fieldTypeIdentifier',
                    'isTranslatable' => false,
                    'identifier' => 'identifier3',
                    'isRequired' => false,
                    'defaultValue' => 'defaultValue3',
                )
            ),
            new FieldDefinition(
                array(
                    'id' => 'fieldDefinitionId4',
                    'fieldTypeIdentifier' => 'fieldTypeIdentifier',
                    'isTranslatable' => true,
                    'identifier' => 'identifier4',
                    'isRequired' => false,
                    'defaultValue' => 'defaultValue4',
                )
            ),
        );

        return array($existingFields, $fieldDefinitions);
    }

    /**
     * Test for the updateContent() method.
     *
     * Testing more complex cases.
     *
     * @covers \eZ\Publish\Core\Repository\ContentService::getLanguageCodesForUpdate
     * @covers \eZ\Publish\Core\Repository\ContentService::mapFieldsForUpdate
     * @covers \eZ\Publish\Core\Repository\ContentService::updateContent
     * @dataProvider providerForTestUpdateContentNonRedundantFieldSetComplex
     */
    public function testUpdateContentNonRedundantFieldSetComplex($initialLanguageCode, $structFields, $spiFields)
    {
        list($existingFields, $fieldDefinitions) = $this->fixturesForTestUpdateContentNonRedundantFieldSetComplex();

        $this->assertForTestUpdateContentNonRedundantFieldSet(
            $initialLanguageCode,
            $structFields,
            $spiFields,
            $existingFields,
            $fieldDefinitions
        );
    }

    public function providerForTestUpdateContentWithInvalidLanguage()
    {
        return array(
            array(
                'eng-GB',
                array(
                    new Field(
                        array(
                            'fieldDefIdentifier' => 'identifier',
                            'value' => 'newValue',
                            'languageCode' => 'Klingon',
                        )
                    ),
                ),
            ),
            array(
                'Klingon',
                array(
                    new Field(
                        array(
                            'fieldDefIdentifier' => 'identifier',
                            'value' => 'newValue',
                            'languageCode' => 'eng-GB',
                        )
                    ),
                ),
            ),
        );
    }

    /**
     * Test for the updateContent() method.
     *
     * @covers \eZ\Publish\Core\Repository\ContentService::getLanguageCodesForUpdate
     * @covers \eZ\Publish\Core\Repository\ContentService::updateContent
     * @dataProvider providerForTestUpdateContentWithInvalidLanguage
     * @expectedException \eZ\Publish\API\Repository\Exceptions\NotFoundException
     * @expectedExceptionMessage Could not find 'Language' with identifier 'Klingon'
     */
    public function testUpdateContentWithInvalidLanguage($initialLanguageCode, $structFields)
    {
        $repositoryMock = $this->getRepositoryMock();
        $mockedService = $this->getPartlyMockedContentService(array('loadContent'));
        /** @var \PHPUnit\Framework\MockObject\MockObject $languageHandlerMock */
        $languageHandlerMock = $this->getPersistenceMock()->contentLanguageHandler();
        $versionInfo = new VersionInfo(
            array(
                'contentInfo' => new ContentInfo(
                    array(
                        'id' => 42,
                        'contentTypeId' => 24,
                        'mainLanguageCode' => 'eng-GB',
                    )
                ),
                'versionNo' => 7,
                'languageCodes' => array('eng-GB'),
                'status' => VersionInfo::STATUS_DRAFT,
            )
        );
        $content = new Content(
            array(
                'versionInfo' => $versionInfo,
                'internalFields' => array(),
            )
        );

        $languageHandlerMock->expects($this->any())
            ->method('loadByLanguageCode')
            ->with($this->isType('string'))
            ->will(
                $this->returnCallback(
                    function ($languageCode) {
                        if ($languageCode === 'Klingon') {
                            throw new NotFoundException('Language', 'Klingon');
                        }

                        return new Language(array('id' => 4242));
                    }
                )
            );

        $mockedService->expects($this->once())
            ->method('loadContent')
            ->with(
                $this->equalTo(42),
                $this->equalTo(null),
                $this->equalTo(7)
            )->will(
                $this->returnValue($content)
            );

        $repositoryMock->expects($this->once())
            ->method('canUser')
            ->with(
                $this->equalTo('content'),
                $this->equalTo('edit'),
                $this->equalTo($content)
            )->will($this->returnValue(true));

        $contentUpdateStruct = new ContentUpdateStruct(
            array(
                'fields' => $structFields,
                'initialLanguageCode' => $initialLanguageCode,
            )
        );

        $mockedService->updateContent($content->versionInfo, $contentUpdateStruct);
    }

    protected function assertForUpdateContentContentValidationException(
        $initialLanguageCode,
        $structFields,
        $fieldDefinitions = array()
    ) {
        $repositoryMock = $this->getRepositoryMock();
        $mockedService = $this->getPartlyMockedContentService(array('loadContent'));
        /** @var \PHPUnit\Framework\MockObject\MockObject $languageHandlerMock */
        $languageHandlerMock = $this->getPersistenceMock()->contentLanguageHandler();
        $contentTypeServiceMock = $this->getContentTypeServiceMock();
        $versionInfo = new VersionInfo(
            array(
                'contentInfo' => new ContentInfo(
                    array(
                        'id' => 42,
                        'contentTypeId' => 24,
                        'mainLanguageCode' => 'eng-GB',
                    )
                ),
                'versionNo' => 7,
                'languageCodes' => array('eng-GB'),
                'status' => VersionInfo::STATUS_DRAFT,
            )
        );
        $content = new Content(
            array(
                'versionInfo' => $versionInfo,
                'internalFields' => array(),
            )
        );
        $contentType = new ContentType(array('fieldDefinitions' => $fieldDefinitions));

        $languageHandlerMock->expects($this->any())
            ->method('loadByLanguageCode')
            ->with($this->isType('string'))
            ->will(
                $this->returnCallback(
                    function ($languageCode) {
                        if ($languageCode === 'Klingon') {
                            throw new NotFoundException('Language', 'Klingon');
                        }

                        return new Language(array('id' => 4242));
                    }
                )
            );

        $mockedService->expects($this->once())
            ->method('loadContent')
            ->with(
                $this->equalTo(42),
                $this->equalTo(null),
                $this->equalTo(7)
            )->will(
                $this->returnValue($content)
            );

        $repositoryMock->expects($this->once())
            ->method('canUser')
            ->with(
                $this->equalTo('content'),
                $this->equalTo('edit'),
                $this->equalTo($content)
            )->will($this->returnValue(true));

        $contentTypeServiceMock->expects($this->once())
            ->method('loadContentType')
            ->with($this->equalTo(24))
            ->will($this->returnValue($contentType));

        $repositoryMock->expects($this->once())
            ->method('getContentTypeService')
            ->will($this->returnValue($contentTypeServiceMock));

        $contentUpdateStruct = new ContentUpdateStruct(
            array(
                'fields' => $structFields,
                'initialLanguageCode' => $initialLanguageCode,
            )
        );

        $mockedService->updateContent($content->versionInfo, $contentUpdateStruct);
    }

    public function providerForTestUpdateContentThrowsContentValidationExceptionFieldDefinition()
    {
        return array(
            array(
                'eng-GB',
                array(
                    new Field(
                        array(
                            'fieldDefIdentifier' => 'identifier',
                            'value' => 'newValue',
                            'languageCode' => 'eng-GB',
                        )
                    ),
                ),
            ),
        );
    }

    /**
     * Test for the updateContent() method.
     *
     * @covers \eZ\Publish\Core\Repository\ContentService::getLanguageCodesForUpdate
     * @covers \eZ\Publish\Core\Repository\ContentService::mapFieldsForUpdate
     * @covers \eZ\Publish\Core\Repository\ContentService::updateContent
     * @dataProvider providerForTestUpdateContentThrowsContentValidationExceptionFieldDefinition
     * @expectedException \eZ\Publish\API\Repository\Exceptions\ContentValidationException
     * @expectedExceptionMessage Field definition 'identifier' does not exist in given ContentType
     */
    public function testUpdateContentThrowsContentValidationExceptionFieldDefinition($initialLanguageCode, $structFields)
    {
        $this->assertForUpdateContentContentValidationException(
            $initialLanguageCode,
            $structFields,
            array()
        );
    }

    public function providerForTestUpdateContentThrowsContentValidationExceptionTranslation()
    {
        return array(
            array(
                'eng-US',
                array(
                    new Field(
                        array(
                            'fieldDefIdentifier' => 'identifier',
                            'value' => 'newValue',
                            'languageCode' => 'eng-US',
                        )
                    ),
                ),
            ),
        );
    }

    /**
     * Test for the updateContent() method.
     *
     * @covers \eZ\Publish\Core\Repository\ContentService::getLanguageCodesForUpdate
     * @covers \eZ\Publish\Core\Repository\ContentService::mapFieldsForUpdate
     * @covers \eZ\Publish\Core\Repository\ContentService::updateContent
     * @dataProvider providerForTestUpdateContentThrowsContentValidationExceptionTranslation
     * @expectedException \eZ\Publish\API\Repository\Exceptions\ContentValidationException
     * @expectedExceptionMessage A value is set for non translatable field definition 'identifier' with language 'eng-US'
     */
    public function testUpdateContentThrowsContentValidationExceptionTranslation($initialLanguageCode, $structFields)
    {
        $fieldDefinitions = array(
            new FieldDefinition(
                array(
                    'id' => 'fieldDefinitionId1',
                    'fieldTypeIdentifier' => 'fieldTypeIdentifier',
                    'isTranslatable' => false,
                    'identifier' => 'identifier',
                    'isRequired' => false,
                    'defaultValue' => self::EMPTY_FIELD_VALUE,
                )
            ),
        );

        $this->assertForUpdateContentContentValidationException(
            $initialLanguageCode,
            $structFields,
            $fieldDefinitions
        );
    }

    public function assertForTestUpdateContentRequiredField(
        $initialLanguageCode,
        $structFields,
        $existingFields,
        $fieldDefinitions
    ) {
        $repositoryMock = $this->getRepositoryMock();
        $mockedService = $this->getPartlyMockedContentService(array('loadContent'));
        /** @var \PHPUnit\Framework\MockObject\MockObject $languageHandlerMock */
        $languageHandlerMock = $this->getPersistenceMock()->contentLanguageHandler();
        $contentTypeServiceMock = $this->getContentTypeServiceMock();
        $fieldTypeServiceMock = $this->getFieldTypeServiceMock();
        $fieldTypeMock = $this->createMock(SPIFieldType::class);
        $existingLanguageCodes = array_map(
            function (Field $field) {
                return $field->languageCode;
            },
            $existingFields
        );
        $versionInfo = new VersionInfo(
            array(
                'contentInfo' => new ContentInfo(
                    array(
                        'id' => 42,
                        'contentTypeId' => 24,
                        'mainLanguageCode' => 'eng-GB',
                    )
                ),
                'versionNo' => 7,
                'languageCodes' => $existingLanguageCodes,
                'status' => VersionInfo::STATUS_DRAFT,
            )
        );
        $content = new Content(
            array(
                'versionInfo' => $versionInfo,
                'internalFields' => $existingFields,
            )
        );
        $contentType = new ContentType(array('fieldDefinitions' => $fieldDefinitions));

        $languageHandlerMock->expects($this->any())
            ->method('loadByLanguageCode')
            ->with($this->isType('string'))
            ->will(
                $this->returnCallback(
                    function () {
                        return new Language(array('id' => 4242));
                    }
                )
            );

        $mockedService->expects($this->once())
            ->method('loadContent')
            ->with(
                $this->equalTo(42),
                $this->equalTo(null),
                $this->equalTo(7)
            )->will(
                $this->returnValue($content)
            );

        $repositoryMock->expects($this->once())
            ->method('canUser')
            ->with(
                $this->equalTo('content'),
                $this->equalTo('edit'),
                $this->equalTo($content)
            )->will($this->returnValue(true));

        $contentTypeServiceMock->expects($this->once())
            ->method('loadContentType')
            ->with($this->equalTo(24))
            ->will($this->returnValue($contentType));

        $repositoryMock->expects($this->once())
            ->method('getContentTypeService')
            ->will($this->returnValue($contentTypeServiceMock));

        $fieldTypeMock->expects($this->any())
            ->method('acceptValue')
            ->will(
                $this->returnCallback(
                    function ($valueString) {
                        return new ValueStub($valueString);
                    }
                )
            );

        $emptyValue = self::EMPTY_FIELD_VALUE;
        $fieldTypeMock->expects($this->any())
            ->method('isEmptyValue')
            ->will(
                $this->returnCallback(
                    function (ValueStub $value) use ($emptyValue) {
                        return $emptyValue === (string)$value;
                    }
                )
            );

        $fieldTypeMock->expects($this->any())
            ->method('validate')
            ->with(
                $this->isInstanceOf(APIFieldDefinition::class),
                $this->isInstanceOf(Value::class)
            );

        $this->getFieldTypeRegistryMock()->expects($this->any())
            ->method('getFieldType')
            ->will($this->returnValue($fieldTypeMock));

        $contentUpdateStruct = new ContentUpdateStruct(
            array(
                'fields' => $structFields,
                'initialLanguageCode' => $initialLanguageCode,
            )
        );

        return array($content->versionInfo, $contentUpdateStruct);
    }

    public function providerForTestUpdateContentRequiredField()
    {
        return array(
            array(
                'eng-US',
                array(
                    new Field(
                        array(
                            'fieldDefIdentifier' => 'identifier',
                            'value' => self::EMPTY_FIELD_VALUE,
                            'languageCode' => null,
                        )
                    ),
                ),
                'identifier',
                'eng-US',
            ),
        );
    }

    /**
     * Test for the updateContent() method.
     *
     * @covers \eZ\Publish\Core\Repository\ContentService::getLanguageCodesForUpdate
     * @covers \eZ\Publish\Core\Repository\ContentService::mapFieldsForUpdate
     * @covers \eZ\Publish\Core\Repository\ContentService::updateContent
     * @dataProvider providerForTestUpdateContentRequiredField
     * @expectedException \eZ\Publish\API\Repository\Exceptions\ContentFieldValidationException
     */
    public function testUpdateContentRequiredField(
        $initialLanguageCode,
        $structFields,
        $identifier,
        $languageCode
    ) {
        $existingFields = array(
            new Field(
                array(
                    'id' => '100',
                    'fieldDefIdentifier' => 'identifier',
                    'value' => 'initialValue',
                    'languageCode' => 'eng-GB',
                )
            ),
        );
        $fieldDefinitions = array(
            new FieldDefinition(
                array(
                    'id' => 'fieldDefinitionId',
                    'fieldTypeIdentifier' => 'fieldTypeIdentifier',
                    'isTranslatable' => true,
                    'identifier' => 'identifier',
                    'isRequired' => true,
                    'defaultValue' => 'defaultValue',
                )
            ),
        );
        list($versionInfo, $contentUpdateStruct) =
            $this->assertForTestUpdateContentRequiredField(
                $initialLanguageCode,
                $structFields,
                $existingFields,
                $fieldDefinitions
            );

        try {
            $this->partlyMockedContentService->updateContent($versionInfo, $contentUpdateStruct);
        } catch (ContentValidationException $e) {
            $this->assertEquals(
                "Value for required field definition '{$identifier}' with language '{$languageCode}' is empty",
                $e->getMessage()
            );

            throw $e;
        }
    }

    public function assertForTestUpdateContentThrowsContentFieldValidationException(
        $initialLanguageCode,
        $structFields,
        $existingFields,
        $fieldDefinitions
    ) {
        $repositoryMock = $this->getRepositoryMock();
        $mockedService = $this->getPartlyMockedContentService(array('loadContent'));
        /** @var \PHPUnit\Framework\MockObject\MockObject $languageHandlerMock */
        $languageHandlerMock = $this->getPersistenceMock()->contentLanguageHandler();
        $contentTypeServiceMock = $this->getContentTypeServiceMock();
        $fieldTypeMock = $this->createMock(SPIFieldType::class);
        $existingLanguageCodes = array_map(
            function (Field $field) {
                return $field->languageCode;
            },
            $existingFields
        );
        $languageCodes = $this->determineLanguageCodesForUpdate(
            $initialLanguageCode,
            $structFields,
            $existingLanguageCodes
        );
        $versionInfo = new VersionInfo(
            array(
                'contentInfo' => new ContentInfo(
                    array(
                        'id' => 42,
                        'contentTypeId' => 24,
                        'mainLanguageCode' => 'eng-GB',
                    )
                ),
                'versionNo' => 7,
                'languageCodes' => $existingLanguageCodes,
                'status' => VersionInfo::STATUS_DRAFT,
            )
        );
        $content = new Content(
            array(
                'versionInfo' => $versionInfo,
                'internalFields' => $existingFields,
            )
        );
        $contentType = new ContentType(array('fieldDefinitions' => $fieldDefinitions));

        $languageHandlerMock->expects($this->any())
            ->method('loadByLanguageCode')
            ->with($this->isType('string'))
            ->will(
                $this->returnCallback(
                    function () {
                        return new Language(array('id' => 4242));
                    }
                )
            );

        $mockedService->expects($this->once())
            ->method('loadContent')
            ->with(
                $this->equalTo(42),
                $this->equalTo(null),
                $this->equalTo(7)
            )->will(
                $this->returnValue($content)
            );

        $repositoryMock->expects($this->once())
            ->method('canUser')
            ->with(
                $this->equalTo('content'),
                $this->equalTo('edit'),
                $this->equalTo($content)
            )->will($this->returnValue(true));

        $contentTypeServiceMock->expects($this->once())
            ->method('loadContentType')
            ->with($this->equalTo(24))
            ->will($this->returnValue($contentType));

        $repositoryMock->expects($this->once())
            ->method('getContentTypeService')
            ->will($this->returnValue($contentTypeServiceMock));

        $fieldValues = $this->determineValuesForUpdate(
            $initialLanguageCode,
            $structFields,
            $content,
            $fieldDefinitions,
            $languageCodes
        );
        $allFieldErrors = array();
        $emptyValue = self::EMPTY_FIELD_VALUE;

        $fieldTypeMock->expects($this->exactly(count($fieldValues) * count($languageCodes)))
            ->method('acceptValue')
            ->will(
                $this->returnCallback(
                    function ($valueString) {
                        return new ValueStub($valueString);
                    }
                )
            );

        $fieldTypeMock->expects($this->exactly(count($fieldValues) * count($languageCodes)))
            ->method('isEmptyValue')
            ->will(
                $this->returnCallback(
                    function (ValueStub $value) use ($emptyValue) {
                        return $emptyValue === (string)$value;
                    }
                )
            );

        $fieldTypeMock
            ->expects($this->any())
            ->method('validate')
            ->willReturnArgument(1);

        $this->getFieldTypeRegistryMock()->expects($this->any())
            ->method('getFieldType')
            ->will($this->returnValue($fieldTypeMock));

        $contentUpdateStruct = new ContentUpdateStruct(
            array(
                'fields' => $structFields,
                'initialLanguageCode' => $initialLanguageCode,
            )
        );

        return array($content->versionInfo, $contentUpdateStruct, $allFieldErrors);
    }

    public function providerForTestUpdateContentThrowsContentFieldValidationException()
    {
        $allFieldErrors = [
            [
                'fieldDefinitionId1' => [
                    'eng-GB' => 'newValue1-eng-GB',
                    'eng-US' => 'newValue1-eng-GB',
                ],
                'fieldDefinitionId2' => [
                    'eng-GB' => 'initialValue2',
                ],
                'fieldDefinitionId3' => [
                    'eng-GB' => 'initialValue3',
                    'eng-US' => 'initialValue3',
                ],
                'fieldDefinitionId4' => [
                    'eng-GB' => 'initialValue4',
                    'eng-US' => 'newValue4',
                ],
            ],
            [
                'fieldDefinitionId1' => [
                    'eng-GB' => 'newValue1-eng-GB',
                    'eng-US' => 'newValue1-eng-GB',
                ],
                'fieldDefinitionId2' => [
                    'eng-GB' => 'initialValue2',
                ],
                'fieldDefinitionId3' => [
                    'eng-GB' => 'initialValue3',
                    'eng-US' => 'initialValue3',
                ],
                'fieldDefinitionId4' => [
                    'eng-GB' => 'initialValue4',
                    'eng-US' => 'newValue4',
                ],
            ],
            [
                'fieldDefinitionId1' => [
                    'eng-GB' => 'newValue1-eng-GB',
                    'eng-US' => 'newValue1-eng-GB',
                ],
                'fieldDefinitionId2' => [
                    'eng-GB' => 'initialValue2',
                    'eng-US' => 'newValue2',
                ],
                'fieldDefinitionId3' => [
                    'eng-GB' => 'initialValue3',
                    'eng-US' => 'initialValue3',
                ],
                'fieldDefinitionId4' => [
                    'eng-GB' => 'initialValue4',
                    'eng-US' => 'defaultValue4',
                ],
            ],
            [
                'fieldDefinitionId1' => [
                    'eng-GB' => 'newValue1-eng-GB',
                    'eng-US' => 'newValue1-eng-GB',
                ],
                'fieldDefinitionId2' => [
                    'eng-GB' => 'initialValue2',
                    'eng-US' => 'newValue2',
                ],
                'fieldDefinitionId3' => [
                    'eng-GB' => 'initialValue3',
                    'eng-US' => 'initialValue3',
                ],
                'fieldDefinitionId4' => [
                    'eng-GB' => 'initialValue4',
                    'eng-US' => 'defaultValue4',
                ],
            ],
            [
                'fieldDefinitionId1' => [
                    'eng-GB' => 'newValue1-eng-GB',
                    'ger-DE' => 'newValue1-eng-GB',
                    'eng-US' => 'newValue1-eng-GB',
                ],
                'fieldDefinitionId2' => [
                    'eng-GB' => 'initialValue2',
                    'eng-US' => 'newValue2',
                ],
                'fieldDefinitionId3' => [
                    'eng-GB' => 'initialValue3',
                    'ger-DE' => 'initialValue3',
                    'eng-US' => 'initialValue3',
                ],
                'fieldDefinitionId4' => [
                    'eng-GB' => 'initialValue4',
                    'eng-US' => 'defaultValue4',
                    'ger-DE' => 'defaultValue4',
                ],
            ],
            [
                'fieldDefinitionId1' => [
                    'eng-US' => 'newValue1-eng-GB',
                    'ger-DE' => 'newValue1-eng-GB',
                ],
                'fieldDefinitionId2' => [
                    'eng-US' => 'newValue2',
                ],
                'fieldDefinitionId3' => [
                    'ger-DE' => 'initialValue3',
                    'eng-US' => 'initialValue3',
                ],
                'fieldDefinitionId4' => [
                    'ger-DE' => 'defaultValue4',
                    'eng-US' => 'defaultValue4',
                ],
            ],
        ];

        $data = $this->providerForTestUpdateContentNonRedundantFieldSetComplex();
        $count = count($data);
        for ($i = 0; $i < $count; ++$i) {
            $data[$i][] = $allFieldErrors[$i];
        }

        return $data;
    }

    /**
     * Test for the updateContent() method.
     *
     * @covers \eZ\Publish\Core\Repository\ContentService::getLanguageCodesForUpdate
     * @covers \eZ\Publish\Core\Repository\ContentService::mapFieldsForUpdate
     * @covers \eZ\Publish\Core\Repository\ContentService::updateContent
     * @dataProvider providerForTestUpdateContentThrowsContentFieldValidationException
     * @expectedException \eZ\Publish\API\Repository\Exceptions\ContentFieldValidationException
     * @expectedExceptionMessage Content fields did not validate
     */
    public function testUpdateContentThrowsContentFieldValidationException($initialLanguageCode, $structFields, $spiField, $allFieldErrors)
    {
        list($existingFields, $fieldDefinitions) = $this->fixturesForTestUpdateContentNonRedundantFieldSetComplex();
        list($versionInfo, $contentUpdateStruct) =
            $this->assertForTestUpdateContentThrowsContentFieldValidationException(
                $initialLanguageCode,
                $structFields,
                $existingFields,
                $fieldDefinitions
            );

        try {
            $this->partlyMockedContentService->updateContent($versionInfo, $contentUpdateStruct);
        } catch (ContentFieldValidationException $e) {
            $this->assertEquals($allFieldErrors, $e->getFieldErrors());
            throw $e;
        }
    }

    /**
     * Test for the updateContent() method.
     *
     * @covers \eZ\Publish\Core\Repository\ContentService::getLanguageCodesForUpdate
     * @covers \eZ\Publish\Core\Repository\ContentService::mapFieldsForUpdate
     * @covers \eZ\Publish\Core\Repository\ContentService::updateContent
     * @expectedException \Exception
     * @expectedExceptionMessage Store failed
     */
    public function testUpdateContentTransactionRollback()
    {
        $existingFields = array(
            new Field(
                array(
                    'id' => '100',
                    'fieldDefIdentifier' => 'identifier',
                    'value' => 'initialValue',
                    'languageCode' => 'eng-GB',
                )
            ),
        );

        $fieldDefinitions = array(
            new FieldDefinition(
                array(
                    'id' => 'fieldDefinitionId',
                    'fieldTypeIdentifier' => 'fieldTypeIdentifier',
                    'isTranslatable' => false,
                    'identifier' => 'identifier',
                    'isRequired' => false,
                    'defaultValue' => 'defaultValue',
                )
            ),
        );

        // Setup a simple case that will pass
        list($versionInfo, $contentUpdateStruct) = $this->assertForTestUpdateContentNonRedundantFieldSet(
            'eng-US',
            array(),
            array(),
            $existingFields,
            $fieldDefinitions,
            // Do not execute test
            false
        );

        $repositoryMock = $this->getRepositoryMock();
        $repositoryMock->expects($this->never())->method('commit');
        $repositoryMock->expects($this->once())->method('rollback');

        /** @var \PHPUnit\Framework\MockObject\MockObject $contentHandlerMock */
        $contentHandlerMock = $this->getPersistenceMock()->contentHandler();
        $contentHandlerMock->expects($this->once())
            ->method('updateContent')
            ->with(
                $this->anything(),
                $this->anything(),
                $this->anything()
            )->will($this->throwException(new \Exception('Store failed')));

        // Execute
        $this->partlyMockedContentService->updateContent($versionInfo, $contentUpdateStruct);
    }

    /**
     * Test for the copyContent() method.
     *
     * @covers \eZ\Publish\Core\Repository\ContentService::copyContent
     * @expectedException \eZ\Publish\Core\Base\Exceptions\UnauthorizedException
     */
    public function testCopyContentThrowsUnauthorizedException()
    {
        $repository = $this->getRepositoryMock();
        $contentService = $this->getPartlyMockedContentService(array('internalLoadContentInfo'));
        $contentInfo = $this->createMock(APIContentInfo::class);
        $locationCreateStruct = new LocationCreateStruct();
        $location = new Location(['id' => $locationCreateStruct->parentLocationId]);
        $locationServiceMock = $this->getLocationServiceMock();

        $repository->expects($this->once())
            ->method('getLocationService')
            ->will($this->returnValue($locationServiceMock))
        ;

        $locationServiceMock->expects($this->once())
            ->method('loadLocation')
            ->with(
                $locationCreateStruct->parentLocationId
            )
            ->will($this->returnValue($location))
        ;

        $contentInfo->expects($this->any())
            ->method('__get')
            ->with('sectionId')
            ->will($this->returnValue(42));

        $repository->expects($this->once())
            ->method('canUser')
            ->with(
                'content',
                'create',
                $contentInfo,
                [$location]
            )
            ->will($this->returnValue(false));

        /* @var \eZ\Publish\API\Repository\Values\Content\ContentInfo $contentInfo */
        $contentService->copyContent($contentInfo, $locationCreateStruct);
    }

    /**
     * Test for the copyContent() method.
     *
     * @covers \eZ\Publish\Core\Repository\ContentService::copyContent
     * @covers \eZ\Publish\Core\Repository\ContentService::getDefaultObjectStates
     * @covers \eZ\Publish\Core\Repository\ContentService::internalPublishVersion
     */
    public function testCopyContent()
    {
        $repositoryMock = $this->getRepositoryMock();
        $contentService = $this->getPartlyMockedContentService(array(
            'internalLoadContentInfo',
            'internalLoadContent',
            'getUnixTimestamp',
        ));
        $locationServiceMock = $this->getLocationServiceMock();
        $contentInfoMock = $this->createMock(APIContentInfo::class);
        $locationCreateStruct = new LocationCreateStruct();
        $location = new Location(['id' => $locationCreateStruct->parentLocationId]);
        $user = $this->getStubbedUser(14);

        $permissionResolverMock = $this
            ->getMockBuilder('eZ\\Publish\\API\\Repository\\PermissionResolver')
            ->disableOriginalConstructor()
            ->getMock();

        $permissionResolverMock
            ->method('getCurrentUserReference')
            ->willReturn($user);

        $repositoryMock
            ->method('getPermissionResolver')
            ->willReturn($permissionResolverMock);

        $repositoryMock->expects($this->exactly(3))
            ->method('getLocationService')
            ->will($this->returnValue($locationServiceMock));

        $locationServiceMock->expects($this->once())
            ->method('loadLocation')
            ->with($locationCreateStruct->parentLocationId)
            ->will($this->returnValue($location))
        ;

        $contentInfoMock->expects($this->any())
            ->method('__get')
            ->with('id')
            ->will($this->returnValue(42));
        $versionInfoMock = $this->createMock(APIVersionInfo::class);

        $versionInfoMock->expects($this->any())
            ->method('__get')
            ->will(
                $this->returnValueMap(
                    array(
                        array('versionNo', 123),
                    )
                )
            );

        $versionInfoMock->expects($this->once())
            ->method('isDraft')
            ->willReturn(true);

        $versionInfoMock->expects($this->once())
            ->method('getContentInfo')
            ->will($this->returnValue($contentInfoMock));

        /** @var \PHPUnit\Framework\MockObject\MockObject $contentHandlerMock */
        $contentHandlerMock = $this->getPersistenceMock()->contentHandler();
        $domainMapperMock = $this->getDomainMapperMock();

        $repositoryMock->expects($this->once())->method('beginTransaction');
        $repositoryMock->expects($this->once())->method('commit');
        $repositoryMock->expects($this->once())
            ->method('canUser')
            ->with(
                'content',
                'create',
                $contentInfoMock,
                [$location]
            )
            ->will($this->returnValue(true));

        $spiContentInfo = new SPIContentInfo(array('id' => 42));
        $spiVersionInfo = new SPIVersionInfo(
            array(
                'contentInfo' => $spiContentInfo,
                'creationDate' => 123456,
            )
        );
        $spiContent = new SPIContent(array('versionInfo' => $spiVersionInfo));
        $contentHandlerMock->expects($this->once())
            ->method('copy')
            ->with(42, null)
            ->will($this->returnValue($spiContent));

        $this->mockGetDefaultObjectStates();
        $this->mockSetDefaultObjectStates();

        $domainMapperMock->expects($this->once())
            ->method('buildVersionInfoDomainObject')
            ->with($spiVersionInfo)
            ->will($this->returnValue($versionInfoMock));

        /* @var \eZ\Publish\API\Repository\Values\Content\VersionInfo $versionInfoMock */
        $content = $this->mockPublishVersion(123456, 126666);
        $locationServiceMock->expects($this->once())
            ->method('createLocation')
            ->with(
                $content->getVersionInfo()->getContentInfo(),
                $locationCreateStruct
            );

        $contentService->expects($this->once())
            ->method('internalLoadContent')
            ->with(
                $content->id
            )
            ->will($this->returnValue($content));

        $contentService->expects($this->once())
            ->method('getUnixTimestamp')
            ->will($this->returnValue(126666));

        /* @var \eZ\Publish\API\Repository\Values\Content\ContentInfo $contentInfoMock */
        $contentService->copyContent($contentInfoMock, $locationCreateStruct, null);
    }

    /**
     * Test for the copyContent() method.
     *
     * @covers \eZ\Publish\Core\Repository\ContentService::copyContent
     * @covers \eZ\Publish\Core\Repository\ContentService::getDefaultObjectStates
     * @covers \eZ\Publish\Core\Repository\ContentService::internalPublishVersion
     */
    public function testCopyContentWithVersionInfo()
    {
        $repositoryMock = $this->getRepositoryMock();
        $contentService = $this->getPartlyMockedContentService(array(
            'internalLoadContentInfo',
            'internalLoadContent',
            'getUnixTimestamp',
        ));
        $locationServiceMock = $this->getLocationServiceMock();
        $contentInfoMock = $this->createMock(APIContentInfo::class);
        $locationCreateStruct = new LocationCreateStruct();
        $location = new Location(['id' => $locationCreateStruct->parentLocationId]);
        $user = $this->getStubbedUser(14);

        $permissionResolverMock = $this
            ->getMockBuilder('eZ\\Publish\\API\\Repository\\PermissionResolver')
            ->disableOriginalConstructor()
            ->getMock();

        $permissionResolverMock
            ->method('getCurrentUserReference')
            ->willReturn($user);

        $repositoryMock
            ->method('getPermissionResolver')
            ->willReturn($permissionResolverMock);

        $repositoryMock->expects($this->exactly(3))
            ->method('getLocationService')
            ->will($this->returnValue($locationServiceMock));

        $locationServiceMock->expects($this->once())
            ->method('loadLocation')
            ->with($locationCreateStruct->parentLocationId)
            ->will($this->returnValue($location))
        ;

        $contentInfoMock->expects($this->any())
            ->method('__get')
            ->with('id')
            ->will($this->returnValue(42));
        $versionInfoMock = $this->createMock(APIVersionInfo::class);

        $versionInfoMock->expects($this->any())
            ->method('__get')
            ->will(
                $this->returnValueMap(
                    array(
                        array('versionNo', 123),
                    )
                )
            );
        $versionInfoMock->expects($this->once())
            ->method('isDraft')
            ->willReturn(true);
        $versionInfoMock->expects($this->once())
            ->method('getContentInfo')
            ->will($this->returnValue($contentInfoMock));

        /** @var \PHPUnit\Framework\MockObject\MockObject $contentHandlerMock */
        $contentHandlerMock = $this->getPersistenceMock()->contentHandler();
        $domainMapperMock = $this->getDomainMapperMock();

        $repositoryMock->expects($this->once())->method('beginTransaction');
        $repositoryMock->expects($this->once())->method('commit');
        $repositoryMock->expects($this->once())
            ->method('canUser')
            ->with(
                'content',
                'create',
                $contentInfoMock,
                [$location]
            )
            ->will($this->returnValue(true));

        $spiContentInfo = new SPIContentInfo(array('id' => 42));
        $spiVersionInfo = new SPIVersionInfo(
            array(
                'contentInfo' => $spiContentInfo,
                'creationDate' => 123456,
            )
        );
        $spiContent = new SPIContent(array('versionInfo' => $spiVersionInfo));
        $contentHandlerMock->expects($this->once())
            ->method('copy')
            ->with(42, 123)
            ->will($this->returnValue($spiContent));

        $this->mockGetDefaultObjectStates();
        $this->mockSetDefaultObjectStates();

        $domainMapperMock->expects($this->once())
            ->method('buildVersionInfoDomainObject')
            ->with($spiVersionInfo)
            ->will($this->returnValue($versionInfoMock));

        /* @var \eZ\Publish\API\Repository\Values\Content\VersionInfo $versionInfoMock */
        $content = $this->mockPublishVersion(123456, 126666);
        $locationServiceMock->expects($this->once())
            ->method('createLocation')
            ->with(
                $content->getVersionInfo()->getContentInfo(),
                $locationCreateStruct
            );

        $contentService->expects($this->once())
            ->method('internalLoadContent')
            ->with(
                $content->id
            )
            ->will($this->returnValue($content));

        $contentService->expects($this->once())
            ->method('getUnixTimestamp')
            ->will($this->returnValue(126666));

        /* @var \eZ\Publish\API\Repository\Values\Content\ContentInfo $contentInfoMock */
        $contentService->copyContent($contentInfoMock, $locationCreateStruct, $versionInfoMock);
    }

    /**
     * Test for the copyContent() method.
     *
     * @covers \eZ\Publish\Core\Repository\ContentService::copyContent
     * @covers \eZ\Publish\Core\Repository\ContentService::getDefaultObjectStates
     * @covers \eZ\Publish\Core\Repository\ContentService::internalPublishVersion
     * @expectedException \Exception
     * @expectedExceptionMessage Handler threw an exception
     */
    public function testCopyContentWithRollback()
    {
        $repositoryMock = $this->getRepositoryMock();
        $contentService = $this->getPartlyMockedContentService();
        /** @var \PHPUnit\Framework\MockObject\MockObject $contentHandlerMock */
        $contentHandlerMock = $this->getPersistenceMock()->contentHandler();
        $locationCreateStruct = new LocationCreateStruct();
        $location = new Location(['id' => $locationCreateStruct->parentLocationId]);
        $locationServiceMock = $this->getLocationServiceMock();
        $user = $this->getStubbedUser(14);

        $permissionResolverMock = $this
            ->getMockBuilder('eZ\\Publish\\API\\Repository\\PermissionResolver')
            ->disableOriginalConstructor()
            ->getMock();

        $permissionResolverMock
            ->method('getCurrentUserReference')
            ->willReturn($user);

        $repositoryMock
            ->method('getPermissionResolver')
            ->willReturn($permissionResolverMock);

        $repositoryMock->expects($this->once())
            ->method('getLocationService')
            ->will($this->returnValue($locationServiceMock))
        ;

        $locationServiceMock->expects($this->once())
            ->method('loadLocation')
            ->with($locationCreateStruct->parentLocationId)
            ->will($this->returnValue($location))
        ;

        $contentInfoMock = $this->createMock(APIContentInfo::class);
        $contentInfoMock->expects($this->any())
            ->method('__get')
            ->with('id')
            ->will($this->returnValue(42));

        $this->mockGetDefaultObjectStates();

        $repositoryMock->expects($this->once())->method('beginTransaction');
        $repositoryMock->expects($this->once())->method('rollback');
        $repositoryMock->expects($this->once())
            ->method('canUser')
            ->with(
                'content',
                'create',
                $contentInfoMock,
                [$location]
            )
            ->will($this->returnValue(true));

        $contentHandlerMock->expects($this->once())
            ->method('copy')
            ->with(42, null)
            ->will($this->throwException(new Exception('Handler threw an exception')));

        /* @var \eZ\Publish\API\Repository\Values\Content\ContentInfo $contentInfoMock */
        $contentService->copyContent($contentInfoMock, $locationCreateStruct, null);
    }

    /**
     * Reusable method for setting exceptions on buildContentDomainObject usage.
     *
     * Plain usage as in when content type is loaded directly.
     *
     * @param \eZ\Publish\SPI\Persistence\Content $spiContent
     * @param array $translations
     * @param bool $useAlwaysAvailable
     *
     * @return \PHPUnit\Framework\MockObject\MockObject|\eZ\Publish\API\Repository\Values\Content\Content
     */
    private function mockBuildContentDomainObject(SPIContent $spiContent, array $translations = null, bool $useAlwaysAvailable = null)
    {
        $contentTypeId = $spiContent->versionInfo->contentInfo->contentTypeId;
        $contentTypeServiceMock = $this->getContentTypeServiceMock();
        $repositoryMock = $this->getRepositoryMock();

        $contentType = new ContentType([
            'id' => $contentTypeId,
            'fieldDefinitions' => [],
        ]);

        $repositoryMock->expects($this->once())
            ->method('getContentTypeService')
            ->willReturn($contentTypeServiceMock);

        $contentTypeServiceMock->expects($this->once())
            ->method('loadContentType')
            ->with($this->equalTo($contentTypeId))
            ->willReturn($contentType);

        $content = $this->createMock(APIContent::class);

        $this->getDomainMapperMock()
            ->expects($this->once())
            ->method('buildContentDomainObject')
            ->with($spiContent, $contentType, $translations ?? [], $useAlwaysAvailable)
            ->willReturn($content);

        return $content;
    }

    protected function mockGetDefaultObjectStates()
    {
        /** @var \PHPUnit\Framework\MockObject\MockObject $objectStateHandlerMock */
        $objectStateHandlerMock = $this->getPersistenceMock()->objectStateHandler();

        $objectStateGroups = array(
            new SPIObjectStateGroup(array('id' => 10)),
            new SPIObjectStateGroup(array('id' => 20)),
        );

        /* @var \PHPUnit\Framework\MockObject\MockObject $objectStateHandlerMock */
        $objectStateHandlerMock->expects($this->once())
            ->method('loadAllGroups')
            ->will($this->returnValue($objectStateGroups));

        $objectStateHandlerMock->expects($this->at(1))
            ->method('loadObjectStates')
            ->with($this->equalTo(10))
            ->will(
                $this->returnValue(
                    array(
                        new SPIObjectState(array('id' => 11, 'groupId' => 10)),
                        new SPIObjectState(array('id' => 12, 'groupId' => 10)),
                    )
                )
            );

        $objectStateHandlerMock->expects($this->at(2))
            ->method('loadObjectStates')
            ->with($this->equalTo(20))
            ->will(
                $this->returnValue(
                    array(
                        new SPIObjectState(array('id' => 21, 'groupId' => 20)),
                        new SPIObjectState(array('id' => 22, 'groupId' => 20)),
                    )
                )
            );
    }

    protected function mockSetDefaultObjectStates()
    {
        /** @var \PHPUnit\Framework\MockObject\MockObject $objectStateHandlerMock */
        $objectStateHandlerMock = $this->getPersistenceMock()->objectStateHandler();

        $defaultObjectStates = array(
            new SPIObjectState(array('id' => 11, 'groupId' => 10)),
            new SPIObjectState(array('id' => 21, 'groupId' => 20)),
        );
        foreach ($defaultObjectStates as $index => $objectState) {
            $objectStateHandlerMock->expects($this->at($index + 3))
                ->method('setContentState')
                ->with(
                    42,
                    $objectState->groupId,
                    $objectState->id
                );
        }
    }

    /**
     * @param int|null $publicationDate
     * @param int|null $modificationDate
     *
     * @return \eZ\Publish\API\Repository\Values\Content\Content
     */
    protected function mockPublishVersion($publicationDate = null, $modificationDate = null)
    {
        $versionInfoMock = $this->createMock(APIVersionInfo::class);
        $contentInfoMock = $this->createMock(APIContentInfo::class);
        /* @var \PHPUnit\Framework\MockObject\MockObject $contentHandlerMock */
        $contentHandlerMock = $this->getPersistenceMock()->contentHandler();
        $metadataUpdateStruct = new SPIMetadataUpdateStruct();

        $spiContent = new SPIContent([
            'versionInfo' => new VersionInfo([
                    'contentInfo' => new ContentInfo(['id' => 42, 'contentTypeId' => 123]),
            ]),
        ]);

        $contentMock = $this->mockBuildContentDomainObject($spiContent);
        $contentMock->expects($this->any())
            ->method('__get')
            ->will(
                $this->returnValueMap(
                    [
                        ['id', 42],
                        ['contentInfo', $contentInfoMock],
                        ['versionInfo', $versionInfoMock],
                    ]
                )
            );
        $contentMock->expects($this->any())
            ->method('getVersionInfo')
            ->will($this->returnValue($versionInfoMock));
        $versionInfoMock->expects($this->any())
            ->method('getContentInfo')
            ->will($this->returnValue($contentInfoMock));
        $versionInfoMock->expects($this->any())
            ->method('__get')
            ->will(
                $this->returnValueMap(
                    [
                        ['languageCodes', ['eng-GB']],
                    ]
                )
            );
        $contentInfoMock->expects($this->any())
            ->method('__get')
            ->will(
                $this->returnValueMap(
                    array(
                        array('alwaysAvailable', true),
                        array('mainLanguageCode', 'eng-GB'),
                    )
                )
            );

        $currentTime = time();
        if ($publicationDate === null && $versionInfoMock->versionNo === 1) {
            $publicationDate = $currentTime;
        }

        // Account for 1 second of test execution time
        $metadataUpdateStruct->publicationDate = $publicationDate;
        $metadataUpdateStruct->modificationDate = $modificationDate ?? $currentTime;

        $contentHandlerMock->expects($this->once())
            ->method('publish')
            ->with(
                42,
                123,
                $metadataUpdateStruct
            )
            ->will($this->returnValue($spiContent));

        /* @var \eZ\Publish\API\Repository\Values\Content\Content $contentMock */
        $this->mockPublishUrlAliasesForContent($contentMock);

        return $contentMock;
    }

    /**
     * @param \eZ\Publish\API\Repository\Values\Content\Content $content
     */
    protected function mockPublishUrlAliasesForContent(APIContent $content)
    {
        $nameSchemaServiceMock = $this->getNameSchemaServiceMock();
        /** @var \PHPUnit\Framework\MockObject\MockObject $urlAliasHandlerMock */
        $urlAliasHandlerMock = $this->getPersistenceMock()->urlAliasHandler();
        $locationServiceMock = $this->getLocationServiceMock();
        $location = $this->createMock(APILocation::class);

        $location->expects($this->at(0))
            ->method('__get')
            ->with('id')
            ->will($this->returnValue(123));
        $location->expects($this->at(1))
            ->method('__get')
            ->with('parentLocationId')
            ->will($this->returnValue(456));

        $urlAliasNames = array('eng-GB' => 'hello');
        $nameSchemaServiceMock->expects($this->once())
            ->method('resolveUrlAliasSchema')
            ->with($content)
            ->will($this->returnValue($urlAliasNames));

        $locationServiceMock->expects($this->once())
            ->method('loadLocations')
            ->with($content->getVersionInfo()->getContentInfo())
            ->will($this->returnValue(array($location)));

        $urlAliasHandlerMock->expects($this->once())
            ->method('publishUrlAliasForLocation')
            ->with(123, 456, 'hello', 'eng-GB', true, true);

        $location->expects($this->at(2))
            ->method('__get')
            ->with('id')
            ->will($this->returnValue(123));

        $location->expects($this->at(3))
            ->method('__get')
            ->with('parentLocationId')
            ->will($this->returnValue(456));

        $urlAliasHandlerMock->expects($this->once())
            ->method('archiveUrlAliasesForDeletedTranslations')
            ->with(123, 456, ['eng-GB']);
    }

    protected $domainMapperMock;

    /**
     * @return \PHPUnit\Framework\MockObject\MockObject|\eZ\Publish\Core\Repository\Helper\DomainMapper
     */
    protected function getDomainMapperMock()
    {
        if (!isset($this->domainMapperMock)) {
            $this->domainMapperMock = $this->createMock(DomainMapper::class);
        }

        return $this->domainMapperMock;
    }

    protected $relationProcessorMock;

    /**
     * @return \PHPUnit\Framework\MockObject\MockObject|\eZ\Publish\Core\Repository\Helper\RelationProcessor
     */
    protected function getRelationProcessorMock()
    {
        if (!isset($this->relationProcessorMock)) {
            $this->relationProcessorMock = $this->createMock(RelationProcessor::class);
        }

        return $this->relationProcessorMock;
    }

    protected $nameSchemaServiceMock;

    /**
     * @return \PHPUnit\Framework\MockObject\MockObject|\eZ\Publish\Core\Repository\Helper\NameSchemaService
     */
    protected function getNameSchemaServiceMock()
    {
        if (!isset($this->nameSchemaServiceMock)) {
            $this->nameSchemaServiceMock = $this->createMock(NameSchemaService::class);
        }

        return $this->nameSchemaServiceMock;
    }

    protected $contentTypeServiceMock;

    /**
     * @return \PHPUnit\Framework\MockObject\MockObject|\eZ\Publish\API\Repository\ContentTypeService
     */
    protected function getContentTypeServiceMock()
    {
        if (!isset($this->contentTypeServiceMock)) {
            $this->contentTypeServiceMock = $this->createMock(APIContentTypeService::class);
        }

        return $this->contentTypeServiceMock;
    }

    protected $locationServiceMock;

    /**
     * @return \PHPUnit\Framework\MockObject\MockObject|\eZ\Publish\API\Repository\LocationService
     */
    protected function getLocationServiceMock()
    {
        if (!isset($this->locationServiceMock)) {
            $this->locationServiceMock = $this->createMock(APILocationService::class);
        }

        return $this->locationServiceMock;
    }

    /**
     * @var \eZ\Publish\Core\Repository\ContentService
     */
    protected $partlyMockedContentService;

    /**
     * Returns the content service to test with $methods mocked.
     *
     * Injected Repository comes from {@see getRepositoryMock()} and persistence handler from {@see getPersistenceMock()}
     *
     * @param string[] $methods
     *
     * @return \eZ\Publish\Core\Repository\ContentService|\PHPUnit\Framework\MockObject\MockObject
     */
    protected function getPartlyMockedContentService(array $methods = null)
    {
        if (!isset($this->partlyMockedContentService)) {
            $this->partlyMockedContentService = $this->getMockBuilder(ContentService::class)
                ->setMethods($methods)
                ->setConstructorArgs(
                    array(
                        $this->getRepositoryMock(),
                        $this->getPersistenceMock(),
                        $this->getDomainMapperMock(),
                        $this->getRelationProcessorMock(),
                        $this->getNameSchemaServiceMock(),
                        $this->getFieldTypeRegistryMock(),
                        array(),
                    )
                )
                ->getMock();
        }

        return $this->partlyMockedContentService;
    }
}<|MERGE_RESOLUTION|>--- conflicted
+++ resolved
@@ -545,21 +545,10 @@
         $contentHandler
             ->expects($this->once())
             ->method('load')
-<<<<<<< HEAD
-            ->with($realId, $realVersionNo, $languages)
+            ->with($realId, $versionNo, $languages)
             ->willReturn($spiContent);
 
         $content = $this->mockBuildContentDomainObject($spiContent, $languages);
-=======
-            ->with($realId, $versionNo, $languages)
-            ->will($this->returnValue($spiContent));
-        $content = $this->createMock(APIContent::class);
-        $this->getDomainMapperMock()
-            ->expects($this->once())
-            ->method('buildContentDomainObject')
-            ->with($spiContent)
-            ->will($this->returnValue($content));
->>>>>>> 6085e256
 
         $this->assertSame(
             $content,
