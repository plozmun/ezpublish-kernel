--- conflicted
+++ resolved
@@ -140,13 +140,8 @@
     public function testLoadVersionInfoById()
     {
         $repository = $this->getRepositoryMock();
-<<<<<<< HEAD
-        $contentServiceMock = $this->getPartlyMockedContentService(array('loadContentInfo'));
+        $contentServiceMock = $this->getPartlyMockedContentService(['loadContentInfo']);
         /** @var \PHPUnit\Framework\MockObject\MockObject $contentHandler */
-=======
-        $contentServiceMock = $this->getPartlyMockedContentService(['loadContentInfo']);
-        /** @var \PHPUnit_Framework_MockObject_MockObject $contentHandler */
->>>>>>> d1cf9be5
         $contentHandler = $this->getPersistenceMock()->contentHandler();
         $domainMapperMock = $this->getDomainMapperMock();
         $versionInfoMock = $this->createMock(APIVersionInfo::class);
@@ -199,13 +194,8 @@
      */
     public function testLoadVersionInfoByIdThrowsNotFoundException()
     {
-<<<<<<< HEAD
-        $contentServiceMock = $this->getPartlyMockedContentService(array('loadContentInfo'));
+        $contentServiceMock = $this->getPartlyMockedContentService(['loadContentInfo']);
         /** @var \PHPUnit\Framework\MockObject\MockObject $contentHandler */
-=======
-        $contentServiceMock = $this->getPartlyMockedContentService(['loadContentInfo']);
-        /** @var \PHPUnit_Framework_MockObject_MockObject $contentHandler */
->>>>>>> d1cf9be5
         $contentHandler = $this->getPersistenceMock()->contentHandler();
 
         $contentHandler->expects($this->once())
@@ -399,13 +389,8 @@
     public function testLoadContent()
     {
         $repository = $this->getRepositoryMock();
-<<<<<<< HEAD
-        $contentService = $this->getPartlyMockedContentService(array('internalLoadContent'));
+        $contentService = $this->getPartlyMockedContentService(['internalLoadContent']);
         $content = $this->createMock(APIContent::class);
-=======
-        $contentService = $this->getPartlyMockedContentService(['internalLoadContent']);
-        $content = $this->createMock('eZ\Publish\API\Repository\Values\Content\Content');
->>>>>>> d1cf9be5
         $versionInfo = $this->createMock(APIVersionInfo::class);
         $content
             ->expects($this->once())
@@ -434,13 +419,8 @@
     public function testLoadContentNonPublished()
     {
         $repository = $this->getRepositoryMock();
-<<<<<<< HEAD
-        $contentService = $this->getPartlyMockedContentService(array('internalLoadContent'));
+        $contentService = $this->getPartlyMockedContentService(['internalLoadContent']);
         $content = $this->createMock(APIContent::class);
-=======
-        $contentService = $this->getPartlyMockedContentService(['internalLoadContent']);
-        $content = $this->createMock('eZ\Publish\API\Repository\Values\Content\Content');
->>>>>>> d1cf9be5
         $versionInfo = $this
             ->getMockBuilder(APIVersionInfo::class)
             ->getMockForAbstractClass();
@@ -476,13 +456,8 @@
     public function testLoadContentUnauthorized()
     {
         $repository = $this->getRepositoryMock();
-<<<<<<< HEAD
-        $contentService = $this->getPartlyMockedContentService(array('internalLoadContent'));
+        $contentService = $this->getPartlyMockedContentService(['internalLoadContent']);
         $content = $this->createMock(APIContent::class);
-=======
-        $contentService = $this->getPartlyMockedContentService(['internalLoadContent']);
-        $content = $this->createMock('eZ\Publish\API\Repository\Values\Content\Content');
->>>>>>> d1cf9be5
         $contentId = 123;
         $contentService
             ->expects($this->once())
@@ -505,13 +480,8 @@
     public function testLoadContentNotPublishedStatusUnauthorized()
     {
         $repository = $this->getRepositoryMock();
-<<<<<<< HEAD
-        $contentService = $this->getPartlyMockedContentService(array('internalLoadContent'));
+        $contentService = $this->getPartlyMockedContentService(['internalLoadContent']);
         $content = $this->createMock(APIContent::class);
-=======
-        $contentService = $this->getPartlyMockedContentService(['internalLoadContent']);
-        $content = $this->createMock('eZ\Publish\API\Repository\Values\Content\Content');
->>>>>>> d1cf9be5
         $versionInfo = $this
             ->getMockBuilder(APIVersionInfo::class)
             ->getMockForAbstractClass();
@@ -709,13 +679,8 @@
     public function testDeleteContentThrowsUnauthorizedException()
     {
         $repository = $this->getRepositoryMock();
-<<<<<<< HEAD
-        $contentService = $this->getPartlyMockedContentService(array('internalLoadContentInfo'));
+        $contentService = $this->getPartlyMockedContentService(['internalLoadContentInfo']);
         $contentInfo = $this->createMock(APIContentInfo::class);
-=======
-        $contentService = $this->getPartlyMockedContentService(['internalLoadContentInfo']);
-        $contentInfo = $this->createMock('eZ\\Publish\\API\\Repository\\Values\\Content\\ContentInfo');
->>>>>>> d1cf9be5
 
         $contentInfo->expects($this->any())
             ->method('__get')
@@ -750,13 +715,8 @@
             ->with('content', 'remove')
             ->will($this->returnValue(true));
 
-<<<<<<< HEAD
-        $contentService = $this->getPartlyMockedContentService(array('internalLoadContentInfo'));
+        $contentService = $this->getPartlyMockedContentService(['internalLoadContentInfo']);
         /** @var \PHPUnit\Framework\MockObject\MockObject $urlAliasHandler */
-=======
-        $contentService = $this->getPartlyMockedContentService(['internalLoadContentInfo']);
-        /** @var \PHPUnit_Framework_MockObject_MockObject $urlAliasHandler */
->>>>>>> d1cf9be5
         $urlAliasHandler = $this->getPersistenceMock()->urlAliasHandler();
         /** @var \PHPUnit\Framework\MockObject\MockObject $locationHandler */
         $locationHandler = $this->getPersistenceMock()->locationHandler();
@@ -817,13 +777,8 @@
             ->with('content', 'remove')
             ->will($this->returnValue(true));
 
-<<<<<<< HEAD
-        $contentService = $this->getPartlyMockedContentService(array('internalLoadContentInfo'));
+        $contentService = $this->getPartlyMockedContentService(['internalLoadContentInfo']);
         /** @var \PHPUnit\Framework\MockObject\MockObject $locationHandler */
-=======
-        $contentService = $this->getPartlyMockedContentService(['internalLoadContentInfo']);
-        /** @var \PHPUnit_Framework_MockObject_MockObject $locationHandler */
->>>>>>> d1cf9be5
         $locationHandler = $this->getPersistenceMock()->locationHandler();
 
         $contentInfo = $this->createMock(APIContentInfo::class);
@@ -980,13 +935,8 @@
             ->with(
                 $this->equalTo('content'),
                 $this->equalTo('create'),
-<<<<<<< HEAD
                 $this->isInstanceOf(get_class($contentCreateStruct)),
-                $this->equalTo(array())
-=======
-                $this->isInstanceOf($contentCreateStruct),
                 $this->equalTo([])
->>>>>>> d1cf9be5
             )->will($this->returnValue(false));
 
         $mockedService->createContent(
@@ -1046,13 +996,8 @@
             ->with(
                 $this->equalTo('content'),
                 $this->equalTo('create'),
-<<<<<<< HEAD
                 $this->isInstanceOf(get_class($contentCreateStruct)),
-                $this->equalTo(array())
-=======
-                $this->isInstanceOf($contentCreateStruct),
                 $this->equalTo([])
->>>>>>> d1cf9be5
             )->will($this->returnValue(true));
 
         $mockedService->expects($this->once())
@@ -1887,13 +1832,8 @@
             ->with(
                 $this->equalTo('content'),
                 $this->equalTo('create'),
-<<<<<<< HEAD
                 $this->isInstanceOf(APIContentCreateStruct::class),
-                $this->equalTo(array())
-=======
-                $this->isInstanceOf('eZ\\Publish\\API\\Repository\\Values\\Content\\ContentCreateStruct'),
                 $this->equalTo([])
->>>>>>> d1cf9be5
             )->will(
                 $this->returnCallback(
                     function () use ($that, $contentCreateStruct) {
@@ -1959,13 +1899,8 @@
             ->with(
                 $this->equalTo('content'),
                 $this->equalTo('create'),
-<<<<<<< HEAD
                 $this->isInstanceOf(get_class($contentCreateStruct)),
-                $this->equalTo(array())
-=======
-                $this->isInstanceOf($contentCreateStruct),
                 $this->equalTo([])
->>>>>>> d1cf9be5
             )->will($this->returnValue(true));
 
         $mockedService->expects($this->once())
@@ -2131,13 +2066,8 @@
             ->with(
                 $this->equalTo('content'),
                 $this->equalTo('create'),
-<<<<<<< HEAD
                 $this->isInstanceOf(APIContentCreateStruct::class),
-                $this->equalTo(array())
-=======
-                $this->isInstanceOf('eZ\\Publish\\API\\Repository\\Values\\Content\\ContentCreateStruct'),
                 $this->equalTo([])
->>>>>>> d1cf9be5
             )->will(
                 $this->returnCallback(
                     function () use ($that, $contentCreateStruct) {
@@ -2328,13 +2258,8 @@
             ->with(
                 $this->equalTo('content'),
                 $this->equalTo('create'),
-<<<<<<< HEAD
                 $this->isInstanceOf(APIContentCreateStruct::class),
-                $this->equalTo(array())
-=======
-                $this->isInstanceOf('eZ\\Publish\\API\\Repository\\Values\\Content\\ContentCreateStruct'),
                 $this->equalTo([])
->>>>>>> d1cf9be5
             )->will(
                 $this->returnCallback(
                     function () use ($that, $contentCreateStruct) {
@@ -2935,13 +2860,8 @@
      */
     public function testUpdateContentThrowsUnauthorizedException()
     {
-<<<<<<< HEAD
         $permissionResolverMock = $this->getPermissionResolverMock();
-        $mockedService = $this->getPartlyMockedContentService(array('loadContent'));
-=======
-        $repositoryMock = $this->getRepositoryMock();
         $mockedService = $this->getPartlyMockedContentService(['loadContent']);
->>>>>>> d1cf9be5
         $contentUpdateStruct = new ContentUpdateStruct();
         $versionInfo = new VersionInfo(
             [
@@ -3131,14 +3051,9 @@
         $execute = true
     ) {
         $repositoryMock = $this->getRepositoryMock();
-<<<<<<< HEAD
         $permissionResolverMock = $this->getPermissionResolverMock();
-        $mockedService = $this->getPartlyMockedContentService(array('loadContent', 'loadRelations'));
+        $mockedService = $this->getPartlyMockedContentService(['loadContent', 'loadRelations']);
         /** @var \PHPUnit\Framework\MockObject\MockObject $contentHandlerMock */
-=======
-        $mockedService = $this->getPartlyMockedContentService(['loadContent', 'loadRelations']);
-        /** @var \PHPUnit_Framework_MockObject_MockObject $contentHandlerMock */
->>>>>>> d1cf9be5
         $contentHandlerMock = $this->getPersistenceMock()->contentHandler();
         /** @var \PHPUnit\Framework\MockObject\MockObject $languageHandlerMock */
         $languageHandlerMock = $this->getPersistenceMock()->contentLanguageHandler();
@@ -4645,14 +4560,9 @@
     public function testUpdateContentWithInvalidLanguage($initialLanguageCode, $structFields)
     {
         $repositoryMock = $this->getRepositoryMock();
-<<<<<<< HEAD
         $permissionResolverMock = $this->getPermissionResolverMock();
-        $mockedService = $this->getPartlyMockedContentService(array('loadContent'));
+        $mockedService = $this->getPartlyMockedContentService(['loadContent']);
         /** @var \PHPUnit\Framework\MockObject\MockObject $languageHandlerMock */
-=======
-        $mockedService = $this->getPartlyMockedContentService(['loadContent']);
-        /** @var \PHPUnit_Framework_MockObject_MockObject $languageHandlerMock */
->>>>>>> d1cf9be5
         $languageHandlerMock = $this->getPersistenceMock()->contentLanguageHandler();
         $versionInfo = new VersionInfo(
             [
@@ -4725,14 +4635,9 @@
         $fieldDefinitions = []
     ) {
         $repositoryMock = $this->getRepositoryMock();
-<<<<<<< HEAD
         $permissionResolverMock = $this->getPermissionResolverMock();
-        $mockedService = $this->getPartlyMockedContentService(array('loadContent'));
+        $mockedService = $this->getPartlyMockedContentService(['loadContent']);
         /** @var \PHPUnit\Framework\MockObject\MockObject $languageHandlerMock */
-=======
-        $mockedService = $this->getPartlyMockedContentService(['loadContent']);
-        /** @var \PHPUnit_Framework_MockObject_MockObject $languageHandlerMock */
->>>>>>> d1cf9be5
         $languageHandlerMock = $this->getPersistenceMock()->contentLanguageHandler();
         $contentTypeServiceMock = $this->getContentTypeServiceMock();
         $versionInfo = new VersionInfo(
@@ -4904,14 +4809,9 @@
         $fieldDefinitions
     ) {
         $repositoryMock = $this->getRepositoryMock();
-<<<<<<< HEAD
         $permissionResolver = $this->getPermissionResolverMock();
-        $mockedService = $this->getPartlyMockedContentService(array('loadContent'));
+        $mockedService = $this->getPartlyMockedContentService(['loadContent']);
         /** @var \PHPUnit\Framework\MockObject\MockObject $languageHandlerMock */
-=======
-        $mockedService = $this->getPartlyMockedContentService(['loadContent']);
-        /** @var \PHPUnit_Framework_MockObject_MockObject $languageHandlerMock */
->>>>>>> d1cf9be5
         $languageHandlerMock = $this->getPersistenceMock()->contentLanguageHandler();
         $contentTypeServiceMock = $this->getContentTypeServiceMock();
         $fieldTypeServiceMock = $this->getFieldTypeServiceMock();
@@ -5109,14 +5009,9 @@
         $fieldDefinitions
     ) {
         $repositoryMock = $this->getRepositoryMock();
-<<<<<<< HEAD
         $permissionResolverMock = $this->getPermissionResolverMock();
-        $mockedService = $this->getPartlyMockedContentService(array('loadContent'));
+        $mockedService = $this->getPartlyMockedContentService(['loadContent']);
         /** @var \PHPUnit\Framework\MockObject\MockObject $languageHandlerMock */
-=======
-        $mockedService = $this->getPartlyMockedContentService(['loadContent']);
-        /** @var \PHPUnit_Framework_MockObject_MockObject $languageHandlerMock */
->>>>>>> d1cf9be5
         $languageHandlerMock = $this->getPersistenceMock()->contentLanguageHandler();
         $contentTypeServiceMock = $this->getContentTypeServiceMock();
         $fieldTypeMock = $this->createMock(SPIFieldType::class);
@@ -5465,13 +5360,8 @@
     public function testCopyContentThrowsUnauthorizedException()
     {
         $repository = $this->getRepositoryMock();
-<<<<<<< HEAD
-        $contentService = $this->getPartlyMockedContentService(array('internalLoadContentInfo'));
+        $contentService = $this->getPartlyMockedContentService(['internalLoadContentInfo']);
         $contentInfo = $this->createMock(APIContentInfo::class);
-=======
-        $contentService = $this->getPartlyMockedContentService(['internalLoadContentInfo']);
-        $contentInfo = $this->createMock('eZ\\Publish\\API\\Repository\\Values\\Content\\ContentInfo');
->>>>>>> d1cf9be5
         $locationCreateStruct = new LocationCreateStruct();
         $location = new Location(['id' => $locationCreateStruct->parentLocationId]);
         $locationServiceMock = $this->getLocationServiceMock();
@@ -5518,15 +5408,11 @@
     public function testCopyContent()
     {
         $repositoryMock = $this->getRepositoryMock();
-<<<<<<< HEAD
-        $contentService = $this->getPartlyMockedContentService(array(
+        $contentService = $this->getPartlyMockedContentService([
             'internalLoadContentInfo',
             'internalLoadContent',
             'getUnixTimestamp',
-        ));
-=======
-        $contentService = $this->getPartlyMockedContentService(['internalLoadContentInfo', 'internalLoadContent']);
->>>>>>> d1cf9be5
+        ]);
         $locationServiceMock = $this->getLocationServiceMock();
         $contentInfoMock = $this->createMock(APIContentInfo::class);
         $locationCreateStruct = new LocationCreateStruct();
@@ -5648,15 +5534,11 @@
     public function testCopyContentWithVersionInfo()
     {
         $repositoryMock = $this->getRepositoryMock();
-<<<<<<< HEAD
-        $contentService = $this->getPartlyMockedContentService(array(
+        $contentService = $this->getPartlyMockedContentService([
             'internalLoadContentInfo',
             'internalLoadContent',
             'getUnixTimestamp',
-        ));
-=======
-        $contentService = $this->getPartlyMockedContentService(['internalLoadContentInfo', 'internalLoadContent']);
->>>>>>> d1cf9be5
+        ]);
         $locationServiceMock = $this->getLocationServiceMock();
         $contentInfoMock = $this->createMock(APIContentInfo::class);
         $locationCreateStruct = new LocationCreateStruct();
