--- conflicted
+++ resolved
@@ -26,26 +26,7 @@
     public function testBuildVersionInfo(SPIVersionInfo $spiVersionInfo, array $languages, array $expected)
     {
         $languageHandlerMock = $this->getLanguageHandlerMock();
-<<<<<<< HEAD
         $languageHandlerMock->expects($this->never())->method('load');
-=======
-        foreach ($languages as $languageId => $languageCode) {
-            $languageHandlerMock->expects($this->at($i++))
-                ->method('load')
-                ->with($languageId)
-                ->will(
-                    $this->returnValue(
-                        new SPILanguage(
-                            ['id' => $languageId, 'languageCode' => $languageCode]
-                        )
-                    )
-                );
-        }
-
-        if (empty($languages)) {
-            $languageHandlerMock->expects($this->never())->method('load');
-        }
->>>>>>> 0f2ea829
 
         $versionInfo = $this->getDomainMapper()->buildVersionInfoDomainObject($spiVersionInfo);
         $this->assertInstanceOf('eZ\\Publish\\Core\\Repository\\Values\\Content\\VersionInfo', $versionInfo);
@@ -97,13 +78,8 @@
                     [
                         'status' => SPIVersionInfo::STATUS_ARCHIVED,
                         'contentInfo' => new SPIContentInfo(),
-<<<<<<< HEAD
-                        'languageCodes' => array('eng-GB', 'nor-NB', 'fre-FR'),
-                    )
-=======
-                        'languageIds' => [1, 3, 5],
+                        'languageCodes' => ['eng-GB', 'nor-NB', 'fre-FR'],
                     ]
->>>>>>> 0f2ea829
                 ),
                 [1 => 'eng-GB', 3 => 'nor-NB', 5 => 'fre-FR'],
                 [
