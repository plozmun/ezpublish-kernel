<?php

/**
 * File contains: eZ\Publish\Core\Repository\Tests\Service\Mock\DomainMapperTest class.
 *
 * @copyright Copyright (C) eZ Systems AS. All rights reserved.
 * @license For full copyright and license information view LICENSE file distributed with this source code.
 */
namespace eZ\Publish\Core\Repository\Tests\Service\Mock;

use eZ\Publish\API\Repository\Exceptions\InvalidArgumentException;
use eZ\Publish\API\Repository\Values\Content\Search\SearchHit;
use eZ\Publish\API\Repository\Values\Content\Search\SearchResult;
use eZ\Publish\API\Repository\Values\Content\VersionInfo as APIVersionInfo;
use eZ\Publish\Core\Repository\Tests\Service\Mock\Base as BaseServiceMockTest;
use eZ\Publish\Core\Repository\Helper\DomainMapper;
use eZ\Publish\Core\Repository\Values\Content\Content;
use eZ\Publish\SPI\Persistence\Content\ContentInfo;
use eZ\Publish\SPI\Persistence\Content\Location;
use eZ\Publish\API\Repository\Values\Content\Location as APILocation;
use eZ\Publish\SPI\Persistence\Content\VersionInfo as SPIVersionInfo;
use eZ\Publish\SPI\Persistence\Content\ContentInfo as SPIContentInfo;

/**
 * Mock test case for internal DomainMapper.
 */
class DomainMapperTest extends BaseServiceMockTest
{
    /**
     * @covers \eZ\Publish\Core\Repository\Helper\DomainMapper::buildVersionInfoDomainObject
     * @dataProvider providerForBuildVersionInfo
     */
    public function testBuildVersionInfo(SPIVersionInfo $spiVersionInfo)
    {
        $languageHandlerMock = $this->getLanguageHandlerMock();
        $languageHandlerMock->expects($this->never())->method('load');

        $versionInfo = $this->getDomainMapper()->buildVersionInfoDomainObject($spiVersionInfo);

        $this->assertInstanceOf(APIVersionInfo::class, $versionInfo);
    }

    /**
     * @covers \eZ\Publish\Core\Repository\Helper\DomainMapper::buildLocationWithContent
     */
    public function testBuildLocationWithContentForRootLocation()
    {
        $spiRootLocation = new Location(['id' => 1, 'parentId' => 1]);
        $apiRootLocation = $this->getDomainMapper()->buildLocationWithContent($spiRootLocation, null);

        $expectedContentInfo = new ContentInfo([
            'id' => 0,
        ]);
        $expectedContent = new Content();

        $this->assertInstanceOf(APILocation::class, $apiRootLocation);
        $this->assertEquals($spiRootLocation->id, $apiRootLocation->id);
        $this->assertEquals($expectedContentInfo->id, $apiRootLocation->getContentInfo()->id);
        $this->assertEquals($expectedContent, $apiRootLocation->getContent());
    }

    /**
     * @covers \eZ\Publish\Core\Repository\Helper\DomainMapper::buildLocationWithContent
     */
    public function testBuildLocationWithContentThrowsInvalidArgumentException()
    {
        $this->expectException(InvalidArgumentException::class);
        $this->expectExceptionMessage('Argument \'$content\' is invalid: Location 2 has missing Content');

        $nonRootLocation = new Location(['id' => 2, 'parentId' => 1]);

        $this->getDomainMapper()->buildLocationWithContent($nonRootLocation, null);
    }

    public function testBuildLocationWithContentIsAlignedWithBuildLocation()
    {
        $spiRootLocation = new Location(['id' => 1, 'parentId' => 1]);

        $this->assertEquals(
            $this->getDomainMapper()->buildLocationWithContent($spiRootLocation, null),
            $this->getDomainMapper()->buildLocation($spiRootLocation)
        );
    }

    public function providerForBuildVersionInfo()
    {
        return [
            [
                new SPIVersionInfo(
                    [
                        'status' => 44,
                        'contentInfo' => new SPIContentInfo(),
                    ]
                ),
<<<<<<< HEAD
            ),
            array(
=======
                [],
                ['status' => APIVersionInfo::STATUS_DRAFT],
            ],
            [
>>>>>>> 5ece8afb
                new SPIVersionInfo(
                    [
                        'status' => SPIVersionInfo::STATUS_DRAFT,
                        'contentInfo' => new SPIContentInfo(),
                    ]
                ),
<<<<<<< HEAD
            ),
            array(
=======
                [],
                ['status' => APIVersionInfo::STATUS_DRAFT],
            ],
            [
>>>>>>> 5ece8afb
                new SPIVersionInfo(
                    [
                        'status' => SPIVersionInfo::STATUS_PENDING,
                        'contentInfo' => new SPIContentInfo(),
                    ]
                ),
<<<<<<< HEAD
            ),
            array(
=======
                [],
                ['status' => APIVersionInfo::STATUS_DRAFT],
            ],
            [
>>>>>>> 5ece8afb
                new SPIVersionInfo(
                    [
                        'status' => SPIVersionInfo::STATUS_ARCHIVED,
                        'contentInfo' => new SPIContentInfo(),
                        'languageCodes' => ['eng-GB', 'nor-NB', 'fre-FR'],
                    ]
                ),
<<<<<<< HEAD
            ),
            array(
=======
                [1 => 'eng-GB', 3 => 'nor-NB', 5 => 'fre-FR'],
                [
                    'status' => APIVersionInfo::STATUS_ARCHIVED,
                    'languageCodes' => ['eng-GB', 'nor-NB', 'fre-FR'],
                ],
            ],
            [
>>>>>>> 5ece8afb
                new SPIVersionInfo(
                    [
                        'status' => SPIVersionInfo::STATUS_PUBLISHED,
                        'contentInfo' => new SPIContentInfo(),
                    ]
                ),
<<<<<<< HEAD
            ),
        );
=======
                [],
                ['status' => APIVersionInfo::STATUS_PUBLISHED],
            ],
        ];
>>>>>>> 5ece8afb
    }

    public function providerForBuildLocationDomainObjectsOnSearchResult()
    {
        $locationHits = [
            new Location(['id' => 21, 'contentId' => 32]),
            new Location(['id' => 22, 'contentId' => 33]),
        ];

        return [
            [$locationHits, [32, 33], [], [32 => new ContentInfo(['id' => 32]), 33 => new ContentInfo(['id' => 33])], 0],
            [$locationHits, [32, 33], ['languages' => ['eng-GB']], [32 => new ContentInfo(['id' => 32])], 1],
            [$locationHits, [32, 33], ['languages' => ['eng-GB']], [], 2],
        ];
    }

    /**
     * @covers \eZ\Publish\Core\Repository\Helper\DomainMapper::buildLocationDomainObjectsOnSearchResult
     * @dataProvider providerForBuildLocationDomainObjectsOnSearchResult
     *
     * @param array $locationHits
     * @param array $contentIds
     * @param array $languageFilter
     * @param array $contentInfoList
     * @param int $missing
     */
    public function testBuildLocationDomainObjectsOnSearchResult(
        array $locationHits,
        array $contentIds,
        array $languageFilter,
        array $contentInfoList,
        int $missing
    ) {
        $contentHandlerMock = $this->getContentHandlerMock();
        $contentHandlerMock
            ->expects($this->once())
            ->method('loadContentInfoList')
            ->with($contentIds)
            ->willReturn($contentInfoList);

        $result = new SearchResult(['totalCount' => 10]);
        foreach ($locationHits as $locationHit) {
            $result->searchHits[] = new SearchHit(['valueObject' => $locationHit]);
        }

        $spiResult = clone $result;
        $missingLocations = $this->getDomainMapper()->buildLocationDomainObjectsOnSearchResult($result, $languageFilter);
        $this->assertIsArray($missingLocations);

        if (!$missing) {
            $this->assertEmpty($missingLocations);
        } else {
            $this->assertNotEmpty($missingLocations);
        }

        $this->assertCount($missing, $missingLocations);
        $this->assertEquals($spiResult->totalCount - $missing, $result->totalCount);
        $this->assertCount(count($spiResult->searchHits) - $missing, $result->searchHits);
    }

    /**
     * Returns DomainMapper.
     *
     * @return \eZ\Publish\Core\Repository\Helper\DomainMapper
     */
    protected function getDomainMapper()
    {
        return new DomainMapper(
            $this->getContentHandlerMock(),
            $this->getPersistenceMockHandler('Content\\Location\\Handler'),
            $this->getTypeHandlerMock(),
            $this->getContentTypeDomainMapperMock(),
            $this->getLanguageHandlerMock(),
            $this->getFieldTypeRegistryMock()
        );
    }

    /**
     * @return \eZ\Publish\SPI\Persistence\Content\Handler|\PHPUnit\Framework\MockObject\MockObject
     */
    protected function getContentHandlerMock()
    {
        return $this->getPersistenceMockHandler('Content\\Handler');
    }

    /**
     * @return \eZ\Publish\SPI\Persistence\Content\Language\Handler|\PHPUnit\Framework\MockObject\MockObject
     */
    protected function getLanguageHandlerMock()
    {
        return $this->getPersistenceMockHandler('Content\\Language\\Handler');
    }

    /**
     * @return \eZ\Publish\SPI\Persistence\Content\Type\Handler|\PHPUnit\Framework\MockObject\MockObject
     */
    protected function getTypeHandlerMock()
    {
        return $this->getPersistenceMockHandler('Content\\Type\\Handler');
    }
}<|MERGE_RESOLUTION|>--- conflicted
+++ resolved
@@ -92,45 +92,24 @@
                         'contentInfo' => new SPIContentInfo(),
                     ]
                 ),
-<<<<<<< HEAD
-            ),
-            array(
-=======
-                [],
-                ['status' => APIVersionInfo::STATUS_DRAFT],
-            ],
-            [
->>>>>>> 5ece8afb
+            ],
+            [
                 new SPIVersionInfo(
                     [
                         'status' => SPIVersionInfo::STATUS_DRAFT,
                         'contentInfo' => new SPIContentInfo(),
                     ]
                 ),
-<<<<<<< HEAD
-            ),
-            array(
-=======
-                [],
-                ['status' => APIVersionInfo::STATUS_DRAFT],
-            ],
-            [
->>>>>>> 5ece8afb
+            ],
+            [
                 new SPIVersionInfo(
                     [
                         'status' => SPIVersionInfo::STATUS_PENDING,
                         'contentInfo' => new SPIContentInfo(),
                     ]
                 ),
-<<<<<<< HEAD
-            ),
-            array(
-=======
-                [],
-                ['status' => APIVersionInfo::STATUS_DRAFT],
-            ],
-            [
->>>>>>> 5ece8afb
+            ],
+            [
                 new SPIVersionInfo(
                     [
                         'status' => SPIVersionInfo::STATUS_ARCHIVED,
@@ -138,33 +117,16 @@
                         'languageCodes' => ['eng-GB', 'nor-NB', 'fre-FR'],
                     ]
                 ),
-<<<<<<< HEAD
-            ),
-            array(
-=======
-                [1 => 'eng-GB', 3 => 'nor-NB', 5 => 'fre-FR'],
-                [
-                    'status' => APIVersionInfo::STATUS_ARCHIVED,
-                    'languageCodes' => ['eng-GB', 'nor-NB', 'fre-FR'],
-                ],
-            ],
-            [
->>>>>>> 5ece8afb
+            ],
+            [
                 new SPIVersionInfo(
                     [
                         'status' => SPIVersionInfo::STATUS_PUBLISHED,
                         'contentInfo' => new SPIContentInfo(),
                     ]
                 ),
-<<<<<<< HEAD
-            ),
-        );
-=======
-                [],
-                ['status' => APIVersionInfo::STATUS_PUBLISHED],
             ],
         ];
->>>>>>> 5ece8afb
     }
 
     public function providerForBuildLocationDomainObjectsOnSearchResult()
