<?php

/**
 * File contains: eZ\Publish\Core\Repository\Tests\Service\Mock\PermissionCriterionHandlerTest class.
 *
 * @copyright Copyright (C) eZ Systems AS. All rights reserved.
 * @license For full copyright and license information view LICENSE file distributed with this source code.
 */
namespace eZ\Publish\Core\Repository\Tests\Service\Mock;

use eZ\Publish\Core\Repository\Tests\Service\Mock\Base as BaseServiceMockTest;
use eZ\Publish\Core\Repository\PermissionsCriterionHandler;
use eZ\Publish\API\Repository\Values\Content\Query\Criterion;
use eZ\Publish\API\Repository\PermissionResolver;
use eZ\Publish\API\Repository\Values\User\Limitation as APILimitation;
use eZ\Publish\Core\Repository\Values\User\Policy;
use eZ\Publish\Core\Repository\Helper\LimitationService;

/**
 * Mock test case for PermissionCriterionHandler.
 *
 * @deprecated
 */
class PermissionsCriterionHandlerTest extends BaseServiceMockTest
{
    /**
     * Test for the __construct() method.
     */
    public function testConstructor()
    {
        $permissionResolverMock = $this->getPermissionResolverMock();
        $limitationServiceMock = $this->getLimitationServiceMock();
        $handler = $this->getPermissionsCriterionHandlerMock();

        $this->assertAttributeSame(
            $permissionResolverMock,
            'permissionResolver',
            $handler
        );
        $this->assertAttributeSame(
            $limitationServiceMock,
            'limitationService',
            $handler
        );
    }

    public function providerForTestAddPermissionsCriterionWithBooleanPermission()
    {
        return [
            [true],
            [false],
        ];
    }

    /**
     * Test for the addPermissionsCriterion() method.
     *
     * @dataProvider providerForTestAddPermissionsCriterionWithBooleanPermission
     */
    public function testAddPermissionsCriterionWithBooleanPermission($permissionsCriterion)
    {
<<<<<<< HEAD
        $handler = $this->getPermissionsCriterionHandlerMock(array('getPermissionsCriterion'));
        $criterionMock = $this->createMock(Criterion::class);
=======
        $handler = $this->getPermissionsCriterionHandlerMock(['getPermissionsCriterion']);
        $criterionMock = $this
            ->getMockBuilder('eZ\\Publish\\API\\Repository\\Values\\Content\\Query\\Criterion')
            ->disableOriginalConstructor()
            ->getMock();
>>>>>>> d1cf9be5

        $handler
            ->expects($this->once())
            ->method('getPermissionsCriterion')
            ->will($this->returnValue($permissionsCriterion));

        /* @var \eZ\Publish\API\Repository\Values\Content\Query\Criterion $criterionMock */
        $result = $handler->addPermissionsCriterion($criterionMock);

        $this->assertSame($permissionsCriterion, $result);
    }

    public function providerForTestAddPermissionsCriterion()
    {
        $criterionMock = $this->createMock(Criterion::class);

        return [
            [
                $criterionMock,
                new Criterion\LogicalAnd([]),
                new Criterion\LogicalAnd([$criterionMock]),
            ],
            [
                $criterionMock,
                $criterionMock,
                new Criterion\LogicalAnd([$criterionMock, $criterionMock]),
            ],
        ];
    }

    /**
     * Test for the addPermissionsCriterion() method.
     *
     * @dataProvider providerForTestAddPermissionsCriterion
     */
    public function testAddPermissionsCriterion($permissionsCriterionMock, $givenCriterion, $expectedCriterion)
    {
        $handler = $this->getPermissionsCriterionHandlerMock(['getPermissionsCriterion']);
        $handler
            ->expects($this->once())
            ->method('getPermissionsCriterion')
            ->will($this->returnValue($permissionsCriterionMock));

        /* @var \eZ\Publish\API\Repository\Values\Content\Query\Criterion $criterionMock */
        $result = $handler->addPermissionsCriterion($givenCriterion);

        $this->assertTrue($result);
        $this->assertEquals($expectedCriterion, $givenCriterion);
    }

    public function providerForTestGetPermissionsCriterion()
    {
        $criterionMock = $this->createMock(Criterion::class);
        $limitationMock = $this
            ->getMockBuilder(APILimitation::class)
            ->getMockForAbstractClass();
        $limitationMock
            ->expects($this->any())
            ->method('getIdentifier')
            ->will($this->returnValue('limitationIdentifier'));

        $policy1 = new Policy(['limitations' => [$limitationMock]]);
        $policy2 = new Policy(['limitations' => [$limitationMock, $limitationMock]]);

        return [
            [
                $criterionMock,
                1,
                [
                    [
                        'limitation' => null,
                        'policies' => [$policy1],
                    ],
                ],
                $criterionMock,
            ],
            [
                $criterionMock,
                2,
                [
                    [
                        'limitation' => null,
                        'policies' => [$policy1, $policy1],
                    ],
                ],
                new Criterion\LogicalOr([$criterionMock, $criterionMock]),
            ],
            [
                $criterionMock,
                0,
                [
                    [
                        'limitation' => null,
                        'policies' => [new Policy(['limitations' => '*']), $policy1],
                    ],
                ],
                false,
            ],
            [
                $criterionMock,
                0,
                [
                    [
                        'limitation' => null,
                        'policies' => [new Policy(['limitations' => []]), $policy1],
                    ],
                ],
                false,
            ],
            [
                $criterionMock,
                2,
                [
                    [
                        'limitation' => null,
                        'policies' => [$policy2],
                    ],
                ],
                new Criterion\LogicalAnd([$criterionMock, $criterionMock]),
            ],
            [
                $criterionMock,
                3,
                [
                    [
                        'limitation' => null,
                        'policies' => [$policy1, $policy2],
                    ],
                ],
                new Criterion\LogicalOr(
                    [
                        $criterionMock,
                        new Criterion\LogicalAnd([$criterionMock, $criterionMock]),
                    ]
                ),
            ],
            [
                $criterionMock,
                2,
                [
                    [
                        'limitation' => null,
                        'policies' => [$policy1],
                    ],
                    [
                        'limitation' => null,
                        'policies' => [$policy1],
                    ],
                ],
                new Criterion\LogicalOr([$criterionMock, $criterionMock]),
            ],
            [
                $criterionMock,
                3,
                [
                    [
                        'limitation' => null,
                        'policies' => [$policy1],
                    ],
                    [
                        'limitation' => null,
                        'policies' => [$policy1, $policy1],
                    ],
                ],
                new Criterion\LogicalOr([$criterionMock, $criterionMock, $criterionMock]),
            ],
            [
                $criterionMock,
                3,
                [
                    [
                        'limitation' => null,
                        'policies' => [$policy2],
                    ],
                    [
                        'limitation' => null,
                        'policies' => [$policy1],
                    ],
                ],
                new Criterion\LogicalOr(
                    [
                        new Criterion\LogicalAnd([$criterionMock, $criterionMock]),
                        $criterionMock,
                    ]
                ),
            ],
            [
                $criterionMock,
                2,
                [
                    [
                        'limitation' => $limitationMock,
                        'policies' => [$policy1],
                    ],
                ],
                new Criterion\LogicalAnd([$criterionMock, $criterionMock]),
            ],
            [
                $criterionMock,
                4,
                [
                    [
                        'limitation' => $limitationMock,
                        'policies' => [$policy1],
                    ],
                    [
                        'limitation' => $limitationMock,
                        'policies' => [$policy1],
                    ],
                ],
                new Criterion\LogicalOr(
                    [
                        new Criterion\LogicalAnd([$criterionMock, $criterionMock]),
                        new Criterion\LogicalAnd([$criterionMock, $criterionMock]),
                    ]
                ),
            ],
            [
                $criterionMock,
                1,
                [
                    [
                        'limitation' => $limitationMock,
                        'policies' => [new Policy(['limitations' => '*'])],
                    ],
                ],
                $criterionMock,
            ],
            [
                $criterionMock,
                2,
                [
                    [
                        'limitation' => $limitationMock,
                        'policies' => [new Policy(['limitations' => '*'])],
                    ],
                    [
                        'limitation' => $limitationMock,
                        'policies' => [new Policy(['limitations' => '*'])],
                    ],
                ],
                new Criterion\LogicalOr([$criterionMock, $criterionMock]),
            ],
        ];
    }

    protected function mockServices($criterionMock, $limitationCount, $permissionSets)
    {
        $userMock = $this->createMock('eZ\\Publish\\API\\Repository\\Values\\User\\User');
        $limitationTypeMock = $this->createMock('eZ\\Publish\\SPI\\Limitation\\Type');
        $limitationServiceMock = $this->getLimitationServiceMock(['getLimitationType']);
        $permissionResolverMock = $this->getPermissionResolverMock(
            [
                'hasAccess',
                'getCurrentUserReference',
            ]
        );

        $limitationTypeMock
            ->expects($this->any())
            ->method('getCriterion')
            ->with(
                $this->isInstanceOf(APILimitation::class),
                $this->equalTo($userMock)
            )
            ->will($this->returnValue($criterionMock));

        $limitationServiceMock
            ->expects($this->exactly($limitationCount))
            ->method('getLimitationType')
            ->with($this->equalTo('limitationIdentifier'))
            ->will($this->returnValue($limitationTypeMock));

        $permissionResolverMock
            ->expects($this->once())
            ->method('hasAccess')
            ->with($this->equalTo('content'), $this->equalTo('read'))
            ->will($this->returnValue($permissionSets));

        $permissionResolverMock
            ->expects($this->once())
            ->method('getCurrentUserReference')
            ->will($this->returnValue($userMock));
    }

    /**
     * Test for the getPermissionsCriterion() method.
     *
     * @dataProvider providerForTestGetPermissionsCriterion
     */
    public function testGetPermissionsCriterion(
        $criterionMock,
        $limitationCount,
        $permissionSets,
        $expectedCriterion
    ) {
        $this->mockServices($criterionMock, $limitationCount, $permissionSets);
        $handler = $this->getPermissionsCriterionHandlerMock(null);

        $permissionsCriterion = $handler->getPermissionsCriterion();

        $this->assertEquals($expectedCriterion, $permissionsCriterion);
    }

    public function providerForTestGetPermissionsCriterionBooleanPermissionSets()
    {
        return [
            [true],
            [false],
        ];
    }

    /**
     * Test for the getPermissionsCriterion() method.
     *
     * @dataProvider providerForTestGetPermissionsCriterionBooleanPermissionSets
     */
    public function testGetPermissionsCriterionBooleanPermissionSets($permissionSets)
    {
        $permissionResolverMock = $this->getPermissionResolverMock(['hasAccess']);
        $permissionResolverMock
            ->expects($this->once())
            ->method('hasAccess')
            ->with($this->equalTo('testModule'), $this->equalTo('testFunction'))
            ->will($this->returnValue($permissionSets));
        $handler = $this->getPermissionsCriterionHandlerMock(null);

        $permissionsCriterion = $handler->getPermissionsCriterion('testModule', 'testFunction');

        $this->assertEquals($permissionSets, $permissionsCriterion);
    }

    /**
     * Returns the PermissionsCriterionHandler to test with $methods mocked.
     *
     * @param string[]|null $methods
     *
     * @return \PHPUnit\Framework\MockObject\MockObject|\eZ\Publish\Core\Repository\PermissionsCriterionHandler
     */
    protected function getPermissionsCriterionHandlerMock($methods = [])
    {
        return $this
            ->getMockBuilder(PermissionsCriterionHandler::class)
            ->setMethods($methods)
            ->setConstructorArgs(
                [
                    $this->getPermissionResolverMock(),
                    $this->getLimitationServiceMock(),
                ]
            )
            ->getMock();
    }

    protected $permissionResolverMock;

    protected function getPermissionResolverMock($methods = [])
    {
        if ($this->permissionResolverMock === null) {
            $this->permissionResolverMock = $this
                ->getMockBuilder(PermissionResolver::class)
                ->setMethods($methods)
                ->disableOriginalConstructor()
                ->getMockForAbstractClass();
        }

        return $this->permissionResolverMock;
    }

    protected $limitationServiceMock;

    protected function getLimitationServiceMock($methods = [])
    {
        if ($this->limitationServiceMock === null) {
            $this->limitationServiceMock = $this
                ->getMockBuilder(LimitationService::class)
                ->setMethods($methods)
                ->disableOriginalConstructor()
                ->getMock();
        }

        return $this->limitationServiceMock;
    }
}<|MERGE_RESOLUTION|>--- conflicted
+++ resolved
@@ -59,16 +59,8 @@
      */
     public function testAddPermissionsCriterionWithBooleanPermission($permissionsCriterion)
     {
-<<<<<<< HEAD
-        $handler = $this->getPermissionsCriterionHandlerMock(array('getPermissionsCriterion'));
+        $handler = $this->getPermissionsCriterionHandlerMock(['getPermissionsCriterion']);
         $criterionMock = $this->createMock(Criterion::class);
-=======
-        $handler = $this->getPermissionsCriterionHandlerMock(['getPermissionsCriterion']);
-        $criterionMock = $this
-            ->getMockBuilder('eZ\\Publish\\API\\Repository\\Values\\Content\\Query\\Criterion')
-            ->disableOriginalConstructor()
-            ->getMock();
->>>>>>> d1cf9be5
 
         $handler
             ->expects($this->once())
