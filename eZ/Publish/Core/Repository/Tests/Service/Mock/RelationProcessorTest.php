--- conflicted
+++ resolved
@@ -45,136 +45,6 @@
 
     public function providerForTestAppendRelations()
     {
-<<<<<<< HEAD
-        return array(
-            array(
-                array(Relation::FIELD => array(100)),
-                array(Relation::FIELD => array(42 => array(100 => 0))),
-            ),
-            array(
-                array(Relation::LINK => array('contentIds' => array(100))),
-                array(Relation::LINK => array(100 => 0)),
-            ),
-            array(
-                array(Relation::EMBED => array('contentIds' => array(100))),
-                array(Relation::EMBED => array(100 => 0)),
-            ),
-            array(
-                array(Relation::ASSET => array(100)),
-                array(Relation::ASSET => array(42 => array(100 => 0))),
-            ),
-            array(
-                array(
-                    Relation::FIELD => array(100),
-                    Relation::LINK => array('contentIds' => array(100)),
-                    Relation::EMBED => array('contentIds' => array(100)),
-                ),
-                array(
-                    Relation::FIELD => array(42 => array(100 => 0)),
-                    Relation::LINK => array(100 => 0),
-                    Relation::EMBED => array(100 => 0),
-                ),
-            ),
-            array(
-                array(Relation::LINK => array('locationIds' => array(100))),
-                array(Relation::LINK => array(200 => true)),
-            ),
-            array(
-                array(
-                    Relation::LINK => array(
-                        'locationIds' => array(100),
-                        'contentIds' => array(100),
-                    ),
-                ),
-                array(Relation::LINK => array(100 => 0, 200 => true)),
-            ),
-            array(
-                array(Relation::EMBED => array('locationIds' => array(100))),
-                array(Relation::EMBED => array(200 => true)),
-            ),
-            array(
-                array(
-                    Relation::EMBED => array(
-                        'locationIds' => array(100),
-                        'contentIds' => array(100),
-                    ),
-                ),
-                array(Relation::EMBED => array(100 => 0, 200 => true)),
-            ),
-            array(
-                array(
-                    Relation::LINK => array(
-                        'locationIds' => array(100),
-                        'contentIds' => array(100),
-                    ),
-                    Relation::EMBED => array(
-                        'locationIds' => array(101),
-                        'contentIds' => array(100),
-                    ),
-                ),
-                array(
-                    Relation::LINK => array(100 => 0, 200 => true),
-                    Relation::EMBED => array(100 => 0, 201 => true),
-                ),
-            ),
-            array(
-                array(
-                    Relation::FIELD => array(100),
-                    Relation::LINK => array(
-                        'locationIds' => array(100),
-                        'contentIds' => array(100),
-                    ),
-                    Relation::EMBED => array(
-                        'locationIds' => array(101),
-                        'contentIds' => array(100),
-                    ),
-                ),
-                array(
-                    Relation::FIELD => array(42 => array(100 => 0)),
-                    Relation::LINK => array(100 => 0, 200 => true),
-                    Relation::EMBED => array(100 => 0, 201 => true),
-                ),
-            ),
-            array(
-                array(
-                    Relation::ASSET => array(100),
-                    Relation::LINK => array(
-                        'locationIds' => array(100),
-                        'contentIds' => array(100),
-                    ),
-                    Relation::EMBED => array(
-                        'locationIds' => array(101),
-                        'contentIds' => array(100),
-                    ),
-                ),
-                array(
-                    Relation::ASSET => array(42 => array(100 => 0)),
-                    Relation::LINK => array(100 => 0, 200 => true),
-                    Relation::EMBED => array(100 => 0, 201 => true),
-                ),
-            ),
-            array(
-                array(
-                    Relation::FIELD => array(100),
-                    Relation::ASSET => array(100),
-                    Relation::LINK => array(
-                        'locationIds' => array(100),
-                        'contentIds' => array(100),
-                    ),
-                    Relation::EMBED => array(
-                        'locationIds' => array(101),
-                        'contentIds' => array(100),
-                    ),
-                ),
-                array(
-                    Relation::FIELD => array(42 => array(100 => 0)),
-                    Relation::ASSET => array(42 => array(100 => 0)),
-                    Relation::LINK => array(100 => 0, 200 => true),
-                    Relation::EMBED => array(100 => 0, 201 => true),
-                ),
-            ),
-        );
-=======
         return [
             [
                 [Relation::FIELD => [100]],
@@ -187,6 +57,10 @@
             [
                 [Relation::EMBED => ['contentIds' => [100]]],
                 [Relation::EMBED => [100 => 0]],
+            ],
+            [
+                [Relation::ASSET => [100]],
+                [Relation::ASSET => [42 => [100 => 0]]],
             ],
             [
                 [
@@ -260,8 +134,45 @@
                     Relation::EMBED => [100 => 0, 201 => true],
                 ],
             ],
+            [
+                [
+                    Relation::ASSET => [100],
+                    Relation::LINK => [
+                        'locationIds' => [100],
+                        'contentIds' => [100],
+                    ],
+                    Relation::EMBED => [
+                        'locationIds' => [101],
+                        'contentIds' => [100],
+                    ],
+                ],
+                [
+                    Relation::ASSET => [42 => [100 => 0]],
+                    Relation::LINK => [100 => 0, 200 => true],
+                    Relation::EMBED => [100 => 0, 201 => true],
+                ],
+            ],
+            [
+                [
+                    Relation::FIELD => [100],
+                    Relation::ASSET => [100],
+                    Relation::LINK => [
+                        'locationIds' => [100],
+                        'contentIds' => [100],
+                    ],
+                    Relation::EMBED => [
+                        'locationIds' => [101],
+                        'contentIds' => [100],
+                    ],
+                ],
+                [
+                    Relation::FIELD => [42 => [100 => 0]],
+                    Relation::ASSET => [42 => [100 => 0]],
+                    Relation::LINK => [100 => 0, 200 => true],
+                    Relation::EMBED => [100 => 0, 201 => true],
+                ],
+            ],
         ];
->>>>>>> d1cf9be5
     }
 
     /**
@@ -350,22 +261,9 @@
             ->with($this->equalTo($fieldValueMock))
             ->will(
                 $this->returnValue(
-<<<<<<< HEAD
-                    array(
-                        Relation::FIELD => array(100),
-                        Relation::ASSET => array(100),
-                        Relation::LINK => array(
-                            'locationIds' => array(100),
-                            'contentIds' => array(100),
-                        ),
-                        Relation::EMBED => array(
-                            'locationIds' => array(100),
-                            'contentIds' => array(100),
-                        ),
-                    )
-=======
                     [
                         Relation::FIELD => [100],
+                        Relation::ASSET => [100],
                         Relation::LINK => [
                             'locationIds' => [100],
                             'contentIds' => [100],
@@ -375,7 +273,6 @@
                             'contentIds' => [100],
                         ],
                     ]
->>>>>>> d1cf9be5
                 )
             );
 
@@ -402,20 +299,12 @@
         );
 
         $this->assertEquals(
-<<<<<<< HEAD
-            array(
-                Relation::ASSET => array(42 => array(100 => 0)),
-                Relation::FIELD => array(42 => array(100 => 0)),
-                Relation::LINK => array(100 => 0, 200 => true),
-                Relation::EMBED => array(100 => 0, 200 => true),
-            ),
-=======
-            [
+            [
+                Relation::ASSET => [42 => [100 => 0]],
                 Relation::FIELD => [42 => [100 => 0]],
                 Relation::LINK => [100 => 0, 200 => true],
                 Relation::EMBED => [100 => 0, 200 => true],
             ],
->>>>>>> d1cf9be5
             $relations
         );
     }
@@ -491,7 +380,7 @@
         $contentTypeMock->expects($this->at(1))
             ->method('getFieldDefinition')
             ->with($this->equalTo('identifier43'))
-            ->will($this->returnValue(new FieldDefinition(array('id' => 43))));
+            ->will($this->returnValue(new FieldDefinition(['id' => 43])));
 
         $contentHandlerMock->expects($this->never())->method('addRelation');
         $contentHandlerMock->expects($this->never())->method('removeRelation');
@@ -526,23 +415,14 @@
                 null,
                 17
             ),
-<<<<<<< HEAD
             $this->getStubbedRelation(9, Relation::ASSET, 43, 18),
-        );
-        $inputRelations = array(
-            Relation::EMBED => array_flip(array(11, 14, 16, 17)),
-            Relation::LINK => array_flip(array(12, 15, 16, 17)),
-            Relation::FIELD => array(42 => array_flip(array(13))),
-            Relation::ASSET => array(43 => array_flip(array(18))),
-        );
-=======
         ];
         $inputRelations = [
             Relation::EMBED => array_flip([11, 14, 16, 17]),
             Relation::LINK => array_flip([12, 15, 16, 17]),
             Relation::FIELD => [42 => array_flip([13])],
+            Relation::ASSET => [43 => array_flip([18])],
         ];
->>>>>>> d1cf9be5
 
         $relationProcessor->processFieldRelations(
             $inputRelations,
@@ -587,22 +467,13 @@
                 null,
                 16
             ),
-<<<<<<< HEAD
-        );
-        $inputRelations = array(
-            Relation::EMBED => array_flip(array(11, 14, 16, 17)),
-            Relation::LINK => array_flip(array(12, 15, 16, 17)),
-            Relation::FIELD => array(42 => array_flip(array(13))),
-            Relation::ASSET => array(44 => array_flip(array(18))),
-        );
-=======
         ];
         $inputRelations = [
             Relation::EMBED => array_flip([11, 14, 16, 17]),
             Relation::LINK => array_flip([12, 15, 16, 17]),
             Relation::FIELD => [42 => array_flip([13])],
+            Relation::ASSET => [44 => array_flip([18])],
         ];
->>>>>>> d1cf9be5
 
         $contentTypeMock->expects($this->never())->method('getFieldDefinition');
         $contentHandlerMock->expects($this->never())->method('removeRelation');
@@ -653,13 +524,13 @@
             ->method('addRelation')
             ->with(
                 new CreateStruct(
-                    array(
+                    [
                         'sourceContentId' => 24,
                         'sourceContentVersionNo' => 2,
                         'sourceFieldDefinitionId' => 44,
                         'destinationContentId' => 18,
                         'type' => Relation::ASSET,
-                    )
+                    ]
                 )
             );
 
@@ -713,20 +584,12 @@
                 null,
                 17
             ),
-<<<<<<< HEAD
             $this->getStubbedRelation(9, Relation::FIELD, 44, 18),
-        );
-        $inputRelations = array(
-            Relation::EMBED => array_flip(array(11, 14, 17)),
-            Relation::LINK => array_flip(array(12, 15, 17)),
-        );
-=======
         ];
         $inputRelations = [
             Relation::EMBED => array_flip([11, 14, 17]),
             Relation::LINK => array_flip([12, 15, 17]),
         ];
->>>>>>> d1cf9be5
 
         $contentHandlerMock->expects($this->never())->method('addRelation');
 
@@ -738,7 +601,7 @@
         $contentTypeMock->expects($this->at(1))
             ->method('getFieldDefinition')
             ->with($this->equalTo('identifier44'))
-            ->will($this->returnValue(new FieldDefinition(array('id' => 44))));
+            ->will($this->returnValue(new FieldDefinition(['id' => 44])));
 
         $contentHandlerMock->expects($this->at(0))
             ->method('removeRelation')
