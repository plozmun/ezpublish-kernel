<?php

/**
 * File contains: eZ\Publish\Core\Repository\Tests\Service\Mock\RelationProcessorTest class.
 *
 * @copyright Copyright (C) eZ Systems AS. All rights reserved.
 * @license For full copyright and license information view LICENSE file distributed with this source code.
 */
namespace eZ\Publish\Core\Repository\Tests\Service\Mock;

use eZ\Publish\API\Repository\Exceptions\NotFoundException;
use eZ\Publish\API\Repository\Values\ContentType\ContentType;
<<<<<<< HEAD
use eZ\Publish\Core\Repository\FieldTypeService;
use eZ\Publish\Core\Repository\Helper\RelationProcessor;
=======
use eZ\Publish\Core\FieldType\Value;
>>>>>>> b7670c1c
use eZ\Publish\Core\Repository\Tests\Service\Mock\Base as BaseServiceMockTest;
use eZ\Publish\Core\Repository\Values\ContentType\FieldDefinition;
use eZ\Publish\Core\FieldType\Value;
use eZ\Publish\API\Repository\Values\Content\Relation;
use eZ\Publish\API\Repository\Values\Content\ContentInfo;
use eZ\Publish\SPI\FieldType\FieldType;
use eZ\Publish\SPI\Persistence\Content\Relation\CreateStruct;
use eZ\Publish\SPI\Persistence\Content\Location;
use Psr\Log\LoggerInterface;

/**
 * Mock Test case for RelationProcessor service.
 */
class RelationProcessorTest extends BaseServiceMockTest
{
    /**
     * Test for the __construct() method.
     *
     * @covers \eZ\Publish\Core\Repository\Helper\RelationProcessor::__construct
     */
    public function testConstructor()
    {
        $relationProcessor = $this->getPartlyMockedRelationProcessor();

        $this->assertAttributeSame(
            $this->getPersistenceMock(),
            'persistenceHandler',
            $relationProcessor
        );
    }

    public function providerForTestAppendRelations()
    {
        return array(
            array(
                array(Relation::FIELD => array(100)),
                array(Relation::FIELD => array(42 => array(100 => 0))),
            ),
            array(
                array(Relation::LINK => array('contentIds' => array(100))),
                array(Relation::LINK => array(100 => 0)),
            ),
            array(
                array(Relation::EMBED => array('contentIds' => array(100))),
                array(Relation::EMBED => array(100 => 0)),
            ),
            array(
                array(
                    Relation::FIELD => array(100),
                    Relation::LINK => array('contentIds' => array(100)),
                    Relation::EMBED => array('contentIds' => array(100)),
                ),
                array(
                    Relation::FIELD => array(42 => array(100 => 0)),
                    Relation::LINK => array(100 => 0),
                    Relation::EMBED => array(100 => 0),
                ),
            ),
            array(
                array(Relation::LINK => array('locationIds' => array(100))),
                array(Relation::LINK => array(200 => true)),
            ),
            array(
                array(
                    Relation::LINK => array(
                        'locationIds' => array(100),
                        'contentIds' => array(100),
                    ),
                ),
                array(Relation::LINK => array(100 => 0, 200 => true)),
            ),
            array(
                array(Relation::EMBED => array('locationIds' => array(100))),
                array(Relation::EMBED => array(200 => true)),
            ),
            array(
                array(
                    Relation::EMBED => array(
                        'locationIds' => array(100),
                        'contentIds' => array(100),
                    ),
                ),
                array(Relation::EMBED => array(100 => 0, 200 => true)),
            ),
            array(
                array(
                    Relation::LINK => array(
                        'locationIds' => array(100),
                        'contentIds' => array(100),
                    ),
                    Relation::EMBED => array(
                        'locationIds' => array(101),
                        'contentIds' => array(100),
                    ),
                ),
                array(
                    Relation::LINK => array(100 => 0, 200 => true),
                    Relation::EMBED => array(100 => 0, 201 => true),
                ),
            ),
            array(
                array(
                    Relation::FIELD => array(100),
                    Relation::LINK => array(
                        'locationIds' => array(100),
                        'contentIds' => array(100),
                    ),
                    Relation::EMBED => array(
                        'locationIds' => array(101),
                        'contentIds' => array(100),
                    ),
                ),
                array(
                    Relation::FIELD => array(42 => array(100 => 0)),
                    Relation::LINK => array(100 => 0, 200 => true),
                    Relation::EMBED => array(100 => 0, 201 => true),
                ),
            ),
        );
    }

    /**
     * Test for the appendFieldRelations() method.
     *
     * @dataProvider providerForTestAppendRelations
     * @covers \eZ\Publish\Core\Repository\Helper\RelationProcessor::appendFieldRelations
     */
    public function testAppendFieldRelations(array $fieldRelations, array $expected)
    {
        $locationHandler = $this->getPersistenceMock()->locationHandler();
        $relationProcessor = $this->getPartlyMockedRelationProcessor();
        $fieldValueMock = $this->getMockForAbstractClass(Value::class);
        $fieldTypeMock = $this->createMock(FieldType::class);
        $locationCallCount = 0;

        $fieldTypeMock->expects($this->once())
            ->method('getRelations')
            ->with($this->equalTo($fieldValueMock))
            ->will($this->returnValue($fieldRelations));

        $this->assertLocationHandlerExpectation(
            $locationHandler,
            $fieldRelations,
            Relation::LINK,
            $locationCallCount
        );
        $this->assertLocationHandlerExpectation(
            $locationHandler,
            $fieldRelations,
            Relation::EMBED,
            $locationCallCount
        );

        $relations = array();
        $locationIdToContentIdMapping = array();

        $relationProcessor->appendFieldRelations(
            $relations,
            $locationIdToContentIdMapping,
            $fieldTypeMock,
            $fieldValueMock,
            42
        );

        $this->assertEquals($expected, $relations);
    }

    /**
     * Assert loading Locations to find Content id in {@link RelationProcessor::appendFieldRelations()} method.
     */
    protected function assertLocationHandlerExpectation($locationHandlerMock, $fieldRelations, $type, &$callCounter)
    {
        if (isset($fieldRelations[$type]['locationIds'])) {
            foreach ($fieldRelations[$type]['locationIds'] as $locationId) {
                $locationHandlerMock->expects($this->at($callCounter))
                    ->method('load')
                    ->with($this->equalTo($locationId))
                    ->will(
                        $this->returnValue(
                            new Location(
                                array('contentId' => $locationId + 100)
                            )
                        )
                    );

                $callCounter += 1;
            }
        }
    }

    /**
     * Test for the appendFieldRelations() method.
     *
     * @covers \eZ\Publish\Core\Repository\Helper\RelationProcessor::appendFieldRelations
     */
    public function testAppendFieldRelationsLocationMappingWorks()
    {
        $locationHandler = $this->getPersistenceMock()->locationHandler();
        $relationProcessor = $this->getPartlyMockedRelationProcessor();
        $fieldValueMock = $this->getMockForAbstractClass(Value::class);
        $fieldTypeMock = $this->createMock(FieldType::class);

        $fieldTypeMock->expects($this->once())
            ->method('getRelations')
            ->with($this->equalTo($fieldValueMock))
            ->will(
                $this->returnValue(
                    array(
                        Relation::FIELD => array(100),
                        Relation::LINK => array(
                            'locationIds' => array(100),
                            'contentIds' => array(100),
                        ),
                        Relation::EMBED => array(
                            'locationIds' => array(100),
                            'contentIds' => array(100),
                        ),
                    )
                )
            );

        $locationHandler->expects($this->once())
            ->method('load')
            ->with($this->equalTo(100))
            ->will(
                $this->returnValue(
                    new Location(
                        array('contentId' => 200)
                    )
                )
            );

        $relations = array();
        $locationIdToContentIdMapping = array();

        $relationProcessor->appendFieldRelations(
            $relations,
            $locationIdToContentIdMapping,
            $fieldTypeMock,
            $fieldValueMock,
            42
        );

        $this->assertEquals(
            array(
                Relation::FIELD => array(42 => array(100 => 0)),
                Relation::LINK => array(100 => 0, 200 => true),
                Relation::EMBED => array(100 => 0, 200 => true),
            ),
            $relations
        );
    }

    public function testAppendFieldRelationsLogsMissingLocations()
    {
        $fieldValueMock = $this->getMockForAbstractClass(Value::class);
        $fieldTypeMock = $this->getMock(FieldType::class);

        $locationId = 123465;
        $fieldDefinitionId = 42;

        $fieldTypeMock
            ->expects($this->once())
            ->method('getRelations')
            ->with($this->equalTo($fieldValueMock))
            ->will(
                $this->returnValue(
                    [
                        Relation::LINK => [
                            'locationIds' => [$locationId],
                        ],
                    ]
                )
            );

        $locationHandler = $this->getPersistenceMock()->locationHandler();
        $locationHandler
            ->expects($this->any())
            ->method('load')
            ->with($locationId)
            ->willThrowException($this->getMock(NotFoundException::class));

        $logger = $this->getMock(LoggerInterface::class);
        $logger
            ->expects($this->once())
            ->method('error')
            ->with('Invalid relation: destination location not found', [
                'fieldDefinitionId' => $fieldDefinitionId,
                'locationId' => $locationId,
            ]);

        $relations = [];
        $locationIdToContentIdMapping = [];

        $relationProcessor = $this->getPartlyMockedRelationProcessor();
        $relationProcessor->setLogger($logger);
        $relationProcessor->appendFieldRelations(
            $relations,
            $locationIdToContentIdMapping,
            $fieldTypeMock,
            $fieldValueMock,
            $fieldDefinitionId
        );
    }

    /**
     * Test for the processFieldRelations() method.
     *
     * @covers \eZ\Publish\Core\Repository\Helper\RelationProcessor::processFieldRelations
     */
    public function testProcessFieldRelationsNoChanges()
    {
        $relationProcessor = $this->getPartlyMockedRelationProcessor();
        $contentHandlerMock = $this->getPersistenceMockHandler('Content\\Handler');
        $contentTypeMock = $this->getMockForAbstractClass(ContentType::class);

        $contentTypeMock->expects($this->once())
            ->method('getFieldDefinition')
            ->with($this->equalTo('identifier42'))
            ->will($this->returnValue(new FieldDefinition(array('id' => 42))));

        $contentHandlerMock->expects($this->never())->method('addRelation');
        $contentHandlerMock->expects($this->never())->method('removeRelation');

        $existingRelations = array(
            $this->getStubbedRelation(1, Relation::COMMON, null, 10),
            $this->getStubbedRelation(2, Relation::EMBED, null, 11),
            $this->getStubbedRelation(3, Relation::LINK, null, 12),
            $this->getStubbedRelation(4, Relation::FIELD, 42, 13),
            // Legacy Storage cases - composite entries
            $this->getStubbedRelation(
                5,
                Relation::EMBED | Relation::COMMON,
                null,
                14
            ),
            $this->getStubbedRelation(
                6,
                Relation::LINK | Relation::COMMON,
                null,
                15
            ),
            $this->getStubbedRelation(
                7,
                Relation::EMBED | Relation::LINK,
                null,
                16
            ),
            $this->getStubbedRelation(
                8,
                Relation::EMBED | Relation::LINK | Relation::COMMON,
                null,
                17
            ),
        );
        $inputRelations = array(
            Relation::EMBED => array_flip(array(11, 14, 16, 17)),
            Relation::LINK => array_flip(array(12, 15, 16, 17)),
            Relation::FIELD => array(42 => array_flip(array(13))),
        );

        $relationProcessor->processFieldRelations(
            $inputRelations,
            24,
            2,
            $contentTypeMock,
            $existingRelations
        );
    }

    /**
     * Test for the processFieldRelations() method.
     *
     * @covers \eZ\Publish\Core\Repository\Helper\RelationProcessor::processFieldRelations
     */
    public function testProcessFieldRelationsAddsRelations()
    {
        $relationProcessor = $this->getPartlyMockedRelationProcessor();
        $contentHandlerMock = $this->getPersistenceMockHandler('Content\\Handler');
        $contentTypeMock = $this->getMockForAbstractClass(ContentType::class);

        $existingRelations = array(
            $this->getStubbedRelation(1, Relation::COMMON, null, 10),
            $this->getStubbedRelation(2, Relation::EMBED, null, 11),
            $this->getStubbedRelation(3, Relation::LINK, null, 12),
            // Legacy Storage cases - composite entries
            $this->getStubbedRelation(
                5,
                Relation::EMBED | Relation::COMMON,
                null,
                14
            ),
            $this->getStubbedRelation(
                6,
                Relation::LINK | Relation::COMMON,
                null,
                15
            ),
            $this->getStubbedRelation(
                7,
                Relation::EMBED | Relation::LINK,
                null,
                16
            ),
        );
        $inputRelations = array(
            Relation::EMBED => array_flip(array(11, 14, 16, 17)),
            Relation::LINK => array_flip(array(12, 15, 16, 17)),
            Relation::FIELD => array(42 => array_flip(array(13))),
        );

        $contentTypeMock->expects($this->never())->method('getFieldDefinition');
        $contentHandlerMock->expects($this->never())->method('removeRelation');

        $contentHandlerMock->expects($this->at(0))
            ->method('addRelation')
            ->with(
                new CreateStruct(
                    array(
                        'sourceContentId' => 24,
                        'sourceContentVersionNo' => 2,
                        'sourceFieldDefinitionId' => null,
                        'destinationContentId' => 17,
                        'type' => Relation::EMBED,
                    )
                )
            );

        $contentHandlerMock->expects($this->at(1))
            ->method('addRelation')
            ->with(
                new CreateStruct(
                    array(
                        'sourceContentId' => 24,
                        'sourceContentVersionNo' => 2,
                        'sourceFieldDefinitionId' => null,
                        'destinationContentId' => 17,
                        'type' => Relation::LINK,
                    )
                )
            );

        $contentHandlerMock->expects($this->at(2))
            ->method('addRelation')
            ->with(
                new CreateStruct(
                    array(
                        'sourceContentId' => 24,
                        'sourceContentVersionNo' => 2,
                        'sourceFieldDefinitionId' => 42,
                        'destinationContentId' => 13,
                        'type' => Relation::FIELD,
                    )
                )
            );

        $relationProcessor->processFieldRelations(
            $inputRelations,
            24,
            2,
            $contentTypeMock,
            $existingRelations
        );
    }

    /**
     * Test for the processFieldRelations() method.
     *
     * @covers \eZ\Publish\Core\Repository\Helper\RelationProcessor::processFieldRelations
     */
    public function testProcessFieldRelationsRemovesRelations()
    {
        $relationProcessor = $this->getPartlyMockedRelationProcessor();
        $contentHandlerMock = $this->getPersistenceMockHandler('Content\\Handler');
        $contentTypeMock = $this->getMockForAbstractClass(ContentType::class);

        $existingRelations = array(
            $this->getStubbedRelation(1, Relation::COMMON, null, 10),
            $this->getStubbedRelation(2, Relation::EMBED, null, 11),
            $this->getStubbedRelation(3, Relation::LINK, null, 12),
            $this->getStubbedRelation(4, Relation::FIELD, 42, 13),
            // Legacy Storage cases - composite entries
            $this->getStubbedRelation(
                5,
                Relation::EMBED | Relation::COMMON,
                null,
                14
            ),
            $this->getStubbedRelation(
                6,
                Relation::LINK | Relation::COMMON,
                null,
                15
            ),
            $this->getStubbedRelation(
                7,
                Relation::EMBED | Relation::LINK,
                null,
                16
            ),
            $this->getStubbedRelation(
                8,
                Relation::EMBED | Relation::LINK | Relation::COMMON,
                null,
                17
            ),
        );
        $inputRelations = array(
            Relation::EMBED => array_flip(array(11, 14, 17)),
            Relation::LINK => array_flip(array(12, 15, 17)),
        );

        $contentHandlerMock->expects($this->never())->method('addRelation');

        $contentTypeMock->expects($this->once())
            ->method('getFieldDefinition')
            ->with($this->equalTo('identifier42'))
            ->will($this->returnValue(new FieldDefinition(array('id' => 42))));

        $contentHandlerMock->expects($this->at(0))
            ->method('removeRelation')
            ->with(
                $this->equalTo(7),
                $this->equalTo(Relation::EMBED)
            );

        $contentHandlerMock->expects($this->at(1))
            ->method('removeRelation')
            ->with(
                $this->equalTo(7),
                $this->equalTo(Relation::LINK)
            );

        $contentHandlerMock->expects($this->at(2))
            ->method('removeRelation')
            ->with(
                $this->equalTo(4),
                $this->equalTo(Relation::FIELD)
            );

        $relationProcessor->processFieldRelations(
            $inputRelations,
            24,
            2,
            $contentTypeMock,
            $existingRelations
        );
    }

    /**
     * Test for the processFieldRelations() method.
     *
     * @covers \eZ\Publish\Core\Repository\Helper\RelationProcessor::processFieldRelations
     */
    public function testProcessFieldRelationsWhenRelationFieldNoLongerExists()
    {
        $existingRelations = [
            $this->getStubbedRelation(2, Relation::FIELD, 43, 17),
        ];

        $contentTypeMock = $this->getMockForAbstractClass(ContentType::class);
        $contentTypeMock
            ->expects($this->at(0))
            ->method('getFieldDefinition')
            ->with($this->equalTo('identifier43'))
            ->will($this->returnValue(null));

        $relationProcessor = $this->getPartlyMockedRelationProcessor();
        $relationProcessor->processFieldRelations([], 24, 2, $contentTypeMock, $existingRelations);
    }

    protected function getStubbedRelation($id, $type, $fieldDefinitionId, $contentId)
    {
        return new \eZ\Publish\Core\Repository\Values\Content\Relation(
            array(
                'id' => $id,
                'type' => $type,
                'destinationContentInfo' => new ContentInfo(array('id' => $contentId)),
                'sourceFieldDefinitionIdentifier' => $fieldDefinitionId ?
                    'identifier' . $fieldDefinitionId :
                    null,
            )
        );
    }

    /**
     * Returns the content service to test with $methods mocked.
     *
     * Injected Repository comes from {@see getRepositoryMock()}
     *
     * @param string[] $methods
     *
     * @return \eZ\Publish\Core\Repository\Helper\RelationProcessor|\PHPUnit\Framework\MockObject\MockObject
     */
    protected function getPartlyMockedRelationProcessor(array $methods = null)
    {
        return $this->getMockBuilder(RelationProcessor::class)
            ->setMethods($methods)
            ->setConstructorArgs(
                array(
                    $this->getPersistenceMock(),
                )
            )
            ->getMock();
    }

    /**
     * @return \PHPUnit\Framework\MockObject\MockObject
     */
    protected function getFieldTypeServiceMock()
    {
        return $this->createMock(FieldTypeService::class);
    }
}<|MERGE_RESOLUTION|>--- conflicted
+++ resolved
@@ -10,12 +10,8 @@
 
 use eZ\Publish\API\Repository\Exceptions\NotFoundException;
 use eZ\Publish\API\Repository\Values\ContentType\ContentType;
-<<<<<<< HEAD
 use eZ\Publish\Core\Repository\FieldTypeService;
 use eZ\Publish\Core\Repository\Helper\RelationProcessor;
-=======
-use eZ\Publish\Core\FieldType\Value;
->>>>>>> b7670c1c
 use eZ\Publish\Core\Repository\Tests\Service\Mock\Base as BaseServiceMockTest;
 use eZ\Publish\Core\Repository\Values\ContentType\FieldDefinition;
 use eZ\Publish\Core\FieldType\Value;
@@ -272,7 +268,7 @@
     public function testAppendFieldRelationsLogsMissingLocations()
     {
         $fieldValueMock = $this->getMockForAbstractClass(Value::class);
-        $fieldTypeMock = $this->getMock(FieldType::class);
+        $fieldTypeMock = $this->createMock(FieldType::class);
 
         $locationId = 123465;
         $fieldDefinitionId = 42;
@@ -296,9 +292,9 @@
             ->expects($this->any())
             ->method('load')
             ->with($locationId)
-            ->willThrowException($this->getMock(NotFoundException::class));
-
-        $logger = $this->getMock(LoggerInterface::class);
+            ->willThrowException($this->createMock(NotFoundException::class));
+
+        $logger = $this->createMock(LoggerInterface::class);
         $logger
             ->expects($this->once())
             ->method('error')
