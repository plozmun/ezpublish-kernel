<?php

/**
 * File contains: eZ\Publish\Core\Repository\Tests\Service\Mock\RoleTest class.
 *
 * @copyright Copyright (C) eZ Systems AS. All rights reserved.
 * @license For full copyright and license information view LICENSE file distributed with this source code.
 */
namespace eZ\Publish\Core\Repository\Tests\Service\Mock;

use eZ\Publish\Core\Repository\Tests\Service\Mock\Base as BaseServiceMockTest;
use eZ\Publish\Core\Base\Exceptions\NotFoundException;
use eZ\Publish\SPI\Persistence\User as SPIUser;
use eZ\Publish\SPI\Persistence\User\Role as SPIRole;

/**
 * Mock test case for Role service.
 */
class RoleTest extends BaseServiceMockTest
{
    /**
     * Test for the createRole() method.
     *
     * @covers \eZ\Publish\Core\Repository\RoleService::createRole
     * @covers \eZ\Publish\Core\Repository\RoleService::validateRoleCreateStruct
     * @covers \eZ\Publish\Core\Repository\Helper\LimitationService::validateLimitations
     * @covers \eZ\Publish\Core\Repository\Helper\LimitationService::validateLimitation
     * @expectedException \eZ\Publish\API\Repository\Exceptions\LimitationValidationException
     */
    public function testCreateRoleThrowsLimitationValidationException()
    {
        $limitationMock = $this->createMock('eZ\\Publish\\API\\Repository\\Values\\User\\Limitation\\RoleLimitation');
        $limitationTypeMock = $this->createMock('eZ\\Publish\\SPI\\Limitation\\Type');

        $limitationMock->expects($this->any())
            ->method('getIdentifier')
            ->will($this->returnValue('mockIdentifier'));

        $limitationTypeMock->expects($this->once())
            ->method('acceptValue')
            ->with($this->equalTo($limitationMock));
        $limitationTypeMock->expects($this->once())
            ->method('validate')
            ->with($this->equalTo($limitationMock))
            ->will($this->returnValue([42]));

        $settings = [
            'policyMap' => ['mockModule' => ['mockFunction' => ['mockIdentifier' => true]]],
            'limitationTypes' => ['mockIdentifier' => $limitationTypeMock],
        ];

        $roleServiceMock = $this->getPartlyMockedRoleService(['loadRoleByIdentifier'], $settings);

        $repository = $this->getRepositoryMock();
        /** @var \eZ\Publish\API\Repository\Values\User\RoleCreateStruct $roleCreateStructMock */
        $roleCreateStructMock = $this->createMock('eZ\\Publish\\API\\Repository\\Values\\User\\RoleCreateStruct');
        $policyCreateStructMock = $this->createMock('eZ\\Publish\\API\\Repository\\Values\\User\\PolicyCreateStruct');

        /* @var \eZ\Publish\API\Repository\Values\User\PolicyCreateStruct $policyCreateStructMock */
        $policyCreateStructMock->module = 'mockModule';
        $policyCreateStructMock->function = 'mockFunction';
        $roleCreateStructMock->identifier = 'mockIdentifier';
        $roleServiceMock->expects($this->once())
            ->method('loadRoleByIdentifier')
            ->with($this->equalTo('mockIdentifier'))
            ->will($this->throwException(new NotFoundException('Role', 'mockIdentifier')));

        /* @var \PHPUnit_Framework_MockObject_MockObject $roleCreateStructMock */
        $roleCreateStructMock->expects($this->once())
            ->method('getPolicies')
            ->will($this->returnValue([$policyCreateStructMock]));

        /* @var \PHPUnit_Framework_MockObject_MockObject $policyCreateStructMock */
        $policyCreateStructMock->expects($this->once())
            ->method('getLimitations')
            ->will($this->returnValue([$limitationMock]));

        $repository->expects($this->once())
            ->method('hasAccess')
            ->with(
                $this->equalTo('role'),
                $this->equalTo('create')
            )->will($this->returnValue(true));

        /* @var \eZ\Publish\API\Repository\Values\User\RoleCreateStruct $roleCreateStructMock */
        $roleServiceMock->createRole($roleCreateStructMock);
    }

    /**
     * Test for the addPolicy() method.
     *
     * @covers \eZ\Publish\Core\Repository\RoleService::addPolicy
     * @covers \eZ\Publish\Core\Repository\Helper\LimitationService::validateLimitations
     * @covers \eZ\Publish\Core\Repository\Helper\LimitationService::validateLimitation
     * @expectedException \eZ\Publish\API\Repository\Exceptions\LimitationValidationException
     */
    public function testAddPolicyThrowsLimitationValidationException()
    {
        $limitationMock = $this->createMock('eZ\\Publish\\API\\Repository\\Values\\User\\Limitation\\RoleLimitation');
        $limitationTypeMock = $this->createMock('eZ\\Publish\\SPI\\Limitation\\Type');

        $limitationTypeMock->expects($this->once())
            ->method('acceptValue')
            ->with($this->equalTo($limitationMock));
        $limitationTypeMock->expects($this->once())
            ->method('validate')
            ->with($this->equalTo($limitationMock))
            ->will($this->returnValue([42]));

        $limitationMock->expects($this->any())
            ->method('getIdentifier')
            ->will($this->returnValue('mockIdentifier'));

        $settings = [
            'policyMap' => ['mockModule' => ['mockFunction' => ['mockIdentifier' => true]]],
            'limitationTypes' => ['mockIdentifier' => $limitationTypeMock],
        ];

        $roleServiceMock = $this->getPartlyMockedRoleService(['loadRole'], $settings);

        $repository = $this->getRepositoryMock();
        $roleMock = $this->createMock('eZ\\Publish\\API\\Repository\\Values\\User\\Role');
        $policyCreateStructMock = $this->createMock('eZ\\Publish\\API\\Repository\\Values\\User\\PolicyCreateStruct');

        $roleMock->expects($this->any())
            ->method('__get')
            ->with('id')
            ->will($this->returnValue(42));
        /* @var \eZ\Publish\API\Repository\Values\User\PolicyCreateStruct $policyCreateStructMock */
        $policyCreateStructMock->module = 'mockModule';
        $policyCreateStructMock->function = 'mockFunction';

        $roleServiceMock->expects($this->once())
            ->method('loadRole')
            ->with($this->equalTo(42))
            ->will($this->returnValue($roleMock));

        /* @var \PHPUnit_Framework_MockObject_MockObject $policyCreateStructMock */
        $policyCreateStructMock->expects($this->once())
            ->method('getLimitations')
            ->will($this->returnValue([$limitationMock]));

        $repository->expects($this->once())
            ->method('hasAccess')
            ->with(
                $this->equalTo('role'),
                $this->equalTo('update')
            )->will($this->returnValue(true));

        /* @var \eZ\Publish\API\Repository\Values\User\Role $roleMock */
        /* @var \eZ\Publish\API\Repository\Values\User\PolicyCreateStruct $policyCreateStructMock */
        $roleServiceMock->addPolicy($roleMock, $policyCreateStructMock);
    }

    /**
     * Test for the updatePolicy() method.
     *
     * @covers \eZ\Publish\Core\Repository\RoleService::updatePolicy
     * @covers \eZ\Publish\Core\Repository\Helper\LimitationService::validateLimitations
     * @covers \eZ\Publish\Core\Repository\Helper\LimitationService::validateLimitation
     * @expectedException \eZ\Publish\API\Repository\Exceptions\LimitationValidationException
     */
    public function testUpdatePolicyThrowsLimitationValidationException()
    {
        $limitationMock = $this->createMock('eZ\\Publish\\API\\Repository\\Values\\User\\Limitation\\RoleLimitation');
        $limitationTypeMock = $this->createMock('eZ\\Publish\\SPI\\Limitation\\Type');

        $limitationTypeMock->expects($this->once())
            ->method('acceptValue')
            ->with($this->equalTo($limitationMock));
        $limitationTypeMock->expects($this->once())
            ->method('validate')
            ->with($this->equalTo($limitationMock))
            ->will($this->returnValue([42]));

        $limitationMock->expects($this->any())
            ->method('getIdentifier')
            ->will($this->returnValue('mockIdentifier'));

        $settings = [
            'policyMap' => ['mockModule' => ['mockFunction' => ['mockIdentifier' => true]]],
            'limitationTypes' => ['mockIdentifier' => $limitationTypeMock],
        ];

        $roleServiceMock = $this->getPartlyMockedRoleService(['loadRole'], $settings);

        $repository = $this->getRepositoryMock();
        $policyMock = $this->createMock('eZ\\Publish\\API\\Repository\\Values\\User\\Policy');
        $policyUpdateStructMock = $this->createMock('eZ\\Publish\\API\\Repository\\Values\\User\\PolicyUpdateStruct');

        $policyMock->expects($this->any())
            ->method('__get')
            ->will(
                $this->returnCallback(
                    function ($propertyName) {
                        switch ($propertyName) {
                            case 'module':
                                return 'mockModule';
                            case 'function':
                                return 'mockFunction';
                        }

                        return null;
                    }
                )
            );

        /* @var \PHPUnit_Framework_MockObject_MockObject $policyCreateStructMock */
        $policyUpdateStructMock->expects($this->once())
            ->method('getLimitations')
            ->will($this->returnValue([$limitationMock]));

        $repository->expects($this->once())
            ->method('hasAccess')
            ->with(
                $this->equalTo('role'),
                $this->equalTo('update')
            )->will($this->returnValue(true));

        /* @var \eZ\Publish\API\Repository\Values\User\Policy $policyMock */
        /* @var \eZ\Publish\API\Repository\Values\User\PolicyUpdateStruct $policyUpdateStructMock */
        $roleServiceMock->updatePolicy($policyMock, $policyUpdateStructMock);
    }

    /**
     * Test for the assignRoleToUser() method.
     *
     * @covers \eZ\Publish\Core\Repository\RoleService::assignRoleToUser
     * @expectedException \eZ\Publish\API\Repository\Exceptions\UnauthorizedException
     */
    public function testAssignRoleToUserThrowsUnauthorizedException()
    {
        $repository = $this->getRepositoryMock();
        $roleServiceMock = $this->getPartlyMockedRoleService();
        /** @var \eZ\Publish\API\Repository\Values\User\Role $roleMock */
        $roleMock = $this->createMock('eZ\\Publish\\API\\Repository\\Values\\User\\Role');
        /** @var \eZ\Publish\API\Repository\Values\User\User $userMock */
        $userMock = $this->createMock('eZ\\Publish\\API\\Repository\\Values\\User\\User');

        $repository->expects($this->once())
            ->method('canUser')
            ->with(
                $this->equalTo('role'),
                $this->equalTo('assign'),
                $this->equalTo($userMock),
                $this->equalTo($roleMock)
            )->will($this->returnValue(false));

        $roleServiceMock->assignRoleToUser($roleMock, $userMock, null);
    }

    /**
     * Test for the assignRoleToUser() method.
     *
     * @covers \eZ\Publish\Core\Repository\RoleService::assignRoleToUser
     * @covers \eZ\Publish\Core\Repository\Helper\LimitationService::validateLimitation
     * @expectedException \eZ\Publish\API\Repository\Exceptions\LimitationValidationException
     */
    public function testAssignRoleToUserThrowsLimitationValidationException()
    {
        $limitationMock = $this->createMock('eZ\\Publish\\API\\Repository\\Values\\User\\Limitation\\RoleLimitation');
        $limitationTypeMock = $this->createMock('eZ\\Publish\\SPI\\Limitation\\Type');

        $limitationTypeMock->expects($this->once())
            ->method('acceptValue')
            ->with($this->equalTo($limitationMock));
        $limitationTypeMock->expects($this->once())
            ->method('validate')
            ->with($this->equalTo($limitationMock))
            ->will($this->returnValue([42]));

        $limitationMock->expects($this->once())
            ->method('getIdentifier')
            ->will($this->returnValue('testIdentifier'));

        $settings = [
            'limitationTypes' => ['testIdentifier' => $limitationTypeMock],
        ];

        $roleServiceMock = $this->getPartlyMockedRoleService(null, $settings);

        $repository = $this->getRepositoryMock();
        /** @var \eZ\Publish\API\Repository\Values\User\Role $roleMock */
        $roleMock = $this->createMock('eZ\\Publish\\API\\Repository\\Values\\User\\Role');
        /** @var \eZ\Publish\API\Repository\Values\User\User $userMock */
        $userMock = $this->createMock('eZ\\Publish\\API\\Repository\\Values\\User\\User');

        $repository->expects($this->once())
            ->method('canUser')
            ->with(
                $this->equalTo('role'),
                $this->equalTo('assign'),
                $this->equalTo($userMock),
                $this->equalTo($roleMock)
            )->will($this->returnValue(true));

        /* @var \eZ\Publish\API\Repository\Values\User\Limitation\RoleLimitation $limitationMock */
        $roleServiceMock->assignRoleToUser($roleMock, $userMock, $limitationMock);
    }

    /**
     * Test for the assignRoleToUser() method.
     *
     * @covers \eZ\Publish\Core\Repository\RoleService::assignRoleToUser
     * @covers \eZ\Publish\Core\Repository\Helper\LimitationService::validateLimitation
     * @expectedException \eZ\Publish\API\Repository\Exceptions\BadStateException
     */
    public function testAssignRoleToUserThrowsBadStateException()
    {
        $repository = $this->getRepositoryMock();
        $roleServiceMock = $this->getPartlyMockedRoleService();
        /** @var \eZ\Publish\API\Repository\Values\User\Role $roleMock */
        $roleMock = $this->createMock('eZ\\Publish\\API\\Repository\\Values\\User\\Role');
        /** @var \eZ\Publish\API\Repository\Values\User\User $userMock */
        $userMock = $this->createMock('eZ\\Publish\\API\\Repository\\Values\\User\\User');
        $limitationMock = $this->createMock('eZ\\Publish\\API\\Repository\\Values\\User\\Limitation\\RoleLimitation');

        $limitationMock->expects($this->once())
            ->method('getIdentifier')
            ->will($this->returnValue('testIdentifier'));

        $repository->expects($this->once())
            ->method('canUser')
            ->with(
                $this->equalTo('role'),
                $this->equalTo('assign'),
                $this->equalTo($userMock),
                $this->equalTo($roleMock)
            )->will($this->returnValue(true));

        /* @var \eZ\Publish\API\Repository\Values\User\Limitation\RoleLimitation $limitationMock */
        $roleServiceMock->assignRoleToUser($roleMock, $userMock, $limitationMock);
    }

    /**
     * Test for the assignRoleToUser() method.
     *
     * @covers \eZ\Publish\Core\Repository\RoleService::assignRoleToUser
     * @covers \eZ\Publish\Core\Repository\Helper\LimitationService::validateLimitation
     */
    public function testAssignRoleToUser()
    {
        $limitationMock = $this->createMock('eZ\\Publish\\API\\Repository\\Values\\User\\Limitation\\RoleLimitation');
        $limitationTypeMock = $this->createMock('eZ\\Publish\\SPI\\Limitation\\Type');

        $limitationTypeMock->expects($this->once())
            ->method('acceptValue')
            ->with($this->equalTo($limitationMock));
        $limitationTypeMock->expects($this->once())
            ->method('validate')
            ->with($this->equalTo($limitationMock))
            ->will($this->returnValue([]));

        $limitationMock->expects($this->exactly(2))
            ->method('getIdentifier')
            ->will($this->returnValue('testIdentifier'));

        $settings = [
            'limitationTypes' => ['testIdentifier' => $limitationTypeMock],
        ];

        $roleServiceMock = $this->getPartlyMockedRoleService(['checkAssignmentAndFilterLimitationValues'], $settings);

        $repository = $this->getRepositoryMock();
        $roleMock = $this->createMock('eZ\\Publish\\API\\Repository\\Values\\User\\Role');
        $userMock = $this->createMock('eZ\\Publish\\API\\Repository\\Values\\User\\User');
        $userHandlerMock = $this->getPersistenceMockHandler('User\\Handler');

        $userMock->expects($this->any())
            ->method('__get')
            ->with('id')
            ->will($this->returnValue(24));

        $repository->expects($this->once())
            ->method('canUser')
            ->with(
                $this->equalTo('role'),
                $this->equalTo('assign'),
                $this->equalTo($userMock),
                $this->equalTo($roleMock)
            )->will($this->returnValue(true));

        $roleMock->expects($this->any())
            ->method('__get')
            ->with('id')
            ->will($this->returnValue(42));

        $userHandlerMock->expects($this->once())
            ->method('loadRole')
            ->with($this->equalTo(42))
            ->will($this->returnValue(new SPIRole(['id' => 42])));

        $userHandlerMock->expects($this->once())
            ->method('load')
            ->with($this->equalTo(24))
            ->will($this->returnValue(new SPIUser(['id' => 24])));

        $roleServiceMock->expects($this->once())
            ->method('checkAssignmentAndFilterLimitationValues')
            ->with(24, $this->isInstanceOf('\\eZ\\Publish\\SPI\\Persistence\\User\\Role'), ['testIdentifier' => []])
            ->will($this->returnValue(['testIdentifier' => []]));

        $repository->expects($this->once())->method('beginTransaction');
        $userHandlerMock = $this->getPersistenceMockHandler('User\\Handler');
        $userHandlerMock->expects($this->once())
            ->method('assignRole')
            ->with(
                $this->equalTo(24),
                $this->equalTo(42),
                $this->equalTo(['testIdentifier' => []])
            );
        $repository->expects($this->once())->method('commit');

        /* @var \eZ\Publish\API\Repository\Values\User\Role $roleMock */
        /* @var \eZ\Publish\API\Repository\Values\User\User $userMock */
        /* @var \eZ\Publish\API\Repository\Values\User\Limitation\RoleLimitation $limitationMock */
        $roleServiceMock->assignRoleToUser($roleMock, $userMock, $limitationMock);
    }

    /**
     * Test for the assignRoleToUser() method.
     *
     * @covers \eZ\Publish\Core\Repository\RoleService::assignRoleToUser
     * @covers \eZ\Publish\Core\Repository\Helper\LimitationService::validateLimitation
     */
    public function testAssignRoleToUserWithNullLimitation()
    {
        $repository = $this->getRepositoryMock();
<<<<<<< HEAD
        $roleServiceMock = $this->getPartlyMockedRoleService(array('checkAssignmentAndFilterLimitationValues'));
        $roleMock = $this->createMock('eZ\\Publish\\API\\Repository\\Values\\User\\Role');
        $userMock = $this->createMock('eZ\\Publish\\API\\Repository\\Values\\User\\User');
=======
        $roleServiceMock = $this->getPartlyMockedRoleService(['checkAssignmentAndFilterLimitationValues']);
        $roleMock = $this->getMock('eZ\\Publish\\API\\Repository\\Values\\User\\Role');
        $userMock = $this->getMock('eZ\\Publish\\API\\Repository\\Values\\User\\User');
>>>>>>> 0f2ea829
        $userHandlerMock = $this->getPersistenceMockHandler('User\\Handler');

        $userMock->expects($this->any())
            ->method('__get')
            ->with('id')
            ->will($this->returnValue(24));

        $repository->expects($this->once())
            ->method('canUser')
            ->with(
                $this->equalTo('role'),
                $this->equalTo('assign'),
                $this->equalTo($userMock),
                $this->equalTo($roleMock)
            )->will($this->returnValue(true));

        $roleMock->expects($this->any())
            ->method('__get')
            ->with('id')
            ->will($this->returnValue(42));

        $userHandlerMock->expects($this->once())
            ->method('loadRole')
            ->with($this->equalTo(42))
            ->will($this->returnValue(new SPIRole(['id' => 42])));

        $userHandlerMock->expects($this->once())
            ->method('load')
            ->with($this->equalTo(24))
            ->will($this->returnValue(new SPIUser(['id' => 24])));

        $roleServiceMock->expects($this->once())
            ->method('checkAssignmentAndFilterLimitationValues')
            ->with(24, $this->isInstanceOf('\\eZ\\Publish\\SPI\\Persistence\\User\\Role'), null)
            ->will($this->returnValue(null));

        $repository->expects($this->once())->method('beginTransaction');
        $userHandlerMock = $this->getPersistenceMockHandler('User\\Handler');
        $userHandlerMock->expects($this->once())
            ->method('assignRole')
            ->with(
                $this->equalTo(24),
                $this->equalTo(42),
                $this->equalTo(null)
            );
        $repository->expects($this->once())->method('commit');

        /* @var \eZ\Publish\API\Repository\Values\User\Role $roleMock */
        /* @var \eZ\Publish\API\Repository\Values\User\User $userMock */
        $roleServiceMock->assignRoleToUser($roleMock, $userMock, null);
    }

    /**
     * Test for the assignRoleToUser() method.
     *
     * @covers \eZ\Publish\Core\Repository\RoleService::assignRoleToUser
     * @covers \eZ\Publish\Core\Repository\Helper\LimitationService::validateLimitation
     * @expectedException \Exception
     */
    public function testAssignRoleToUserWithRollback()
    {
        $repository = $this->getRepositoryMock();
<<<<<<< HEAD
        $roleServiceMock = $this->getPartlyMockedRoleService(array('checkAssignmentAndFilterLimitationValues'));
        $roleMock = $this->createMock('eZ\\Publish\\API\\Repository\\Values\\User\\Role');
        $userMock = $this->createMock('eZ\\Publish\\API\\Repository\\Values\\User\\User');
=======
        $roleServiceMock = $this->getPartlyMockedRoleService(['checkAssignmentAndFilterLimitationValues']);
        $roleMock = $this->getMock('eZ\\Publish\\API\\Repository\\Values\\User\\Role');
        $userMock = $this->getMock('eZ\\Publish\\API\\Repository\\Values\\User\\User');
>>>>>>> 0f2ea829
        $userHandlerMock = $this->getPersistenceMockHandler('User\\Handler');

        $userMock->expects($this->any())
            ->method('__get')
            ->with('id')
            ->will($this->returnValue(24));

        $repository->expects($this->once())
            ->method('canUser')
            ->with(
                $this->equalTo('role'),
                $this->equalTo('assign'),
                $this->equalTo($userMock),
                $this->equalTo($roleMock)
            )->will($this->returnValue(true));

        $roleMock->expects($this->any())
            ->method('__get')
            ->with('id')
            ->will($this->returnValue(42));

        $userHandlerMock->expects($this->once())
            ->method('loadRole')
            ->with($this->equalTo(42))
            ->will($this->returnValue(new SPIRole(['id' => 42])));

        $userHandlerMock->expects($this->once())
            ->method('load')
            ->with($this->equalTo(24))
            ->will($this->returnValue(new SPIUser(['id' => 24])));

        $roleServiceMock->expects($this->once())
            ->method('checkAssignmentAndFilterLimitationValues')
            ->with(24, $this->isInstanceOf('\\eZ\\Publish\\SPI\\Persistence\\User\\Role'), null)
            ->will($this->returnValue(null));

        $repository->expects($this->once())->method('beginTransaction');
        $userHandlerMock = $this->getPersistenceMockHandler('User\\Handler');
        $userHandlerMock->expects($this->once())
            ->method('assignRole')
            ->with(
                $this->equalTo(24),
                $this->equalTo(42),
                $this->equalTo(null)
            )->will($this->throwException(new \Exception()));
        $repository->expects($this->once())->method('rollback');

        /* @var \eZ\Publish\API\Repository\Values\User\Role $roleMock */
        /* @var \eZ\Publish\API\Repository\Values\User\User $userMock */
        $roleServiceMock->assignRoleToUser($roleMock, $userMock, null);
    }

    /**
     * Test for the assignRoleToUserGroup() method.
     *
     * @covers \eZ\Publish\Core\Repository\RoleService::assignRoleToUserGroup
     * @expectedException \eZ\Publish\API\Repository\Exceptions\UnauthorizedException
     */
    public function testAssignRoleToUserGroupThrowsUnauthorizedException()
    {
        $repository = $this->getRepositoryMock();
        $roleServiceMock = $this->getPartlyMockedRoleService();
        /** @var \eZ\Publish\API\Repository\Values\User\Role $roleMock */
        $roleMock = $this->createMock('eZ\\Publish\\API\\Repository\\Values\\User\\Role');
        /** @var \eZ\Publish\API\Repository\Values\User\UserGroup $userGroupMock */
        $userGroupMock = $this->createMock('eZ\\Publish\\API\\Repository\\Values\\User\\UserGroup');

        $repository->expects($this->once())
            ->method('canUser')
            ->with(
                $this->equalTo('role'),
                $this->equalTo('assign'),
                $this->equalTo($userGroupMock),
                $this->equalTo($roleMock)
            )->will($this->returnValue(false));

        $roleServiceMock->assignRoleToUserGroup($roleMock, $userGroupMock, null);
    }

    /**
     * Test for the assignRoleToUserGroup() method.
     *
     * @covers \eZ\Publish\Core\Repository\RoleService::assignRoleToUserGroup
     * @covers \eZ\Publish\Core\Repository\Helper\LimitationService::validateLimitation
     * @expectedException \eZ\Publish\API\Repository\Exceptions\LimitationValidationException
     */
    public function testAssignRoleToUserGroupThrowsLimitationValidationException()
    {
        $limitationMock = $this->createMock('eZ\\Publish\\API\\Repository\\Values\\User\\Limitation\\RoleLimitation');
        $limitationTypeMock = $this->createMock('eZ\\Publish\\SPI\\Limitation\\Type');

        $limitationTypeMock->expects($this->once())
            ->method('acceptValue')
            ->with($this->equalTo($limitationMock));
        $limitationTypeMock->expects($this->once())
            ->method('validate')
            ->with($this->equalTo($limitationMock))
            ->will($this->returnValue([42]));

        $limitationMock->expects($this->once())
            ->method('getIdentifier')
            ->will($this->returnValue('testIdentifier'));

        $settings = [
            'limitationTypes' => ['testIdentifier' => $limitationTypeMock],
        ];

        $roleServiceMock = $this->getPartlyMockedRoleService(null, $settings);

        $repository = $this->getRepositoryMock();
        /** @var \eZ\Publish\API\Repository\Values\User\Role $roleMock */
        $roleMock = $this->createMock('eZ\\Publish\\API\\Repository\\Values\\User\\Role');
        /** @var \eZ\Publish\API\Repository\Values\User\UserGroup $userGroupMock */
        $userGroupMock = $this->createMock('eZ\\Publish\\API\\Repository\\Values\\User\\UserGroup');

        $repository->expects($this->once())
            ->method('canUser')
            ->with(
                $this->equalTo('role'),
                $this->equalTo('assign'),
                $this->equalTo($userGroupMock),
                $this->equalTo($roleMock)
            )->will($this->returnValue(true));

        /* @var \eZ\Publish\API\Repository\Values\User\Limitation\RoleLimitation $limitationMock */
        $roleServiceMock->assignRoleToUserGroup($roleMock, $userGroupMock, $limitationMock);
    }

    /**
     * Test for the assignRoleToUserGroup() method.
     *
     * @covers \eZ\Publish\Core\Repository\RoleService::assignRoleToUserGroup
     * @covers \eZ\Publish\Core\Repository\Helper\LimitationService::validateLimitation
     * @expectedException \eZ\Publish\API\Repository\Exceptions\BadStateException
     */
    public function testAssignRoleGroupToUserThrowsBadStateException()
    {
        $repository = $this->getRepositoryMock();
        $roleServiceMock = $this->getPartlyMockedRoleService();
        /** @var \eZ\Publish\API\Repository\Values\User\Role $roleMock */
        $roleMock = $this->createMock('eZ\\Publish\\API\\Repository\\Values\\User\\Role');
        /** @var \eZ\Publish\API\Repository\Values\User\UserGroup $userGroupMock */
        $userGroupMock = $this->createMock('eZ\\Publish\\API\\Repository\\Values\\User\\UserGroup');
        $limitationMock = $this->createMock('eZ\\Publish\\API\\Repository\\Values\\User\\Limitation\\RoleLimitation');

        $limitationMock->expects($this->once())
            ->method('getIdentifier')
            ->will($this->returnValue('testIdentifier'));

        $repository->expects($this->once())
            ->method('canUser')
            ->with(
                $this->equalTo('role'),
                $this->equalTo('assign'),
                $this->equalTo($userGroupMock),
                $this->equalTo($roleMock)
            )->will($this->returnValue(true));

        /* @var \eZ\Publish\API\Repository\Values\User\Limitation\RoleLimitation $limitationMock */
        $roleServiceMock->assignRoleToUserGroup($roleMock, $userGroupMock, $limitationMock);
    }

    /**
     * Test for the assignRoleToUserGroup() method.
     *
     * @covers \eZ\Publish\Core\Repository\RoleService::assignRoleToUserGroup
     * @covers \eZ\Publish\Core\Repository\Helper\LimitationService::validateLimitation
     */
    public function testAssignRoleToUserGroup()
    {
        $limitationMock = $this->createMock('eZ\\Publish\\API\\Repository\\Values\\User\\Limitation\\RoleLimitation');
        $limitationTypeMock = $this->createMock('eZ\\Publish\\SPI\\Limitation\\Type');

        $limitationTypeMock->expects($this->once())
            ->method('acceptValue')
            ->with($this->equalTo($limitationMock));
        $limitationTypeMock->expects($this->once())
            ->method('validate')
            ->with($this->equalTo($limitationMock))
            ->will($this->returnValue([]));

        $limitationMock->expects($this->exactly(2))
            ->method('getIdentifier')
            ->will($this->returnValue('testIdentifier'));

        $settings = [
            'limitationTypes' => ['testIdentifier' => $limitationTypeMock],
        ];

        $roleServiceMock = $this->getPartlyMockedRoleService(['checkAssignmentAndFilterLimitationValues'], $settings);

        $repository = $this->getRepositoryMock();
        $roleMock = $this->createMock('eZ\\Publish\\API\\Repository\\Values\\User\\Role');
        $userGroupMock = $this->createMock('eZ\\Publish\\API\\Repository\\Values\\User\\UserGroup');
        $userServiceMock = $this->createMock('eZ\\Publish\\API\\Repository\\UserService');
        $userHandlerMock = $this->getPersistenceMockHandler('User\\Handler');

        $repository->expects($this->once())
            ->method('getUserService')
            ->will($this->returnValue($userServiceMock));
        $userGroupMock->expects($this->any())
            ->method('__get')
            ->with('id')
            ->will($this->returnValue(24));

        $repository->expects($this->once())
            ->method('canUser')
            ->with(
                $this->equalTo('role'),
                $this->equalTo('assign'),
                $this->equalTo($userGroupMock),
                $this->equalTo($roleMock)
            )->will($this->returnValue(true));

        $roleMock->expects($this->any())
            ->method('__get')
            ->with('id')
            ->will($this->returnValue(42));

        $userHandlerMock->expects($this->once())
            ->method('loadRole')
            ->with($this->equalTo(42))
            ->will($this->returnValue(new SPIRole(['id' => 42])));

        $userServiceMock->expects($this->once())
            ->method('loadUserGroup')
            ->with($this->equalTo(24))
            ->will($this->returnValue($userGroupMock));

        $roleServiceMock->expects($this->once())
            ->method('checkAssignmentAndFilterLimitationValues')
            ->with(24, $this->isInstanceOf('\\eZ\\Publish\\SPI\\Persistence\\User\\Role'), ['testIdentifier' => []])
            ->will($this->returnValue(['testIdentifier' => []]));

        $repository->expects($this->once())->method('beginTransaction');
        $userHandlerMock = $this->getPersistenceMockHandler('User\\Handler');
        $userHandlerMock->expects($this->once())
            ->method('assignRole')
            ->with(
                $this->equalTo(24),
                $this->equalTo(42),
                $this->equalTo(['testIdentifier' => []])
            );
        $repository->expects($this->once())->method('commit');

        /* @var \eZ\Publish\API\Repository\Values\User\Role $roleMock */
        /* @var \eZ\Publish\API\Repository\Values\User\UserGroup $userGroupMock */
        /* @var \eZ\Publish\API\Repository\Values\User\Limitation\RoleLimitation $limitationMock */
        $roleServiceMock->assignRoleToUserGroup($roleMock, $userGroupMock, $limitationMock);
    }

    /**
     * Test for the assignRoleToUserGroup() method.
     *
     * @covers \eZ\Publish\Core\Repository\RoleService::assignRoleToUserGroup
     * @covers \eZ\Publish\Core\Repository\Helper\LimitationService::validateLimitation
     */
    public function testAssignRoleToUserGroupWithNullLimitation()
    {
        $repository = $this->getRepositoryMock();
<<<<<<< HEAD
        $roleServiceMock = $this->getPartlyMockedRoleService(array('checkAssignmentAndFilterLimitationValues'));
        $roleMock = $this->createMock('eZ\\Publish\\API\\Repository\\Values\\User\\Role');
        $userGroupMock = $this->createMock('eZ\\Publish\\API\\Repository\\Values\\User\\UserGroup');
        $userServiceMock = $this->createMock('eZ\\Publish\\API\\Repository\\UserService');
=======
        $roleServiceMock = $this->getPartlyMockedRoleService(['checkAssignmentAndFilterLimitationValues']);
        $roleMock = $this->getMock('eZ\\Publish\\API\\Repository\\Values\\User\\Role');
        $userGroupMock = $this->getMock('eZ\\Publish\\API\\Repository\\Values\\User\\UserGroup');
        $userServiceMock = $this->getMock('eZ\\Publish\\API\\Repository\\UserService');
>>>>>>> 0f2ea829
        $userHandlerMock = $this->getPersistenceMockHandler('User\\Handler');

        $repository->expects($this->once())
            ->method('getUserService')
            ->will($this->returnValue($userServiceMock));
        $userGroupMock->expects($this->any())
            ->method('__get')
            ->with('id')
            ->will($this->returnValue(24));

        $repository->expects($this->once())
            ->method('canUser')
            ->with(
                $this->equalTo('role'),
                $this->equalTo('assign'),
                $this->equalTo($userGroupMock),
                $this->equalTo($roleMock)
            )->will($this->returnValue(true));

        $roleMock->expects($this->any())
            ->method('__get')
            ->with('id')
            ->will($this->returnValue(42));

        $userHandlerMock->expects($this->once())
            ->method('loadRole')
            ->with($this->equalTo(42))
            ->will($this->returnValue(new SPIRole(['id' => 42])));

        $userServiceMock->expects($this->once())
            ->method('loadUserGroup')
            ->with($this->equalTo(24))
            ->will($this->returnValue($userGroupMock));

        $roleServiceMock->expects($this->once())
            ->method('checkAssignmentAndFilterLimitationValues')
            ->with(24, $this->isInstanceOf('\\eZ\\Publish\\SPI\\Persistence\\User\\Role'), null)
            ->will($this->returnValue(null));

        $repository->expects($this->once())->method('beginTransaction');
        $userHandlerMock = $this->getPersistenceMockHandler('User\\Handler');
        $userHandlerMock->expects($this->once())
            ->method('assignRole')
            ->with(
                $this->equalTo(24),
                $this->equalTo(42),
                $this->equalTo(null)
            );
        $repository->expects($this->once())->method('commit');

        /* @var \eZ\Publish\API\Repository\Values\User\Role $roleMock */
        /* @var \eZ\Publish\API\Repository\Values\User\UserGroup $userGroupMock */
        $roleServiceMock->assignRoleToUserGroup($roleMock, $userGroupMock, null);
    }

    /**
     * Test for the assignRoleToUserGroup() method.
     *
     * @covers \eZ\Publish\Core\Repository\RoleService::assignRoleToUserGroup
     * @covers \eZ\Publish\Core\Repository\Helper\LimitationService::validateLimitation
     * @expectedException \Exception
     */
    public function testAssignRoleToUserGroupWithRollback()
    {
        $repository = $this->getRepositoryMock();
<<<<<<< HEAD
        $roleServiceMock = $this->getPartlyMockedRoleService(array('checkAssignmentAndFilterLimitationValues'));
        $roleMock = $this->createMock('eZ\\Publish\\API\\Repository\\Values\\User\\Role');
        $userGroupMock = $this->createMock('eZ\\Publish\\API\\Repository\\Values\\User\\UserGroup');
        $userServiceMock = $this->createMock('eZ\\Publish\\API\\Repository\\UserService');
=======
        $roleServiceMock = $this->getPartlyMockedRoleService(['checkAssignmentAndFilterLimitationValues']);
        $roleMock = $this->getMock('eZ\\Publish\\API\\Repository\\Values\\User\\Role');
        $userGroupMock = $this->getMock('eZ\\Publish\\API\\Repository\\Values\\User\\UserGroup');
        $userServiceMock = $this->getMock('eZ\\Publish\\API\\Repository\\UserService');
>>>>>>> 0f2ea829
        $userHandlerMock = $this->getPersistenceMockHandler('User\\Handler');

        $repository->expects($this->once())
            ->method('getUserService')
            ->will($this->returnValue($userServiceMock));
        $userGroupMock->expects($this->any())
            ->method('__get')
            ->with('id')
            ->will($this->returnValue(24));

        $repository->expects($this->once())
            ->method('canUser')
            ->with(
                $this->equalTo('role'),
                $this->equalTo('assign'),
                $this->equalTo($userGroupMock),
                $this->equalTo($roleMock)
            )->will($this->returnValue(true));

        $roleMock->expects($this->any())
            ->method('__get')
            ->with('id')
            ->will($this->returnValue(42));

        $userHandlerMock->expects($this->once())
            ->method('loadRole')
            ->with($this->equalTo(42))
            ->will($this->returnValue(new SPIRole(['id' => 42])));

        $userServiceMock->expects($this->once())
            ->method('loadUserGroup')
            ->with($this->equalTo(24))
            ->will($this->returnValue($userGroupMock));

        $roleServiceMock->expects($this->once())
            ->method('checkAssignmentAndFilterLimitationValues')
            ->with(24, $this->isInstanceOf('\\eZ\\Publish\\SPI\\Persistence\\User\\Role'), null)
            ->will($this->returnValue(null));

        $repository->expects($this->once())->method('beginTransaction');
        $userHandlerMock = $this->getPersistenceMockHandler('User\\Handler');
        $userHandlerMock->expects($this->once())
            ->method('assignRole')
            ->with(
                $this->equalTo(24),
                $this->equalTo(42),
                $this->equalTo(null)
            )->will($this->throwException(new \Exception()));
        $repository->expects($this->once())->method('rollback');

        /* @var \eZ\Publish\API\Repository\Values\User\Role $roleMock */
        /* @var \eZ\Publish\API\Repository\Values\User\UserGroup $userGroupMock */
        $roleServiceMock->assignRoleToUserGroup($roleMock, $userGroupMock, null);
    }

    /**
     * Test for the deletePolicy() method.
     *
     * @covers \eZ\Publish\Core\Repository\RoleService::deletePolicy
     * @expectedException \eZ\Publish\API\Repository\Exceptions\UnauthorizedException
     */
    public function testDeletePolicyThrowsUnauthorizedException()
    {
        $repository = $this->getRepositoryMock();
        $roleServiceMock = $this->getPartlyMockedRoleService();
        $policyMock = $this->createMock('eZ\\Publish\\API\\Repository\\Values\\User\\Policy');

        $repository->expects($this->once())
            ->method('hasAccess')
            ->with(
                $this->equalTo('role'),
                $this->equalTo('update')
            )->will($this->returnValue(false));

        /* @var \eZ\Publish\API\Repository\Values\User\Policy $policyMock */
        $roleServiceMock->deletePolicy($policyMock);
    }

    /**
     * Test for the deletePolicy() method.
     *
     * @covers \eZ\Publish\Core\Repository\RoleService::deletePolicy
     * @expectedException \Exception
     * @expectedExceptionMessage Handler threw an exception
     */
    public function testDeletePolicyWithRollback()
    {
        $repository = $this->getRepositoryMock();
        $roleServiceMock = $this->getPartlyMockedRoleService();
        $policyMock = $this->createMock('eZ\\Publish\\API\\Repository\\Values\\User\\Policy');

        $policyMock->expects($this->any())
            ->method('__get')
            ->will(
                $this->returnValueMap(
                    [
                        ['id', 42],
                    ]
                )
            );

        $repository->expects($this->once())
            ->method('hasAccess')
            ->with(
                $this->equalTo('role'),
                $this->equalTo('update')
            )->will($this->returnValue(true));

        $repository->expects($this->once())->method('beginTransaction');

        $userHandlerMock = $this->getPersistenceMockHandler('User\\Handler');

        $userHandlerMock->expects($this->once())
            ->method('deletePolicy')
            ->with(
                $this->equalTo(42)
            )->will($this->throwException(new \Exception('Handler threw an exception')));

        $repository->expects($this->once())->method('rollback');

        /* @var \eZ\Publish\API\Repository\Values\User\Policy $policyMock */
        $roleServiceMock->deletePolicy($policyMock);
    }

    /**
     * Test for the deletePolicy() method.
     *
     * @covers \eZ\Publish\Core\Repository\RoleService::deletePolicy
     */
    public function testDeletePolicy()
    {
        $repository = $this->getRepositoryMock();
        $roleServiceMock = $this->getPartlyMockedRoleService();
        $policyMock = $this->createMock('eZ\\Publish\\API\\Repository\\Values\\User\\Policy');

        $policyMock->expects($this->any())
            ->method('__get')
            ->will(
                $this->returnValueMap(
                    [
                        ['id', 42],
                    ]
                )
            );

        $repository->expects($this->once())
            ->method('hasAccess')
            ->with(
                $this->equalTo('role'),
                $this->equalTo('update')
            )->will($this->returnValue(true));

        $repository->expects($this->once())->method('beginTransaction');

        $userHandlerMock = $this->getPersistenceMockHandler('User\\Handler');

        $userHandlerMock->expects($this->once())
            ->method('deletePolicy')
            ->with(
                $this->equalTo(42)
            );

        $repository->expects($this->once())->method('commit');

        /* @var \eZ\Publish\API\Repository\Values\User\Policy $policyMock */
        $roleServiceMock->deletePolicy($policyMock);
    }

    /**
     * Test for the removePolicy() method.
     *
     * @covers \eZ\Publish\Core\Repository\RoleService::removePolicy
     * @expectedException \eZ\Publish\API\Repository\Exceptions\UnauthorizedException
     */
    public function testRemovePolicyThrowsUnauthorizedException()
    {
        $repository = $this->getRepositoryMock();
        $roleServiceMock = $this->getPartlyMockedRoleService();
        $roleMock = $this->createMock('eZ\\Publish\\API\\Repository\\Values\\User\\Role');
        $policyMock = $this->createMock('eZ\\Publish\\API\\Repository\\Values\\User\\Policy');

        $repository->expects($this->once())
            ->method('hasAccess')
            ->with(
                $this->equalTo('role'),
                $this->equalTo('update')
            )->will($this->returnValue(false));

        /* @var \eZ\Publish\API\Repository\Values\User\Role $roleMock */
        /* @var \eZ\Publish\API\Repository\Values\User\Policy $policyMock */
        $roleServiceMock->removePolicy($roleMock, $policyMock);
    }

    /**
     * Test for the removePolicy() method.
     *
     * @covers \eZ\Publish\Core\Repository\RoleService::removePolicy
     * @expectedException \eZ\Publish\API\Repository\Exceptions\InvalidArgumentException
     */
    public function testRemovePolicyThrowsInvalidArgumentException()
    {
        $repository = $this->getRepositoryMock();
        $roleServiceMock = $this->getPartlyMockedRoleService();
        $policyMock = $this->createMock('eZ\\Publish\\API\\Repository\\Values\\User\\Policy');
        $roleMock = $this->createMock('eZ\\Publish\\API\\Repository\\Values\\User\\Role');

        $roleMock->expects($this->any())
            ->method('__get')
            ->with('id')
            ->will($this->returnValue(24));

        $policyMock->expects($this->any())
            ->method('__get')
            ->will(
                $this->returnValueMap(
                    [
                        ['id', 42],
                        ['roleId', 24000],
                    ]
                )
            );

        $repository->expects($this->once())
            ->method('hasAccess')
            ->with(
                $this->equalTo('role'),
                $this->equalTo('update')
            )->will($this->returnValue(true));

        /* @var \eZ\Publish\API\Repository\Values\User\Role $roleMock */
        /* @var \eZ\Publish\API\Repository\Values\User\Policy $policyMock */
        $roleServiceMock->removePolicy($roleMock, $policyMock);
    }

    /**
     * Test for the removePolicy() method.
     *
     * @covers \eZ\Publish\Core\Repository\RoleService::removePolicy
     * @expectedException \Exception
     * @expectedExceptionMessage Handler threw an exception
     */
    public function testRemovePolicyWithRollback()
    {
        $repository = $this->getRepositoryMock();
        $roleServiceMock = $this->getPartlyMockedRoleService();
        $policyMock = $this->createMock('eZ\\Publish\\API\\Repository\\Values\\User\\Policy');
        $roleMock = $this->createMock('eZ\\Publish\\API\\Repository\\Values\\User\\Role');

        $roleMock->expects($this->any())
            ->method('__get')
            ->with('id')
            ->will($this->returnValue(24));

        $policyMock->expects($this->any())
            ->method('__get')
            ->will(
                $this->returnValueMap(
                    [
                        ['id', 42],
                        ['roleId', 24],
                    ]
                )
            );

        $repository->expects($this->once())
            ->method('hasAccess')
            ->with(
                $this->equalTo('role'),
                $this->equalTo('update')
            )->will($this->returnValue(true));

        $repository->expects($this->once())->method('beginTransaction');

        $userHandlerMock = $this->getPersistenceMockHandler('User\\Handler');

        $userHandlerMock->expects($this->once())
            ->method('deletePolicy')
            ->with(
                $this->equalTo(42)
            )->will($this->throwException(new \Exception('Handler threw an exception')));

        $repository->expects($this->once())->method('rollback');

        /* @var \eZ\Publish\API\Repository\Values\User\Role $roleMock */
        /* @var \eZ\Publish\API\Repository\Values\User\Policy $policyMock */
        $roleServiceMock->removePolicy($roleMock, $policyMock);
    }

    /**
     * Test for the removePolicy() method.
     *
     * @covers \eZ\Publish\Core\Repository\RoleService::removePolicy
     */
    public function testRemovePolicy()
    {
        $repository = $this->getRepositoryMock();
<<<<<<< HEAD
        $roleServiceMock = $this->getPartlyMockedRoleService(array('loadRole'));
        $policyMock = $this->createMock('eZ\\Publish\\API\\Repository\\Values\\User\\Policy');
        $roleMock = $this->createMock('eZ\\Publish\\API\\Repository\\Values\\User\\Role');
=======
        $roleServiceMock = $this->getPartlyMockedRoleService(['loadRole']);
        $policyMock = $this->getMock('eZ\\Publish\\API\\Repository\\Values\\User\\Policy');
        $roleMock = $this->getMock('eZ\\Publish\\API\\Repository\\Values\\User\\Role');
>>>>>>> 0f2ea829

        $roleMock->expects($this->any())
            ->method('__get')
            ->with('id')
            ->will($this->returnValue(24));

        $policyMock->expects($this->any())
            ->method('__get')
            ->will(
                $this->returnValueMap(
                    [
                        ['id', 42],
                        ['roleId', 24],
                    ]
                )
            );

        $repository->expects($this->once())
            ->method('hasAccess')
            ->with(
                $this->equalTo('role'),
                $this->equalTo('update')
            )->will($this->returnValue(true));

        $repository->expects($this->once())->method('beginTransaction');

        $userHandlerMock = $this->getPersistenceMockHandler('User\\Handler');

        $userHandlerMock->expects($this->once())
            ->method('deletePolicy')
            ->with(
                $this->equalTo(42)
            );

        $repository->expects($this->once())->method('commit');

        $roleServiceMock->expects($this->once())
            ->method('loadRole')
            ->with(24)
            ->will($this->returnValue('ROLE'));

        /* @var \eZ\Publish\API\Repository\Values\User\Role $roleMock */
        /* @var \eZ\Publish\API\Repository\Values\User\Policy $policyMock */
        $result = $roleServiceMock->removePolicy($roleMock, $policyMock);

        $this->assertEquals('ROLE', $result);
    }

    /**
     * @var \eZ\Publish\Core\Repository\RoleService
     */
    protected $partlyMockedRoleService;

    /**
     * Returns the role service to test with $methods mocked.
     *
     * Injected Repository comes from {@see getRepositoryMock()} and persistence handler from {@see getPersistenceMock()}
     *
     * @param string[] $methods
     * @param array $settings
     *
     * @return \eZ\Publish\Core\Repository\RoleService|\PHPUnit_Framework_MockObject_MockObject
     */
    protected function getPartlyMockedRoleService(array $methods = null, array $settings = [])
    {
        if (!isset($this->partlyMockedRoleService) || !empty($settings)) {
<<<<<<< HEAD
            $this->partlyMockedRoleService = $this->getMockBuilder('eZ\\Publish\\Core\\Repository\\RoleService')
                ->setMethods($methods)
                ->setConstructorArgs(
                    array(
                        $this->getRepositoryMock(),
                        $this->getPersistenceMockHandler('User\\Handler'),
                        $limitationService = $this->getPartlyMockedLimitationService($methods, $settings),
                        $this->getMockBuilder('eZ\\Publish\\Core\\Repository\\Helper\\RoleDomainMapper')
                            ->setMethods(array())
                            ->setConstructorArgs(array($limitationService))
                            ->getMock(),
                        $settings,
                    )
                )
                ->getMock();
=======
            $this->partlyMockedRoleService = $this->getMock(
                'eZ\\Publish\\Core\\Repository\\RoleService',
                $methods,
                [
                    $this->getRepositoryMock(),
                    $this->getPersistenceMockHandler('User\\Handler'),
                    $limitationService = $this->getPartlyMockedLimitationService($methods, $settings),
                    $this->getMock(
                        'eZ\\Publish\\Core\\Repository\\Helper\\RoleDomainMapper',
                        [],
                        [$limitationService]
                    ),
                    $settings,
                ]
            );
>>>>>>> 0f2ea829
        }

        return $this->partlyMockedRoleService;
    }

    /**
     * @var \eZ\Publish\Core\Repository\RoleService
     */
    protected $partlyMockedLimitationService;

    /**
     * Return mocked LimitationService.
     *
     * @param string[] $methods
     * @param array $settings
     *
     * @return \eZ\Publish\Core\Repository\Helper\LimitationService|\PHPUnit_Framework_MockObject_MockObject
     */
    protected function getPartlyMockedLimitationService(array $methods = null, array $settings = [])
    {
        if (!isset($this->partlyMockedLimitationService) || !empty($settings)) {
<<<<<<< HEAD
            $this->partlyMockedLimitationService = $this->getMockBuilder('eZ\\Publish\\Core\\Repository\\Helper\\LimitationService')
                ->setMethods($methods)
                ->setConstructorArgs(
                    array(
                        $settings,
                    )
                )
                ->getMock();
=======
            $this->partlyMockedLimitationService = $this->getMock(
                'eZ\\Publish\\Core\\Repository\\Helper\\LimitationService',
                $methods,
                [
                    $settings,
                ]
            );
>>>>>>> 0f2ea829
        }

        return $this->partlyMockedLimitationService;
    }
}<|MERGE_RESOLUTION|>--- conflicted
+++ resolved
@@ -426,15 +426,9 @@
     public function testAssignRoleToUserWithNullLimitation()
     {
         $repository = $this->getRepositoryMock();
-<<<<<<< HEAD
-        $roleServiceMock = $this->getPartlyMockedRoleService(array('checkAssignmentAndFilterLimitationValues'));
+        $roleServiceMock = $this->getPartlyMockedRoleService(['checkAssignmentAndFilterLimitationValues']);
         $roleMock = $this->createMock('eZ\\Publish\\API\\Repository\\Values\\User\\Role');
         $userMock = $this->createMock('eZ\\Publish\\API\\Repository\\Values\\User\\User');
-=======
-        $roleServiceMock = $this->getPartlyMockedRoleService(['checkAssignmentAndFilterLimitationValues']);
-        $roleMock = $this->getMock('eZ\\Publish\\API\\Repository\\Values\\User\\Role');
-        $userMock = $this->getMock('eZ\\Publish\\API\\Repository\\Values\\User\\User');
->>>>>>> 0f2ea829
         $userHandlerMock = $this->getPersistenceMockHandler('User\\Handler');
 
         $userMock->expects($this->any())
@@ -497,15 +491,9 @@
     public function testAssignRoleToUserWithRollback()
     {
         $repository = $this->getRepositoryMock();
-<<<<<<< HEAD
-        $roleServiceMock = $this->getPartlyMockedRoleService(array('checkAssignmentAndFilterLimitationValues'));
+        $roleServiceMock = $this->getPartlyMockedRoleService(['checkAssignmentAndFilterLimitationValues']);
         $roleMock = $this->createMock('eZ\\Publish\\API\\Repository\\Values\\User\\Role');
         $userMock = $this->createMock('eZ\\Publish\\API\\Repository\\Values\\User\\User');
-=======
-        $roleServiceMock = $this->getPartlyMockedRoleService(['checkAssignmentAndFilterLimitationValues']);
-        $roleMock = $this->getMock('eZ\\Publish\\API\\Repository\\Values\\User\\Role');
-        $userMock = $this->getMock('eZ\\Publish\\API\\Repository\\Values\\User\\User');
->>>>>>> 0f2ea829
         $userHandlerMock = $this->getPersistenceMockHandler('User\\Handler');
 
         $userMock->expects($this->any())
@@ -766,17 +754,10 @@
     public function testAssignRoleToUserGroupWithNullLimitation()
     {
         $repository = $this->getRepositoryMock();
-<<<<<<< HEAD
-        $roleServiceMock = $this->getPartlyMockedRoleService(array('checkAssignmentAndFilterLimitationValues'));
+        $roleServiceMock = $this->getPartlyMockedRoleService(['checkAssignmentAndFilterLimitationValues']);
         $roleMock = $this->createMock('eZ\\Publish\\API\\Repository\\Values\\User\\Role');
         $userGroupMock = $this->createMock('eZ\\Publish\\API\\Repository\\Values\\User\\UserGroup');
         $userServiceMock = $this->createMock('eZ\\Publish\\API\\Repository\\UserService');
-=======
-        $roleServiceMock = $this->getPartlyMockedRoleService(['checkAssignmentAndFilterLimitationValues']);
-        $roleMock = $this->getMock('eZ\\Publish\\API\\Repository\\Values\\User\\Role');
-        $userGroupMock = $this->getMock('eZ\\Publish\\API\\Repository\\Values\\User\\UserGroup');
-        $userServiceMock = $this->getMock('eZ\\Publish\\API\\Repository\\UserService');
->>>>>>> 0f2ea829
         $userHandlerMock = $this->getPersistenceMockHandler('User\\Handler');
 
         $repository->expects($this->once())
@@ -842,17 +823,10 @@
     public function testAssignRoleToUserGroupWithRollback()
     {
         $repository = $this->getRepositoryMock();
-<<<<<<< HEAD
-        $roleServiceMock = $this->getPartlyMockedRoleService(array('checkAssignmentAndFilterLimitationValues'));
+        $roleServiceMock = $this->getPartlyMockedRoleService(['checkAssignmentAndFilterLimitationValues']);
         $roleMock = $this->createMock('eZ\\Publish\\API\\Repository\\Values\\User\\Role');
         $userGroupMock = $this->createMock('eZ\\Publish\\API\\Repository\\Values\\User\\UserGroup');
         $userServiceMock = $this->createMock('eZ\\Publish\\API\\Repository\\UserService');
-=======
-        $roleServiceMock = $this->getPartlyMockedRoleService(['checkAssignmentAndFilterLimitationValues']);
-        $roleMock = $this->getMock('eZ\\Publish\\API\\Repository\\Values\\User\\Role');
-        $userGroupMock = $this->getMock('eZ\\Publish\\API\\Repository\\Values\\User\\UserGroup');
-        $userServiceMock = $this->getMock('eZ\\Publish\\API\\Repository\\UserService');
->>>>>>> 0f2ea829
         $userHandlerMock = $this->getPersistenceMockHandler('User\\Handler');
 
         $repository->expects($this->once())
@@ -1149,15 +1123,9 @@
     public function testRemovePolicy()
     {
         $repository = $this->getRepositoryMock();
-<<<<<<< HEAD
-        $roleServiceMock = $this->getPartlyMockedRoleService(array('loadRole'));
+        $roleServiceMock = $this->getPartlyMockedRoleService(['loadRole']);
         $policyMock = $this->createMock('eZ\\Publish\\API\\Repository\\Values\\User\\Policy');
         $roleMock = $this->createMock('eZ\\Publish\\API\\Repository\\Values\\User\\Role');
-=======
-        $roleServiceMock = $this->getPartlyMockedRoleService(['loadRole']);
-        $policyMock = $this->getMock('eZ\\Publish\\API\\Repository\\Values\\User\\Policy');
-        $roleMock = $this->getMock('eZ\\Publish\\API\\Repository\\Values\\User\\Role');
->>>>>>> 0f2ea829
 
         $roleMock->expects($this->any())
             ->method('__get')
@@ -1224,39 +1192,21 @@
     protected function getPartlyMockedRoleService(array $methods = null, array $settings = [])
     {
         if (!isset($this->partlyMockedRoleService) || !empty($settings)) {
-<<<<<<< HEAD
             $this->partlyMockedRoleService = $this->getMockBuilder('eZ\\Publish\\Core\\Repository\\RoleService')
                 ->setMethods($methods)
                 ->setConstructorArgs(
-                    array(
+                    [
                         $this->getRepositoryMock(),
                         $this->getPersistenceMockHandler('User\\Handler'),
                         $limitationService = $this->getPartlyMockedLimitationService($methods, $settings),
                         $this->getMockBuilder('eZ\\Publish\\Core\\Repository\\Helper\\RoleDomainMapper')
-                            ->setMethods(array())
-                            ->setConstructorArgs(array($limitationService))
+                            ->setMethods([])
+                            ->setConstructorArgs([$limitationService])
                             ->getMock(),
                         $settings,
-                    )
+                    ]
                 )
                 ->getMock();
-=======
-            $this->partlyMockedRoleService = $this->getMock(
-                'eZ\\Publish\\Core\\Repository\\RoleService',
-                $methods,
-                [
-                    $this->getRepositoryMock(),
-                    $this->getPersistenceMockHandler('User\\Handler'),
-                    $limitationService = $this->getPartlyMockedLimitationService($methods, $settings),
-                    $this->getMock(
-                        'eZ\\Publish\\Core\\Repository\\Helper\\RoleDomainMapper',
-                        [],
-                        [$limitationService]
-                    ),
-                    $settings,
-                ]
-            );
->>>>>>> 0f2ea829
         }
 
         return $this->partlyMockedRoleService;
@@ -1278,24 +1228,14 @@
     protected function getPartlyMockedLimitationService(array $methods = null, array $settings = [])
     {
         if (!isset($this->partlyMockedLimitationService) || !empty($settings)) {
-<<<<<<< HEAD
             $this->partlyMockedLimitationService = $this->getMockBuilder('eZ\\Publish\\Core\\Repository\\Helper\\LimitationService')
                 ->setMethods($methods)
                 ->setConstructorArgs(
-                    array(
+                    [
                         $settings,
-                    )
+                    ]
                 )
                 ->getMock();
-=======
-            $this->partlyMockedLimitationService = $this->getMock(
-                'eZ\\Publish\\Core\\Repository\\Helper\\LimitationService',
-                $methods,
-                [
-                    $settings,
-                ]
-            );
->>>>>>> 0f2ea829
         }
 
         return $this->partlyMockedLimitationService;
