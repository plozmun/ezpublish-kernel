--- conflicted
+++ resolved
@@ -456,16 +456,12 @@
             ->with('content', 'read')
             ->will($this->returnValue(false));
 
-<<<<<<< HEAD
         $mapper->expects($this->once())
             ->method('buildContentDomainObjectsOnSearchResult')
             ->with($this->isInstanceOf(SearchResult::class), $this->equalTo([]))
             ->willReturn([]);
 
-        $result = $service->findContent($query, array(), true);
-=======
         $result = $service->findContent($query, [], true);
->>>>>>> d1cf9be5
 
         $this->assertEquals(
             new SearchResult(['time' => 0, 'totalCount' => 0]),
@@ -490,23 +486,7 @@
             []
         );
 
-<<<<<<< HEAD
-        $languageFilter = array();
-=======
-        $repositoryMock
-            ->expects($this->once())
-            ->method('getContentService')
-            ->will(
-                $this->returnValue(
-                    $contentServiceMock = $this
-                        ->getMockBuilder('eZ\\Publish\\Core\\Repository\\ContentService')
-                        ->disableOriginalConstructor()
-                        ->getMock()
-                )
-            );
-
         $languageFilter = [];
->>>>>>> d1cf9be5
         $spiContentInfo = new SPIContentInfo();
         $contentMock = $this->getMockForAbstractClass(Content::class);
 
@@ -730,15 +710,9 @@
             ->with($this->equalTo($query))
             ->will(
                 $this->returnValue(
-<<<<<<< HEAD
                     $spiResult = new SearchResult(
-                        array(
-                            'searchHits' => array(new SearchHit(array('valueObject' => $spiLocation))),
-=======
-                    new SearchResult(
                         [
                             'searchHits' => [new SearchHit(['valueObject' => $spiLocation])],
->>>>>>> d1cf9be5
                             'totalCount' => 1,
                         ]
                     )
@@ -750,7 +724,6 @@
             ->with('content', 'read')
             ->will($this->returnValue(true));
 
-<<<<<<< HEAD
         $endResult = new SearchResult(
             [
                 'searchHits' => [new SearchHit(['valueObject' => $locationMock])],
@@ -767,21 +740,10 @@
                 return [];
             });
 
-        $result = $service->findLocations($query, array(), true);
+        $result = $service->findLocations($query, [], true);
 
         $this->assertEquals(
             $endResult,
-=======
-        $result = $service->findLocations($query, [], true);
-
-        $this->assertEquals(
-            new SearchResult(
-                [
-                    'searchHits' => [new SearchHit(['valueObject' => $locationMock])],
-                    'totalCount' => 1,
-                ]
-            ),
->>>>>>> d1cf9be5
             $result
         );
     }
@@ -818,15 +780,9 @@
             ->with($this->equalTo($handlerQuery))
             ->will(
                 $this->returnValue(
-<<<<<<< HEAD
                     $spiResult = new SearchResult(
-                        array(
-                            'searchHits' => array(new SearchHit(array('valueObject' => $spiLocation))),
-=======
-                    new SearchResult(
                         [
                             'searchHits' => [new SearchHit(['valueObject' => $spiLocation])],
->>>>>>> d1cf9be5
                             'totalCount' => 1,
                         ]
                     )
@@ -854,16 +810,7 @@
         $result = $service->findLocations($serviceQuery, [], false);
 
         $this->assertEquals(
-<<<<<<< HEAD
             $endResult,
-=======
-            new SearchResult(
-                [
-                    'searchHits' => [new SearchHit(['valueObject' => $locationMock])],
-                    'totalCount' => 1,
-                ]
-            ),
->>>>>>> d1cf9be5
             $result
         );
     }
@@ -990,22 +937,15 @@
             )
             ->will(
                 $this->returnValue(
-<<<<<<< HEAD
                     $spiResult = new SearchResult(
-                        array(
-                            'searchHits' => array(new SearchHit(array('valueObject' => $spiLocation))),
-=======
-                    new SearchResult(
                         [
                             'searchHits' => [new SearchHit(['valueObject' => $spiLocation])],
->>>>>>> d1cf9be5
                             'totalCount' => 1,
                         ]
                     )
                 )
             );
 
-<<<<<<< HEAD
         $endResult = new SearchResult(
             [
                 'searchHits' => [new SearchHit(['valueObject' => $locationMock])],
@@ -1022,21 +962,10 @@
                 return [];
             });
 
-        $result = $service->findLocations(new LocationQuery(), array(), false);
+        $result = $service->findLocations(new LocationQuery(), [], false);
 
         $this->assertEquals(
             $endResult,
-=======
-        $result = $service->findLocations(new LocationQuery(), [], false);
-
-        $this->assertEquals(
-            new SearchResult(
-                [
-                    'searchHits' => [new SearchHit(['valueObject' => $locationMock])],
-                    'totalCount' => 1,
-                ]
-            ),
->>>>>>> d1cf9be5
             $result
         );
     }
