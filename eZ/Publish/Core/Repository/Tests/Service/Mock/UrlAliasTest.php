<?php

/**
 * File contains: eZ\Publish\Core\Repository\Tests\Service\Mock\UrlAliasTest class.
 *
 * @copyright Copyright (C) eZ Systems AS. All rights reserved.
 * @license For full copyright and license information view LICENSE file distributed with this source code.
 */
namespace eZ\Publish\Core\Repository\Tests\Service\Mock;

use eZ\Publish\Core\Repository\Helper\NameSchemaService;
use eZ\Publish\Core\Repository\LanguageService;
use eZ\Publish\Core\Repository\LocationService;
use eZ\Publish\Core\Repository\URLAliasService;
use eZ\Publish\Core\Repository\Tests\Service\Mock\Base as BaseServiceMockTest;
use eZ\Publish\SPI\Persistence\Content\UrlAlias as SPIUrlAlias;
use eZ\Publish\API\Repository\Values\Content\UrlAlias;
use eZ\Publish\Core\Repository\Values\Content\Location;
use eZ\Publish\Core\Base\Exceptions\NotFoundException;
use eZ\Publish\Core\Base\Exceptions\ForbiddenException;
use eZ\Publish\API\Repository\PermissionResolver;
use Exception;

/**
 * Mock test case for UrlAlias Service.
 */
class UrlAliasTest extends BaseServiceMockTest
{
    /**
     * Test for the __construct() method.
     */
    public function testConstructor()
    {
        $repositoryMock = $this->getRepositoryMock();
        $languageServiceMock = $this->createMock(LanguageService::class);
        /** @var \eZ\Publish\SPI\Persistence\Content\UrlAlias\Handler $urlAliasHandler */
        $urlAliasHandler = $this->getPersistenceMockHandler('Content\\UrlAlias\\Handler');
        $settings = ['settings'];

        $languageServiceMock
            ->expects($this->once())
            ->method('getPrioritizedLanguageCodeList')
            ->will($this->returnValue(['prioritizedLanguageList']));

        $repositoryMock
            ->expects($this->once())
            ->method('getContentLanguageService')
            ->will($this->returnValue($languageServiceMock));

        $service = new UrlALiasService(
            $repositoryMock,
            $urlAliasHandler,
            $this->getNameSchemaServiceMock(),
            $settings
        );

        $this->assertAttributeSame(
            $repositoryMock,
            'repository',
            $service
        );

        $this->assertAttributeSame(
            $urlAliasHandler,
            'urlAliasHandler',
            $service
        );

        $this->assertAttributeSame(
            [
                'settings',
                'showAllTranslations' => false,
                'prioritizedLanguageList' => ['prioritizedLanguageList'],
            ],
            'settings',
            $service
        );
    }

    /**
     * Test for the load() method.
     */
    public function testLoad()
    {
<<<<<<< HEAD
        $mockedService = $this->getPartlyMockedURLAliasServiceService(array('extractPath'));
        /** @var \PHPUnit\Framework\MockObject\MockObject $urlAliasHandlerMock */
=======
        $mockedService = $this->getPartlyMockedURLAliasServiceService(['extractPath']);
        /** @var \PHPUnit_Framework_MockObject_MockObject $urlAliasHandlerMock */
>>>>>>> d1cf9be5
        $urlAliasHandlerMock = $this->getPersistenceMock()->urlAliasHandler();

        $urlAliasHandlerMock
            ->expects($this->once())
            ->method('loadUrlAlias')
            ->with(42)
            ->will($this->returnValue(new SPIUrlAlias()));

        $mockedService
            ->expects($this->once())
            ->method('extractPath')
            ->with($this->isInstanceOf(SPIUrlAlias::class), null)
            ->will($this->returnValue('path'));

        $urlAlias = $mockedService->load(42);

        self::assertInstanceOf(URLAlias::class, $urlAlias);
    }

    /**
     * Test for the load() method.
     *
     * @expectedException \eZ\Publish\API\Repository\Exceptions\NotFoundException
     */
    public function testLoadThrowsNotFoundException()
    {
<<<<<<< HEAD
        $mockedService = $this->getPartlyMockedURLAliasServiceService(array('extractPath'));
        /** @var \PHPUnit\Framework\MockObject\MockObject $urlAliasHandlerMock */
=======
        $mockedService = $this->getPartlyMockedURLAliasServiceService(['extractPath']);
        /** @var \PHPUnit_Framework_MockObject_MockObject $urlAliasHandlerMock */
>>>>>>> d1cf9be5
        $urlAliasHandlerMock = $this->getPersistenceMock()->urlAliasHandler();

        $urlAliasHandlerMock
            ->expects($this->once())
            ->method('loadUrlAlias')
            ->with(42)
            ->will($this->throwException(new NotFoundException('UrlAlias', 42)));

        $mockedService->load(42);
    }

    protected function getSpiUrlAlias()
    {
        $pathElement1 = [
            'always-available' => true,
            'translations' => [
                'cro-HR' => 'jedan',
            ],
        ];
        $pathElement2 = [
            'always-available' => false,
            'translations' => [
                'cro-HR' => 'dva',
                'eng-GB' => 'two',
            ],
        ];
        $pathElement3 = [
            'always-available' => false,
            'translations' => [
                'cro-HR' => 'tri',
                'eng-GB' => 'three',
                'ger-DE' => 'drei',
            ],
        ];

        return new SPIUrlAlias(
            [
                'id' => '3',
                'pathData' => [$pathElement1, $pathElement2, $pathElement3],
                'languageCodes' => ['ger-DE'],
                'alwaysAvailable' => false,
            ]
        );
    }

    /**
     * Test for the load() method.
     *
     * @expectedException \eZ\Publish\API\Repository\Exceptions\NotFoundException
     */
    public function testLoadThrowsNotFoundExceptionPath()
    {
        $spiUrlAlias = $this->getSpiUrlAlias();
        $urlAliasService = $this->getRepository()->getURLAliasService();
        $configuration = [
            'prioritizedLanguageList' => ['fre-FR'],
            'showAllTranslations' => false,
        ];
        $this->setConfiguration($urlAliasService, $configuration);

        $urlAliasHandlerMock = $this->getPersistenceMockHandler('Content\\UrlAlias\\Handler');

        $urlAliasHandlerMock
            ->expects($this->once())
            ->method('loadUrlAlias')
            ->with(42)
            ->will($this->returnValue($spiUrlAlias));

        $urlAliasService->load(42);
    }

    /**
     * Test for the removeAliases() method.
     *
     * @expectedException \eZ\Publish\API\Repository\Exceptions\InvalidArgumentException
     */
    public function testRemoveAliasesThrowsInvalidArgumentException()
    {
        $aliasList = [new UrlAlias(['isCustom' => false])];
        $mockedService = $this->getPartlyMockedURLAliasServiceService();
        $permissionResolverMock = $this->createMock(PermissionResolver::class);
        $permissionResolverMock
            ->expects($this->once())
            ->method('hasAccess')->with(
                $this->equalTo('content'),
                $this->equalTo('urltranslator')
            )->will($this->returnValue(true));

        $repositoryMock = $this->getRepositoryMock();

        $repositoryMock
            ->expects($this->atLeastOnce())
            ->method('getPermissionResolver')
            ->willReturn($permissionResolverMock);

        $mockedService->removeAliases($aliasList);
    }

    /**
     * Test for the removeAliases() method.
     */
    public function testRemoveAliases()
    {
<<<<<<< HEAD
        $aliasList = array(new UrlAlias(array('isCustom' => true)));
        $spiAliasList = array(new SPIUrlAlias(array('isCustom' => true)));
        $permissionResolverMock = $this->createMock(PermissionResolver::class);
        $permissionResolverMock
            ->expects($this->once())
            ->method('hasAccess')->with(
                $this->equalTo('content'),
                $this->equalTo('urltranslator')
            )->will($this->returnValue(true));

=======
        $aliasList = [new UrlAlias(['isCustom' => true])];
        $spiAliasList = [new SPIUrlAlias(['isCustom' => true])];
>>>>>>> d1cf9be5
        $repositoryMock = $this->getRepositoryMock();

        $repositoryMock
            ->expects($this->atLeastOnce())
            ->method('getPermissionResolver')
            ->willReturn($permissionResolverMock);
        $mockedService = $this->getPartlyMockedURLAliasServiceService();
        /** @var \PHPUnit\Framework\MockObject\MockObject $urlAliasHandlerMock */
        $urlAliasHandlerMock = $this->getPersistenceMock()->urlAliasHandler();

        $repositoryMock
            ->expects($this->once())
            ->method('beginTransaction');
        $repositoryMock
            ->expects($this->once())
            ->method('commit');

        $urlAliasHandlerMock
            ->expects($this->once())
            ->method('removeURLAliases')
            ->with($spiAliasList);

        $mockedService->removeAliases($aliasList);
    }

    /**
     * Test for the removeAliases() method.
     *
     * @expectedException \Exception
     * @expectedExceptionMessage Handler threw an exception
     */
    public function testRemoveAliasesWithRollback()
    {
<<<<<<< HEAD
        $aliasList = array(new UrlAlias(array('isCustom' => true)));
        $spiAliasList = array(new SPIUrlAlias(array('isCustom' => true)));
        $permissionResolverMock = $this->createMock(PermissionResolver::class);
        $permissionResolverMock
            ->expects($this->once())
            ->method('hasAccess')->with(
                $this->equalTo('content'),
                $this->equalTo('urltranslator')
            )->will($this->returnValue(true));

=======
        $aliasList = [new UrlAlias(['isCustom' => true])];
        $spiAliasList = [new SPIUrlAlias(['isCustom' => true])];
>>>>>>> d1cf9be5
        $repositoryMock = $this->getRepositoryMock();

        $repositoryMock
            ->expects($this->atLeastOnce())
            ->method('getPermissionResolver')
            ->willReturn($permissionResolverMock);
        $mockedService = $this->getPartlyMockedURLAliasServiceService();
        /** @var \PHPUnit\Framework\MockObject\MockObject $urlAliasHandlerMock */
        $urlAliasHandlerMock = $this->getPersistenceMock()->urlAliasHandler();

        $repositoryMock
            ->expects($this->once())
            ->method('beginTransaction');
        $repositoryMock
            ->expects($this->once())
            ->method('rollback');

        $urlAliasHandlerMock
            ->expects($this->once())
            ->method('removeURLAliases')
            ->with($spiAliasList)
            ->will($this->throwException(new Exception('Handler threw an exception')));

        $mockedService->removeAliases($aliasList);
    }

    public function providerForTestListAutogeneratedLocationAliasesPath()
    {
        $pathElement1 = [
            'always-available' => true,
            'translations' => [
                'cro-HR' => 'jedan',
            ],
        ];
        $pathElement2 = [
            'always-available' => false,
            'translations' => [
                'cro-HR' => 'dva',
                'eng-GB' => 'two',
            ],
        ];
        $pathElement3 = [
            'always-available' => false,
            'translations' => [
                'cro-HR' => 'tri',
                'eng-GB' => 'three',
                'ger-DE' => 'drei',
            ],
        ];
        $pathData1 = [$pathElement1];
        $pathData2 = [$pathElement1, $pathElement2];
        $pathData3 = [$pathElement1, $pathElement2, $pathElement3];
        $spiUrlAliases1 = [
            new SPIUrlAlias(
                [
                    'id' => '1',
                    'pathData' => $pathData1,
                    'languageCodes' => ['cro-HR'],
                    'alwaysAvailable' => true,
                ]
            ),
        ];
        $spiUrlAliases2 = [
            new SPIUrlAlias(
                [
                    'id' => '1',
                    'pathData' => $pathData2,
                    'languageCodes' => ['cro-HR'],
                    'alwaysAvailable' => false,
                ]
            ),
            new SPIUrlAlias(
                [
                    'id' => '2',
                    'pathData' => $pathData2,
                    'languageCodes' => ['eng-GB'],
                    'alwaysAvailable' => false,
                ]
            ),
        ];
        $spiUrlAliases3 = [
            new SPIUrlAlias(
                [
                    'id' => '1',
                    'pathData' => $pathData3,
                    'languageCodes' => ['cro-HR'],
                    'alwaysAvailable' => false,
                ]
            ),
            new SPIUrlAlias(
                [
                    'id' => '2',
                    'pathData' => $pathData3,
                    'languageCodes' => ['eng-GB'],
                    'alwaysAvailable' => false,
                ]
            ),
            new SPIUrlAlias(
                [
                    'id' => '3',
                    'pathData' => $pathData3,
                    'languageCodes' => ['ger-DE'],
                    'alwaysAvailable' => false,
                ]
            ),
        ];

        return [
            [
                $spiUrlAliases1,
                ['cro-HR'],
                [
                    'cro-HR' => '/jedan',
                ],
                'cro-HR',
            ],
            [
                $spiUrlAliases1,
                ['eng-GB'],
                [
                    'cro-HR' => '/jedan',
                ],
                'cro-HR',
            ],
            [
                $spiUrlAliases1,
                ['ger-DE'],
                [
                    'cro-HR' => '/jedan',
                ],
                'cro-HR',
            ],
            [
                $spiUrlAliases1,
                ['cro-HR', 'eng-GB', 'ger-DE'],
                [
                    'cro-HR' => '/jedan',
                ],
                'cro-HR',
            ],
            [
                $spiUrlAliases2,
                ['cro-HR'],
                [
                    'cro-HR' => '/jedan/dva',
                ],
                'cro-HR',
            ],
            [
                $spiUrlAliases2,
                ['eng-GB'],
                [
                    'eng-GB' => '/jedan/two',
                ],
                'eng-GB',
            ],
            [
                $spiUrlAliases2,
                ['cro-HR', 'eng-GB'],
                [
                    'cro-HR' => '/jedan/dva',
                    'eng-GB' => '/jedan/two',
                ],
                'cro-HR',
            ],
            [
                $spiUrlAliases2,
                ['cro-HR', 'ger-DE'],
                [
                    'cro-HR' => '/jedan/dva',
                ],
                'cro-HR',
            ],
            [
                $spiUrlAliases2,
                ['eng-GB', 'cro-HR'],
                [
                    'eng-GB' => '/jedan/two',
                    'cro-HR' => '/jedan/dva',
                ],
                'eng-GB',
            ],
            [
                $spiUrlAliases2,
                ['eng-GB', 'ger-DE'],
                [
                    'eng-GB' => '/jedan/two',
                ],
                'eng-GB',
            ],
            [
                $spiUrlAliases2,
                ['ger-DE', 'cro-HR'],
                [
                    'cro-HR' => '/jedan/dva',
                ],
                'cro-HR',
            ],
            [
                $spiUrlAliases2,
                ['ger-DE', 'eng-GB'],
                [
                    'eng-GB' => '/jedan/two',
                ],
                'eng-GB',
            ],
            [
                $spiUrlAliases2,
                ['cro-HR', 'eng-GB', 'ger-DE'],
                [
                    'cro-HR' => '/jedan/dva',
                    'eng-GB' => '/jedan/two',
                ],
                'cro-HR',
            ],
            [
                $spiUrlAliases2,
                ['cro-HR', 'ger-DE', 'eng-GB'],
                [
                    'cro-HR' => '/jedan/dva',
                    'eng-GB' => '/jedan/two',
                ],
                'cro-HR',
            ],
            [
                $spiUrlAliases2,
                ['eng-GB', 'cro-HR', 'ger-DE'],
                [
                    'eng-GB' => '/jedan/two',
                    'cro-HR' => '/jedan/dva',
                ],
                'eng-GB',
            ],
            [
                $spiUrlAliases2,
                ['eng-GB', 'ger-DE', 'cro-HR'],
                [
                    'eng-GB' => '/jedan/two',
                    'cro-HR' => '/jedan/dva',
                ],
                'eng-GB',
            ],
            [
                $spiUrlAliases2,
                ['ger-DE', 'cro-HR', 'eng-GB'],
                [
                    'cro-HR' => '/jedan/dva',
                    'eng-GB' => '/jedan/two',
                ],
                'cro-HR',
            ],
            [
                $spiUrlAliases2,
                ['ger-DE', 'eng-GB', 'cro-HR'],
                [
                    'eng-GB' => '/jedan/two',
                    'cro-HR' => '/jedan/dva',
                ],
                'eng-GB',
            ],
            [
                $spiUrlAliases3,
                ['cro-HR'],
                [
                    'cro-HR' => '/jedan/dva/tri',
                ],
                'cro-HR',
            ],
            [
                $spiUrlAliases3,
                ['eng-GB'],
                [
                    'eng-GB' => '/jedan/two/three',
                ],
                'eng-GB',
            ],
            [
                $spiUrlAliases3,
                ['cro-HR', 'eng-GB'],
                [
                    'cro-HR' => '/jedan/dva/tri',
                    'eng-GB' => '/jedan/dva/three',
                ],
                'cro-HR',
            ],
            [
                $spiUrlAliases3,
                ['cro-HR', 'ger-DE'],
                [
                    'cro-HR' => '/jedan/dva/tri',
                    'ger-DE' => '/jedan/dva/drei',
                ],
                'cro-HR',
            ],
            [
                $spiUrlAliases3,
                ['eng-GB', 'cro-HR'],
                [
                    'eng-GB' => '/jedan/two/three',
                    'cro-HR' => '/jedan/two/tri',
                ],
                'eng-GB',
            ],
            [
                $spiUrlAliases3,
                ['eng-GB', 'ger-DE'],
                [
                    'eng-GB' => '/jedan/two/three',
                    'ger-DE' => '/jedan/two/drei',
                ],
                'eng-GB',
            ],
            [
                $spiUrlAliases3,
                ['ger-DE', 'eng-GB'],
                [
                    'ger-DE' => '/jedan/two/drei',
                    'eng-GB' => '/jedan/two/three',
                ],
                'ger-DE',
            ],
            [
                $spiUrlAliases3,
                ['ger-DE', 'cro-HR'],
                [
                    'ger-DE' => '/jedan/dva/drei',
                    'cro-HR' => '/jedan/dva/tri',
                ],
                'ger-DE',
            ],
            [
                $spiUrlAliases3,
                ['cro-HR', 'eng-GB', 'ger-DE'],
                [
                    'cro-HR' => '/jedan/dva/tri',
                    'eng-GB' => '/jedan/dva/three',
                    'ger-DE' => '/jedan/dva/drei',
                ],
                'cro-HR',
            ],
            [
                $spiUrlAliases3,
                ['cro-HR', 'ger-DE', 'eng-GB'],
                [
                    'cro-HR' => '/jedan/dva/tri',
                    'ger-DE' => '/jedan/dva/drei',
                    'eng-GB' => '/jedan/dva/three',
                ],
                'cro-HR',
            ],
            [
                $spiUrlAliases3,
                ['eng-GB', 'cro-HR', 'ger-DE'],
                [
                    'eng-GB' => '/jedan/two/three',
                    'cro-HR' => '/jedan/two/tri',
                    'ger-DE' => '/jedan/two/drei',
                ],
                'eng-GB',
            ],
            [
                $spiUrlAliases3,
                ['eng-GB', 'ger-DE', 'cro-HR'],
                [
                    'eng-GB' => '/jedan/two/three',
                    'ger-DE' => '/jedan/two/drei',
                    'cro-HR' => '/jedan/two/tri',
                ],
                'eng-GB',
            ],
            [
                $spiUrlAliases3,
                ['ger-DE', 'cro-HR', 'eng-GB'],
                [
                    'ger-DE' => '/jedan/dva/drei',
                    'cro-HR' => '/jedan/dva/tri',
                    'eng-GB' => '/jedan/dva/three',
                ],
                'ger-DE',
            ],
            [
                $spiUrlAliases3,
                ['ger-DE', 'eng-GB', 'cro-HR'],
                [
                    'ger-DE' => '/jedan/two/drei',
                    'eng-GB' => '/jedan/two/three',
                    'cro-HR' => '/jedan/two/tri',
                ],
                'ger-DE',
            ],
        ];
    }

    /**
     * Test for the listLocationAliases() method.
     *
     * @dataProvider providerForTestListAutogeneratedLocationAliasesPath
     */
    public function testListAutogeneratedLocationAliasesPath($spiUrlAliases, $prioritizedLanguageCodes, $paths)
    {
        $urlAliasService = $this->getRepository()->getURLAliasService();
        $configuration = [
            'prioritizedLanguageList' => $prioritizedLanguageCodes,
            'showAllTranslations' => false,
        ];
        $this->setConfiguration($urlAliasService, $configuration);

        $urlAliasHandler = $this->getPersistenceMockHandler('Content\\UrlAlias\\Handler');
        $urlAliasHandler->expects(
            $this->once()
        )->method(
            'listURLAliasesForLocation'
        )->with(
            $this->equalTo(42),
            $this->equalTo(false)
        )->will(
            $this->returnValue($spiUrlAliases)
        );

        $location = $this->getLocationStub();
        $urlAliases = $urlAliasService->listLocationAliases($location, false, null);

        self::assertEquals(
            count($paths),
            count($urlAliases)
        );

        foreach ($urlAliases as $index => $urlAlias) {
            $pathKeys = array_keys($paths);
            self::assertEquals(
                $paths[$pathKeys[$index]],
                $urlAlias->path
            );
            self::assertEquals(
                [$pathKeys[$index]],
                $urlAlias->languageCodes
            );
        }
    }

    /**
     * Test for the listLocationAliases() method.
     *
     * @dataProvider providerForTestListAutogeneratedLocationAliasesPath
     */
    public function testListAutogeneratedLocationAliasesPathCustomConfiguration(
        $spiUrlAliases,
        $prioritizedLanguageCodes,
        $paths
    ) {
        $urlAliasService = $this->getRepository()->getURLAliasService();
        $configuration = [
            'prioritizedLanguageList' => [],
            'showAllTranslations' => false,
        ];
        $this->setConfiguration($urlAliasService, $configuration);

        $urlAliasHandler = $this->getPersistenceMockHandler('Content\\UrlAlias\\Handler');
        $urlAliasHandler->expects(
            $this->once()
        )->method(
            'listURLAliasesForLocation'
        )->with(
            $this->equalTo(42),
            $this->equalTo(false)
        )->will(
            $this->returnValue($spiUrlAliases)
        );

        $location = $this->getLocationStub();
        $urlAliases = $urlAliasService->listLocationAliases(
            $location,
            false,
            null,
            false,
            $prioritizedLanguageCodes
        );

        self::assertEquals(
            count($paths),
            count($urlAliases)
        );

        foreach ($urlAliases as $index => $urlAlias) {
            $pathKeys = array_keys($paths);
            self::assertEquals(
                $paths[$pathKeys[$index]],
                $urlAlias->path
            );
            self::assertEquals(
                [$pathKeys[$index]],
                $urlAlias->languageCodes
            );
        }
    }

    /**
     * Test for the load() method.
     */
    public function testListLocationAliasesWithShowAllTranslations()
    {
        $pathElement1 = [
            'always-available' => true,
            'translations' => [
                'cro-HR' => 'jedan',
            ],
        ];
        $pathElement2 = [
            'always-available' => false,
            'translations' => [
                'cro-HR' => 'dva',
                'eng-GB' => 'two',
            ],
        ];
        $pathElement3 = [
            'always-available' => false,
            'translations' => [
                'cro-HR' => 'tri',
                'eng-GB' => 'three',
                'ger-DE' => 'drei',
            ],
        ];
        $spiUrlAlias = new SPIUrlAlias(
            [
                'id' => '3',
                'pathData' => [$pathElement1, $pathElement2, $pathElement3],
                'languageCodes' => ['ger-DE'],
                'alwaysAvailable' => false,
            ]
        );
        $urlAliasService = $this->getRepository()->getURLAliasService();
        $configuration = [
            'prioritizedLanguageList' => ['fre-FR'],
            'showAllTranslations' => true,
        ];
        $this->setConfiguration($urlAliasService, $configuration);

        $urlAliasHandlerMock = $this->getPersistenceMockHandler('Content\\UrlAlias\\Handler');

        $urlAliasHandlerMock->expects(
            $this->once()
        )->method(
            'listURLAliasesForLocation'
        )->with(
            $this->equalTo(42),
            $this->equalTo(false)
        )->will(
            $this->returnValue([$spiUrlAlias])
        );

        $location = $this->getLocationStub();
        $urlAliases = $urlAliasService->listLocationAliases($location, false, null);

        self::assertCount(1, $urlAliases);
        self::assertInstanceOf(URLAlias::class, $urlAliases[0]);
        self::assertEquals('/jedan/dva/tri', $urlAliases[0]->path);
    }

    /**
     * Test for the load() method.
     */
    public function testListLocationAliasesWithShowAllTranslationsCustomConfiguration()
    {
        $pathElement1 = [
            'always-available' => true,
            'translations' => [
                'cro-HR' => 'jedan',
            ],
        ];
        $pathElement2 = [
            'always-available' => false,
            'translations' => [
                'cro-HR' => 'dva',
                'eng-GB' => 'two',
            ],
        ];
        $pathElement3 = [
            'always-available' => false,
            'translations' => [
                'cro-HR' => 'tri',
                'eng-GB' => 'three',
                'ger-DE' => 'drei',
            ],
        ];
        $spiUrlAlias = new SPIUrlAlias(
            [
                'id' => '3',
                'pathData' => [$pathElement1, $pathElement2, $pathElement3],
                'languageCodes' => ['ger-DE'],
                'alwaysAvailable' => false,
            ]
        );
        $urlAliasService = $this->getRepository()->getURLAliasService();
        $configuration = [
            'prioritizedLanguageList' => [],
            'showAllTranslations' => false,
        ];
        $this->setConfiguration($urlAliasService, $configuration);

        $urlAliasHandlerMock = $this->getPersistenceMockHandler('Content\\UrlAlias\\Handler');

        $urlAliasHandlerMock->expects(
            $this->once()
        )->method(
            'listURLAliasesForLocation'
        )->with(
            $this->equalTo(42),
            $this->equalTo(false)
        )->will(
            $this->returnValue([$spiUrlAlias])
        );

        $location = $this->getLocationStub();
        $urlAliases = $urlAliasService->listLocationAliases(
            $location,
            false,
            null,
            true,
            ['fre-FR']
        );

        self::assertCount(1, $urlAliases);
        self::assertInstanceOf(URLAlias::class, $urlAliases[0]);
        self::assertEquals('/jedan/dva/tri', $urlAliases[0]->path);
    }

    public function providerForTestListAutogeneratedLocationAliasesEmpty()
    {
        $pathElement1 = [
            'always-available' => true,
            'translations' => [
                'cro-HR' => '/jedan',
            ],
        ];
        $pathElement2 = [
            'always-available' => false,
            'translations' => [
                'cro-HR' => 'dva',
                'eng-GB' => 'two',
            ],
        ];
        $pathElement3 = [
            'always-available' => false,
            'translations' => [
                'cro-HR' => 'tri',
                'eng-GB' => 'three',
                'ger-DE' => 'drei',
            ],
        ];
        $pathData2 = [$pathElement1, $pathElement2];
        $pathData3 = [$pathElement1, $pathElement2, $pathElement3];
        $spiUrlAliases2 = [
            new SPIUrlAlias(
                [
                    'pathData' => $pathData2,
                    'languageCodes' => ['cro-HR'],
                    'alwaysAvailable' => false,
                ]
            ),
            new SPIUrlAlias(
                [
                    'pathData' => $pathData2,
                    'languageCodes' => ['eng-GB'],
                    'alwaysAvailable' => false,
                ]
            ),
        ];
        $spiUrlAliases3 = [
            new SPIUrlAlias(
                [
                    'pathData' => $pathData3,
                    'languageCodes' => ['cro-HR'],
                    'alwaysAvailable' => false,
                ]
            ),
            new SPIUrlAlias(
                [
                    'pathData' => $pathData3,
                    'languageCodes' => ['eng-GB'],
                    'alwaysAvailable' => false,
                ]
            ),
            new SPIUrlAlias(
                [
                    'pathData' => $pathData3,
                    'languageCodes' => ['ger-DE'],
                    'alwaysAvailable' => false,
                ]
            ),
        ];

        return [
            [
                $spiUrlAliases2,
                ['ger-DE'],
            ],
            [
                $spiUrlAliases3,
                ['ger-DE'],
            ],
        ];
    }

    /**
     * Test for the listLocationAliases() method.
     *
     * @dataProvider providerForTestListAutogeneratedLocationAliasesEmpty
     */
    public function testListAutogeneratedLocationAliasesEmpty($spiUrlAliases, $prioritizedLanguageCodes)
    {
        $urlAliasService = $this->getRepository()->getURLAliasService();
        $configuration = [
            'prioritizedLanguageList' => $prioritizedLanguageCodes,
            'showAllTranslations' => false,
        ];
        $this->setConfiguration($urlAliasService, $configuration);
        $urlAliasHandler = $this->getPersistenceMockHandler('Content\\UrlAlias\\Handler');
        $urlAliasHandler->expects(
            $this->once()
        )->method(
            'listURLAliasesForLocation'
        )->with(
            $this->equalTo(42),
            $this->equalTo(false)
        )->will(
            $this->returnValue($spiUrlAliases)
        );

        $location = $this->getLocationStub();
        $urlAliases = $urlAliasService->listLocationAliases($location, false, null);

        self::assertEmpty($urlAliases);
    }

    /**
     * Test for the listLocationAliases() method.
     *
     * @dataProvider providerForTestListAutogeneratedLocationAliasesEmpty
     */
    public function testListAutogeneratedLocationAliasesEmptyCustomConfiguration(
        $spiUrlAliases,
        $prioritizedLanguageCodes
    ) {
        $urlAliasService = $this->getRepository()->getURLAliasService();
        $configuration = [
            'prioritizedLanguageList' => [],
            'showAllTranslations' => false,
        ];
        $this->setConfiguration($urlAliasService, $configuration);
        $urlAliasHandler = $this->getPersistenceMockHandler('Content\\UrlAlias\\Handler');
        $urlAliasHandler->expects(
            $this->once()
        )->method(
            'listURLAliasesForLocation'
        )->with(
            $this->equalTo(42),
            $this->equalTo(false)
        )->will(
            $this->returnValue($spiUrlAliases)
        );

        $location = $this->getLocationStub();
        $urlAliases = $urlAliasService->listLocationAliases(
            $location,
            false,
            null,
            false,
            $prioritizedLanguageCodes
        );

        self::assertEmpty($urlAliases);
    }

    public function providerForTestListAutogeneratedLocationAliasesWithLanguageCodePath()
    {
        $pathElement1 = [
            'always-available' => true,
            'translations' => [
                'cro-HR' => 'jedan',
            ],
        ];
        $pathElement2 = [
            'always-available' => false,
            'translations' => [
                'cro-HR' => 'dva',
                'eng-GB' => 'two',
            ],
        ];
        $pathElement3 = [
            'always-available' => false,
            'translations' => [
                'cro-HR' => 'tri',
                'eng-GB' => 'three',
                'ger-DE' => 'drei',
            ],
        ];
        $pathData1 = [$pathElement1];
        $pathData2 = [$pathElement1, $pathElement2];
        $pathData3 = [$pathElement1, $pathElement2, $pathElement3];
        $spiUrlAliases1 = [
            new SPIUrlAlias(
                [
                    'pathData' => $pathData1,
                    'languageCodes' => ['cro-HR'],
                    'alwaysAvailable' => true,
                ]
            ),
        ];
        $spiUrlAliases2 = [
            new SPIUrlAlias(
                [
                    'pathData' => $pathData2,
                    'languageCodes' => ['cro-HR'],
                    'alwaysAvailable' => false,
                ]
            ),
            new SPIUrlAlias(
                [
                    'pathData' => $pathData2,
                    'languageCodes' => ['eng-GB'],
                    'alwaysAvailable' => false,
                ]
            ),
        ];
        $spiUrlAliases3 = [
            new SPIUrlAlias(
                [
                    'pathData' => $pathData3,
                    'languageCodes' => ['cro-HR'],
                    'alwaysAvailable' => false,
                ]
            ),
            new SPIUrlAlias(
                [
                    'pathData' => $pathData3,
                    'languageCodes' => ['eng-GB'],
                    'alwaysAvailable' => false,
                ]
            ),
            new SPIUrlAlias(
                [
                    'pathData' => $pathData3,
                    'languageCodes' => ['ger-DE'],
                    'alwaysAvailable' => false,
                ]
            ),
        ];

        return [
            [
                $spiUrlAliases1,
                'cro-HR',
                ['cro-HR'],
                [
                    '/jedan',
                ],
            ],
            [
                $spiUrlAliases1,
                'cro-HR',
                ['eng-GB'],
                [
                    '/jedan',
                ],
            ],
            [
                $spiUrlAliases2,
                'cro-HR',
                ['cro-HR'],
                [
                    '/jedan/dva',
                ],
            ],
            [
                $spiUrlAliases2,
                'eng-GB',
                ['eng-GB'],
                [
                    '/jedan/two',
                ],
            ],
            [
                $spiUrlAliases2,
                'eng-GB',
                ['cro-HR', 'eng-GB'],
                [
                    '/jedan/two',
                ],
            ],
            [
                $spiUrlAliases2,
                'cro-HR',
                ['cro-HR', 'ger-DE'],
                [
                    '/jedan/dva',
                ],
            ],
            [
                $spiUrlAliases2,
                'cro-HR',
                ['eng-GB', 'cro-HR'],
                [
                    '/jedan/dva',
                ],
            ],
            [
                $spiUrlAliases2,
                'eng-GB',
                ['eng-GB', 'ger-DE'],
                [
                    '/jedan/two',
                ],
            ],
            [
                $spiUrlAliases2,
                'cro-HR',
                ['ger-DE', 'cro-HR'],
                [
                    '/jedan/dva',
                ],
            ],
            [
                $spiUrlAliases2,
                'eng-GB',
                ['ger-DE', 'eng-GB'],
                [
                    '/jedan/two',
                ],
            ],
            [
                $spiUrlAliases2,
                'cro-HR',
                ['cro-HR', 'eng-GB', 'ger-DE'],
                [
                    '/jedan/dva',
                ],
            ],
            [
                $spiUrlAliases2,
                'eng-GB',
                ['cro-HR', 'ger-DE', 'eng-GB'],
                [
                    '/jedan/two',
                ],
            ],
            [
                $spiUrlAliases2,
                'cro-HR',
                ['eng-GB', 'cro-HR', 'ger-DE'],
                [
                    '/jedan/dva',
                ],
            ],
            [
                $spiUrlAliases2,
                'cro-HR',
                ['eng-GB', 'ger-DE', 'cro-HR'],
                [
                    '/jedan/dva',
                ],
            ],
            [
                $spiUrlAliases2,
                'cro-HR',
                ['ger-DE', 'cro-HR', 'eng-GB'],
                [
                    '/jedan/dva',
                ],
            ],
            [
                $spiUrlAliases2,
                'cro-HR',
                ['ger-DE', 'eng-GB', 'cro-HR'],
                [
                    '/jedan/dva',
                ],
            ],
            [
                $spiUrlAliases3,
                'cro-HR',
                ['cro-HR'],
                [
                    '/jedan/dva/tri',
                ],
            ],
            [
                $spiUrlAliases3,
                'eng-GB',
                ['eng-GB'],
                [
                    '/jedan/two/three',
                ],
            ],
            [
                $spiUrlAliases3,
                'eng-GB',
                ['cro-HR', 'eng-GB'],
                [
                    '/jedan/dva/three',
                ],
            ],
            [
                $spiUrlAliases3,
                'ger-DE',
                ['cro-HR', 'ger-DE'],
                [
                    '/jedan/dva/drei',
                ],
            ],
            [
                $spiUrlAliases3,
                'cro-HR',
                ['eng-GB', 'cro-HR'],
                [
                    '/jedan/two/tri',
                ],
            ],
            [
                $spiUrlAliases3,
                'ger-DE',
                ['eng-GB', 'ger-DE'],
                [
                    '/jedan/two/drei',
                ],
            ],
            [
                $spiUrlAliases3,
                'eng-GB',
                ['ger-DE', 'eng-GB'],
                [
                    '/jedan/two/three',
                ],
            ],
            [
                $spiUrlAliases3,
                'ger-DE',
                ['ger-DE', 'cro-HR'],
                [
                    '/jedan/dva/drei',
                ],
            ],
            [
                $spiUrlAliases3,
                'ger-DE',
                ['cro-HR', 'eng-GB', 'ger-DE'],
                [
                    '/jedan/dva/drei',
                ],
            ],
            [
                $spiUrlAliases3,
                'ger-DE',
                ['cro-HR', 'ger-DE', 'eng-GB'],
                [
                    '/jedan/dva/drei',
                ],
            ],
            [
                $spiUrlAliases3,
                'ger-DE',
                ['eng-GB', 'cro-HR', 'ger-DE'],
                [
                    '/jedan/two/drei',
                ],
            ],
            [
                $spiUrlAliases3,
                'ger-DE',
                ['eng-GB', 'ger-DE', 'cro-HR'],
                [
                    '/jedan/two/drei',
                ],
            ],
            [
                $spiUrlAliases3,
                'eng-GB',
                ['ger-DE', 'cro-HR', 'eng-GB'],
                [
                    '/jedan/dva/three',
                ],
            ],
            [
                $spiUrlAliases3,
                'cro-HR',
                ['ger-DE', 'eng-GB', 'cro-HR'],
                [
                    '/jedan/two/tri',
                ],
            ],
        ];
    }

    /**
     * Test for the listLocationAliases() method.
     *
     * @dataProvider providerForTestListAutogeneratedLocationAliasesWithLanguageCodePath
     */
    public function testListAutogeneratedLocationAliasesWithLanguageCodePath(
        $spiUrlAliases,
        $languageCode,
        $prioritizedLanguageCodes,
        $paths
    ) {
        $urlAliasService = $this->getRepository()->getURLAliasService();
        $configuration = [
            'prioritizedLanguageList' => $prioritizedLanguageCodes,
            'showAllTranslations' => false,
        ];
        $this->setConfiguration($urlAliasService, $configuration);
        $urlAliasHandler = $this->getPersistenceMockHandler('Content\\UrlAlias\\Handler');
        $urlAliasHandler->expects(
            $this->once()
        )->method(
            'listURLAliasesForLocation'
        )->with(
            $this->equalTo(42),
            $this->equalTo(false)
        )->will(
            $this->returnValue($spiUrlAliases)
        );

        $location = $this->getLocationStub();
        $urlAliases = $urlAliasService->listLocationAliases($location, false, $languageCode);

        self::assertEquals(
            count($paths),
            count($urlAliases)
        );

        foreach ($urlAliases as $index => $urlAlias) {
            self::assertEquals(
                $paths[$index],
                $urlAlias->path
            );
        }
    }

    /**
     * Test for the listLocationAliases() method.
     *
     * @dataProvider providerForTestListAutogeneratedLocationAliasesWithLanguageCodePath
     */
    public function testListAutogeneratedLocationAliasesWithLanguageCodePathCustomConfiguration(
        $spiUrlAliases,
        $languageCode,
        $prioritizedLanguageCodes,
        $paths
    ) {
        $urlAliasService = $this->getRepository()->getURLAliasService();
        $configuration = [
            'prioritizedLanguageList' => [],
            'showAllTranslations' => false,
        ];
        $this->setConfiguration($urlAliasService, $configuration);
        $urlAliasHandler = $this->getPersistenceMockHandler('Content\\UrlAlias\\Handler');
        $urlAliasHandler->expects(
            $this->once()
        )->method(
            'listURLAliasesForLocation'
        )->with(
            $this->equalTo(42),
            $this->equalTo(false)
        )->will(
            $this->returnValue($spiUrlAliases)
        );

        $location = $this->getLocationStub();
        $urlAliases = $urlAliasService->listLocationAliases(
            $location,
            false,
            $languageCode,
            false,
            $prioritizedLanguageCodes
        );

        self::assertEquals(
            count($paths),
            count($urlAliases)
        );

        foreach ($urlAliases as $index => $urlAlias) {
            self::assertEquals(
                $paths[$index],
                $urlAlias->path
            );
        }
    }

    public function providerForTestListAutogeneratedLocationAliasesWithLanguageCodeEmpty()
    {
        $pathElement1 = [
            'always-available' => true,
            'translations' => [
                'cro-HR' => '/jedan',
            ],
        ];
        $pathElement2 = [
            'always-available' => false,
            'translations' => [
                'cro-HR' => 'dva',
                'eng-GB' => 'two',
            ],
        ];
        $pathElement3 = [
            'always-available' => false,
            'translations' => [
                'cro-HR' => 'tri',
                'eng-GB' => 'three',
                'ger-DE' => 'drei',
            ],
        ];
        $pathData1 = [$pathElement1];
        $pathData2 = [$pathElement1, $pathElement2];
        $pathData3 = [$pathElement1, $pathElement2, $pathElement3];
        $spiUrlAliases1 = [
            new SPIUrlAlias(
                [
                    'pathData' => $pathData1,
                    'languageCodes' => ['cro-HR'],
                    'alwaysAvailable' => true,
                ]
            ),
        ];
        $spiUrlAliases2 = [
            new SPIUrlAlias(
                [
                    'pathData' => $pathData2,
                    'languageCodes' => ['cro-HR'],
                    'alwaysAvailable' => false,
                ]
            ),
            new SPIUrlAlias(
                [
                    'pathData' => $pathData2,
                    'languageCodes' => ['eng-GB'],
                    'alwaysAvailable' => false,
                ]
            ),
        ];
        $spiUrlAliases3 = [
            new SPIUrlAlias(
                [
                    'pathData' => $pathData3,
                    'languageCodes' => ['cro-HR'],
                    'alwaysAvailable' => false,
                ]
            ),
            new SPIUrlAlias(
                [
                    'pathData' => $pathData3,
                    'languageCodes' => ['eng-GB'],
                    'alwaysAvailable' => false,
                ]
            ),
            new SPIUrlAlias(
                [
                    'pathData' => $pathData3,
                    'languageCodes' => ['ger-DE'],
                    'alwaysAvailable' => false,
                ]
            ),
        ];

        return [
            [
                $spiUrlAliases1,
                'eng-GB',
                ['ger-DE'],
            ],
            [
                $spiUrlAliases1,
                'ger-DE',
                ['cro-HR', 'eng-GB', 'ger-DE'],
            ],
            [
                $spiUrlAliases2,
                'eng-GB',
                ['cro-HR'],
            ],
            [
                $spiUrlAliases2,
                'ger-DE',
                ['cro-HR', 'eng-GB'],
            ],
            [
                $spiUrlAliases2,
                'ger-DE',
                ['cro-HR', 'ger-DE'],
            ],
            [
                $spiUrlAliases2,
                'ger-DE',
                ['eng-GB', 'ger-DE'],
            ],
            [
                $spiUrlAliases2,
                'ger-DE',
                ['ger-DE', 'cro-HR'],
            ],
            [
                $spiUrlAliases2,
                'ger-DE',
                ['ger-DE', 'eng-GB'],
            ],
            [
                $spiUrlAliases2,
                'ger-DE',
                ['cro-HR', 'eng-GB', 'ger-DE'],
            ],
            [
                $spiUrlAliases2,
                'ger-DE',
                ['cro-HR', 'ger-DE', 'eng-GB'],
            ],
            [
                $spiUrlAliases2,
                'ger-DE',
                ['eng-GB', 'cro-HR', 'ger-DE'],
            ],
            [
                $spiUrlAliases2,
                'ger-DE',
                ['eng-GB', 'ger-DE', 'cro-HR'],
            ],
            [
                $spiUrlAliases2,
                'ger-DE',
                ['ger-DE', 'cro-HR', 'eng-GB'],
            ],
            [
                $spiUrlAliases2,
                'ger-DE',
                ['ger-DE', 'eng-GB', 'cro-HR'],
            ],
            [
                $spiUrlAliases3,
                'ger-DE',
                ['cro-HR'],
            ],
            [
                $spiUrlAliases3,
                'cro-HR',
                ['eng-GB'],
            ],
            [
                $spiUrlAliases3,
                'ger-DE',
                ['cro-HR', 'eng-GB'],
            ],
            [
                $spiUrlAliases3,
                'eng-GB',
                ['cro-HR', 'ger-DE'],
            ],
            [
                $spiUrlAliases3,
                'ger-DE',
                ['eng-GB', 'cro-HR'],
            ],
            [
                $spiUrlAliases3,
                'cro-HR',
                ['eng-GB', 'ger-DE'],
            ],
            [
                $spiUrlAliases3,
                'cro-HR',
                ['ger-DE', 'eng-GB'],
            ],
            [
                $spiUrlAliases3,
                'eng-GB',
                ['ger-DE', 'cro-HR'],
            ],
        ];
    }

    /**
     * Test for the listLocationAliases() method.
     *
     * @dataProvider providerForTestListAutogeneratedLocationAliasesWithLanguageCodeEmpty
     */
    public function testListAutogeneratedLocationAliasesWithLanguageCodeEmpty(
        $spiUrlAliases,
        $languageCode,
        $prioritizedLanguageCodes
    ) {
        $urlAliasService = $this->getRepository()->getURLAliasService();
        $configuration = [
            'prioritizedLanguageList' => $prioritizedLanguageCodes,
            'showAllTranslations' => false,
        ];
        $this->setConfiguration($urlAliasService, $configuration);
        $urlAliasHandler = $this->getPersistenceMockHandler('Content\\UrlAlias\\Handler');
        $urlAliasHandler->expects(
            $this->once()
        )->method(
            'listURLAliasesForLocation'
        )->with(
            $this->equalTo(42),
            $this->equalTo(false)
        )->will(
            $this->returnValue($spiUrlAliases)
        );

        $location = $this->getLocationStub();
        $urlAliases = $urlAliasService->listLocationAliases($location, false, $languageCode);

        self::assertEmpty($urlAliases);
    }

    /**
     * Test for the listLocationAliases() method.
     *
     * @dataProvider providerForTestListAutogeneratedLocationAliasesWithLanguageCodeEmpty
     */
    public function testListAutogeneratedLocationAliasesWithLanguageCodeEmptyCustomConfiguration(
        $spiUrlAliases,
        $languageCode,
        $prioritizedLanguageCodes
    ) {
        $urlAliasService = $this->getRepository()->getURLAliasService();
        $configuration = [
            'prioritizedLanguageList' => [],
            'showAllTranslations' => false,
        ];
        $this->setConfiguration($urlAliasService, $configuration);
        $urlAliasHandler = $this->getPersistenceMockHandler('Content\\UrlAlias\\Handler');
        $urlAliasHandler->expects(
            $this->once()
        )->method(
            'listURLAliasesForLocation'
        )->with(
            $this->equalTo(42),
            $this->equalTo(false)
        )->will(
            $this->returnValue($spiUrlAliases)
        );

        $location = $this->getLocationStub();
        $urlAliases = $urlAliasService->listLocationAliases(
            $location,
            false,
            $languageCode,
            false,
            $prioritizedLanguageCodes
        );

        self::assertEmpty($urlAliases);
    }

    public function providerForTestListAutogeneratedLocationAliasesMultipleLanguagesPath()
    {
        $spiUrlAliases = [
            new SPIUrlAlias(
                [
                    'pathData' => [
                        [
                            'always-available' => false,
                            'translations' => [
                                'cro-HR' => 'jedan',
                                'eng-GB' => 'jedan',
                            ],
                        ],
                        [
                            'always-available' => false,
                            'translations' => [
                                'eng-GB' => 'dva',
                                'ger-DE' => 'dva',
                            ],
                        ],
                    ],
                    'languageCodes' => ['eng-GB', 'ger-DE'],
                    'alwaysAvailable' => false,
                ]
            ),
        ];

        return [
            [
                $spiUrlAliases,
                ['cro-HR', 'ger-DE'],
                [
                    '/jedan/dva',
                ],
            ],
            [
                $spiUrlAliases,
                ['ger-DE', 'cro-HR'],
                [
                    '/jedan/dva',
                ],
            ],
            [
                $spiUrlAliases,
                ['eng-GB'],
                [
                    '/jedan/dva',
                ],
            ],
            [
                $spiUrlAliases,
                ['eng-GB', 'ger-DE', 'cro-HR'],
                [
                    '/jedan/dva',
                ],
            ],
        ];
    }

    /**
     * Test for the listLocationAliases() method.
     *
     * @dataProvider providerForTestListAutogeneratedLocationAliasesMultipleLanguagesPath
     */
    public function testListAutogeneratedLocationAliasesMultipleLanguagesPath($spiUrlAliases, $prioritizedLanguageCodes, $paths)
    {
        $urlAliasService = $this->getRepository()->getURLAliasService();
        $configuration = [
            'prioritizedLanguageList' => $prioritizedLanguageCodes,
            'showAllTranslations' => false,
        ];
        $this->setConfiguration($urlAliasService, $configuration);
        $urlAliasHandler = $this->getPersistenceMockHandler('Content\\UrlAlias\\Handler');
        $urlAliasHandler->expects(
            $this->once()
        )->method(
            'listURLAliasesForLocation'
        )->with(
            $this->equalTo(42),
            $this->equalTo(false)
        )->will(
            $this->returnValue($spiUrlAliases)
        );

        $location = $this->getLocationStub();
        $urlAliases = $urlAliasService->listLocationAliases($location, false, null);

        self::assertEquals(
            count($paths),
            count($urlAliases)
        );

        foreach ($urlAliases as $index => $urlAlias) {
            self::assertEquals(
                $paths[$index],
                $urlAlias->path
            );
        }
    }

    /**
     * Test for the listLocationAliases() method.
     *
     * @dataProvider providerForTestListAutogeneratedLocationAliasesMultipleLanguagesPath
     */
    public function testListAutogeneratedLocationAliasesMultipleLanguagesPathCustomConfiguration(
        $spiUrlAliases,
        $prioritizedLanguageCodes,
        $paths
    ) {
        $urlAliasService = $this->getRepository()->getURLAliasService();
        $configuration = [
            'prioritizedLanguageList' => [],
            'showAllTranslations' => false,
        ];
        $this->setConfiguration($urlAliasService, $configuration);
        $urlAliasHandler = $this->getPersistenceMockHandler('Content\\UrlAlias\\Handler');
        $urlAliasHandler->expects(
            $this->once()
        )->method(
            'listURLAliasesForLocation'
        )->with(
            $this->equalTo(42),
            $this->equalTo(false)
        )->will(
            $this->returnValue($spiUrlAliases)
        );

        $location = $this->getLocationStub();
        $urlAliases = $urlAliasService->listLocationAliases(
            $location,
            false,
            null,
            false,
            $prioritizedLanguageCodes
        );

        self::assertEquals(
            count($paths),
            count($urlAliases)
        );

        foreach ($urlAliases as $index => $urlAlias) {
            self::assertEquals(
                $paths[$index],
                $urlAlias->path
            );
        }
    }

    public function providerForTestListAutogeneratedLocationAliasesMultipleLanguagesEmpty()
    {
        $spiUrlAliases = [
            new SPIUrlAlias(
                [
                    'pathData' => [
                        [
                            'always-available' => false,
                            'translations' => [
                                'cro-HR' => '/jedan',
                                'eng-GB' => '/jedan',
                            ],
                        ],
                        [
                            'always-available' => false,
                            'translations' => [
                                'eng-GB' => 'dva',
                                'ger-DE' => 'dva',
                            ],
                        ],
                    ],
                    'languageCodes' => ['eng-GB', 'ger-DE'],
                    'alwaysAvailable' => false,
                ]
            ),
        ];

        return [
            [
                $spiUrlAliases,
                ['cro-HR'],
            ],
            [
                $spiUrlAliases,
                ['ger-DE'],
            ],
        ];
    }

    /**
     * Test for the listLocationAliases() method.
     *
     * @dataProvider providerForTestListAutogeneratedLocationAliasesMultipleLanguagesEmpty
     */
    public function testListAutogeneratedLocationAliasesMultipleLanguagesEmpty($spiUrlAliases, $prioritizedLanguageCodes)
    {
        $urlAliasService = $this->getRepository()->getURLAliasService();
        $configuration = [
            'prioritizedLanguageList' => $prioritizedLanguageCodes,
            'showAllTranslations' => false,
        ];
        $this->setConfiguration($urlAliasService, $configuration);
        $urlAliasHandler = $this->getPersistenceMockHandler('Content\\UrlAlias\\Handler');
        $urlAliasHandler->expects(
            $this->once()
        )->method(
            'listURLAliasesForLocation'
        )->with(
            $this->equalTo(42),
            $this->equalTo(false)
        )->will(
            $this->returnValue($spiUrlAliases)
        );

        $location = $this->getLocationStub();
        $urlAliases = $urlAliasService->listLocationAliases($location, false, null);

        self::assertEmpty($urlAliases);
    }

    /**
     * Test for the listLocationAliases() method.
     *
     * @dataProvider providerForTestListAutogeneratedLocationAliasesMultipleLanguagesEmpty
     */
    public function testListAutogeneratedLocationAliasesMultipleLanguagesEmptyCustomConfiguration(
        $spiUrlAliases,
        $prioritizedLanguageCodes
    ) {
        $urlAliasService = $this->getRepository()->getURLAliasService();
        $configuration = [
            'prioritizedLanguageList' => [],
            'showAllTranslations' => false,
        ];
        $this->setConfiguration($urlAliasService, $configuration);
        $urlAliasHandler = $this->getPersistenceMockHandler('Content\\UrlAlias\\Handler');
        $urlAliasHandler->expects(
            $this->once()
        )->method(
            'listURLAliasesForLocation'
        )->with(
            $this->equalTo(42),
            $this->equalTo(false)
        )->will(
            $this->returnValue($spiUrlAliases)
        );

        $location = $this->getLocationStub();
        $urlAliases = $urlAliasService->listLocationAliases(
            $location,
            false,
            null,
            false,
            $prioritizedLanguageCodes
        );

        self::assertEmpty($urlAliases);
    }

    public function providerForTestListAutogeneratedLocationAliasesWithLanguageCodeMultipleLanguagesPath()
    {
        $spiUrlAliases = [
            new SPIUrlAlias(
                [
                    'pathData' => [
                        [
                            'always-available' => false,
                            'translations' => [
                                'cro-HR' => 'jedan',
                                'eng-GB' => 'jedan',
                            ],
                        ],
                        [
                            'always-available' => false,
                            'translations' => [
                                'eng-GB' => 'dva',
                                'ger-DE' => 'dva',
                            ],
                        ],
                    ],
                    'languageCodes' => ['eng-GB', 'ger-DE'],
                    'alwaysAvailable' => false,
                ]
            ),
        ];

        return [
            [
                $spiUrlAliases,
                'ger-DE',
                ['cro-HR', 'ger-DE'],
                [
                    '/jedan/dva',
                ],
            ],
            [
                $spiUrlAliases,
                'ger-DE',
                ['ger-DE', 'cro-HR'],
                [
                    '/jedan/dva',
                ],
            ],
            [
                $spiUrlAliases,
                'eng-GB',
                ['eng-GB'],
                [
                    '/jedan/dva',
                ],
            ],
            [
                $spiUrlAliases,
                'eng-GB',
                ['eng-GB', 'ger-DE', 'cro-HR'],
                [
                    '/jedan/dva',
                ],
            ],
        ];
    }

    /**
     * Test for the listLocationAliases() method.
     *
     * @dataProvider providerForTestListAutogeneratedLocationAliasesWithLanguageCodeMultipleLanguagesPath
     */
    public function testListAutogeneratedLocationAliasesWithLanguageCodeMultipleLanguagesPath(
        $spiUrlAliases,
        $languageCode,
        $prioritizedLanguageCodes,
        $paths
    ) {
        $urlAliasService = $this->getRepository()->getURLAliasService();
        $configuration = [
            'prioritizedLanguageList' => $prioritizedLanguageCodes,
            'showAllTranslations' => false,
        ];
        $this->setConfiguration($urlAliasService, $configuration);
        $urlAliasHandler = $this->getPersistenceMockHandler('Content\\UrlAlias\\Handler');
        $urlAliasHandler->expects(
            $this->once()
        )->method(
            'listURLAliasesForLocation'
        )->with(
            $this->equalTo(42),
            $this->equalTo(false)
        )->will(
            $this->returnValue($spiUrlAliases)
        );

        $location = $this->getLocationStub();
        $urlAliases = $urlAliasService->listLocationAliases($location, false, $languageCode);

        self::assertEquals(
            count($paths),
            count($urlAliases)
        );

        foreach ($urlAliases as $index => $urlAlias) {
            self::assertEquals(
                $paths[$index],
                $urlAlias->path
            );
        }
    }

    /**
     * Test for the listLocationAliases() method.
     *
     * @dataProvider providerForTestListAutogeneratedLocationAliasesWithLanguageCodeMultipleLanguagesPath
     */
    public function testListAutogeneratedLocationAliasesWithLanguageCodeMultipleLanguagesPathCustomConfiguration(
        $spiUrlAliases,
        $languageCode,
        $prioritizedLanguageCodes,
        $paths
    ) {
        $urlAliasService = $this->getRepository()->getURLAliasService();
        $configuration = [
            'prioritizedLanguageList' => [],
            'showAllTranslations' => false,
        ];
        $this->setConfiguration($urlAliasService, $configuration);
        $urlAliasHandler = $this->getPersistenceMockHandler('Content\\UrlAlias\\Handler');
        $urlAliasHandler->expects(
            $this->once()
        )->method(
            'listURLAliasesForLocation'
        )->with(
            $this->equalTo(42),
            $this->equalTo(false)
        )->will(
            $this->returnValue($spiUrlAliases)
        );

        $location = $this->getLocationStub();
        $urlAliases = $urlAliasService->listLocationAliases(
            $location,
            false,
            $languageCode,
            false,
            $prioritizedLanguageCodes
        );

        self::assertEquals(
            count($paths),
            count($urlAliases)
        );

        foreach ($urlAliases as $index => $urlAlias) {
            self::assertEquals(
                $paths[$index],
                $urlAlias->path
            );
        }
    }

    public function providerForTestListAutogeneratedLocationAliasesWithLanguageCodeMultipleLanguagesEmpty()
    {
        $spiUrlAliases = [
            new SPIUrlAlias(
                [
                    'pathData' => [
                        [
                            'always-available' => false,
                            'translations' => [
                                'cro-HR' => '/jedan',
                                'eng-GB' => '/jedan',
                            ],
                        ],
                        [
                            'always-available' => false,
                            'translations' => [
                                'eng-GB' => 'dva',
                                'ger-DE' => 'dva',
                            ],
                        ],
                    ],
                    'languageCodes' => ['eng-GB', 'ger-DE'],
                    'alwaysAvailable' => false,
                ]
            ),
        ];

        return [
            [
                $spiUrlAliases,
                'cro-HR',
                ['cro-HR'],
            ],
            [
                $spiUrlAliases,
                'cro-HR',
                ['cro-HR', 'eng-GB'],
            ],
            [
                $spiUrlAliases,
                'cro-HR',
                ['ger-DE'],
            ],
            [
                $spiUrlAliases,
                'cro-HR',
                ['cro-HR', 'eng-GB', 'ger-DE'],
            ],
        ];
    }

    /**
     * Test for the listLocationAliases() method.
     *
     * @dataProvider providerForTestListAutogeneratedLocationAliasesWithLanguageCodeMultipleLanguagesEmpty
     */
    public function testListAutogeneratedLocationAliasesWithLanguageCodeMultipleLanguagesEmpty(
        $spiUrlAliases,
        $languageCode,
        $prioritizedLanguageCodes
    ) {
        $urlAliasService = $this->getRepository()->getURLAliasService();
        $configuration = [
            'prioritizedLanguageList' => $prioritizedLanguageCodes,
            'showAllTranslations' => false,
        ];
        $this->setConfiguration($urlAliasService, $configuration);
        $urlAliasHandler = $this->getPersistenceMockHandler('Content\\UrlAlias\\Handler');
        $urlAliasHandler->expects(
            $this->once()
        )->method(
            'listURLAliasesForLocation'
        )->with(
            $this->equalTo(42),
            $this->equalTo(false)
        )->will(
            $this->returnValue($spiUrlAliases)
        );

        $location = $this->getLocationStub();
        $urlAliases = $urlAliasService->listLocationAliases($location, false, $languageCode);

        self::assertEmpty($urlAliases);
    }

    /**
     * Test for the listLocationAliases() method.
     *
     * @dataProvider providerForTestListAutogeneratedLocationAliasesWithLanguageCodeMultipleLanguagesEmpty
     */
    public function testListAutogeneratedLocationAliasesWithLanguageCodeMultipleLanguagesEmptyCustomConfiguration(
        $spiUrlAliases,
        $languageCode,
        $prioritizedLanguageCodes
    ) {
        $urlAliasService = $this->getRepository()->getURLAliasService();
        $configuration = [
            'prioritizedLanguageList' => [],
            'showAllTranslations' => false,
        ];
        $this->setConfiguration($urlAliasService, $configuration);
        $urlAliasHandler = $this->getPersistenceMockHandler('Content\\UrlAlias\\Handler');
        $urlAliasHandler->expects(
            $this->once()
        )->method(
            'listURLAliasesForLocation'
        )->with(
            $this->equalTo(42),
            $this->equalTo(false)
        )->will(
            $this->returnValue($spiUrlAliases)
        );

        $location = $this->getLocationStub();
        $urlAliases = $urlAliasService->listLocationAliases(
            $location,
            false,
            $languageCode,
            false,
            $prioritizedLanguageCodes
        );

        self::assertEmpty($urlAliases);
    }

    public function providerForTestListAutogeneratedLocationAliasesAlwaysAvailablePath()
    {
        $spiUrlAliases = [
            new SPIUrlAlias(
                [
                    'pathData' => [
                        [
                            'always-available' => false,
                            'translations' => [
                                'cro-HR' => 'jedan',
                                'eng-GB' => 'one',
                            ],
                        ],
                        [
                            'always-available' => true,
                            'translations' => [
                                'ger-DE' => 'zwei',
                            ],
                        ],
                    ],
                    'languageCodes' => ['ger-DE'],
                    'alwaysAvailable' => true,
                ]
            ),
        ];

        return [
            [
                $spiUrlAliases,
                ['cro-HR', 'ger-DE'],
                [
                    '/jedan/zwei',
                ],
            ],
            [
                $spiUrlAliases,
                ['ger-DE', 'cro-HR'],
                [
                    '/jedan/zwei',
                ],
            ],
            [
                $spiUrlAliases,
                ['eng-GB'],
                [
                    '/one/zwei',
                ],
            ],
            [
                $spiUrlAliases,
                ['cro-HR', 'eng-GB', 'ger-DE'],
                [
                    '/jedan/zwei',
                ],
            ],
            [
                $spiUrlAliases,
                ['eng-GB', 'ger-DE', 'cro-HR'],
                [
                    '/one/zwei',
                ],
            ],
        ];
    }

    /**
     * Test for the listLocationAliases() method.
     *
     * @dataProvider providerForTestListAutogeneratedLocationAliasesAlwaysAvailablePath
     */
    public function testListAutogeneratedLocationAliasesAlwaysAvailablePath(
        $spiUrlAliases,
        $prioritizedLanguageCodes,
        $paths
    ) {
        $urlAliasService = $this->getRepository()->getURLAliasService();
        $configuration = [
            'prioritizedLanguageList' => $prioritizedLanguageCodes,
            'showAllTranslations' => false,
        ];
        $this->setConfiguration($urlAliasService, $configuration);
        $urlAliasHandler = $this->getPersistenceMockHandler('Content\\UrlAlias\\Handler');
        $urlAliasHandler->expects(
            $this->once()
        )->method(
            'listURLAliasesForLocation'
        )->with(
            $this->equalTo(42),
            $this->equalTo(false)
        )->will(
            $this->returnValue($spiUrlAliases)
        );

        $location = $this->getLocationStub();
        $urlAliases = $urlAliasService->listLocationAliases($location, false, null);

        self::assertEquals(
            count($paths),
            count($urlAliases)
        );

        foreach ($urlAliases as $index => $urlAlias) {
            self::assertEquals(
                $paths[$index],
                $urlAlias->path
            );
        }
    }

    /**
     * Test for the listLocationAliases() method.
     *
     * @dataProvider providerForTestListAutogeneratedLocationAliasesAlwaysAvailablePath
     */
    public function testListAutogeneratedLocationAliasesAlwaysAvailablePathCustomConfiguration(
        $spiUrlAliases,
        $prioritizedLanguageCodes,
        $paths
    ) {
        $urlAliasService = $this->getRepository()->getURLAliasService();
        $configuration = [
            'prioritizedLanguageList' => [],
            'showAllTranslations' => false,
        ];
        $this->setConfiguration($urlAliasService, $configuration);
        $urlAliasHandler = $this->getPersistenceMockHandler('Content\\UrlAlias\\Handler');
        $urlAliasHandler->expects(
            $this->once()
        )->method(
            'listURLAliasesForLocation'
        )->with(
            $this->equalTo(42),
            $this->equalTo(false)
        )->will(
            $this->returnValue($spiUrlAliases)
        );

        $location = $this->getLocationStub();
        $urlAliases = $urlAliasService->listLocationAliases(
            $location,
            false,
            null,
            false,
            $prioritizedLanguageCodes
        );

        self::assertEquals(
            count($paths),
            count($urlAliases)
        );

        foreach ($urlAliases as $index => $urlAlias) {
            self::assertEquals(
                $paths[$index],
                $urlAlias->path
            );
        }
    }

    public function providerForTestListAutogeneratedLocationAliasesWithLanguageCodeAlwaysAvailablePath()
    {
        $spiUrlAliases = [
            new SPIUrlAlias(
                [
                    'pathData' => [
                        [
                            'always-available' => false,
                            'translations' => [
                                'cro-HR' => 'jedan',
                                'eng-GB' => 'one',
                            ],
                        ],
                        [
                            'always-available' => true,
                            'translations' => [
                                'ger-DE' => 'zwei',
                            ],
                        ],
                    ],
                    'languageCodes' => ['ger-DE'],
                    'alwaysAvailable' => true,
                ]
            ),
        ];

        return [
            [
                $spiUrlAliases,
                'ger-DE',
                ['cro-HR', 'ger-DE'],
                [
                    '/jedan/zwei',
                ],
            ],
            [
                $spiUrlAliases,
                'ger-DE',
                ['ger-DE', 'cro-HR'],
                [
                    '/jedan/zwei',
                ],
            ],
        ];
    }

    /**
     * Test for the listLocationAliases() method.
     *
     * @dataProvider providerForTestListAutogeneratedLocationAliasesWithLanguageCodeAlwaysAvailablePath
     */
    public function testListAutogeneratedLocationAliasesWithLanguageCodeAlwaysAvailablePath(
        $spiUrlAliases,
        $languageCode,
        $prioritizedLanguageCodes,
        $paths
    ) {
        $urlAliasService = $this->getRepository()->getURLAliasService();
        $configuration = [
            'prioritizedLanguageList' => $prioritizedLanguageCodes,
            'showAllTranslations' => false,
        ];
        $this->setConfiguration($urlAliasService, $configuration);
        $urlAliasHandler = $this->getPersistenceMockHandler('Content\\UrlAlias\\Handler');
        $urlAliasHandler->expects(
            $this->once()
        )->method(
            'listURLAliasesForLocation'
        )->with(
            $this->equalTo(42),
            $this->equalTo(false)
        )->will(
            $this->returnValue($spiUrlAliases)
        );

        $location = $this->getLocationStub();
        $urlAliases = $urlAliasService->listLocationAliases($location, false, $languageCode);

        self::assertEquals(
            count($paths),
            count($urlAliases)
        );

        foreach ($urlAliases as $index => $urlAlias) {
            self::assertEquals(
                $paths[$index],
                $urlAlias->path
            );
        }
    }

    /**
     * Test for the listLocationAliases() method.
     *
     * @dataProvider providerForTestListAutogeneratedLocationAliasesWithLanguageCodeAlwaysAvailablePath
     */
    public function testListAutogeneratedLocationAliasesWithLanguageCodeAlwaysAvailablePathCustomConfiguration(
        $spiUrlAliases,
        $languageCode,
        $prioritizedLanguageCodes,
        $paths
    ) {
        $urlAliasService = $this->getRepository()->getURLAliasService();
        $configuration = [
            'prioritizedLanguageList' => [],
            'showAllTranslations' => false,
        ];
        $this->setConfiguration($urlAliasService, $configuration);
        $urlAliasHandler = $this->getPersistenceMockHandler('Content\\UrlAlias\\Handler');
        $urlAliasHandler->expects(
            $this->once()
        )->method(
            'listURLAliasesForLocation'
        )->with(
            $this->equalTo(42),
            $this->equalTo(false)
        )->will(
            $this->returnValue($spiUrlAliases)
        );

        $location = $this->getLocationStub();
        $urlAliases = $urlAliasService->listLocationAliases(
            $location,
            false,
            $languageCode,
            false,
            $prioritizedLanguageCodes
        );

        self::assertEquals(
            count($paths),
            count($urlAliases)
        );

        foreach ($urlAliases as $index => $urlAlias) {
            self::assertEquals(
                $paths[$index],
                $urlAlias->path
            );
        }
    }

    public function providerForTestListAutogeneratedLocationAliasesWithLanguageCodeAlwaysAvailableEmpty()
    {
        $spiUrlAliases = [
            new SPIUrlAlias(
                [
                    'pathData' => [
                        [
                            'always-available' => false,
                            'translations' => [
                                'cro-HR' => 'jedan',
                                'eng-GB' => 'one',
                            ],
                        ],
                        [
                            'always-available' => true,
                            'translations' => [
                                'ger-DE' => 'zwei',
                            ],
                        ],
                    ],
                    'languageCodes' => ['ger-DE'],
                    'alwaysAvailable' => true,
                ]
            ),
        ];

        return [
            [
                $spiUrlAliases,
                'eng-GB',
                ['eng-GB'],
            ],
            [
                $spiUrlAliases,
                'eng-GB',
                ['cro-HR', 'eng-GB', 'ger-DE'],
            ],
            [
                $spiUrlAliases,
                'eng-GB',
                ['eng-GB', 'ger-DE', 'cro-HR'],
            ],
        ];
    }

    /**
     * Test for the listLocationAliases() method.
     *
     * @dataProvider providerForTestListAutogeneratedLocationAliasesWithLanguageCodeAlwaysAvailableEmpty
     */
    public function testListAutogeneratedLocationAliasesWithLanguageCodeAlwaysAvailableEmpty(
        $spiUrlAliases,
        $languageCode,
        $prioritizedLanguageCodes
    ) {
        $urlAliasService = $this->getRepository()->getURLAliasService();
        $configuration = [
            'prioritizedLanguageList' => $prioritizedLanguageCodes,
            'showAllTranslations' => false,
        ];
        $this->setConfiguration($urlAliasService, $configuration);
        $urlAliasHandler = $this->getPersistenceMockHandler('Content\\UrlAlias\\Handler');
        $urlAliasHandler->expects(
            $this->once()
        )->method(
            'listURLAliasesForLocation'
        )->with(
            $this->equalTo(42),
            $this->equalTo(false)
        )->will(
            $this->returnValue($spiUrlAliases)
        );

        $location = $this->getLocationStub();
        $urlAliases = $urlAliasService->listLocationAliases($location, false, $languageCode);

        self::assertEmpty($urlAliases);
    }

    /**
     * Test for the listLocationAliases() method.
     *
     * @dataProvider providerForTestListAutogeneratedLocationAliasesWithLanguageCodeAlwaysAvailableEmpty
     */
    public function testListAutogeneratedLocationAliasesWithLanguageCodeAlwaysAvailableEmptyCustomConfiguration(
        $spiUrlAliases,
        $languageCode,
        $prioritizedLanguageCodes
    ) {
        $urlAliasService = $this->getRepository()->getURLAliasService();
        $configuration = [
            'prioritizedLanguageList' => [],
            'showAllTranslations' => false,
        ];
        $this->setConfiguration($urlAliasService, $configuration);
        $urlAliasHandler = $this->getPersistenceMockHandler('Content\\UrlAlias\\Handler');
        $urlAliasHandler->expects(
            $this->once()
        )->method(
            'listURLAliasesForLocation'
        )->with(
            $this->equalTo(42),
            $this->equalTo(false)
        )->will(
            $this->returnValue($spiUrlAliases)
        );

        $location = $this->getLocationStub();
        $urlAliases = $urlAliasService->listLocationAliases(
            $location,
            false,
            $languageCode,
            false,
            $prioritizedLanguageCodes
        );

        self::assertEmpty($urlAliases);
    }

    /**
     * Test for the listGlobalAliases() method.
     */
    public function testListGlobalAliases()
    {
        $urlAliasService = $this->getRepository()->getURLAliasService();
        $configuration = [
            'prioritizedLanguageList' => ['ger-DE'],
            'showAllTranslations' => true,
        ];
        $this->setConfiguration($urlAliasService, $configuration);
        $urlAliasHandler = $this->getPersistenceMockHandler('Content\\UrlAlias\\Handler');

        $urlAliasHandler->expects(
            $this->once()
        )->method(
            'listGlobalURLAliases'
        )->with(
            $this->equalTo(null),
            $this->equalTo(0),
            $this->equalTo(-1)
        )->will(
            $this->returnValue(
                [
                    new SPIUrlAlias(
                        [
                            'pathData' => [
                                [
                                    'always-available' => true,
                                    'translations' => [
                                        'ger-DE' => 'squirrel',
                                    ],
                                ],
                            ],
                            'languageCodes' => ['ger-DE'],
                            'alwaysAvailable' => true,
                        ]
                    ),
                ]
            )
        );

        $urlAliases = $urlAliasService->listGlobalAliases();

        self::assertCount(1, $urlAliases);
        self::assertInstanceOf(URLAlias::class, $urlAliases[0]);
    }

    /**
     * Test for the listGlobalAliases() method.
     */
    public function testListGlobalAliasesEmpty()
    {
        $urlAliasService = $this->getRepository()->getURLAliasService();
        $configuration = [
            'prioritizedLanguageList' => ['eng-GB'],
            'showAllTranslations' => false,
        ];
        $this->setConfiguration($urlAliasService, $configuration);
        $urlAliasHandler = $this->getPersistenceMockHandler('Content\\UrlAlias\\Handler');

        $urlAliasHandler->expects(
            $this->once()
        )->method(
            'listGlobalURLAliases'
        )->with(
            $this->equalTo(null),
            $this->equalTo(0),
            $this->equalTo(-1)
        )->will(
            $this->returnValue(
                [
                    new SPIUrlAlias(
                        [
                            'pathData' => [
                                [
                                    'always-available' => false,
                                    'translations' => [
                                        'ger-DE' => 'squirrel',
                                    ],
                                ],
                            ],
                            'languageCodes' => ['ger-DE'],
                            'alwaysAvailable' => false,
                        ]
                    ),
                ]
            )
        );

        $urlAliases = $urlAliasService->listGlobalAliases();

        self::assertCount(0, $urlAliases);
    }

    /**
     * Test for the listGlobalAliases() method.
     */
    public function testListGlobalAliasesWithParameters()
    {
        $urlAliasService = $this->getRepository()->getURLAliasService();
        $urlAliasHandler = $this->getPersistenceMockHandler('Content\\UrlAlias\\Handler');

        $urlAliasHandler->expects(
            $this->once()
        )->method(
            'listGlobalURLAliases'
        )->with(
            $this->equalTo('languageCode'),
            $this->equalTo('offset'),
            $this->equalTo('limit')
        )->will(
            $this->returnValue([])
        );

        $urlAliases = $urlAliasService->listGlobalAliases('languageCode', 'offset', 'limit');

        self::assertEmpty($urlAliases);
    }

    /**
     * Test for the lookup() method.
     *
     * @expectedException \eZ\Publish\API\Repository\Exceptions\NotFoundException
     */
    public function testLookupThrowsNotFoundException()
    {
        $urlAliasService = $this->getRepository()->getURLAliasService();
        $urlAliasHandler = $this->getPersistenceMockHandler('Content\\UrlAlias\\Handler');

        $urlAliasHandler->expects(
            $this->once()
        )->method(
            'lookup'
        )->with(
            $this->equalTo('url')
        )->will(
            $this->throwException(new NotFoundException('UrlAlias', 'url'))
        );

        $urlAliasService->lookup('url');
    }

    public function providerForTestLookupThrowsNotFoundExceptionPath()
    {
        return [
            // alias does not exist in requested language
            ['ein/dva', ['cro-HR', 'ger-DE'], 'ger-DE'],
            // alias exists in requested language but the language is not in prioritized languages list
            ['ein/dva', ['ger-DE'], 'eng-GB'],
            // alias path is not matched
            ['jedan/dva', ['cro-HR', 'ger-DE'], 'cro-HR'],
            // path is not loadable for prioritized languages list
            ['ein/dva', ['cro-HR'], 'cro-HR'],
        ];
    }

    /**
     * Test for the lookup() method.
     *
     * @dataProvider providerForTestLookupThrowsNotFoundExceptionPath
     * @expectedException \eZ\Publish\API\Repository\Exceptions\NotFoundException
     */
    public function testLookupThrowsNotFoundExceptionPathNotMatchedOrNotLoadable($url, $prioritizedLanguageList, $languageCode)
    {
        $urlAliasService = $this->getRepository()->getURLAliasService();
        $configuration = [
            'prioritizedLanguageList' => $prioritizedLanguageList,
            'showAllTranslations' => false,
        ];
        $this->setConfiguration($urlAliasService, $configuration);
        $urlAliasHandler = $this->getPersistenceMockHandler('Content\\UrlAlias\\Handler');

        $urlAliasHandler->expects(
            $this->once()
        )->method(
            'lookup'
        )->with(
            $this->equalTo($url)
        )->will(
            $this->returnValue(
                new SPIUrlAlias(
                    [
                        'pathData' => [
                            [
                                'always-available' => false,
                                'translations' => ['ger-DE' => 'ein'],
                            ],
                            [
                                'always-available' => false,
                                'translations' => [
                                    'cro-HR' => 'dva',
                                    'eng-GB' => 'two',
                                ],
                            ],
                        ],
                        'languageCodes' => ['eng-GB', 'cro-HR'],
                        'alwaysAvailable' => false,
                    ]
                )
            )
        );

        $urlAliasService->lookup($url, $languageCode);
    }

    public function providerForTestLookup()
    {
        return [
            // showAllTranslations setting is true
            [['ger-DE'], true, false, null],
            // alias is always available
            [['ger-DE'], false, true, null],
            // works with available language code
            [['cro-HR'], false, false, 'eng-GB'],
        ];
    }

    /**
     * Test for the lookup() method.
     *
     * @dataProvider providerForTestLookup
     */
    public function testLookup($prioritizedLanguageList, $showAllTranslations, $alwaysAvailable, $languageCode)
    {
        $urlAliasService = $this->getRepository()->getURLAliasService();
        $configuration = [
            'prioritizedLanguageList' => $prioritizedLanguageList,
            'showAllTranslations' => $showAllTranslations,
        ];
        $this->setConfiguration($urlAliasService, $configuration);
        $urlAliasHandler = $this->getPersistenceMockHandler('Content\\UrlAlias\\Handler');

        $urlAliasHandler->expects(
            $this->once()
        )->method(
            'lookup'
        )->with(
            $this->equalTo('jedan/dva')
        )->will(
            $this->returnValue(
                new SPIUrlAlias(
                    [
                        'pathData' => [
                            [
                                'always-available' => $alwaysAvailable,
                                'translations' => ['cro-HR' => 'jedan'],
                            ],
                            [
                                'always-available' => $alwaysAvailable,
                                'translations' => [
                                    'cro-HR' => 'dva',
                                    'eng-GB' => 'two',
                                ],
                            ],
                        ],
                        'languageCodes' => ['eng-GB', 'cro-HR'],
                        'alwaysAvailable' => $alwaysAvailable,
                    ]
                )
            )
        );

        $urlAlias = $urlAliasService->lookup('jedan/dva', $languageCode);

        self::assertInstanceOf(
            'eZ\\Publish\\API\\Repository\\Values\\Content\\URLAlias',
            $urlAlias
        );
    }

    public function providerForTestLookupWithSharedTranslation()
    {
        return [
            // showAllTranslations setting is true
            [['ger-DE'], true, false, null],
            // alias is always available
            [['ger-DE'], false, true, null],
            // works with available language codes
            [['cro-HR'], false, false, 'eng-GB'],
            [['eng-GB'], false, false, 'cro-HR'],
            // works with cro-HR only
            [['cro-HR'], false, false, null],
            // works with eng-GB only
            [['eng-GB'], false, false, null],
            // works with cro-HR first
            [['cro-HR', 'eng-GB'], false, false, null],
            // works with eng-GB first
            [['eng-GB', 'cro-HR'], false, false, null],
        ];
    }

    /**
     * Test for the lookup() method.
     *
     * @dataProvider providerForTestLookupWithSharedTranslation
     */
    public function testLookupWithSharedTranslation(
        $prioritizedLanguageList,
        $showAllTranslations,
        $alwaysAvailable,
        $languageCode
    ) {
        $urlAliasService = $this->getRepository()->getURLAliasService();
        $configuration = [
            'prioritizedLanguageList' => $prioritizedLanguageList,
            'showAllTranslations' => $showAllTranslations,
        ];
        $this->setConfiguration($urlAliasService, $configuration);
        $urlAliasHandler = $this->getPersistenceMockHandler('Content\\UrlAlias\\Handler');

        $urlAliasHandler->expects(
            $this->once()
        )->method(
            'lookup'
        )->with(
            $this->equalTo('jedan/two')
        )->will(
            $this->returnValue(
                new SPIUrlAlias(
                    [
                        'pathData' => [
                            [
                                'always-available' => $alwaysAvailable,
                                'translations' => [
                                    'cro-HR' => 'jedan',
                                    'eng-GB' => 'jedan',
                                ],
                            ],
                            [
                                'always-available' => $alwaysAvailable,
                                'translations' => [
                                    'cro-HR' => 'two',
                                    'eng-GB' => 'two',
                                ],
                            ],
                        ],
                        'languageCodes' => ['eng-GB', 'cro-HR'],
                        'alwaysAvailable' => $alwaysAvailable,
                    ]
                )
            )
        );

        $urlAlias = $urlAliasService->lookup('jedan/two', $languageCode);

        self::assertInstanceOf(URLAlias::class, $urlAlias);
    }

    /**
     * Test for the reverseLookup() method.
     *
     * @expectedException \eZ\Publish\API\Repository\Exceptions\NotFoundException
     */
    public function testReverseLookupCustomConfiguration()
    {
        $mockedService = $this->getPartlyMockedURLAliasServiceService(['listLocationAliases']);
        $location = $this->getLocationStub();
        $mockedService->expects(
            $this->once()
        )->method(
            'listLocationAliases'
        )->with(
            $this->equalTo($location),
            $this->equalTo(false),
            $this->equalTo(null),
<<<<<<< HEAD
            $this->equalTo($showAllTranslations = true),
            $this->equalTo($prioritizedLanguageList = array('LANGUAGES!'))
=======
            $this->equalTo($showAllTranslations = 'HELLO!'),
            $this->equalTo($prioritizedLanguageList = ['LANGUAGES!'])
>>>>>>> d1cf9be5
        )->will(
            $this->returnValue([])
        );

        $mockedService->reverseLookup($location, null, $showAllTranslations, $prioritizedLanguageList);
    }

    /**
     * Test for the reverseLookup() method.
     *
     * @expectedException \eZ\Publish\API\Repository\Exceptions\NotFoundException
     */
    public function testReverseLookupThrowsNotFoundException()
    {
        $mockedService = $this->getPartlyMockedURLAliasServiceService(['listLocationAliases']);
        $configuration = [
            'prioritizedLanguageList' => ['ger-DE'],
            'showAllTranslations' => false,
        ];
        $this->setConfiguration($mockedService, $configuration);

        $languageCode = 'eng-GB';
        $location = $this->getLocationStub();

        $mockedService->expects(
            $this->once()
        )->method(
            'listLocationAliases'
        )->with(
            $this->equalTo($location),
            $this->equalTo(false),
            $this->equalTo($languageCode)
        )->will(
            $this->returnValue(
                [
                    new UrlAlias(
                        [
                            'languageCodes' => ['eng-GB'],
                            'alwaysAvailable' => false,
                        ]
                    ),
                ]
            )
        );

        $mockedService->reverseLookup($location, $languageCode);
    }

    public function providerForTestReverseLookup()
    {
        return $this->providerForTestListAutogeneratedLocationAliasesPath();
    }

    /**
     * Test for the reverseLookup() method.
     *
     * @dataProvider providerForTestReverseLookup
     */
    public function testReverseLookupPath($spiUrlAliases, $prioritizedLanguageCodes, $paths, $reverseLookupLanguageCode)
    {
        $urlAliasService = $this->getRepository()->getURLAliasService();
        $configuration = [
            'prioritizedLanguageList' => $prioritizedLanguageCodes,
            'showAllTranslations' => false,
        ];
        $this->setConfiguration($urlAliasService, $configuration);
        $urlAliasHandler = $this->getPersistenceMockHandler('Content\\UrlAlias\\Handler');
        $urlAliasHandler->expects(
            $this->once()
        )->method(
            'listURLAliasesForLocation'
        )->with(
            $this->equalTo(42),
            $this->equalTo(false)
        )->will(
            $this->returnValue($spiUrlAliases)
        );

        $location = $this->getLocationStub();
        $urlAlias = $urlAliasService->reverseLookup($location);

        self::assertEquals(
            [$reverseLookupLanguageCode],
            $urlAlias->languageCodes
        );
        self::assertEquals(
            $paths[$reverseLookupLanguageCode],
            $urlAlias->path
        );
    }

    public function providerForTestReverseLookupAlwaysAvailablePath()
    {
        return $this->providerForTestListAutogeneratedLocationAliasesAlwaysAvailablePath();
    }

    /**
     * Test for the reverseLookup() method.
     *
     * @dataProvider providerForTestReverseLookupAlwaysAvailablePath
     */
    public function testReverseLookupAlwaysAvailablePath(
        $spiUrlAliases,
        $prioritizedLanguageCodes,
        $paths
    ) {
        $urlAliasService = $this->getRepository()->getURLAliasService();
        $configuration = [
            'prioritizedLanguageList' => $prioritizedLanguageCodes,
            'showAllTranslations' => false,
        ];
        $this->setConfiguration($urlAliasService, $configuration);
        $urlAliasHandler = $this->getPersistenceMockHandler('Content\\UrlAlias\\Handler');
        $urlAliasHandler->expects(
            $this->once()
        )->method(
            'listURLAliasesForLocation'
        )->with(
            $this->equalTo(42),
            $this->equalTo(false)
        )->will(
            $this->returnValue($spiUrlAliases)
        );

        $location = $this->getLocationStub();
        $urlAlias = $urlAliasService->reverseLookup($location);

        self::assertEquals(
            reset($paths),
            $urlAlias->path
        );
    }

    /**
     * Test for the reverseLookup() method.
     */
    public function testReverseLookupWithShowAllTranslations()
    {
        $spiUrlAlias = $this->getSpiUrlAlias();
        $urlAliasService = $this->getRepository()->getURLAliasService();
        $configuration = [
            'prioritizedLanguageList' => ['fre-FR'],
            'showAllTranslations' => true,
        ];
        $this->setConfiguration($urlAliasService, $configuration);
        $urlAliasHandler = $this->getPersistenceMockHandler('Content\\UrlAlias\\Handler');
        $urlAliasHandler->expects(
            $this->once()
        )->method(
            'listURLAliasesForLocation'
        )->with(
            $this->equalTo(42),
            $this->equalTo(false)
        )->will(
            $this->returnValue([$spiUrlAlias])
        );

        $location = $this->getLocationStub();
        $urlAlias = $urlAliasService->reverseLookup($location);

        self::assertEquals('/jedan/dva/tri', $urlAlias->path);
    }

    /**
     * Test for the createUrlAlias() method.
     */
    public function testCreateUrlAlias()
    {
        $permissionResolverMock = $this->createMock(PermissionResolver::class);
        $permissionResolverMock
            ->expects($this->once())
            ->method('hasAccess')->with(
                $this->equalTo('content'),
                $this->equalTo('urltranslator')
            )->will($this->returnValue(true));

        $repositoryMock = $this->getRepositoryMock();

        $repositoryMock
            ->expects($this->atLeastOnce())
            ->method('getPermissionResolver')
            ->willReturn($permissionResolverMock);

        $mockedService = $this->getPartlyMockedURLAliasServiceService();
        /** @var \PHPUnit\Framework\MockObject\MockObject $urlAliasHandlerMock */
        $urlAliasHandlerMock = $this->getPersistenceMock()->urlAliasHandler();
        $location = $this->getLocationStub();

        $repositoryMock
            ->expects($this->once())
            ->method('beginTransaction');
        $repositoryMock
            ->expects($this->once())
            ->method('commit');

        $urlAliasHandlerMock->expects(
            $this->once()
        )->method(
            'createCustomUrlAlias'
        )->with(
            $this->equalTo($location->id),
            $this->equalTo('path'),
            $this->equalTo('forwarding'),
            $this->equalTo('languageCode'),
            $this->equalTo('alwaysAvailable')
        )->will(
            $this->returnValue(new SPIUrlAlias())
        );

        $urlAlias = $mockedService->createUrlAlias(
            $location,
            'path',
            'languageCode',
            'forwarding',
            'alwaysAvailable'
        );

        self::assertInstanceOf(URLAlias::class, $urlAlias);
    }

    /**
     * Test for the createUrlAlias() method.
     *
     * @expectedException \Exception
     * @expectedExceptionMessage Handler threw an exception
     */
    public function testCreateUrlAliasWithRollback()
    {
        $permissionResolverMock = $this->createMock(PermissionResolver::class);
        $permissionResolverMock
            ->expects($this->once())
            ->method('hasAccess')->with(
                $this->equalTo('content'),
                $this->equalTo('urltranslator')
            )->will($this->returnValue(true));

        $repositoryMock = $this->getRepositoryMock();

        $repositoryMock
            ->expects($this->atLeastOnce())
            ->method('getPermissionResolver')
            ->willReturn($permissionResolverMock);

        $mockedService = $this->getPartlyMockedURLAliasServiceService();
        /** @var \PHPUnit\Framework\MockObject\MockObject $urlAliasHandlerMock */
        $urlAliasHandlerMock = $this->getPersistenceMock()->urlAliasHandler();
        $location = $this->getLocationStub();

        $repositoryMock
            ->expects($this->once())
            ->method('beginTransaction');
        $repositoryMock
            ->expects($this->once())
            ->method('rollback');

        $urlAliasHandlerMock->expects(
            $this->once()
        )->method(
            'createCustomUrlAlias'
        )->with(
            $this->equalTo($location->id),
            $this->equalTo('path'),
            $this->equalTo('forwarding'),
            $this->equalTo('languageCode'),
            $this->equalTo('alwaysAvailable')
        )->will(
            $this->throwException(new Exception('Handler threw an exception'))
        );

        $mockedService->createUrlAlias(
            $location,
            'path',
            'languageCode',
            'forwarding',
            'alwaysAvailable'
        );
    }

    /**
     * Test for the createUrlAlias() method.
     *
     * @expectedException \eZ\Publish\API\Repository\Exceptions\InvalidArgumentException
     */
    public function testCreateUrlAliasThrowsInvalidArgumentException()
    {
        $location = $this->getLocationStub();

        $mockedService = $this->getPartlyMockedURLAliasServiceService();
        /** @var \PHPUnit\Framework\MockObject\MockObject $handlerMock */
        $handlerMock = $this->getPersistenceMock()->urlAliasHandler();
        $permissionResolverMock = $this->createMock(PermissionResolver::class);
        $permissionResolverMock
            ->expects($this->once())
            ->method('hasAccess')->with(
                $this->equalTo('content'),
                $this->equalTo('urltranslator')
            )->will($this->returnValue(true));

        $repositoryMock = $this->getRepositoryMock();

        $repositoryMock
            ->expects($this->atLeastOnce())
            ->method('getPermissionResolver')
            ->willReturn($permissionResolverMock);

        $handlerMock->expects(
            $this->once()
        )->method(
            'createCustomUrlAlias'
        )->with(
            $this->equalTo($location->id),
            $this->equalTo('path'),
            $this->equalTo('forwarding'),
            $this->equalTo('languageCode'),
            $this->equalTo('alwaysAvailable')
        )->will(
            $this->throwException(new ForbiddenException('Forbidden!'))
        );

        $mockedService->createUrlAlias(
            $location,
            'path',
            'languageCode',
            'forwarding',
            'alwaysAvailable'
        );
    }

    /**
     * Test for the createGlobalUrlAlias() method.
     */
    public function testCreateGlobalUrlAlias()
    {
        $resource = 'module:content/search';
        $permissionResolverMock = $this->createMock(PermissionResolver::class);
        $permissionResolverMock
            ->expects($this->once())
            ->method('hasAccess')->with(
                $this->equalTo('content'),
                $this->equalTo('urltranslator')
            )->will($this->returnValue(true));

        $repositoryMock = $this->getRepositoryMock();

        $repositoryMock
            ->expects($this->atLeastOnce())
            ->method('getPermissionResolver')
            ->willReturn($permissionResolverMock);
        $mockedService = $this->getPartlyMockedURLAliasServiceService();
        /** @var \PHPUnit\Framework\MockObject\MockObject $urlAliasHandlerMock */
        $urlAliasHandlerMock = $this->getPersistenceMock()->urlAliasHandler();

        $repositoryMock
            ->expects($this->once())
            ->method('beginTransaction');
        $repositoryMock
            ->expects($this->once())
            ->method('commit');

        $urlAliasHandlerMock->expects(
            $this->once()
        )->method(
            'createGlobalUrlAlias'
        )->with(
            $this->equalTo($resource),
            $this->equalTo('path'),
            $this->equalTo('forwarding'),
            $this->equalTo('languageCode'),
            $this->equalTo('alwaysAvailable')
        )->will(
            $this->returnValue(new SPIUrlAlias())
        );

        $urlAlias = $mockedService->createGlobalUrlAlias(
            $resource,
            'path',
            'languageCode',
            'forwarding',
            'alwaysAvailable'
        );

        self::assertInstanceOf(URLAlias::class, $urlAlias);
    }

    /**
     * Test for the createGlobalUrlAlias() method.
     *
     * @expectedException \Exception
     * @expectedExceptionMessage Handler threw an exception
     */
    public function testCreateGlobalUrlAliasWithRollback()
    {
        $resource = 'module:content/search';
        $permissionResolverMock = $this->createMock(PermissionResolver::class);
        $permissionResolverMock
            ->expects($this->once())
            ->method('hasAccess')->with(
                $this->equalTo('content'),
                $this->equalTo('urltranslator')
            )->will($this->returnValue(true));

        $repositoryMock = $this->getRepositoryMock();

        $repositoryMock
            ->expects($this->atLeastOnce())
            ->method('getPermissionResolver')
            ->willReturn($permissionResolverMock);
        $mockedService = $this->getPartlyMockedURLAliasServiceService();
        /** @var \PHPUnit\Framework\MockObject\MockObject $urlAliasHandlerMock */
        $urlAliasHandlerMock = $this->getPersistenceMock()->urlAliasHandler();

        $repositoryMock
            ->expects($this->once())
            ->method('beginTransaction');
        $repositoryMock
            ->expects($this->once())
            ->method('rollback');

        $urlAliasHandlerMock->expects(
            $this->once()
        )->method(
            'createGlobalUrlAlias'
        )->with(
            $this->equalTo($resource),
            $this->equalTo('path'),
            $this->equalTo('forwarding'),
            $this->equalTo('languageCode'),
            $this->equalTo('alwaysAvailable')
        )->will(
            $this->throwException(new Exception('Handler threw an exception'))
        );

        $mockedService->createGlobalUrlAlias(
            $resource,
            'path',
            'languageCode',
            'forwarding',
            'alwaysAvailable'
        );
    }

    /**
     * Test for the createGlobalUrlAlias() method.
     *
     * @expectedException \eZ\Publish\API\Repository\Exceptions\InvalidArgumentException
     */
    public function testCreateGlobalUrlAliasThrowsInvalidArgumentExceptionResource()
    {
        $mockedService = $this->getPartlyMockedURLAliasServiceService();
        $permissionResolverMock = $this->createMock(PermissionResolver::class);
        $permissionResolverMock
            ->expects($this->once())
            ->method('hasAccess')->with(
                $this->equalTo('content'),
                $this->equalTo('urltranslator')
            )->will($this->returnValue(true));

        $repositoryMock = $this->getRepositoryMock();

        $repositoryMock
            ->expects($this->atLeastOnce())
            ->method('getPermissionResolver')
            ->willReturn($permissionResolverMock);

        $mockedService->createGlobalUrlAlias(
            'invalid/resource',
            'path',
            'languageCode',
            'forwarding',
            'alwaysAvailable'
        );
    }

    /**
     * Test for the createGlobalUrlAlias() method.
     *
     * @expectedException \eZ\Publish\API\Repository\Exceptions\InvalidArgumentException
     */
    public function testCreateGlobalUrlAliasThrowsInvalidArgumentExceptionPath()
    {
        $resource = 'module:content/search';
        $mockedService = $this->getPartlyMockedURLAliasServiceService();
        $permissionResolverMock = $this->createMock(PermissionResolver::class);
        $permissionResolverMock
            ->expects($this->once())
            ->method('hasAccess')->with(
                $this->equalTo('content'),
                $this->equalTo('urltranslator')
            )->will($this->returnValue(true));

        $repositoryMock = $this->getRepositoryMock();

        $repositoryMock
            ->expects($this->atLeastOnce())
            ->method('getPermissionResolver')
            ->willReturn($permissionResolverMock);
        $urlAliasHandler = $this->getPersistenceMockHandler('Content\\UrlAlias\\Handler');

        $urlAliasHandler->expects(
            $this->once()
        )->method(
            'createGlobalUrlAlias'
        )->with(
            $this->equalTo($resource),
            $this->equalTo('path'),
            $this->equalTo('forwarding'),
            $this->equalTo('languageCode'),
            $this->equalTo('alwaysAvailable')
        )->will(
            $this->throwException(new ForbiddenException('Forbidden!'))
        );

        $mockedService->createGlobalUrlAlias(
            $resource,
            'path',
            'languageCode',
            'forwarding',
            'alwaysAvailable'
        );
    }

    /**
     * Test for the createGlobalUrlAlias() method.
     *
     * @depends eZ\Publish\Core\Repository\Tests\Service\Mock\UrlAliasTest::testCreateUrlAlias
     * @depends eZ\Publish\Core\Repository\Tests\Service\Mock\UrlAliasTest::testCreateUrlAliasWithRollback
     * @depends eZ\Publish\Core\Repository\Tests\Service\Mock\UrlAliasTest::testCreateUrlAliasThrowsInvalidArgumentException
     */
    public function testCreateGlobalUrlAliasForLocation()
    {
        $repositoryMock = $this->getRepositoryMock();
        $mockedService = $this->getPartlyMockedURLAliasServiceService(['createUrlAlias']);
        $location = $this->getLocationStub();
        $locationServiceMock = $this->createMock(LocationService::class);

        $locationServiceMock->expects(
            $this->exactly(2)
        )->method(
            'loadLocation'
        )->with(
            $this->equalTo(42)
        )->will(
            $this->returnValue($location)
        );

        $repositoryMock->expects(
            $this->exactly(2)
        )->method(
            'getLocationService'
        )->will(
            $this->returnValue($locationServiceMock)
        );

        $permissionResolverMock = $this->createMock(PermissionResolver::class);
        $permissionResolverMock
            ->expects($this->exactly(2))
            ->method('hasAccess')->with(
                $this->equalTo('content'),
                $this->equalTo('urltranslator')
            )->will($this->returnValue(true));

        $repositoryMock
            ->expects($this->atLeastOnce())
            ->method('getPermissionResolver')
            ->willReturn($permissionResolverMock);

        $mockedService->expects(
            $this->exactly(2)
        )->method(
            'createUrlAlias'
        )->with(
            $this->equalTo($location),
            $this->equalTo('path'),
            $this->equalTo('languageCode'),
            $this->equalTo('forwarding'),
            $this->equalTo('alwaysAvailable')
        );

        $mockedService->createGlobalUrlAlias(
            'eznode:42',
            'path',
            'languageCode',
            'forwarding',
            'alwaysAvailable'
        );
        $mockedService->createGlobalUrlAlias(
            'module:content/view/full/42',
            'path',
            'languageCode',
            'forwarding',
            'alwaysAvailable'
        );
    }

    /**
     * @param int $id
     *
     * @return \eZ\Publish\Core\Repository\Values\Content\Location
     */
    protected function getLocationStub($id = 42)
    {
        return new Location(['id' => $id]);
    }

    /**
     * @param object $urlAliasService
     * @param array $configuration
     */
    protected function setConfiguration($urlAliasService, array $configuration)
    {
        $refObject = new \ReflectionObject($urlAliasService);
        $refProperty = $refObject->getProperty('settings');
        $refProperty->setAccessible(true);
        $refProperty->setValue(
            $urlAliasService,
            $configuration
        );
    }

    /**
     * Returns the content service to test with $methods mocked.
     *
     * Injected Repository comes from {@see getRepositoryMock()} and persistence handler from {@see getPersistenceMock()}
     *
     * @param string[] $methods
     *
     * @return \eZ\Publish\Core\Repository\URLAliasService|\PHPUnit\Framework\MockObject\MockObject
     */
    protected function getPartlyMockedURLAliasServiceService(array $methods = null)
    {
        $languageServiceMock = $this->createMock(LanguageService::class);

        $languageServiceMock->expects(
            $this->once()
        )->method(
            'getPrioritizedLanguageCodeList'
        )->will(
            $this->returnValue(['eng-GB'])
        );

        $this->getRepositoryMock()->expects(
            $this->once()
        )->method(
            'getContentLanguageService'
        )->will(
            $this->returnValue($languageServiceMock)
        );

        return $this->getMockBuilder(URLAliasService::class)
            ->setMethods($methods)
            ->setConstructorArgs(
                [
                    $this->getRepositoryMock(),
                    $this->getPersistenceMock()->urlAliasHandler(),
                    $this->getNameSchemaServiceMock(),
                ]
            )
            ->getMock();
    }

    /**
     * Test for the createUrlAlias() method.
     *
     * @depends testConstructor
     * @covers \eZ\Publish\Core\Repository\URLAliasService::createUrlAlias
     * @expectedException \eZ\Publish\API\Repository\Exceptions\UnauthorizedException
     */
    public function testCreateUrlAliasThrowsUnauthorizedException()
    {
        $mockedService = $this->getPartlyMockedURLAliasServiceService();
        $repositoryMock = $this->getRepositoryMock();
        $location = $this->getLocationStub();
        $permissionResolverMock = $this->createMock(PermissionResolver::class);
        $permissionResolverMock
            ->expects($this->once())
            ->method('hasAccess')->with(
                $this->equalTo('content'),
                $this->equalTo('urltranslator')
            )->will($this->returnValue(false));

        $repositoryMock
            ->expects($this->atLeastOnce())
            ->method('getPermissionResolver')
            ->willReturn($permissionResolverMock);

        $mockedService->createUrlAlias(
            $location,
            'path',
            'languageCode',
            'forwarding'
        );
    }

    /**
     * Test for the createGlobalUrlAlias() method.
     *
     * @depends testConstructor
     * @covers \eZ\Publish\Core\Repository\URLAliasService::createGlobalUrlAlias
     * @expectedException \eZ\Publish\API\Repository\Exceptions\UnauthorizedException
     */
    public function testCreateGlobalUrlAliasThrowsUnauthorizedException()
    {
        $mockedService = $this->getPartlyMockedURLAliasServiceService();
        $repositoryMock = $this->getRepositoryMock();
        $permissionResolverMock = $this->createMock(PermissionResolver::class);
        $permissionResolverMock
            ->expects($this->once())
            ->method('hasAccess')->with(
                $this->equalTo('content'),
                $this->equalTo('urltranslator')
            )->will($this->returnValue(false));

        $repositoryMock
            ->expects($this->atLeastOnce())
            ->method('getPermissionResolver')
            ->willReturn($permissionResolverMock);
        $mockedService->createGlobalUrlAlias(
            'eznode:42',
            'path',
            'languageCode',
            'forwarding',
            'alwaysAvailable'
        );
    }

    /**
     * Test for the removeAliases() method.
     *
     * @depends testConstructor
     * @covers \eZ\Publish\Core\Repository\URLAliasService::removeAliases
     * @expectedException \eZ\Publish\API\Repository\Exceptions\UnauthorizedException
     */
    public function testRemoveAliasesThrowsUnauthorizedException()
    {
        $aliasList = array(new UrlAlias(array('isCustom' => true)));
        $mockedService = $this->getPartlyMockedURLAliasServiceService();
        $repositoryMock = $this->getRepositoryMock();
        $permissionResolverMock = $this->createMock(PermissionResolver::class);
        $permissionResolverMock
            ->expects($this->once())
            ->method('hasAccess')->with(
                $this->equalTo('content'),
                $this->equalTo('urltranslator')
            )->will($this->returnValue(false));

        $repositoryMock
            ->expects($this->atLeastOnce())
            ->method('getPermissionResolver')
            ->willReturn($permissionResolverMock);
        $mockedService->removeAliases($aliasList);
    }

    /**
     * @return \PHPUnit_Framework_MockObject_MockObject|\eZ\Publish\Core\Repository\Helper\NameSchemaService
     */
    protected function getNameSchemaServiceMock()
    {
        return $this->createMock(NameSchemaService::class);
    }
}<|MERGE_RESOLUTION|>--- conflicted
+++ resolved
@@ -82,13 +82,8 @@
      */
     public function testLoad()
     {
-<<<<<<< HEAD
-        $mockedService = $this->getPartlyMockedURLAliasServiceService(array('extractPath'));
+        $mockedService = $this->getPartlyMockedURLAliasServiceService(['extractPath']);
         /** @var \PHPUnit\Framework\MockObject\MockObject $urlAliasHandlerMock */
-=======
-        $mockedService = $this->getPartlyMockedURLAliasServiceService(['extractPath']);
-        /** @var \PHPUnit_Framework_MockObject_MockObject $urlAliasHandlerMock */
->>>>>>> d1cf9be5
         $urlAliasHandlerMock = $this->getPersistenceMock()->urlAliasHandler();
 
         $urlAliasHandlerMock
@@ -115,13 +110,8 @@
      */
     public function testLoadThrowsNotFoundException()
     {
-<<<<<<< HEAD
-        $mockedService = $this->getPartlyMockedURLAliasServiceService(array('extractPath'));
+        $mockedService = $this->getPartlyMockedURLAliasServiceService(['extractPath']);
         /** @var \PHPUnit\Framework\MockObject\MockObject $urlAliasHandlerMock */
-=======
-        $mockedService = $this->getPartlyMockedURLAliasServiceService(['extractPath']);
-        /** @var \PHPUnit_Framework_MockObject_MockObject $urlAliasHandlerMock */
->>>>>>> d1cf9be5
         $urlAliasHandlerMock = $this->getPersistenceMock()->urlAliasHandler();
 
         $urlAliasHandlerMock
@@ -225,9 +215,8 @@
      */
     public function testRemoveAliases()
     {
-<<<<<<< HEAD
-        $aliasList = array(new UrlAlias(array('isCustom' => true)));
-        $spiAliasList = array(new SPIUrlAlias(array('isCustom' => true)));
+        $aliasList = [new UrlAlias(['isCustom' => true])];
+        $spiAliasList = [new SPIUrlAlias(['isCustom' => true])];
         $permissionResolverMock = $this->createMock(PermissionResolver::class);
         $permissionResolverMock
             ->expects($this->once())
@@ -236,10 +225,6 @@
                 $this->equalTo('urltranslator')
             )->will($this->returnValue(true));
 
-=======
-        $aliasList = [new UrlAlias(['isCustom' => true])];
-        $spiAliasList = [new SPIUrlAlias(['isCustom' => true])];
->>>>>>> d1cf9be5
         $repositoryMock = $this->getRepositoryMock();
 
         $repositoryMock
@@ -273,9 +258,8 @@
      */
     public function testRemoveAliasesWithRollback()
     {
-<<<<<<< HEAD
-        $aliasList = array(new UrlAlias(array('isCustom' => true)));
-        $spiAliasList = array(new SPIUrlAlias(array('isCustom' => true)));
+        $aliasList = [new UrlAlias(['isCustom' => true])];
+        $spiAliasList = [new SPIUrlAlias(['isCustom' => true])];
         $permissionResolverMock = $this->createMock(PermissionResolver::class);
         $permissionResolverMock
             ->expects($this->once())
@@ -284,10 +268,6 @@
                 $this->equalTo('urltranslator')
             )->will($this->returnValue(true));
 
-=======
-        $aliasList = [new UrlAlias(['isCustom' => true])];
-        $spiAliasList = [new SPIUrlAlias(['isCustom' => true])];
->>>>>>> d1cf9be5
         $repositoryMock = $this->getRepositoryMock();
 
         $repositoryMock
@@ -3068,13 +3048,8 @@
             $this->equalTo($location),
             $this->equalTo(false),
             $this->equalTo(null),
-<<<<<<< HEAD
             $this->equalTo($showAllTranslations = true),
-            $this->equalTo($prioritizedLanguageList = array('LANGUAGES!'))
-=======
-            $this->equalTo($showAllTranslations = 'HELLO!'),
             $this->equalTo($prioritizedLanguageList = ['LANGUAGES!'])
->>>>>>> d1cf9be5
         )->will(
             $this->returnValue([])
         );
@@ -3809,7 +3784,7 @@
      */
     public function testRemoveAliasesThrowsUnauthorizedException()
     {
-        $aliasList = array(new UrlAlias(array('isCustom' => true)));
+        $aliasList = [new UrlAlias(['isCustom' => true])];
         $mockedService = $this->getPartlyMockedURLAliasServiceService();
         $repositoryMock = $this->getRepositoryMock();
         $permissionResolverMock = $this->createMock(PermissionResolver::class);
