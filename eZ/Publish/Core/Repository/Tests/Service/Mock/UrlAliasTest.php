--- conflicted
+++ resolved
@@ -28,17 +28,7 @@
     public function testConstructor()
     {
         $repositoryMock = $this->getRepositoryMock();
-<<<<<<< HEAD
         $languageServiceMock = $this->createMock('eZ\\Publish\\Core\\Repository\\LanguageService');
-=======
-        $languageServiceMock = $this->getMock(
-            'eZ\\Publish\\Core\\Repository\\LanguageService',
-            [],
-            [],
-            '',
-            false
-        );
->>>>>>> 0f2ea829
         /** @var \eZ\Publish\SPI\Persistence\Content\UrlAlias\Handler $urlAliasHandler */
         $urlAliasHandler = $this->getPersistenceMockHandler('Content\\UrlAlias\\Handler');
         $settings = ['settings'];
@@ -3464,17 +3454,7 @@
         $repositoryMock = $this->getRepositoryMock();
         $mockedService = $this->getPartlyMockedURLAliasServiceService(['createUrlAlias']);
         $location = $this->getLocationStub();
-<<<<<<< HEAD
         $locationServiceMock = $this->createMock('eZ\\Publish\\Core\\Repository\\LocationService');
-=======
-        $locationServiceMock = $this->getMock(
-            'eZ\\Publish\\Core\\Repository\\LocationService',
-            [],
-            [],
-            '',
-            false
-        );
->>>>>>> 0f2ea829
 
         $locationServiceMock->expects(
             $this->exactly(2)
@@ -3558,18 +3538,8 @@
      */
     protected function getPartlyMockedURLAliasServiceService(array $methods = null)
     {
-<<<<<<< HEAD
         $languageServiceMock = $this->createMock('eZ\\Publish\\Core\\Repository\\LanguageService');
 
-=======
-        $languageServiceMock = $this->getMock(
-            'eZ\\Publish\\Core\\Repository\\LanguageService',
-            [],
-            [],
-            '',
-            false
-        );
->>>>>>> 0f2ea829
         $languageServiceMock->expects(
             $this->once()
         )->method(
@@ -3586,28 +3556,16 @@
             $this->returnValue($languageServiceMock)
         );
 
-<<<<<<< HEAD
         return $this->getMockBuilder('eZ\\Publish\\Core\\Repository\\URLAliasService')
             ->setMethods($methods)
             ->setConstructorArgs(
-                array(
+                [
                     $this->getRepositoryMock(),
                     $this->getPersistenceMock()->urlAliasHandler(),
                     $this->getNameSchemaServiceMock(),
-                )
+                ]
             )
             ->getMock();
-=======
-        return $this->getMock(
-            'eZ\\Publish\\Core\\Repository\\URLAliasService',
-            $methods,
-            [
-                $this->getRepositoryMock(),
-                $this->getPersistenceMock()->urlAliasHandler(),
-                $this->getNameSchemaServiceMock(),
-            ]
-        );
->>>>>>> 0f2ea829
     }
 
     /**
