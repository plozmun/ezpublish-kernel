<?php

/**
 * File contains: eZ\Publish\Core\Repository\Tests\Service\Mock\UrlAliasTest class.
 *
 * @copyright Copyright (C) eZ Systems AS. All rights reserved.
 * @license For full copyright and license information view LICENSE file distributed with this source code.
 */
namespace eZ\Publish\Core\Repository\Tests\Service\Mock;

use eZ\Publish\Core\Repository\URLAliasService;
use eZ\Publish\Core\Repository\Tests\Service\Mock\Base as BaseServiceMockTest;
use eZ\Publish\SPI\Persistence\Content\UrlAlias as SPIUrlAlias;
use eZ\Publish\API\Repository\Values\Content\UrlAlias;
use eZ\Publish\Core\Repository\Values\Content\Location;
use eZ\Publish\Core\Base\Exceptions\NotFoundException;
use eZ\Publish\Core\Base\Exceptions\ForbiddenException;
use Exception;

/**
 * Mock test case for UrlAlias Service.
 */
class UrlAliasTest extends BaseServiceMockTest
{
    /**
     * Test for the __construct() method.
     */
    public function testConstructor()
    {
        $repositoryMock = $this->getRepositoryMock();
        $languageServiceMock = $this->createMock('eZ\\Publish\\Core\\Repository\\LanguageService');
        /** @var \eZ\Publish\SPI\Persistence\Content\UrlAlias\Handler $urlAliasHandler */
        $urlAliasHandler = $this->getPersistenceMockHandler('Content\\UrlAlias\\Handler');
        $settings = array('settings');

        $languageServiceMock
            ->expects($this->once())
            ->method('getPrioritizedLanguageCodeList')
            ->will($this->returnValue(array('prioritizedLanguageList')));

        $repositoryMock
            ->expects($this->once())
            ->method('getContentLanguageService')
            ->will($this->returnValue($languageServiceMock));

        $service = new UrlALiasService(
            $repositoryMock,
            $urlAliasHandler,
            $this->getNameSchemaServiceMock(),
            $settings
        );

        $this->assertAttributeSame(
            $repositoryMock,
            'repository',
            $service
        );

        $this->assertAttributeSame(
            $urlAliasHandler,
            'urlAliasHandler',
            $service
        );

        $this->assertAttributeSame(
            array(
                'settings',
                'showAllTranslations' => false,
                'prioritizedLanguageList' => array('prioritizedLanguageList'),
            ),
            'settings',
            $service
        );
    }

    /**
     * Test for the load() method.
     */
    public function testLoad()
    {
        $mockedService = $this->getPartlyMockedURLAliasServiceService(array('extractPath'));
        /** @var \PHPUnit_Framework_MockObject_MockObject $urlAliasHandlerMock */
        $urlAliasHandlerMock = $this->getPersistenceMock()->urlAliasHandler();

        $urlAliasHandlerMock
            ->expects($this->once())
            ->method('loadUrlAlias')
            ->with(42)
            ->will($this->returnValue(new SPIUrlAlias()));

        $mockedService
            ->expects($this->once())
            ->method('extractPath')
            ->with($this->isInstanceOf('eZ\\Publish\\SPI\\Persistence\\Content\\UrlAlias'), null)
            ->will($this->returnValue('path'));

        $urlAlias = $mockedService->load(42);

        self::assertInstanceOf(
            'eZ\\Publish\\API\\Repository\\Values\\Content\\URLAlias',
            $urlAlias
        );
    }

    /**
     * Test for the load() method.
     *
     * @expectedException \eZ\Publish\API\Repository\Exceptions\NotFoundException
     */
    public function testLoadThrowsNotFoundException()
    {
        $mockedService = $this->getPartlyMockedURLAliasServiceService(array('extractPath'));
        /** @var \PHPUnit_Framework_MockObject_MockObject $urlAliasHandlerMock */
        $urlAliasHandlerMock = $this->getPersistenceMock()->urlAliasHandler();

        $urlAliasHandlerMock
            ->expects($this->once())
            ->method('loadUrlAlias')
            ->with(42)
            ->will($this->throwException(new NotFoundException('UrlAlias', 42)));

        $mockedService->load(42);
    }

    protected function getSpiUrlAlias()
    {
        $pathElement1 = array(
            'always-available' => true,
            'translations' => array(
                'cro-HR' => 'jedan',
            ),
        );
        $pathElement2 = array(
            'always-available' => false,
            'translations' => array(
                'cro-HR' => 'dva',
                'eng-GB' => 'two',
            ),
        );
        $pathElement3 = array(
            'always-available' => false,
            'translations' => array(
                'cro-HR' => 'tri',
                'eng-GB' => 'three',
                'ger-DE' => 'drei',
            ),
        );

        return new SPIUrlAlias(
            array(
                'id' => '3',
                'pathData' => array($pathElement1, $pathElement2, $pathElement3),
                'languageCodes' => array('ger-DE'),
                'alwaysAvailable' => false,
            )
        );
    }

    /**
     * Test for the load() method.
     *
     * @expectedException \eZ\Publish\API\Repository\Exceptions\NotFoundException
     */
    public function testLoadThrowsNotFoundExceptionPath()
    {
        $spiUrlAlias = $this->getSpiUrlAlias();
        $urlAliasService = $this->getRepository()->getURLAliasService();
        $configuration = array(
            'prioritizedLanguageList' => array('fre-FR'),
            'showAllTranslations' => false,
        );
        $this->setConfiguration($urlAliasService, $configuration);

        $urlAliasHandlerMock = $this->getPersistenceMockHandler('Content\\UrlAlias\\Handler');

        $urlAliasHandlerMock
            ->expects($this->once())
            ->method('loadUrlAlias')
            ->with(42)
            ->will($this->returnValue($spiUrlAlias));

        $urlAliasService->load(42);
    }

    /**
     * Test for the removeAliases() method.
     *
     * @expectedException \eZ\Publish\API\Repository\Exceptions\InvalidArgumentException
     */
    public function testRemoveAliasesThrowsInvalidArgumentException()
    {
        $aliasList = array(new UrlAlias(array('isCustom' => false)));
        $mockedService = $this->getPartlyMockedURLAliasServiceService();
        $mockedService->removeAliases($aliasList);
    }

    /**
     * Test for the removeAliases() method.
     */
    public function testRemoveAliases()
    {
        $aliasList = array(new UrlAlias(array('isCustom' => true)));
        $spiAliasList = array(new SPIUrlAlias(array('isCustom' => true)));
        $repositoryMock = $this->getRepositoryMock();
        $mockedService = $this->getPartlyMockedURLAliasServiceService();
        /** @var \PHPUnit_Framework_MockObject_MockObject $urlAliasHandlerMock */
        $urlAliasHandlerMock = $this->getPersistenceMock()->urlAliasHandler();

        $repositoryMock
            ->expects($this->once())
            ->method('beginTransaction');
        $repositoryMock
            ->expects($this->once())
            ->method('commit');

        $urlAliasHandlerMock
            ->expects($this->once())
            ->method('removeURLAliases')
            ->with($spiAliasList);

        $mockedService->removeAliases($aliasList);
    }

    /**
     * Test for the removeAliases() method.
     *
     * @expectedException \Exception
     * @expectedExceptionMessage Handler threw an exception
     */
    public function testRemoveAliasesWithRollback()
    {
        $aliasList = array(new UrlAlias(array('isCustom' => true)));
        $spiAliasList = array(new SPIUrlAlias(array('isCustom' => true)));
        $repositoryMock = $this->getRepositoryMock();
        $mockedService = $this->getPartlyMockedURLAliasServiceService();
        /** @var \PHPUnit_Framework_MockObject_MockObject $urlAliasHandlerMock */
        $urlAliasHandlerMock = $this->getPersistenceMock()->urlAliasHandler();

        $repositoryMock
            ->expects($this->once())
            ->method('beginTransaction');
        $repositoryMock
            ->expects($this->once())
            ->method('rollback');

        $urlAliasHandlerMock
            ->expects($this->once())
            ->method('removeURLAliases')
            ->with($spiAliasList)
            ->will($this->throwException(new Exception('Handler threw an exception')));

        $mockedService->removeAliases($aliasList);
    }

    public function providerForTestListAutogeneratedLocationAliasesPath()
    {
        $pathElement1 = array(
            'always-available' => true,
            'translations' => array(
                'cro-HR' => 'jedan',
            ),
        );
        $pathElement2 = array(
            'always-available' => false,
            'translations' => array(
                'cro-HR' => 'dva',
                'eng-GB' => 'two',
            ),
        );
        $pathElement3 = array(
            'always-available' => false,
            'translations' => array(
                'cro-HR' => 'tri',
                'eng-GB' => 'three',
                'ger-DE' => 'drei',
            ),
        );
        $pathData1 = array($pathElement1);
        $pathData2 = array($pathElement1, $pathElement2);
        $pathData3 = array($pathElement1, $pathElement2, $pathElement3);
        $spiUrlAliases1 = array(
            new SPIUrlAlias(
                array(
                    'id' => '1',
                    'pathData' => $pathData1,
                    'languageCodes' => array('cro-HR'),
                    'alwaysAvailable' => true,
                )
            ),
        );
        $spiUrlAliases2 = array(
            new SPIUrlAlias(
                array(
                    'id' => '1',
                    'pathData' => $pathData2,
                    'languageCodes' => array('cro-HR'),
                    'alwaysAvailable' => false,
                )
            ),
            new SPIUrlAlias(
                array(
                    'id' => '2',
                    'pathData' => $pathData2,
                    'languageCodes' => array('eng-GB'),
                    'alwaysAvailable' => false,
                )
            ),
        );
        $spiUrlAliases3 = array(
            new SPIUrlAlias(
                array(
                    'id' => '1',
                    'pathData' => $pathData3,
                    'languageCodes' => array('cro-HR'),
                    'alwaysAvailable' => false,
                )
            ),
            new SPIUrlAlias(
                array(
                    'id' => '2',
                    'pathData' => $pathData3,
                    'languageCodes' => array('eng-GB'),
                    'alwaysAvailable' => false,
                )
            ),
            new SPIUrlAlias(
                array(
                    'id' => '3',
                    'pathData' => $pathData3,
                    'languageCodes' => array('ger-DE'),
                    'alwaysAvailable' => false,
                )
            ),
        );

        return array(
            array(
                $spiUrlAliases1,
                array('cro-HR'),
                array(
                    'cro-HR' => '/jedan',
                ),
                'cro-HR',
            ),
            array(
                $spiUrlAliases1,
                array('eng-GB'),
                array(
                    'cro-HR' => '/jedan',
                ),
                'cro-HR',
            ),
            array(
                $spiUrlAliases1,
                array('ger-DE'),
                array(
                    'cro-HR' => '/jedan',
                ),
                'cro-HR',
            ),
            array(
                $spiUrlAliases1,
                array('cro-HR', 'eng-GB', 'ger-DE'),
                array(
                    'cro-HR' => '/jedan',
                ),
                'cro-HR',
            ),
            array(
                $spiUrlAliases2,
                array('cro-HR'),
                array(
                    'cro-HR' => '/jedan/dva',
                ),
                'cro-HR',
            ),
            array(
                $spiUrlAliases2,
                array('eng-GB'),
                array(
                    'eng-GB' => '/jedan/two',
                ),
                'eng-GB',
            ),
            array(
                $spiUrlAliases2,
                array('cro-HR', 'eng-GB'),
                array(
                    'cro-HR' => '/jedan/dva',
                    'eng-GB' => '/jedan/two',
                ),
                'cro-HR',
            ),
            array(
                $spiUrlAliases2,
                array('cro-HR', 'ger-DE'),
                array(
                    'cro-HR' => '/jedan/dva',
                ),
                'cro-HR',
            ),
            array(
                $spiUrlAliases2,
                array('eng-GB', 'cro-HR'),
                array(
                    'eng-GB' => '/jedan/two',
                    'cro-HR' => '/jedan/dva',
                ),
                'eng-GB',
            ),
            array(
                $spiUrlAliases2,
                array('eng-GB', 'ger-DE'),
                array(
                    'eng-GB' => '/jedan/two',
                ),
                'eng-GB',
            ),
            array(
                $spiUrlAliases2,
                array('ger-DE', 'cro-HR'),
                array(
                    'cro-HR' => '/jedan/dva',
                ),
                'cro-HR',
            ),
            array(
                $spiUrlAliases2,
                array('ger-DE', 'eng-GB'),
                array(
                    'eng-GB' => '/jedan/two',
                ),
                'eng-GB',
            ),
            array(
                $spiUrlAliases2,
                array('cro-HR', 'eng-GB', 'ger-DE'),
                array(
                    'cro-HR' => '/jedan/dva',
                    'eng-GB' => '/jedan/two',
                ),
                'cro-HR',
            ),
            array(
                $spiUrlAliases2,
                array('cro-HR', 'ger-DE', 'eng-GB'),
                array(
                    'cro-HR' => '/jedan/dva',
                    'eng-GB' => '/jedan/two',
                ),
                'cro-HR',
            ),
            array(
                $spiUrlAliases2,
                array('eng-GB', 'cro-HR', 'ger-DE'),
                array(
                    'eng-GB' => '/jedan/two',
                    'cro-HR' => '/jedan/dva',
                ),
                'eng-GB',
            ),
            array(
                $spiUrlAliases2,
                array('eng-GB', 'ger-DE', 'cro-HR'),
                array(
                    'eng-GB' => '/jedan/two',
                    'cro-HR' => '/jedan/dva',
                ),
                'eng-GB',
            ),
            array(
                $spiUrlAliases2,
                array('ger-DE', 'cro-HR', 'eng-GB'),
                array(
                    'cro-HR' => '/jedan/dva',
                    'eng-GB' => '/jedan/two',
                ),
                'cro-HR',
            ),
            array(
                $spiUrlAliases2,
                array('ger-DE', 'eng-GB', 'cro-HR'),
                array(
                    'eng-GB' => '/jedan/two',
                    'cro-HR' => '/jedan/dva',
                ),
                'eng-GB',
            ),
            array(
                $spiUrlAliases3,
                array('cro-HR'),
                array(
                    'cro-HR' => '/jedan/dva/tri',
                ),
                'cro-HR',
            ),
            array(
                $spiUrlAliases3,
                array('eng-GB'),
                array(
                    'eng-GB' => '/jedan/two/three',
                ),
                'eng-GB',
            ),
            array(
                $spiUrlAliases3,
                array('cro-HR', 'eng-GB'),
                array(
                    'cro-HR' => '/jedan/dva/tri',
                    'eng-GB' => '/jedan/dva/three',
                ),
                'cro-HR',
            ),
            array(
                $spiUrlAliases3,
                array('cro-HR', 'ger-DE'),
                array(
                    'cro-HR' => '/jedan/dva/tri',
                    'ger-DE' => '/jedan/dva/drei',
                ),
                'cro-HR',
            ),
            array(
                $spiUrlAliases3,
                array('eng-GB', 'cro-HR'),
                array(
                    'eng-GB' => '/jedan/two/three',
                    'cro-HR' => '/jedan/two/tri',
                ),
                'eng-GB',
            ),
            array(
                $spiUrlAliases3,
                array('eng-GB', 'ger-DE'),
                array(
                    'eng-GB' => '/jedan/two/three',
                    'ger-DE' => '/jedan/two/drei',
                ),
                'eng-GB',
            ),
            array(
                $spiUrlAliases3,
                array('ger-DE', 'eng-GB'),
                array(
                    'ger-DE' => '/jedan/two/drei',
                    'eng-GB' => '/jedan/two/three',
                ),
                'ger-DE',
            ),
            array(
                $spiUrlAliases3,
                array('ger-DE', 'cro-HR'),
                array(
                    'ger-DE' => '/jedan/dva/drei',
                    'cro-HR' => '/jedan/dva/tri',
                ),
                'ger-DE',
            ),
            array(
                $spiUrlAliases3,
                array('cro-HR', 'eng-GB', 'ger-DE'),
                array(
                    'cro-HR' => '/jedan/dva/tri',
                    'eng-GB' => '/jedan/dva/three',
                    'ger-DE' => '/jedan/dva/drei',
                ),
                'cro-HR',
            ),
            array(
                $spiUrlAliases3,
                array('cro-HR', 'ger-DE', 'eng-GB'),
                array(
                    'cro-HR' => '/jedan/dva/tri',
                    'ger-DE' => '/jedan/dva/drei',
                    'eng-GB' => '/jedan/dva/three',
                ),
                'cro-HR',
            ),
            array(
                $spiUrlAliases3,
                array('eng-GB', 'cro-HR', 'ger-DE'),
                array(
                    'eng-GB' => '/jedan/two/three',
                    'cro-HR' => '/jedan/two/tri',
                    'ger-DE' => '/jedan/two/drei',
                ),
                'eng-GB',
            ),
            array(
                $spiUrlAliases3,
                array('eng-GB', 'ger-DE', 'cro-HR'),
                array(
                    'eng-GB' => '/jedan/two/three',
                    'ger-DE' => '/jedan/two/drei',
                    'cro-HR' => '/jedan/two/tri',
                ),
                'eng-GB',
            ),
            array(
                $spiUrlAliases3,
                array('ger-DE', 'cro-HR', 'eng-GB'),
                array(
                    'ger-DE' => '/jedan/dva/drei',
                    'cro-HR' => '/jedan/dva/tri',
                    'eng-GB' => '/jedan/dva/three',
                ),
                'ger-DE',
            ),
            array(
                $spiUrlAliases3,
                array('ger-DE', 'eng-GB', 'cro-HR'),
                array(
                    'ger-DE' => '/jedan/two/drei',
                    'eng-GB' => '/jedan/two/three',
                    'cro-HR' => '/jedan/two/tri',
                ),
                'ger-DE',
            ),
        );
    }

    /**
     * Test for the listLocationAliases() method.
     *
     * @dataProvider providerForTestListAutogeneratedLocationAliasesPath
     */
    public function testListAutogeneratedLocationAliasesPath($spiUrlAliases, $prioritizedLanguageCodes, $paths)
    {
        $urlAliasService = $this->getRepository()->getURLAliasService();
        $configuration = array(
            'prioritizedLanguageList' => $prioritizedLanguageCodes,
            'showAllTranslations' => false,
        );
        $this->setConfiguration($urlAliasService, $configuration);

        $urlAliasHandler = $this->getPersistenceMockHandler('Content\\UrlAlias\\Handler');
        $urlAliasHandler->expects(
            $this->once()
        )->method(
            'listURLAliasesForLocation'
        )->with(
            $this->equalTo(42),
            $this->equalTo(false)
        )->will(
            $this->returnValue($spiUrlAliases)
        );

        $location = $this->getLocationStub();
        $urlAliases = $urlAliasService->listLocationAliases($location, false, null);

        self::assertEquals(
            count($paths),
            count($urlAliases)
        );

        foreach ($urlAliases as $index => $urlAlias) {
            $pathKeys = array_keys($paths);
            self::assertEquals(
                $paths[$pathKeys[$index]],
                $urlAlias->path
            );
            self::assertEquals(
                array($pathKeys[$index]),
                $urlAlias->languageCodes
            );
        }
    }

    /**
     * Test for the listLocationAliases() method.
     *
     * @dataProvider providerForTestListAutogeneratedLocationAliasesPath
     */
    public function testListAutogeneratedLocationAliasesPathCustomConfiguration(
        $spiUrlAliases,
        $prioritizedLanguageCodes,
        $paths
    ) {
        $urlAliasService = $this->getRepository()->getURLAliasService();
        $configuration = array(
            'prioritizedLanguageList' => array(),
            'showAllTranslations' => false,
        );
        $this->setConfiguration($urlAliasService, $configuration);

        $urlAliasHandler = $this->getPersistenceMockHandler('Content\\UrlAlias\\Handler');
        $urlAliasHandler->expects(
            $this->once()
        )->method(
            'listURLAliasesForLocation'
        )->with(
            $this->equalTo(42),
            $this->equalTo(false)
        )->will(
            $this->returnValue($spiUrlAliases)
        );

        $location = $this->getLocationStub();
        $urlAliases = $urlAliasService->listLocationAliases(
            $location,
            false,
            null,
            false,
            $prioritizedLanguageCodes
        );

        self::assertEquals(
            count($paths),
            count($urlAliases)
        );

        foreach ($urlAliases as $index => $urlAlias) {
            $pathKeys = array_keys($paths);
            self::assertEquals(
                $paths[$pathKeys[$index]],
                $urlAlias->path
            );
            self::assertEquals(
                array($pathKeys[$index]),
                $urlAlias->languageCodes
            );
        }
    }

    /**
     * Test for the load() method.
     */
    public function testListLocationAliasesWithShowAllTranslations()
    {
        $pathElement1 = array(
            'always-available' => true,
            'translations' => array(
                'cro-HR' => 'jedan',
            ),
        );
        $pathElement2 = array(
            'always-available' => false,
            'translations' => array(
                'cro-HR' => 'dva',
                'eng-GB' => 'two',
            ),
        );
        $pathElement3 = array(
            'always-available' => false,
            'translations' => array(
                'cro-HR' => 'tri',
                'eng-GB' => 'three',
                'ger-DE' => 'drei',
            ),
        );
        $spiUrlAlias = new SPIUrlAlias(
            array(
                'id' => '3',
                'pathData' => array($pathElement1, $pathElement2, $pathElement3),
                'languageCodes' => array('ger-DE'),
                'alwaysAvailable' => false,
            )
        );
        $urlAliasService = $this->getRepository()->getURLAliasService();
        $configuration = array(
            'prioritizedLanguageList' => array('fre-FR'),
            'showAllTranslations' => true,
        );
        $this->setConfiguration($urlAliasService, $configuration);

        $urlAliasHandlerMock = $this->getPersistenceMockHandler('Content\\UrlAlias\\Handler');

        $urlAliasHandlerMock->expects(
            $this->once()
        )->method(
            'listURLAliasesForLocation'
        )->with(
            $this->equalTo(42),
            $this->equalTo(false)
        )->will(
            $this->returnValue(array($spiUrlAlias))
        );

        $location = $this->getLocationStub();
        $urlAliases = $urlAliasService->listLocationAliases($location, false, null);

        self::assertCount(1, $urlAliases);
        self::assertInstanceOf('eZ\\Publish\\API\\Repository\\Values\\Content\\URLAlias', $urlAliases[0]);
        self::assertEquals('/jedan/dva/tri', $urlAliases[0]->path);
    }

    /**
     * Test for the load() method.
     */
    public function testListLocationAliasesWithShowAllTranslationsCustomConfiguration()
    {
        $pathElement1 = array(
            'always-available' => true,
            'translations' => array(
                'cro-HR' => 'jedan',
            ),
        );
        $pathElement2 = array(
            'always-available' => false,
            'translations' => array(
                'cro-HR' => 'dva',
                'eng-GB' => 'two',
            ),
        );
        $pathElement3 = array(
            'always-available' => false,
            'translations' => array(
                'cro-HR' => 'tri',
                'eng-GB' => 'three',
                'ger-DE' => 'drei',
            ),
        );
        $spiUrlAlias = new SPIUrlAlias(
            array(
                'id' => '3',
                'pathData' => array($pathElement1, $pathElement2, $pathElement3),
                'languageCodes' => array('ger-DE'),
                'alwaysAvailable' => false,
            )
        );
        $urlAliasService = $this->getRepository()->getURLAliasService();
        $configuration = array(
            'prioritizedLanguageList' => array(),
            'showAllTranslations' => false,
        );
        $this->setConfiguration($urlAliasService, $configuration);

        $urlAliasHandlerMock = $this->getPersistenceMockHandler('Content\\UrlAlias\\Handler');

        $urlAliasHandlerMock->expects(
            $this->once()
        )->method(
            'listURLAliasesForLocation'
        )->with(
            $this->equalTo(42),
            $this->equalTo(false)
        )->will(
            $this->returnValue(array($spiUrlAlias))
        );

        $location = $this->getLocationStub();
        $urlAliases = $urlAliasService->listLocationAliases(
            $location,
            false,
            null,
            true,
            array('fre-FR')
        );

        self::assertCount(1, $urlAliases);
        self::assertInstanceOf('eZ\\Publish\\API\\Repository\\Values\\Content\\URLAlias', $urlAliases[0]);
        self::assertEquals('/jedan/dva/tri', $urlAliases[0]->path);
    }

    public function providerForTestListAutogeneratedLocationAliasesEmpty()
    {
        $pathElement1 = array(
            'always-available' => true,
            'translations' => array(
                'cro-HR' => '/jedan',
            ),
        );
        $pathElement2 = array(
            'always-available' => false,
            'translations' => array(
                'cro-HR' => 'dva',
                'eng-GB' => 'two',
            ),
        );
        $pathElement3 = array(
            'always-available' => false,
            'translations' => array(
                'cro-HR' => 'tri',
                'eng-GB' => 'three',
                'ger-DE' => 'drei',
            ),
        );
        $pathData2 = array($pathElement1, $pathElement2);
        $pathData3 = array($pathElement1, $pathElement2, $pathElement3);
        $spiUrlAliases2 = array(
            new SPIUrlAlias(
                array(
                    'pathData' => $pathData2,
                    'languageCodes' => array('cro-HR'),
                    'alwaysAvailable' => false,
                )
            ),
            new SPIUrlAlias(
                array(
                    'pathData' => $pathData2,
                    'languageCodes' => array('eng-GB'),
                    'alwaysAvailable' => false,
                )
            ),
        );
        $spiUrlAliases3 = array(
            new SPIUrlAlias(
                array(
                    'pathData' => $pathData3,
                    'languageCodes' => array('cro-HR'),
                    'alwaysAvailable' => false,
                )
            ),
            new SPIUrlAlias(
                array(
                    'pathData' => $pathData3,
                    'languageCodes' => array('eng-GB'),
                    'alwaysAvailable' => false,
                )
            ),
            new SPIUrlAlias(
                array(
                    'pathData' => $pathData3,
                    'languageCodes' => array('ger-DE'),
                    'alwaysAvailable' => false,
                )
            ),
        );

        return array(
            array(
                $spiUrlAliases2,
                array('ger-DE'),
            ),
            array(
                $spiUrlAliases3,
                array('ger-DE'),
            ),
        );
    }

    /**
     * Test for the listLocationAliases() method.
     *
     * @dataProvider providerForTestListAutogeneratedLocationAliasesEmpty
     */
    public function testListAutogeneratedLocationAliasesEmpty($spiUrlAliases, $prioritizedLanguageCodes)
    {
        $urlAliasService = $this->getRepository()->getURLAliasService();
        $configuration = array(
            'prioritizedLanguageList' => $prioritizedLanguageCodes,
            'showAllTranslations' => false,
        );
        $this->setConfiguration($urlAliasService, $configuration);
        $urlAliasHandler = $this->getPersistenceMockHandler('Content\\UrlAlias\\Handler');
        $urlAliasHandler->expects(
            $this->once()
        )->method(
            'listURLAliasesForLocation'
        )->with(
            $this->equalTo(42),
            $this->equalTo(false)
        )->will(
            $this->returnValue($spiUrlAliases)
        );

        $location = $this->getLocationStub();
        $urlAliases = $urlAliasService->listLocationAliases($location, false, null);

        self::assertEmpty($urlAliases);
    }

    /**
     * Test for the listLocationAliases() method.
     *
     * @dataProvider providerForTestListAutogeneratedLocationAliasesEmpty
     */
    public function testListAutogeneratedLocationAliasesEmptyCustomConfiguration(
        $spiUrlAliases,
        $prioritizedLanguageCodes
    ) {
        $urlAliasService = $this->getRepository()->getURLAliasService();
        $configuration = array(
            'prioritizedLanguageList' => array(),
            'showAllTranslations' => false,
        );
        $this->setConfiguration($urlAliasService, $configuration);
        $urlAliasHandler = $this->getPersistenceMockHandler('Content\\UrlAlias\\Handler');
        $urlAliasHandler->expects(
            $this->once()
        )->method(
            'listURLAliasesForLocation'
        )->with(
            $this->equalTo(42),
            $this->equalTo(false)
        )->will(
            $this->returnValue($spiUrlAliases)
        );

        $location = $this->getLocationStub();
        $urlAliases = $urlAliasService->listLocationAliases(
            $location,
            false,
            null,
            false,
            $prioritizedLanguageCodes
        );

        self::assertEmpty($urlAliases);
    }

    public function providerForTestListAutogeneratedLocationAliasesWithLanguageCodePath()
    {
        $pathElement1 = array(
            'always-available' => true,
            'translations' => array(
                'cro-HR' => 'jedan',
            ),
        );
        $pathElement2 = array(
            'always-available' => false,
            'translations' => array(
                'cro-HR' => 'dva',
                'eng-GB' => 'two',
            ),
        );
        $pathElement3 = array(
            'always-available' => false,
            'translations' => array(
                'cro-HR' => 'tri',
                'eng-GB' => 'three',
                'ger-DE' => 'drei',
            ),
        );
        $pathData1 = array($pathElement1);
        $pathData2 = array($pathElement1, $pathElement2);
        $pathData3 = array($pathElement1, $pathElement2, $pathElement3);
        $spiUrlAliases1 = array(
            new SPIUrlAlias(
                array(
                    'pathData' => $pathData1,
                    'languageCodes' => array('cro-HR'),
                    'alwaysAvailable' => true,
                )
            ),
        );
        $spiUrlAliases2 = array(
            new SPIUrlAlias(
                array(
                    'pathData' => $pathData2,
                    'languageCodes' => array('cro-HR'),
                    'alwaysAvailable' => false,
                )
            ),
            new SPIUrlAlias(
                array(
                    'pathData' => $pathData2,
                    'languageCodes' => array('eng-GB'),
                    'alwaysAvailable' => false,
                )
            ),
        );
        $spiUrlAliases3 = array(
            new SPIUrlAlias(
                array(
                    'pathData' => $pathData3,
                    'languageCodes' => array('cro-HR'),
                    'alwaysAvailable' => false,
                )
            ),
            new SPIUrlAlias(
                array(
                    'pathData' => $pathData3,
                    'languageCodes' => array('eng-GB'),
                    'alwaysAvailable' => false,
                )
            ),
            new SPIUrlAlias(
                array(
                    'pathData' => $pathData3,
                    'languageCodes' => array('ger-DE'),
                    'alwaysAvailable' => false,
                )
            ),
        );

        return array(
            array(
                $spiUrlAliases1,
                'cro-HR',
                array('cro-HR'),
                array(
                    '/jedan',
                ),
            ),
            array(
                $spiUrlAliases1,
                'cro-HR',
                array('eng-GB'),
                array(
                    '/jedan',
                ),
            ),
            array(
                $spiUrlAliases2,
                'cro-HR',
                array('cro-HR'),
                array(
                    '/jedan/dva',
                ),
            ),
            array(
                $spiUrlAliases2,
                'eng-GB',
                array('eng-GB'),
                array(
                    '/jedan/two',
                ),
            ),
            array(
                $spiUrlAliases2,
                'eng-GB',
                array('cro-HR', 'eng-GB'),
                array(
                    '/jedan/two',
                ),
            ),
            array(
                $spiUrlAliases2,
                'cro-HR',
                array('cro-HR', 'ger-DE'),
                array(
                    '/jedan/dva',
                ),
            ),
            array(
                $spiUrlAliases2,
                'cro-HR',
                array('eng-GB', 'cro-HR'),
                array(
                    '/jedan/dva',
                ),
            ),
            array(
                $spiUrlAliases2,
                'eng-GB',
                array('eng-GB', 'ger-DE'),
                array(
                    '/jedan/two',
                ),
            ),
            array(
                $spiUrlAliases2,
                'cro-HR',
                array('ger-DE', 'cro-HR'),
                array(
                    '/jedan/dva',
                ),
            ),
            array(
                $spiUrlAliases2,
                'eng-GB',
                array('ger-DE', 'eng-GB'),
                array(
                    '/jedan/two',
                ),
            ),
            array(
                $spiUrlAliases2,
                'cro-HR',
                array('cro-HR', 'eng-GB', 'ger-DE'),
                array(
                    '/jedan/dva',
                ),
            ),
            array(
                $spiUrlAliases2,
                'eng-GB',
                array('cro-HR', 'ger-DE', 'eng-GB'),
                array(
                    '/jedan/two',
                ),
            ),
            array(
                $spiUrlAliases2,
                'cro-HR',
                array('eng-GB', 'cro-HR', 'ger-DE'),
                array(
                    '/jedan/dva',
                ),
            ),
            array(
                $spiUrlAliases2,
                'cro-HR',
                array('eng-GB', 'ger-DE', 'cro-HR'),
                array(
                    '/jedan/dva',
                ),
            ),
            array(
                $spiUrlAliases2,
                'cro-HR',
                array('ger-DE', 'cro-HR', 'eng-GB'),
                array(
                    '/jedan/dva',
                ),
            ),
            array(
                $spiUrlAliases2,
                'cro-HR',
                array('ger-DE', 'eng-GB', 'cro-HR'),
                array(
                    '/jedan/dva',
                ),
            ),
            array(
                $spiUrlAliases3,
                'cro-HR',
                array('cro-HR'),
                array(
                    '/jedan/dva/tri',
                ),
            ),
            array(
                $spiUrlAliases3,
                'eng-GB',
                array('eng-GB'),
                array(
                    '/jedan/two/three',
                ),
            ),
            array(
                $spiUrlAliases3,
                'eng-GB',
                array('cro-HR', 'eng-GB'),
                array(
                    '/jedan/dva/three',
                ),
            ),
            array(
                $spiUrlAliases3,
                'ger-DE',
                array('cro-HR', 'ger-DE'),
                array(
                    '/jedan/dva/drei',
                ),
            ),
            array(
                $spiUrlAliases3,
                'cro-HR',
                array('eng-GB', 'cro-HR'),
                array(
                    '/jedan/two/tri',
                ),
            ),
            array(
                $spiUrlAliases3,
                'ger-DE',
                array('eng-GB', 'ger-DE'),
                array(
                    '/jedan/two/drei',
                ),
            ),
            array(
                $spiUrlAliases3,
                'eng-GB',
                array('ger-DE', 'eng-GB'),
                array(
                    '/jedan/two/three',
                ),
            ),
            array(
                $spiUrlAliases3,
                'ger-DE',
                array('ger-DE', 'cro-HR'),
                array(
                    '/jedan/dva/drei',
                ),
            ),
            array(
                $spiUrlAliases3,
                'ger-DE',
                array('cro-HR', 'eng-GB', 'ger-DE'),
                array(
                    '/jedan/dva/drei',
                ),
            ),
            array(
                $spiUrlAliases3,
                'ger-DE',
                array('cro-HR', 'ger-DE', 'eng-GB'),
                array(
                    '/jedan/dva/drei',
                ),
            ),
            array(
                $spiUrlAliases3,
                'ger-DE',
                array('eng-GB', 'cro-HR', 'ger-DE'),
                array(
                    '/jedan/two/drei',
                ),
            ),
            array(
                $spiUrlAliases3,
                'ger-DE',
                array('eng-GB', 'ger-DE', 'cro-HR'),
                array(
                    '/jedan/two/drei',
                ),
            ),
            array(
                $spiUrlAliases3,
                'eng-GB',
                array('ger-DE', 'cro-HR', 'eng-GB'),
                array(
                    '/jedan/dva/three',
                ),
            ),
            array(
                $spiUrlAliases3,
                'cro-HR',
                array('ger-DE', 'eng-GB', 'cro-HR'),
                array(
                    '/jedan/two/tri',
                ),
            ),
        );
    }

    /**
     * Test for the listLocationAliases() method.
     *
     * @dataProvider providerForTestListAutogeneratedLocationAliasesWithLanguageCodePath
     */
    public function testListAutogeneratedLocationAliasesWithLanguageCodePath(
        $spiUrlAliases,
        $languageCode,
        $prioritizedLanguageCodes,
        $paths
    ) {
        $urlAliasService = $this->getRepository()->getURLAliasService();
        $configuration = array(
            'prioritizedLanguageList' => $prioritizedLanguageCodes,
            'showAllTranslations' => false,
        );
        $this->setConfiguration($urlAliasService, $configuration);
        $urlAliasHandler = $this->getPersistenceMockHandler('Content\\UrlAlias\\Handler');
        $urlAliasHandler->expects(
            $this->once()
        )->method(
            'listURLAliasesForLocation'
        )->with(
            $this->equalTo(42),
            $this->equalTo(false)
        )->will(
            $this->returnValue($spiUrlAliases)
        );

        $location = $this->getLocationStub();
        $urlAliases = $urlAliasService->listLocationAliases($location, false, $languageCode);

        self::assertEquals(
            count($paths),
            count($urlAliases)
        );

        foreach ($urlAliases as $index => $urlAlias) {
            self::assertEquals(
                $paths[$index],
                $urlAlias->path
            );
        }
    }

    /**
     * Test for the listLocationAliases() method.
     *
     * @dataProvider providerForTestListAutogeneratedLocationAliasesWithLanguageCodePath
     */
    public function testListAutogeneratedLocationAliasesWithLanguageCodePathCustomConfiguration(
        $spiUrlAliases,
        $languageCode,
        $prioritizedLanguageCodes,
        $paths
    ) {
        $urlAliasService = $this->getRepository()->getURLAliasService();
        $configuration = array(
            'prioritizedLanguageList' => array(),
            'showAllTranslations' => false,
        );
        $this->setConfiguration($urlAliasService, $configuration);
        $urlAliasHandler = $this->getPersistenceMockHandler('Content\\UrlAlias\\Handler');
        $urlAliasHandler->expects(
            $this->once()
        )->method(
            'listURLAliasesForLocation'
        )->with(
            $this->equalTo(42),
            $this->equalTo(false)
        )->will(
            $this->returnValue($spiUrlAliases)
        );

        $location = $this->getLocationStub();
        $urlAliases = $urlAliasService->listLocationAliases(
            $location,
            false,
            $languageCode,
            false,
            $prioritizedLanguageCodes
        );

        self::assertEquals(
            count($paths),
            count($urlAliases)
        );

        foreach ($urlAliases as $index => $urlAlias) {
            self::assertEquals(
                $paths[$index],
                $urlAlias->path
            );
        }
    }

    public function providerForTestListAutogeneratedLocationAliasesWithLanguageCodeEmpty()
    {
        $pathElement1 = array(
            'always-available' => true,
            'translations' => array(
                'cro-HR' => '/jedan',
            ),
        );
        $pathElement2 = array(
            'always-available' => false,
            'translations' => array(
                'cro-HR' => 'dva',
                'eng-GB' => 'two',
            ),
        );
        $pathElement3 = array(
            'always-available' => false,
            'translations' => array(
                'cro-HR' => 'tri',
                'eng-GB' => 'three',
                'ger-DE' => 'drei',
            ),
        );
        $pathData1 = array($pathElement1);
        $pathData2 = array($pathElement1, $pathElement2);
        $pathData3 = array($pathElement1, $pathElement2, $pathElement3);
        $spiUrlAliases1 = array(
            new SPIUrlAlias(
                array(
                    'pathData' => $pathData1,
                    'languageCodes' => array('cro-HR'),
                    'alwaysAvailable' => true,
                )
            ),
        );
        $spiUrlAliases2 = array(
            new SPIUrlAlias(
                array(
                    'pathData' => $pathData2,
                    'languageCodes' => array('cro-HR'),
                    'alwaysAvailable' => false,
                )
            ),
            new SPIUrlAlias(
                array(
                    'pathData' => $pathData2,
                    'languageCodes' => array('eng-GB'),
                    'alwaysAvailable' => false,
                )
            ),
        );
        $spiUrlAliases3 = array(
            new SPIUrlAlias(
                array(
                    'pathData' => $pathData3,
                    'languageCodes' => array('cro-HR'),
                    'alwaysAvailable' => false,
                )
            ),
            new SPIUrlAlias(
                array(
                    'pathData' => $pathData3,
                    'languageCodes' => array('eng-GB'),
                    'alwaysAvailable' => false,
                )
            ),
            new SPIUrlAlias(
                array(
                    'pathData' => $pathData3,
                    'languageCodes' => array('ger-DE'),
                    'alwaysAvailable' => false,
                )
            ),
        );

        return array(
            array(
                $spiUrlAliases1,
                'eng-GB',
                array('ger-DE'),
            ),
            array(
                $spiUrlAliases1,
                'ger-DE',
                array('cro-HR', 'eng-GB', 'ger-DE'),
            ),
            array(
                $spiUrlAliases2,
                'eng-GB',
                array('cro-HR'),
            ),
            array(
                $spiUrlAliases2,
                'ger-DE',
                array('cro-HR', 'eng-GB'),
            ),
            array(
                $spiUrlAliases2,
                'ger-DE',
                array('cro-HR', 'ger-DE'),
            ),
            array(
                $spiUrlAliases2,
                'ger-DE',
                array('eng-GB', 'ger-DE'),
            ),
            array(
                $spiUrlAliases2,
                'ger-DE',
                array('ger-DE', 'cro-HR'),
            ),
            array(
                $spiUrlAliases2,
                'ger-DE',
                array('ger-DE', 'eng-GB'),
            ),
            array(
                $spiUrlAliases2,
                'ger-DE',
                array('cro-HR', 'eng-GB', 'ger-DE'),
            ),
            array(
                $spiUrlAliases2,
                'ger-DE',
                array('cro-HR', 'ger-DE', 'eng-GB'),
            ),
            array(
                $spiUrlAliases2,
                'ger-DE',
                array('eng-GB', 'cro-HR', 'ger-DE'),
            ),
            array(
                $spiUrlAliases2,
                'ger-DE',
                array('eng-GB', 'ger-DE', 'cro-HR'),
            ),
            array(
                $spiUrlAliases2,
                'ger-DE',
                array('ger-DE', 'cro-HR', 'eng-GB'),
            ),
            array(
                $spiUrlAliases2,
                'ger-DE',
                array('ger-DE', 'eng-GB', 'cro-HR'),
            ),
            array(
                $spiUrlAliases3,
                'ger-DE',
                array('cro-HR'),
            ),
            array(
                $spiUrlAliases3,
                'cro-HR',
                array('eng-GB'),
            ),
            array(
                $spiUrlAliases3,
                'ger-DE',
                array('cro-HR', 'eng-GB'),
            ),
            array(
                $spiUrlAliases3,
                'eng-GB',
                array('cro-HR', 'ger-DE'),
            ),
            array(
                $spiUrlAliases3,
                'ger-DE',
                array('eng-GB', 'cro-HR'),
            ),
            array(
                $spiUrlAliases3,
                'cro-HR',
                array('eng-GB', 'ger-DE'),
            ),
            array(
                $spiUrlAliases3,
                'cro-HR',
                array('ger-DE', 'eng-GB'),
            ),
            array(
                $spiUrlAliases3,
                'eng-GB',
                array('ger-DE', 'cro-HR'),
            ),
        );
    }

    /**
     * Test for the listLocationAliases() method.
     *
     * @dataProvider providerForTestListAutogeneratedLocationAliasesWithLanguageCodeEmpty
     */
    public function testListAutogeneratedLocationAliasesWithLanguageCodeEmpty(
        $spiUrlAliases,
        $languageCode,
        $prioritizedLanguageCodes
    ) {
        $urlAliasService = $this->getRepository()->getURLAliasService();
        $configuration = array(
            'prioritizedLanguageList' => $prioritizedLanguageCodes,
            'showAllTranslations' => false,
        );
        $this->setConfiguration($urlAliasService, $configuration);
        $urlAliasHandler = $this->getPersistenceMockHandler('Content\\UrlAlias\\Handler');
        $urlAliasHandler->expects(
            $this->once()
        )->method(
            'listURLAliasesForLocation'
        )->with(
            $this->equalTo(42),
            $this->equalTo(false)
        )->will(
            $this->returnValue($spiUrlAliases)
        );

        $location = $this->getLocationStub();
        $urlAliases = $urlAliasService->listLocationAliases($location, false, $languageCode);

        self::assertEmpty($urlAliases);
    }

    /**
     * Test for the listLocationAliases() method.
     *
     * @dataProvider providerForTestListAutogeneratedLocationAliasesWithLanguageCodeEmpty
     */
    public function testListAutogeneratedLocationAliasesWithLanguageCodeEmptyCustomConfiguration(
        $spiUrlAliases,
        $languageCode,
        $prioritizedLanguageCodes
    ) {
        $urlAliasService = $this->getRepository()->getURLAliasService();
        $configuration = array(
            'prioritizedLanguageList' => array(),
            'showAllTranslations' => false,
        );
        $this->setConfiguration($urlAliasService, $configuration);
        $urlAliasHandler = $this->getPersistenceMockHandler('Content\\UrlAlias\\Handler');
        $urlAliasHandler->expects(
            $this->once()
        )->method(
            'listURLAliasesForLocation'
        )->with(
            $this->equalTo(42),
            $this->equalTo(false)
        )->will(
            $this->returnValue($spiUrlAliases)
        );

        $location = $this->getLocationStub();
        $urlAliases = $urlAliasService->listLocationAliases(
            $location,
            false,
            $languageCode,
            false,
            $prioritizedLanguageCodes
        );

        self::assertEmpty($urlAliases);
    }

    public function providerForTestListAutogeneratedLocationAliasesMultipleLanguagesPath()
    {
        $spiUrlAliases = array(
            new SPIUrlAlias(
                array(
                    'pathData' => array(
                        array(
                            'always-available' => false,
                            'translations' => array(
                                'cro-HR' => 'jedan',
                                'eng-GB' => 'jedan',
                            ),
                        ),
                        array(
                            'always-available' => false,
                            'translations' => array(
                                'eng-GB' => 'dva',
                                'ger-DE' => 'dva',
                            ),
                        ),
                    ),
                    'languageCodes' => array('eng-GB', 'ger-DE'),
                    'alwaysAvailable' => false,
                )
            ),
        );

        return array(
            array(
                $spiUrlAliases,
                array('cro-HR', 'ger-DE'),
                array(
                    '/jedan/dva',
                ),
            ),
            array(
                $spiUrlAliases,
                array('ger-DE', 'cro-HR'),
                array(
                    '/jedan/dva',
                ),
            ),
            array(
                $spiUrlAliases,
                array('eng-GB'),
                array(
                    '/jedan/dva',
                ),
            ),
            array(
                $spiUrlAliases,
                array('eng-GB', 'ger-DE', 'cro-HR'),
                array(
                    '/jedan/dva',
                ),
            ),
        );
    }

    /**
     * Test for the listLocationAliases() method.
     *
     * @dataProvider providerForTestListAutogeneratedLocationAliasesMultipleLanguagesPath
     */
    public function testListAutogeneratedLocationAliasesMultipleLanguagesPath($spiUrlAliases, $prioritizedLanguageCodes, $paths)
    {
        $urlAliasService = $this->getRepository()->getURLAliasService();
        $configuration = array(
            'prioritizedLanguageList' => $prioritizedLanguageCodes,
            'showAllTranslations' => false,
        );
        $this->setConfiguration($urlAliasService, $configuration);
        $urlAliasHandler = $this->getPersistenceMockHandler('Content\\UrlAlias\\Handler');
        $urlAliasHandler->expects(
            $this->once()
        )->method(
            'listURLAliasesForLocation'
        )->with(
            $this->equalTo(42),
            $this->equalTo(false)
        )->will(
            $this->returnValue($spiUrlAliases)
        );

        $location = $this->getLocationStub();
        $urlAliases = $urlAliasService->listLocationAliases($location, false, null);

        self::assertEquals(
            count($paths),
            count($urlAliases)
        );

        foreach ($urlAliases as $index => $urlAlias) {
            self::assertEquals(
                $paths[$index],
                $urlAlias->path
            );
        }
    }

    /**
     * Test for the listLocationAliases() method.
     *
     * @dataProvider providerForTestListAutogeneratedLocationAliasesMultipleLanguagesPath
     */
    public function testListAutogeneratedLocationAliasesMultipleLanguagesPathCustomConfiguration(
        $spiUrlAliases,
        $prioritizedLanguageCodes,
        $paths
    ) {
        $urlAliasService = $this->getRepository()->getURLAliasService();
        $configuration = array(
            'prioritizedLanguageList' => array(),
            'showAllTranslations' => false,
        );
        $this->setConfiguration($urlAliasService, $configuration);
        $urlAliasHandler = $this->getPersistenceMockHandler('Content\\UrlAlias\\Handler');
        $urlAliasHandler->expects(
            $this->once()
        )->method(
            'listURLAliasesForLocation'
        )->with(
            $this->equalTo(42),
            $this->equalTo(false)
        )->will(
            $this->returnValue($spiUrlAliases)
        );

        $location = $this->getLocationStub();
        $urlAliases = $urlAliasService->listLocationAliases(
            $location,
            false,
            null,
            false,
            $prioritizedLanguageCodes
        );

        self::assertEquals(
            count($paths),
            count($urlAliases)
        );

        foreach ($urlAliases as $index => $urlAlias) {
            self::assertEquals(
                $paths[$index],
                $urlAlias->path
            );
        }
    }

    public function providerForTestListAutogeneratedLocationAliasesMultipleLanguagesEmpty()
    {
        $spiUrlAliases = array(
            new SPIUrlAlias(
                array(
                    'pathData' => array(
                        array(
                            'always-available' => false,
                            'translations' => array(
                                'cro-HR' => '/jedan',
                                'eng-GB' => '/jedan',
                            ),
                        ),
                        array(
                            'always-available' => false,
                            'translations' => array(
                                'eng-GB' => 'dva',
                                'ger-DE' => 'dva',
                            ),
                        ),
                    ),
                    'languageCodes' => array('eng-GB', 'ger-DE'),
                    'alwaysAvailable' => false,
                )
            ),
        );

        return array(
            array(
                $spiUrlAliases,
                array('cro-HR'),
            ),
            array(
                $spiUrlAliases,
                array('ger-DE'),
            ),
        );
    }

    /**
     * Test for the listLocationAliases() method.
     *
     * @dataProvider providerForTestListAutogeneratedLocationAliasesMultipleLanguagesEmpty
     */
    public function testListAutogeneratedLocationAliasesMultipleLanguagesEmpty($spiUrlAliases, $prioritizedLanguageCodes)
    {
        $urlAliasService = $this->getRepository()->getURLAliasService();
        $configuration = array(
            'prioritizedLanguageList' => $prioritizedLanguageCodes,
            'showAllTranslations' => false,
        );
        $this->setConfiguration($urlAliasService, $configuration);
        $urlAliasHandler = $this->getPersistenceMockHandler('Content\\UrlAlias\\Handler');
        $urlAliasHandler->expects(
            $this->once()
        )->method(
            'listURLAliasesForLocation'
        )->with(
            $this->equalTo(42),
            $this->equalTo(false)
        )->will(
            $this->returnValue($spiUrlAliases)
        );

        $location = $this->getLocationStub();
        $urlAliases = $urlAliasService->listLocationAliases($location, false, null);

        self::assertEmpty($urlAliases);
    }

    /**
     * Test for the listLocationAliases() method.
     *
     * @dataProvider providerForTestListAutogeneratedLocationAliasesMultipleLanguagesEmpty
     */
    public function testListAutogeneratedLocationAliasesMultipleLanguagesEmptyCustomConfiguration(
        $spiUrlAliases,
        $prioritizedLanguageCodes
    ) {
        $urlAliasService = $this->getRepository()->getURLAliasService();
        $configuration = array(
            'prioritizedLanguageList' => array(),
            'showAllTranslations' => false,
        );
        $this->setConfiguration($urlAliasService, $configuration);
        $urlAliasHandler = $this->getPersistenceMockHandler('Content\\UrlAlias\\Handler');
        $urlAliasHandler->expects(
            $this->once()
        )->method(
            'listURLAliasesForLocation'
        )->with(
            $this->equalTo(42),
            $this->equalTo(false)
        )->will(
            $this->returnValue($spiUrlAliases)
        );

        $location = $this->getLocationStub();
        $urlAliases = $urlAliasService->listLocationAliases(
            $location,
            false,
            null,
            false,
            $prioritizedLanguageCodes
        );

        self::assertEmpty($urlAliases);
    }

    public function providerForTestListAutogeneratedLocationAliasesWithLanguageCodeMultipleLanguagesPath()
    {
        $spiUrlAliases = array(
            new SPIUrlAlias(
                array(
                    'pathData' => array(
                        array(
                            'always-available' => false,
                            'translations' => array(
                                'cro-HR' => 'jedan',
                                'eng-GB' => 'jedan',
                            ),
                        ),
                        array(
                            'always-available' => false,
                            'translations' => array(
                                'eng-GB' => 'dva',
                                'ger-DE' => 'dva',
                            ),
                        ),
                    ),
                    'languageCodes' => array('eng-GB', 'ger-DE'),
                    'alwaysAvailable' => false,
                )
            ),
        );

        return array(
            array(
                $spiUrlAliases,
                'ger-DE',
                array('cro-HR', 'ger-DE'),
                array(
                    '/jedan/dva',
                ),
            ),
            array(
                $spiUrlAliases,
                'ger-DE',
                array('ger-DE', 'cro-HR'),
                array(
                    '/jedan/dva',
                ),
            ),
            array(
                $spiUrlAliases,
                'eng-GB',
                array('eng-GB'),
                array(
                    '/jedan/dva',
                ),
            ),
            array(
                $spiUrlAliases,
                'eng-GB',
                array('eng-GB', 'ger-DE', 'cro-HR'),
                array(
                    '/jedan/dva',
                ),
            ),
        );
    }

    /**
     * Test for the listLocationAliases() method.
     *
     * @dataProvider providerForTestListAutogeneratedLocationAliasesWithLanguageCodeMultipleLanguagesPath
     */
    public function testListAutogeneratedLocationAliasesWithLanguageCodeMultipleLanguagesPath(
        $spiUrlAliases,
        $languageCode,
        $prioritizedLanguageCodes,
        $paths
    ) {
        $urlAliasService = $this->getRepository()->getURLAliasService();
        $configuration = array(
            'prioritizedLanguageList' => $prioritizedLanguageCodes,
            'showAllTranslations' => false,
        );
        $this->setConfiguration($urlAliasService, $configuration);
        $urlAliasHandler = $this->getPersistenceMockHandler('Content\\UrlAlias\\Handler');
        $urlAliasHandler->expects(
            $this->once()
        )->method(
            'listURLAliasesForLocation'
        )->with(
            $this->equalTo(42),
            $this->equalTo(false)
        )->will(
            $this->returnValue($spiUrlAliases)
        );

        $location = $this->getLocationStub();
        $urlAliases = $urlAliasService->listLocationAliases($location, false, $languageCode);

        self::assertEquals(
            count($paths),
            count($urlAliases)
        );

        foreach ($urlAliases as $index => $urlAlias) {
            self::assertEquals(
                $paths[$index],
                $urlAlias->path
            );
        }
    }

    /**
     * Test for the listLocationAliases() method.
     *
     * @dataProvider providerForTestListAutogeneratedLocationAliasesWithLanguageCodeMultipleLanguagesPath
     */
    public function testListAutogeneratedLocationAliasesWithLanguageCodeMultipleLanguagesPathCustomConfiguration(
        $spiUrlAliases,
        $languageCode,
        $prioritizedLanguageCodes,
        $paths
    ) {
        $urlAliasService = $this->getRepository()->getURLAliasService();
        $configuration = array(
            'prioritizedLanguageList' => array(),
            'showAllTranslations' => false,
        );
        $this->setConfiguration($urlAliasService, $configuration);
        $urlAliasHandler = $this->getPersistenceMockHandler('Content\\UrlAlias\\Handler');
        $urlAliasHandler->expects(
            $this->once()
        )->method(
            'listURLAliasesForLocation'
        )->with(
            $this->equalTo(42),
            $this->equalTo(false)
        )->will(
            $this->returnValue($spiUrlAliases)
        );

        $location = $this->getLocationStub();
        $urlAliases = $urlAliasService->listLocationAliases(
            $location,
            false,
            $languageCode,
            false,
            $prioritizedLanguageCodes
        );

        self::assertEquals(
            count($paths),
            count($urlAliases)
        );

        foreach ($urlAliases as $index => $urlAlias) {
            self::assertEquals(
                $paths[$index],
                $urlAlias->path
            );
        }
    }

    public function providerForTestListAutogeneratedLocationAliasesWithLanguageCodeMultipleLanguagesEmpty()
    {
        $spiUrlAliases = array(
            new SPIUrlAlias(
                array(
                    'pathData' => array(
                        array(
                            'always-available' => false,
                            'translations' => array(
                                'cro-HR' => '/jedan',
                                'eng-GB' => '/jedan',
                            ),
                        ),
                        array(
                            'always-available' => false,
                            'translations' => array(
                                'eng-GB' => 'dva',
                                'ger-DE' => 'dva',
                            ),
                        ),
                    ),
                    'languageCodes' => array('eng-GB', 'ger-DE'),
                    'alwaysAvailable' => false,
                )
            ),
        );

        return array(
            array(
                $spiUrlAliases,
                'cro-HR',
                array('cro-HR'),
            ),
            array(
                $spiUrlAliases,
                'cro-HR',
                array('cro-HR', 'eng-GB'),
            ),
            array(
                $spiUrlAliases,
                'cro-HR',
                array('ger-DE'),
            ),
            array(
                $spiUrlAliases,
                'cro-HR',
                array('cro-HR', 'eng-GB', 'ger-DE'),
            ),
        );
    }

    /**
     * Test for the listLocationAliases() method.
     *
     * @dataProvider providerForTestListAutogeneratedLocationAliasesWithLanguageCodeMultipleLanguagesEmpty
     */
    public function testListAutogeneratedLocationAliasesWithLanguageCodeMultipleLanguagesEmpty(
        $spiUrlAliases,
        $languageCode,
        $prioritizedLanguageCodes
    ) {
        $urlAliasService = $this->getRepository()->getURLAliasService();
        $configuration = array(
            'prioritizedLanguageList' => $prioritizedLanguageCodes,
            'showAllTranslations' => false,
        );
        $this->setConfiguration($urlAliasService, $configuration);
        $urlAliasHandler = $this->getPersistenceMockHandler('Content\\UrlAlias\\Handler');
        $urlAliasHandler->expects(
            $this->once()
        )->method(
            'listURLAliasesForLocation'
        )->with(
            $this->equalTo(42),
            $this->equalTo(false)
        )->will(
            $this->returnValue($spiUrlAliases)
        );

        $location = $this->getLocationStub();
        $urlAliases = $urlAliasService->listLocationAliases($location, false, $languageCode);

        self::assertEmpty($urlAliases);
    }

    /**
     * Test for the listLocationAliases() method.
     *
     * @dataProvider providerForTestListAutogeneratedLocationAliasesWithLanguageCodeMultipleLanguagesEmpty
     */
    public function testListAutogeneratedLocationAliasesWithLanguageCodeMultipleLanguagesEmptyCustomConfiguration(
        $spiUrlAliases,
        $languageCode,
        $prioritizedLanguageCodes
    ) {
        $urlAliasService = $this->getRepository()->getURLAliasService();
        $configuration = array(
            'prioritizedLanguageList' => array(),
            'showAllTranslations' => false,
        );
        $this->setConfiguration($urlAliasService, $configuration);
        $urlAliasHandler = $this->getPersistenceMockHandler('Content\\UrlAlias\\Handler');
        $urlAliasHandler->expects(
            $this->once()
        )->method(
            'listURLAliasesForLocation'
        )->with(
            $this->equalTo(42),
            $this->equalTo(false)
        )->will(
            $this->returnValue($spiUrlAliases)
        );

        $location = $this->getLocationStub();
        $urlAliases = $urlAliasService->listLocationAliases(
            $location,
            false,
            $languageCode,
            false,
            $prioritizedLanguageCodes
        );

        self::assertEmpty($urlAliases);
    }

    public function providerForTestListAutogeneratedLocationAliasesAlwaysAvailablePath()
    {
        $spiUrlAliases = array(
            new SPIUrlAlias(
                array(
                    'pathData' => array(
                        array(
                            'always-available' => false,
                            'translations' => array(
                                'cro-HR' => 'jedan',
                                'eng-GB' => 'one',
                            ),
                        ),
                        array(
                            'always-available' => true,
                            'translations' => array(
                                'ger-DE' => 'zwei',
                            ),
                        ),
                    ),
                    'languageCodes' => array('ger-DE'),
                    'alwaysAvailable' => true,
                )
            ),
        );

        return array(
            array(
                $spiUrlAliases,
                array('cro-HR', 'ger-DE'),
                array(
                    '/jedan/zwei',
                ),
            ),
            array(
                $spiUrlAliases,
                array('ger-DE', 'cro-HR'),
                array(
                    '/jedan/zwei',
                ),
            ),
            array(
                $spiUrlAliases,
                array('eng-GB'),
                array(
                    '/one/zwei',
                ),
            ),
            array(
                $spiUrlAliases,
                array('cro-HR', 'eng-GB', 'ger-DE'),
                array(
                    '/jedan/zwei',
                ),
            ),
            array(
                $spiUrlAliases,
                array('eng-GB', 'ger-DE', 'cro-HR'),
                array(
                    '/one/zwei',
                ),
            ),
        );
    }

    /**
     * Test for the listLocationAliases() method.
     *
     * @dataProvider providerForTestListAutogeneratedLocationAliasesAlwaysAvailablePath
     */
    public function testListAutogeneratedLocationAliasesAlwaysAvailablePath(
        $spiUrlAliases,
        $prioritizedLanguageCodes,
        $paths
    ) {
        $urlAliasService = $this->getRepository()->getURLAliasService();
        $configuration = array(
            'prioritizedLanguageList' => $prioritizedLanguageCodes,
            'showAllTranslations' => false,
        );
        $this->setConfiguration($urlAliasService, $configuration);
        $urlAliasHandler = $this->getPersistenceMockHandler('Content\\UrlAlias\\Handler');
        $urlAliasHandler->expects(
            $this->once()
        )->method(
            'listURLAliasesForLocation'
        )->with(
            $this->equalTo(42),
            $this->equalTo(false)
        )->will(
            $this->returnValue($spiUrlAliases)
        );

        $location = $this->getLocationStub();
        $urlAliases = $urlAliasService->listLocationAliases($location, false, null);

        self::assertEquals(
            count($paths),
            count($urlAliases)
        );

        foreach ($urlAliases as $index => $urlAlias) {
            self::assertEquals(
                $paths[$index],
                $urlAlias->path
            );
        }
    }

    /**
     * Test for the listLocationAliases() method.
     *
     * @dataProvider providerForTestListAutogeneratedLocationAliasesAlwaysAvailablePath
     */
    public function testListAutogeneratedLocationAliasesAlwaysAvailablePathCustomConfiguration(
        $spiUrlAliases,
        $prioritizedLanguageCodes,
        $paths
    ) {
        $urlAliasService = $this->getRepository()->getURLAliasService();
        $configuration = array(
            'prioritizedLanguageList' => array(),
            'showAllTranslations' => false,
        );
        $this->setConfiguration($urlAliasService, $configuration);
        $urlAliasHandler = $this->getPersistenceMockHandler('Content\\UrlAlias\\Handler');
        $urlAliasHandler->expects(
            $this->once()
        )->method(
            'listURLAliasesForLocation'
        )->with(
            $this->equalTo(42),
            $this->equalTo(false)
        )->will(
            $this->returnValue($spiUrlAliases)
        );

        $location = $this->getLocationStub();
        $urlAliases = $urlAliasService->listLocationAliases(
            $location,
            false,
            null,
            false,
            $prioritizedLanguageCodes
        );

        self::assertEquals(
            count($paths),
            count($urlAliases)
        );

        foreach ($urlAliases as $index => $urlAlias) {
            self::assertEquals(
                $paths[$index],
                $urlAlias->path
            );
        }
    }

    public function providerForTestListAutogeneratedLocationAliasesWithLanguageCodeAlwaysAvailablePath()
    {
        $spiUrlAliases = array(
            new SPIUrlAlias(
                array(
                    'pathData' => array(
                        array(
                            'always-available' => false,
                            'translations' => array(
                                'cro-HR' => 'jedan',
                                'eng-GB' => 'one',
                            ),
                        ),
                        array(
                            'always-available' => true,
                            'translations' => array(
                                'ger-DE' => 'zwei',
                            ),
                        ),
                    ),
                    'languageCodes' => array('ger-DE'),
                    'alwaysAvailable' => true,
                )
            ),
        );

        return array(
            array(
                $spiUrlAliases,
                'ger-DE',
                array('cro-HR', 'ger-DE'),
                array(
                    '/jedan/zwei',
                ),
            ),
            array(
                $spiUrlAliases,
                'ger-DE',
                array('ger-DE', 'cro-HR'),
                array(
                    '/jedan/zwei',
                ),
            ),
        );
    }

    /**
     * Test for the listLocationAliases() method.
     *
     * @dataProvider providerForTestListAutogeneratedLocationAliasesWithLanguageCodeAlwaysAvailablePath
     */
    public function testListAutogeneratedLocationAliasesWithLanguageCodeAlwaysAvailablePath(
        $spiUrlAliases,
        $languageCode,
        $prioritizedLanguageCodes,
        $paths
    ) {
        $urlAliasService = $this->getRepository()->getURLAliasService();
        $configuration = array(
            'prioritizedLanguageList' => $prioritizedLanguageCodes,
            'showAllTranslations' => false,
        );
        $this->setConfiguration($urlAliasService, $configuration);
        $urlAliasHandler = $this->getPersistenceMockHandler('Content\\UrlAlias\\Handler');
        $urlAliasHandler->expects(
            $this->once()
        )->method(
            'listURLAliasesForLocation'
        )->with(
            $this->equalTo(42),
            $this->equalTo(false)
        )->will(
            $this->returnValue($spiUrlAliases)
        );

        $location = $this->getLocationStub();
        $urlAliases = $urlAliasService->listLocationAliases($location, false, $languageCode);

        self::assertEquals(
            count($paths),
            count($urlAliases)
        );

        foreach ($urlAliases as $index => $urlAlias) {
            self::assertEquals(
                $paths[$index],
                $urlAlias->path
            );
        }
    }

    /**
     * Test for the listLocationAliases() method.
     *
     * @dataProvider providerForTestListAutogeneratedLocationAliasesWithLanguageCodeAlwaysAvailablePath
     */
    public function testListAutogeneratedLocationAliasesWithLanguageCodeAlwaysAvailablePathCustomConfiguration(
        $spiUrlAliases,
        $languageCode,
        $prioritizedLanguageCodes,
        $paths
    ) {
        $urlAliasService = $this->getRepository()->getURLAliasService();
        $configuration = array(
            'prioritizedLanguageList' => array(),
            'showAllTranslations' => false,
        );
        $this->setConfiguration($urlAliasService, $configuration);
        $urlAliasHandler = $this->getPersistenceMockHandler('Content\\UrlAlias\\Handler');
        $urlAliasHandler->expects(
            $this->once()
        )->method(
            'listURLAliasesForLocation'
        )->with(
            $this->equalTo(42),
            $this->equalTo(false)
        )->will(
            $this->returnValue($spiUrlAliases)
        );

        $location = $this->getLocationStub();
        $urlAliases = $urlAliasService->listLocationAliases(
            $location,
            false,
            $languageCode,
            false,
            $prioritizedLanguageCodes
        );

        self::assertEquals(
            count($paths),
            count($urlAliases)
        );

        foreach ($urlAliases as $index => $urlAlias) {
            self::assertEquals(
                $paths[$index],
                $urlAlias->path
            );
        }
    }

    public function providerForTestListAutogeneratedLocationAliasesWithLanguageCodeAlwaysAvailableEmpty()
    {
        $spiUrlAliases = array(
            new SPIUrlAlias(
                array(
                    'pathData' => array(
                        array(
                            'always-available' => false,
                            'translations' => array(
                                'cro-HR' => 'jedan',
                                'eng-GB' => 'one',
                            ),
                        ),
                        array(
                            'always-available' => true,
                            'translations' => array(
                                'ger-DE' => 'zwei',
                            ),
                        ),
                    ),
                    'languageCodes' => array('ger-DE'),
                    'alwaysAvailable' => true,
                )
            ),
        );

        return array(
            array(
                $spiUrlAliases,
                'eng-GB',
                array('eng-GB'),
            ),
            array(
                $spiUrlAliases,
                'eng-GB',
                array('cro-HR', 'eng-GB', 'ger-DE'),
            ),
            array(
                $spiUrlAliases,
                'eng-GB',
                array('eng-GB', 'ger-DE', 'cro-HR'),
            ),
        );
    }

    /**
     * Test for the listLocationAliases() method.
     *
     * @dataProvider providerForTestListAutogeneratedLocationAliasesWithLanguageCodeAlwaysAvailableEmpty
     */
    public function testListAutogeneratedLocationAliasesWithLanguageCodeAlwaysAvailableEmpty(
        $spiUrlAliases,
        $languageCode,
        $prioritizedLanguageCodes
    ) {
        $urlAliasService = $this->getRepository()->getURLAliasService();
        $configuration = array(
            'prioritizedLanguageList' => $prioritizedLanguageCodes,
            'showAllTranslations' => false,
        );
        $this->setConfiguration($urlAliasService, $configuration);
        $urlAliasHandler = $this->getPersistenceMockHandler('Content\\UrlAlias\\Handler');
        $urlAliasHandler->expects(
            $this->once()
        )->method(
            'listURLAliasesForLocation'
        )->with(
            $this->equalTo(42),
            $this->equalTo(false)
        )->will(
            $this->returnValue($spiUrlAliases)
        );

        $location = $this->getLocationStub();
        $urlAliases = $urlAliasService->listLocationAliases($location, false, $languageCode);

        self::assertEmpty($urlAliases);
    }

    /**
     * Test for the listLocationAliases() method.
     *
     * @dataProvider providerForTestListAutogeneratedLocationAliasesWithLanguageCodeAlwaysAvailableEmpty
     */
    public function testListAutogeneratedLocationAliasesWithLanguageCodeAlwaysAvailableEmptyCustomConfiguration(
        $spiUrlAliases,
        $languageCode,
        $prioritizedLanguageCodes
    ) {
        $urlAliasService = $this->getRepository()->getURLAliasService();
        $configuration = array(
            'prioritizedLanguageList' => array(),
            'showAllTranslations' => false,
        );
        $this->setConfiguration($urlAliasService, $configuration);
        $urlAliasHandler = $this->getPersistenceMockHandler('Content\\UrlAlias\\Handler');
        $urlAliasHandler->expects(
            $this->once()
        )->method(
            'listURLAliasesForLocation'
        )->with(
            $this->equalTo(42),
            $this->equalTo(false)
        )->will(
            $this->returnValue($spiUrlAliases)
        );

        $location = $this->getLocationStub();
        $urlAliases = $urlAliasService->listLocationAliases(
            $location,
            false,
            $languageCode,
            false,
            $prioritizedLanguageCodes
        );

        self::assertEmpty($urlAliases);
    }

    /**
     * Test for the listGlobalAliases() method.
     */
    public function testListGlobalAliases()
    {
        $urlAliasService = $this->getRepository()->getURLAliasService();
        $configuration = array(
            'prioritizedLanguageList' => array('ger-DE'),
            'showAllTranslations' => true,
        );
        $this->setConfiguration($urlAliasService, $configuration);
        $urlAliasHandler = $this->getPersistenceMockHandler('Content\\UrlAlias\\Handler');

        $urlAliasHandler->expects(
            $this->once()
        )->method(
            'listGlobalURLAliases'
        )->with(
            $this->equalTo(null),
            $this->equalTo(0),
            $this->equalTo(-1)
        )->will(
            $this->returnValue(
                array(
                    new SPIUrlAlias(
                        array(
                            'pathData' => array(
                                array(
                                    'always-available' => true,
                                    'translations' => array(
                                        'ger-DE' => 'squirrel',
                                    ),
                                ),
                            ),
                            'languageCodes' => array('ger-DE'),
                            'alwaysAvailable' => true,
                        )
                    ),
                )
            )
        );

        $urlAliases = $urlAliasService->listGlobalAliases();

        self::assertCount(1, $urlAliases);
        self::assertInstanceOf(
            'eZ\\Publish\\API\\Repository\\Values\\Content\\URLAlias',
            $urlAliases[0]
        );
    }

    /**
     * Test for the listGlobalAliases() method.
     */
    public function testListGlobalAliasesEmpty()
    {
        $urlAliasService = $this->getRepository()->getURLAliasService();
        $configuration = array(
            'prioritizedLanguageList' => array('eng-GB'),
            'showAllTranslations' => false,
        );
        $this->setConfiguration($urlAliasService, $configuration);
        $urlAliasHandler = $this->getPersistenceMockHandler('Content\\UrlAlias\\Handler');

        $urlAliasHandler->expects(
            $this->once()
        )->method(
            'listGlobalURLAliases'
        )->with(
            $this->equalTo(null),
            $this->equalTo(0),
            $this->equalTo(-1)
        )->will(
            $this->returnValue(
                array(
                    new SPIUrlAlias(
                        array(
                            'pathData' => array(
                                array(
                                    'always-available' => false,
                                    'translations' => array(
                                        'ger-DE' => 'squirrel',
                                    ),
                                ),
                            ),
                            'languageCodes' => array('ger-DE'),
                            'alwaysAvailable' => false,
                        )
                    ),
                )
            )
        );

        $urlAliases = $urlAliasService->listGlobalAliases();

        self::assertCount(0, $urlAliases);
    }

    /**
     * Test for the listGlobalAliases() method.
     */
    public function testListGlobalAliasesWithParameters()
    {
        $urlAliasService = $this->getRepository()->getURLAliasService();
        $urlAliasHandler = $this->getPersistenceMockHandler('Content\\UrlAlias\\Handler');

        $urlAliasHandler->expects(
            $this->once()
        )->method(
            'listGlobalURLAliases'
        )->with(
            $this->equalTo('languageCode'),
            $this->equalTo('offset'),
            $this->equalTo('limit')
        )->will(
            $this->returnValue(array())
        );

        $urlAliases = $urlAliasService->listGlobalAliases('languageCode', 'offset', 'limit');

        self::assertEmpty($urlAliases);
    }

    /**
     * Test for the lookup() method.
     *
     * @expectedException \eZ\Publish\API\Repository\Exceptions\NotFoundException
     */
    public function testLookupThrowsNotFoundException()
    {
        $urlAliasService = $this->getRepository()->getURLAliasService();
        $urlAliasHandler = $this->getPersistenceMockHandler('Content\\UrlAlias\\Handler');

        $urlAliasHandler->expects(
            $this->once()
        )->method(
            'lookup'
        )->with(
            $this->equalTo('url')
        )->will(
            $this->throwException(new NotFoundException('UrlAlias', 'url'))
        );

        $urlAliasService->lookup('url');
    }

    public function providerForTestLookupThrowsNotFoundExceptionPath()
    {
        return array(
            // alias does not exist in requested language
            array('ein/dva', array('cro-HR', 'ger-DE'), 'ger-DE'),
            // alias exists in requested language but the language is not in prioritized languages list
            array('ein/dva', array('ger-DE'), 'eng-GB'),
            // alias path is not matched
            array('jedan/dva', array('cro-HR', 'ger-DE'), 'cro-HR'),
            // path is not loadable for prioritized languages list
            array('ein/dva', array('cro-HR'), 'cro-HR'),
        );
    }

    /**
     * Test for the lookup() method.
     *
     * @dataProvider providerForTestLookupThrowsNotFoundExceptionPath
     * @expectedException \eZ\Publish\API\Repository\Exceptions\NotFoundException
     */
    public function testLookupThrowsNotFoundExceptionPathNotMatchedOrNotLoadable($url, $prioritizedLanguageList, $languageCode)
    {
        $urlAliasService = $this->getRepository()->getURLAliasService();
        $configuration = array(
            'prioritizedLanguageList' => $prioritizedLanguageList,
            'showAllTranslations' => false,
        );
        $this->setConfiguration($urlAliasService, $configuration);
        $urlAliasHandler = $this->getPersistenceMockHandler('Content\\UrlAlias\\Handler');

        $urlAliasHandler->expects(
            $this->once()
        )->method(
            'lookup'
        )->with(
            $this->equalTo($url)
        )->will(
            $this->returnValue(
                new SPIUrlAlias(
                    array(
                        'pathData' => array(
                            array(
                                'always-available' => false,
                                'translations' => array('ger-DE' => 'ein'),
                            ),
                            array(
                                'always-available' => false,
                                'translations' => array(
                                    'cro-HR' => 'dva',
                                    'eng-GB' => 'two',
                                ),
                            ),
                        ),
                        'languageCodes' => array('eng-GB', 'cro-HR'),
                        'alwaysAvailable' => false,
                    )
                )
            )
        );

        $urlAliasService->lookup($url, $languageCode);
    }

    public function providerForTestLookup()
    {
        return array(
            // showAllTranslations setting is true
            array(array('ger-DE'), true, false, null),
            // alias is always available
            array(array('ger-DE'), false, true, null),
            // works with available language code
            array(array('cro-HR'), false, false, 'eng-GB'),
        );
    }

    /**
     * Test for the lookup() method.
     *
     * @dataProvider providerForTestLookup
     */
    public function testLookup($prioritizedLanguageList, $showAllTranslations, $alwaysAvailable, $languageCode)
    {
        $urlAliasService = $this->getRepository()->getURLAliasService();
        $configuration = array(
            'prioritizedLanguageList' => $prioritizedLanguageList,
            'showAllTranslations' => $showAllTranslations,
        );
        $this->setConfiguration($urlAliasService, $configuration);
        $urlAliasHandler = $this->getPersistenceMockHandler('Content\\UrlAlias\\Handler');

        $urlAliasHandler->expects(
            $this->once()
        )->method(
            'lookup'
        )->with(
            $this->equalTo('jedan/dva')
        )->will(
            $this->returnValue(
                new SPIUrlAlias(
                    array(
                        'pathData' => array(
                            array(
                                'always-available' => $alwaysAvailable,
                                'translations' => array('cro-HR' => 'jedan'),
                            ),
                            array(
                                'always-available' => $alwaysAvailable,
                                'translations' => array(
                                    'cro-HR' => 'dva',
                                    'eng-GB' => 'two',
                                ),
                            ),
                        ),
                        'languageCodes' => array('eng-GB', 'cro-HR'),
                        'alwaysAvailable' => $alwaysAvailable,
                    )
                )
            )
        );

        $urlAlias = $urlAliasService->lookup('jedan/dva', $languageCode);

        self::assertInstanceOf(
            'eZ\\Publish\\API\\Repository\\Values\\Content\\URLAlias',
            $urlAlias
        );
    }

    public function providerForTestLookupWithSharedTranslation()
    {
        return array(
            // showAllTranslations setting is true
            array(array('ger-DE'), true, false, null),
            // alias is always available
            array(array('ger-DE'), false, true, null),
            // works with available language codes
            array(array('cro-HR'), false, false, 'eng-GB'),
            array(array('eng-GB'), false, false, 'cro-HR'),
            // works with cro-HR only
            array(array('cro-HR'), false, false, null),
            // works with eng-GB only
            array(array('eng-GB'), false, false, null),
            // works with cro-HR first
            array(array('cro-HR', 'eng-GB'), false, false, null),
            // works with eng-GB first
            array(array('eng-GB', 'cro-HR'), false, false, null),
        );
    }

    /**
     * Test for the lookup() method.
     *
     * @dataProvider providerForTestLookupWithSharedTranslation
     */
    public function testLookupWithSharedTranslation(
        $prioritizedLanguageList,
        $showAllTranslations,
        $alwaysAvailable,
        $languageCode
    ) {
        $urlAliasService = $this->getRepository()->getURLAliasService();
        $configuration = array(
            'prioritizedLanguageList' => $prioritizedLanguageList,
            'showAllTranslations' => $showAllTranslations,
        );
        $this->setConfiguration($urlAliasService, $configuration);
        $urlAliasHandler = $this->getPersistenceMockHandler('Content\\UrlAlias\\Handler');

        $urlAliasHandler->expects(
            $this->once()
        )->method(
            'lookup'
        )->with(
            $this->equalTo('jedan/two')
        )->will(
            $this->returnValue(
                new SPIUrlAlias(
                    array(
                        'pathData' => array(
                            array(
                                'always-available' => $alwaysAvailable,
                                'translations' => array(
                                    'cro-HR' => 'jedan',
                                    'eng-GB' => 'jedan',
                                ),
                            ),
                            array(
                                'always-available' => $alwaysAvailable,
                                'translations' => array(
                                    'cro-HR' => 'two',
                                    'eng-GB' => 'two',
                                ),
                            ),
                        ),
                        'languageCodes' => array('eng-GB', 'cro-HR'),
                        'alwaysAvailable' => $alwaysAvailable,
                    )
                )
            )
        );

        $urlAlias = $urlAliasService->lookup('jedan/two', $languageCode);

        self::assertInstanceOf(
            'eZ\\Publish\\API\\Repository\\Values\\Content\\URLAlias',
            $urlAlias
        );
    }

    /**
     * Test for the reverseLookup() method.
     *
     * @expectedException \eZ\Publish\API\Repository\Exceptions\NotFoundException
     */
    public function testReverseLookupCustomConfiguration()
    {
        $mockedService = $this->getPartlyMockedURLAliasServiceService(array('listLocationAliases'));
        $location = $this->getLocationStub();
        $mockedService->expects(
            $this->once()
        )->method(
            'listLocationAliases'
        )->with(
            $this->equalTo($location),
            $this->equalTo(false),
            $this->equalTo(null),
            $this->equalTo($showAllTranslations = 'HELLO!'),
            $this->equalTo($prioritizedLanguageList = array('LANGUAGES!'))
        )->will(
            $this->returnValue(array())
        );

        $mockedService->reverseLookup($location, null, $showAllTranslations, $prioritizedLanguageList);
    }

    /**
     * Test for the reverseLookup() method.
     *
     * @expectedException \eZ\Publish\API\Repository\Exceptions\NotFoundException
     */
    public function testReverseLookupThrowsNotFoundException()
    {
        $mockedService = $this->getPartlyMockedURLAliasServiceService(array('listLocationAliases'));
        $configuration = array(
            'prioritizedLanguageList' => array('ger-DE'),
            'showAllTranslations' => false,
        );
        $this->setConfiguration($mockedService, $configuration);

        $languageCode = 'eng-GB';
        $location = $this->getLocationStub();

        $mockedService->expects(
            $this->once()
        )->method(
            'listLocationAliases'
        )->with(
            $this->equalTo($location),
            $this->equalTo(false),
            $this->equalTo($languageCode)
        )->will(
            $this->returnValue(
                array(
                    new UrlAlias(
                        array(
                            'languageCodes' => array('eng-GB'),
                            'alwaysAvailable' => false,
                        )
                    ),
                )
            )
        );

        $mockedService->reverseLookup($location, $languageCode);
    }

    public function providerForTestReverseLookup()
    {
        return $this->providerForTestListAutogeneratedLocationAliasesPath();
    }

    /**
     * Test for the reverseLookup() method.
     *
     * @dataProvider providerForTestReverseLookup
     */
    public function testReverseLookupPath($spiUrlAliases, $prioritizedLanguageCodes, $paths, $reverseLookupLanguageCode)
    {
        $urlAliasService = $this->getRepository()->getURLAliasService();
        $configuration = array(
            'prioritizedLanguageList' => $prioritizedLanguageCodes,
            'showAllTranslations' => false,
        );
        $this->setConfiguration($urlAliasService, $configuration);
        $urlAliasHandler = $this->getPersistenceMockHandler('Content\\UrlAlias\\Handler');
        $urlAliasHandler->expects(
            $this->once()
        )->method(
            'listURLAliasesForLocation'
        )->with(
            $this->equalTo(42),
            $this->equalTo(false)
        )->will(
            $this->returnValue($spiUrlAliases)
        );

        $location = $this->getLocationStub();
        $urlAlias = $urlAliasService->reverseLookup($location);

        self::assertEquals(
            array($reverseLookupLanguageCode),
            $urlAlias->languageCodes
        );
        self::assertEquals(
            $paths[$reverseLookupLanguageCode],
            $urlAlias->path
        );
    }

    public function providerForTestReverseLookupAlwaysAvailablePath()
    {
        return $this->providerForTestListAutogeneratedLocationAliasesAlwaysAvailablePath();
    }

    /**
     * Test for the reverseLookup() method.
     *
     * @dataProvider providerForTestReverseLookupAlwaysAvailablePath
     */
    public function testReverseLookupAlwaysAvailablePath(
        $spiUrlAliases,
        $prioritizedLanguageCodes,
        $paths
    ) {
        $urlAliasService = $this->getRepository()->getURLAliasService();
        $configuration = array(
            'prioritizedLanguageList' => $prioritizedLanguageCodes,
            'showAllTranslations' => false,
        );
        $this->setConfiguration($urlAliasService, $configuration);
        $urlAliasHandler = $this->getPersistenceMockHandler('Content\\UrlAlias\\Handler');
        $urlAliasHandler->expects(
            $this->once()
        )->method(
            'listURLAliasesForLocation'
        )->with(
            $this->equalTo(42),
            $this->equalTo(false)
        )->will(
            $this->returnValue($spiUrlAliases)
        );

        $location = $this->getLocationStub();
        $urlAlias = $urlAliasService->reverseLookup($location);

        self::assertEquals(
            reset($paths),
            $urlAlias->path
        );
    }

    /**
     * Test for the reverseLookup() method.
     */
    public function testReverseLookupWithShowAllTranslations()
    {
        $spiUrlAlias = $this->getSpiUrlAlias();
        $urlAliasService = $this->getRepository()->getURLAliasService();
        $configuration = array(
            'prioritizedLanguageList' => array('fre-FR'),
            'showAllTranslations' => true,
        );
        $this->setConfiguration($urlAliasService, $configuration);
        $urlAliasHandler = $this->getPersistenceMockHandler('Content\\UrlAlias\\Handler');
        $urlAliasHandler->expects(
            $this->once()
        )->method(
            'listURLAliasesForLocation'
        )->with(
            $this->equalTo(42),
            $this->equalTo(false)
        )->will(
            $this->returnValue(array($spiUrlAlias))
        );

        $location = $this->getLocationStub();
        $urlAlias = $urlAliasService->reverseLookup($location);

        self::assertEquals('/jedan/dva/tri', $urlAlias->path);
    }

    /**
     * Test for the createUrlAlias() method.
     */
    public function testCreateUrlAlias()
    {
        $repositoryMock = $this->getRepositoryMock();
        $mockedService = $this->getPartlyMockedURLAliasServiceService();
        /** @var \PHPUnit_Framework_MockObject_MockObject $urlAliasHandlerMock */
        $urlAliasHandlerMock = $this->getPersistenceMock()->urlAliasHandler();
        $location = $this->getLocationStub();

        $repositoryMock
            ->expects($this->once())
            ->method('beginTransaction');
        $repositoryMock
            ->expects($this->once())
            ->method('commit');

        $urlAliasHandlerMock->expects(
            $this->once()
        )->method(
            'createCustomUrlAlias'
        )->with(
            $this->equalTo($location->id),
            $this->equalTo('path'),
            $this->equalTo('forwarding'),
            $this->equalTo('languageCode'),
            $this->equalTo('alwaysAvailable')
        )->will(
            $this->returnValue(new SPIUrlAlias())
        );

        $urlAlias = $mockedService->createUrlAlias(
            $location,
            'path',
            'languageCode',
            'forwarding',
            'alwaysAvailable'
        );

        self::assertInstanceOf(
            'eZ\\Publish\\API\\Repository\\Values\\Content\\URLAlias',
            $urlAlias
        );
    }

    /**
     * Test for the createUrlAlias() method.
     *
     * @expectedException \Exception
     * @expectedExceptionMessage Handler threw an exception
     */
    public function testCreateUrlAliasWithRollback()
    {
        $repositoryMock = $this->getRepositoryMock();
        $mockedService = $this->getPartlyMockedURLAliasServiceService();
        /** @var \PHPUnit_Framework_MockObject_MockObject $urlAliasHandlerMock */
        $urlAliasHandlerMock = $this->getPersistenceMock()->urlAliasHandler();
        $location = $this->getLocationStub();

        $repositoryMock
            ->expects($this->once())
            ->method('beginTransaction');
        $repositoryMock
            ->expects($this->once())
            ->method('rollback');

        $urlAliasHandlerMock->expects(
            $this->once()
        )->method(
            'createCustomUrlAlias'
        )->with(
            $this->equalTo($location->id),
            $this->equalTo('path'),
            $this->equalTo('forwarding'),
            $this->equalTo('languageCode'),
            $this->equalTo('alwaysAvailable')
        )->will(
            $this->throwException(new Exception('Handler threw an exception'))
        );

        $mockedService->createUrlAlias(
            $location,
            'path',
            'languageCode',
            'forwarding',
            'alwaysAvailable'
        );
    }

    /**
     * Test for the createUrlAlias() method.
     *
     * @expectedException \eZ\Publish\API\Repository\Exceptions\InvalidArgumentException
     */
    public function testCreateUrlAliasThrowsInvalidArgumentException()
    {
        $location = $this->getLocationStub();
        $urlAliasService = $this->getRepository()->getURLAliasService();
        $urlAliasHandler = $this->getPersistenceMockHandler('Content\\UrlAlias\\Handler');

        $urlAliasHandler->expects(
            $this->once()
        )->method(
            'createCustomUrlAlias'
        )->with(
            $this->equalTo($location->id),
            $this->equalTo('path'),
            $this->equalTo('forwarding'),
            $this->equalTo('languageCode'),
            $this->equalTo('alwaysAvailable')
        )->will(
            $this->throwException(new ForbiddenException('Forbidden!'))
        );

        $urlAliasService->createUrlAlias(
            $location,
            'path',
            'languageCode',
            'forwarding',
            'alwaysAvailable'
        );
    }

    /**
     * Test for the createGlobalUrlAlias() method.
     */
    public function testCreateGlobalUrlAlias()
    {
        $resource = 'module:content/search';
        $repositoryMock = $this->getRepositoryMock();
        $mockedService = $this->getPartlyMockedURLAliasServiceService();
        /** @var \PHPUnit_Framework_MockObject_MockObject $urlAliasHandlerMock */
        $urlAliasHandlerMock = $this->getPersistenceMock()->urlAliasHandler();

        $repositoryMock
            ->expects($this->once())
            ->method('beginTransaction');
        $repositoryMock
            ->expects($this->once())
            ->method('commit');

        $urlAliasHandlerMock->expects(
            $this->once()
        )->method(
            'createGlobalUrlAlias'
        )->with(
            $this->equalTo($resource),
            $this->equalTo('path'),
            $this->equalTo('forwarding'),
            $this->equalTo('languageCode'),
            $this->equalTo('alwaysAvailable')
        )->will(
            $this->returnValue(new SPIUrlAlias())
        );

        $urlAlias = $mockedService->createGlobalUrlAlias(
            $resource,
            'path',
            'languageCode',
            'forwarding',
            'alwaysAvailable'
        );

        self::assertInstanceOf(
            'eZ\\Publish\\API\\Repository\\Values\\Content\\URLAlias',
            $urlAlias
        );
    }

    /**
     * Test for the createGlobalUrlAlias() method.
     *
     * @expectedException \Exception
     * @expectedExceptionMessage Handler threw an exception
     */
    public function testCreateGlobalUrlAliasWithRollback()
    {
        $resource = 'module:content/search';
        $repositoryMock = $this->getRepositoryMock();
        $mockedService = $this->getPartlyMockedURLAliasServiceService();
        /** @var \PHPUnit_Framework_MockObject_MockObject $urlAliasHandlerMock */
        $urlAliasHandlerMock = $this->getPersistenceMock()->urlAliasHandler();

        $repositoryMock
            ->expects($this->once())
            ->method('beginTransaction');
        $repositoryMock
            ->expects($this->once())
            ->method('rollback');

        $urlAliasHandlerMock->expects(
            $this->once()
        )->method(
            'createGlobalUrlAlias'
        )->with(
            $this->equalTo($resource),
            $this->equalTo('path'),
            $this->equalTo('forwarding'),
            $this->equalTo('languageCode'),
            $this->equalTo('alwaysAvailable')
        )->will(
            $this->throwException(new Exception('Handler threw an exception'))
        );

        $mockedService->createGlobalUrlAlias(
            $resource,
            'path',
            'languageCode',
            'forwarding',
            'alwaysAvailable'
        );
    }

    /**
     * Test for the createGlobalUrlAlias() method.
     *
     * @expectedException \eZ\Publish\API\Repository\Exceptions\InvalidArgumentException
     */
    public function testCreateGlobalUrlAliasThrowsInvalidArgumentExceptionResource()
    {
        $urlAliasService = $this->getRepository()->getURLAliasService();
        $urlAliasService->createGlobalUrlAlias(
            'invalid/resource',
            'path',
            'languageCode',
            'forwarding',
            'alwaysAvailable'
        );
    }

    /**
     * Test for the createGlobalUrlAlias() method.
     *
     * @expectedException \eZ\Publish\API\Repository\Exceptions\InvalidArgumentException
     */
    public function testCreateGlobalUrlAliasThrowsInvalidArgumentExceptionPath()
    {
        $resource = 'module:content/search';
        $urlAliasService = $this->getRepository()->getURLAliasService();
        $urlAliasHandler = $this->getPersistenceMockHandler('Content\\UrlAlias\\Handler');

        $urlAliasHandler->expects(
            $this->once()
        )->method(
            'createGlobalUrlAlias'
        )->with(
            $this->equalTo($resource),
            $this->equalTo('path'),
            $this->equalTo('forwarding'),
            $this->equalTo('languageCode'),
            $this->equalTo('alwaysAvailable')
        )->will(
            $this->throwException(new ForbiddenException('Forbidden!'))
        );

        $urlAliasService->createGlobalUrlAlias(
            $resource,
            'path',
            'languageCode',
            'forwarding',
            'alwaysAvailable'
        );
    }

    /**
     * Test for the createGlobalUrlAlias() method.
     *
     * @depends eZ\Publish\Core\Repository\Tests\Service\Mock\UrlAliasTest::testCreateUrlAlias
     * @depends eZ\Publish\Core\Repository\Tests\Service\Mock\UrlAliasTest::testCreateUrlAliasWithRollback
     * @depends eZ\Publish\Core\Repository\Tests\Service\Mock\UrlAliasTest::testCreateUrlAliasThrowsInvalidArgumentException
     */
    public function testCreateGlobalUrlAliasForLocation()
    {
        $repositoryMock = $this->getRepositoryMock();
        $mockedService = $this->getPartlyMockedURLAliasServiceService(array('createUrlAlias'));
        $location = $this->getLocationStub();
        $locationServiceMock = $this->createMock('eZ\\Publish\\Core\\Repository\\LocationService');

        $locationServiceMock->expects(
            $this->exactly(2)
        )->method(
            'loadLocation'
        )->with(
            $this->equalTo(42)
        )->will(
            $this->returnValue($location)
        );

        $repositoryMock->expects(
            $this->exactly(2)
        )->method(
            'getLocationService'
        )->will(
            $this->returnValue($locationServiceMock)
        );

        $mockedService->expects(
            $this->exactly(2)
        )->method(
            'createUrlAlias'
        )->with(
            $this->equalTo($location),
            $this->equalTo('path'),
            $this->equalTo('languageCode'),
            $this->equalTo('forwarding'),
            $this->equalTo('alwaysAvailable')
        );

        $mockedService->createGlobalUrlAlias(
            'eznode:42',
            'path',
            'languageCode',
            'forwarding',
            'alwaysAvailable'
        );
        $mockedService->createGlobalUrlAlias(
            'module:content/view/full/42',
            'path',
            'languageCode',
            'forwarding',
            'alwaysAvailable'
        );
    }

    /**
     * @param int $id
     *
     * @return \eZ\Publish\Core\Repository\Values\Content\Location
     */
    protected function getLocationStub($id = 42)
    {
        return new Location(array('id' => $id));
    }

    /**
     * @param object $urlAliasService
     * @param array $configuration
     */
    protected function setConfiguration($urlAliasService, array $configuration)
    {
        $refObject = new \ReflectionObject($urlAliasService);
        $refProperty = $refObject->getProperty('settings');
        $refProperty->setAccessible(true);
        $refProperty->setValue(
            $urlAliasService,
            $configuration
        );
    }

    /**
     * Returns the content service to test with $methods mocked.
     *
     * Injected Repository comes from {@see getRepositoryMock()} and persistence handler from {@see getPersistenceMock()}
     *
     * @param string[] $methods
     *
     * @return \eZ\Publish\Core\Repository\URLAliasService|\PHPUnit_Framework_MockObject_MockObject
     */
    protected function getPartlyMockedURLAliasServiceService(array $methods = null)
    {
        $languageServiceMock = $this->createMock('eZ\\Publish\\Core\\Repository\\LanguageService');

        $languageServiceMock->expects(
            $this->once()
        )->method(
            'getPrioritizedLanguageCodeList'
        )->will(
            $this->returnValue(array('eng-GB'))
        );

        $this->getRepositoryMock()->expects(
            $this->once()
        )->method(
            'getContentLanguageService'
        )->will(
            $this->returnValue($languageServiceMock)
        );

<<<<<<< HEAD
        return $this->getMockBuilder('eZ\\Publish\\Core\\Repository\\URLAliasService')
            ->setMethods($methods)
            ->setConstructorArgs(
                array(
                    $this->getRepositoryMock(),
                    $this->getPersistenceMock()->urlAliasHandler(),
                )
=======
        return $this->getMock(
            'eZ\\Publish\\Core\\Repository\\URLAliasService',
            $methods,
            array(
                $this->getRepositoryMock(),
                $this->getPersistenceMock()->urlAliasHandler(),
                $this->getNameSchemaServiceMock(),
>>>>>>> 2a368489
            )
            ->getMock();
    }

    /**
     * @return \PHPUnit_Framework_MockObject_MockObject|\eZ\Publish\Core\Repository\Helper\NameSchemaService
     */
    protected function getNameSchemaServiceMock()
    {
        return $this->createMock('eZ\\Publish\\Core\\Repository\\Helper\\NameSchemaService');
    }
}<|MERGE_RESOLUTION|>--- conflicted
+++ resolved
@@ -3556,23 +3556,14 @@
             $this->returnValue($languageServiceMock)
         );
 
-<<<<<<< HEAD
         return $this->getMockBuilder('eZ\\Publish\\Core\\Repository\\URLAliasService')
             ->setMethods($methods)
             ->setConstructorArgs(
                 array(
                     $this->getRepositoryMock(),
                     $this->getPersistenceMock()->urlAliasHandler(),
-                )
-=======
-        return $this->getMock(
-            'eZ\\Publish\\Core\\Repository\\URLAliasService',
-            $methods,
-            array(
-                $this->getRepositoryMock(),
-                $this->getPersistenceMock()->urlAliasHandler(),
-                $this->getNameSchemaServiceMock(),
->>>>>>> 2a368489
+                    $this->getNameSchemaServiceMock(),
+                )
             )
             ->getMock();
     }
