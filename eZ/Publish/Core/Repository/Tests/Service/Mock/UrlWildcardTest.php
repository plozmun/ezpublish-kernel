<?php

/**
 * File contains: eZ\Publish\Core\Repository\Tests\Service\Mock\UrlWildcardTest class.
 *
 * @copyright Copyright (C) eZ Systems AS. All rights reserved.
 * @license For full copyright and license information view LICENSE file distributed with this source code.
 */
namespace eZ\Publish\Core\Repository\Tests\Service\Mock;

use eZ\Publish\Core\Repository\Tests\Service\Mock\Base as BaseServiceMockTest;
use eZ\Publish\API\Repository\Values\Content\URLWildcard;
use eZ\Publish\Core\Repository\URLWildcardService;
use eZ\Publish\SPI\Persistence\Content\UrlWildcard as SPIURLWildcard;
use eZ\Publish\API\Repository\Values\Content\URLWildcardTranslationResult;

/**
 * Mock Test case for UrlWildcard Service.
 */
class UrlWildcardTest extends BaseServiceMockTest
{
    /**
     * Test for the __construct() method.
     *
     * @covers \eZ\Publish\Core\Repository\URLWildcardService::__construct
     */
    public function testConstructor()
    {
        $service = $this->getPartlyMockedURLWildcardService();

        self::assertAttributeSame($this->getRepositoryMock(), 'repository', $service);
        self::assertAttributeSame($this->getPersistenceMockHandler('Content\\UrlWildcard\\Handler'), 'urlWildcardHandler', $service);
        self::assertAttributeSame([], 'settings', $service);
    }

    /**
     * Test for the create() method.
     *
     * @depends testConstructor
     * @covers \eZ\Publish\Core\Repository\URLWildcardService::create
     * @expectedException \eZ\Publish\API\Repository\Exceptions\UnauthorizedException
     */
    public function testCreateThrowsUnauthorizedException()
    {
        $mockedService = $this->getPartlyMockedURLWildcardService();
        $repositoryMock = $this->getRepositoryMock();
        $repositoryMock->expects(
            $this->once()
        )->method(
            'hasAccess'
        )->with(
            $this->equalTo('content'),
            $this->equalTo('urltranslator')
        )->will(
            $this->returnValue(false)
        );

        $mockedService->create('lorem/ipsum', 'opossum', true);
    }

    /**
     * Test for the create() method.
     *
     * @depends testConstructor
     * @covers \eZ\Publish\Core\Repository\URLWildcardService::create
     * @expectedException \eZ\Publish\API\Repository\Exceptions\InvalidArgumentException
     */
    public function testCreateThrowsInvalidArgumentException()
    {
        $mockedService = $this->getPartlyMockedURLWildcardService();
        /** @var \PHPUnit\Framework\MockObject\MockObject $handlerMock */
        $handlerMock = $this->getPersistenceMock()->urlWildcardHandler();
        $repositoryMock = $this->getRepositoryMock();

        $repositoryMock->expects(
            $this->once()
        )->method(
            'hasAccess'
        )->with(
            $this->equalTo('content'),
            $this->equalTo('urltranslator')
        )->will(
            $this->returnValue(true)
        );

        $handlerMock->expects(
            $this->once()
        )->method(
<<<<<<< HEAD
            'exactSourceUrlExists'
        )->willReturn(true);
=======
            'loadAll'
        )->will(
            $this->returnValue(
                [
                    new SPIURLWildcard(['sourceUrl' => '/lorem/ipsum']),
                ]
            )
        );
>>>>>>> d1cf9be5

        $mockedService->create('/lorem/ipsum', 'opossum', true);
    }

    public function providerForTestCreateThrowsContentValidationException()
    {
        return [
            ['fruit', 'food/{1}', true],
            ['fruit/*', 'food/{2}', false],
            ['fruit/*/*', 'food/{3}', true],
        ];
    }

    /**
     * Test for the create() method.
     *
     * @depends testConstructor
     * @covers \eZ\Publish\Core\Repository\URLWildcardService::create
     * @dataProvider providerForTestCreateThrowsContentValidationException
     * @expectedException \eZ\Publish\API\Repository\Exceptions\ContentValidationException
     */
    public function testCreateThrowsContentValidationException($sourceUrl, $destinationUrl, $forward)
    {
        $mockedService = $this->getPartlyMockedURLWildcardService();
        /** @var \PHPUnit\Framework\MockObject\MockObject $handlerMock */
        $handlerMock = $this->getPersistenceMock()->urlWildcardHandler();
        $repositoryMock = $this->getRepositoryMock();

        $repositoryMock->expects(
            $this->once()
        )->method(
            'hasAccess'
        )->with(
            $this->equalTo('content'),
            $this->equalTo('urltranslator')
        )->will(
            $this->returnValue(true)
        );

        $handlerMock->expects(
            $this->once()
        )->method(
<<<<<<< HEAD
            'exactSourceUrlExists'
        )->willReturn(false);
=======
            'loadAll'
        )->will(
            $this->returnValue([])
        );
>>>>>>> d1cf9be5

        $mockedService->create($sourceUrl, $destinationUrl, $forward);
    }

    public function providerForTestCreate()
    {
        return [
            ['fruit', 'food', true],
            [' /fruit/ ', ' /food/ ', true],
            ['/fruit/*', '/food', false],
            ['/fruit/*', '/food/{1}', true],
            ['/fruit/*/*', '/food/{1}', true],
            ['/fruit/*/*', '/food/{2}', true],
            ['/fruit/*/*', '/food/{1}/{2}', true],
        ];
    }

    /**
     * Test for the create() method.
     *
     * @depends testConstructor
     * @covers \eZ\Publish\Core\Repository\URLWildcardService::create
     * @dataProvider providerForTestCreate
     */
    public function testCreate($sourceUrl, $destinationUrl, $forward)
    {
        $mockedService = $this->getPartlyMockedURLWildcardService();
        /** @var \PHPUnit\Framework\MockObject\MockObject $handlerMock */
        $handlerMock = $this->getPersistenceMock()->urlWildcardHandler();
        $repositoryMock = $this->getRepositoryMock();

        $sourceUrl = '/' . trim($sourceUrl, '/ ');
        $destinationUrl = '/' . trim($destinationUrl, '/ ');

        $repositoryMock->expects(
            $this->once()
        )->method(
            'hasAccess'
        )->with(
            $this->equalTo('content'),
            $this->equalTo('urltranslator')
        )->will(
            $this->returnValue(true)
        );

        $repositoryMock->expects($this->once())->method('beginTransaction');
        $repositoryMock->expects($this->once())->method('commit');

        $handlerMock->expects(
            $this->once()
        )->method(
<<<<<<< HEAD
            'exactSourceUrlExists'
        )->willReturn(false);
=======
            'loadAll'
        )->will(
            $this->returnValue([])
        );
>>>>>>> d1cf9be5

        $handlerMock->expects(
            $this->once()
        )->method(
            'create'
        )->with(
            $this->equalTo($sourceUrl),
            $this->equalTo($destinationUrl),
            $this->equalTo($forward)
        )->will(
            $this->returnValue(
                new SPIURLWildcard(
                    [
                        'id' => 123456,
                        'sourceUrl' => $sourceUrl,
                        'destinationUrl' => $destinationUrl,
                        'forward' => $forward,
                    ]
                )
            )
        );

        $urlWildCard = $mockedService->create($sourceUrl, $destinationUrl, $forward);

        $this->assertEquals(
            new URLWildcard(
                [
                    'id' => 123456,
                    'sourceUrl' => $sourceUrl,
                    'destinationUrl' => $destinationUrl,
                    'forward' => $forward,
                ]
            ),
            $urlWildCard
        );
    }

    /**
     * Test for the create() method.
     *
     * @depends testConstructor
     * @covers \eZ\Publish\Core\Repository\URLWildcardService::create
     * @expectedException \Exception
     */
    public function testCreateWithRollback()
    {
        $mockedService = $this->getPartlyMockedURLWildcardService();
        /** @var \PHPUnit\Framework\MockObject\MockObject $handlerMock */
        $handlerMock = $this->getPersistenceMock()->urlWildcardHandler();
        $repositoryMock = $this->getRepositoryMock();

        $repositoryMock->expects(
            $this->once()
        )->method(
            'hasAccess'
        )->with(
            $this->equalTo('content'),
            $this->equalTo('urltranslator')
        )->will(
            $this->returnValue(true)
        );

        $repositoryMock->expects($this->once())->method('beginTransaction');
        $repositoryMock->expects($this->once())->method('rollback');

<<<<<<< HEAD
=======
        $handlerMock->expects(
            $this->once()
        )->method(
            'loadAll'
        )->will(
            $this->returnValue([])
        );

>>>>>>> d1cf9be5
        $sourceUrl = '/lorem';
        $destinationUrl = '/ipsum';
        $forward = true;

        $handlerMock->expects(
            $this->once()
        )->method(
            'exactSourceUrlExists'
        )->willReturn(false);

        $handlerMock->expects(
            $this->once()
        )->method(
            'create'
        )->with(
            $this->equalTo($sourceUrl),
            $this->equalTo($destinationUrl),
            $this->equalTo($forward)
        )->will(
            $this->throwException(new \Exception())
        );

        $mockedService->create($sourceUrl, $destinationUrl, $forward);
    }

    /**
     * Test for the remove() method.
     *
     * @depends testConstructor
     * @covers \eZ\Publish\Core\Repository\URLWildcardService::remove
     * @expectedException \eZ\Publish\API\Repository\Exceptions\UnauthorizedException
     */
    public function testRemoveThrowsUnauthorizedException()
    {
        $wildcard = new URLWildcard(['id' => 'McBoom']);

        $mockedService = $this->getPartlyMockedURLWildcardService();
        $repositoryMock = $this->getRepositoryMock();
        $repositoryMock->expects(
            $this->once()
        )->method(
            'canUser'
        )->with(
            $this->equalTo('content'),
            $this->equalTo('urltranslator'),
            $this->equalTo($wildcard)
        )->will(
            $this->returnValue(false)
        );

        $repositoryMock->expects($this->never())->method('beginTransaction');

        $mockedService->remove($wildcard);
    }

    /**
     * Test for the remove() method.
     *
     * @depends testConstructor
     * @covers \eZ\Publish\Core\Repository\URLWildcardService::remove
     */
    public function testRemove()
    {
        $wildcard = new URLWildcard(['id' => 'McBomb']);

        $mockedService = $this->getPartlyMockedURLWildcardService();
        /** @var \PHPUnit\Framework\MockObject\MockObject $handlerMock */
        $handlerMock = $this->getPersistenceMock()->urlWildcardHandler();
        $repositoryMock = $this->getRepositoryMock();

        $repositoryMock->expects(
            $this->once()
        )->method(
            'canUser'
        )->with(
            $this->equalTo('content'),
            $this->equalTo('urltranslator'),
            $this->equalTo($wildcard)
        )->will(
            $this->returnValue(true)
        );

        $repositoryMock->expects($this->once())->method('beginTransaction');
        $repositoryMock->expects($this->once())->method('commit');

        $handlerMock->expects(
            $this->once()
        )->method(
            'remove'
        )->with(
            $this->equalTo('McBomb')
        );

        $mockedService->remove($wildcard);
    }

    /**
     * Test for the remove() method.
     *
     * @depends testConstructor
     * @covers \eZ\Publish\Core\Repository\URLWildcardService::remove
     * @expectedException \Exception
     */
    public function testRemoveWithRollback()
    {
        $wildcard = new URLWildcard(['id' => 'McBoo']);

        $mockedService = $this->getPartlyMockedURLWildcardService();
        /** @var \PHPUnit\Framework\MockObject\MockObject $handlerMock */
        $handlerMock = $this->getPersistenceMock()->urlWildcardHandler();
        $repositoryMock = $this->getRepositoryMock();

        $repositoryMock->expects(
            $this->once()
        )->method(
            'canUser'
        )->with(
            $this->equalTo('content'),
            $this->equalTo('urltranslator'),
            $this->equalTo($wildcard)
        )->will(
            $this->returnValue(true)
        );

        $repositoryMock->expects($this->once())->method('beginTransaction');
        $repositoryMock->expects($this->once())->method('rollback');

        $handlerMock->expects(
            $this->once()
        )->method(
            'remove'
        )->with(
            $this->equalTo('McBoo')
        )->will(
            $this->throwException(new \Exception())
        );

        $mockedService->remove($wildcard);
    }

    /**
     * Test for the load() method.
     *
     * @depends testConstructor
     * @covers \eZ\Publish\Core\Repository\URLWildcardService::remove
     * @expectedException \Exception
     */
    public function testLoadThrowsException()
    {
        $mockedService = $this->getPartlyMockedURLWildcardService();
        /** @var \PHPUnit\Framework\MockObject\MockObject $handlerMock */
        $handlerMock = $this->getPersistenceMock()->urlWildcardHandler();

        $handlerMock->expects(
            $this->once()
        )->method(
            'load'
        )->with(
            $this->equalTo('Luigi')
        )->will(
            $this->throwException(new \Exception())
        );

        $mockedService->load('Luigi');
    }

    /**
     * Test for the load() method.
     *
     * @depends testConstructor
     * @covers \eZ\Publish\Core\Repository\URLWildcardService::remove
     */
    public function testLoad()
    {
        $mockedService = $this->getPartlyMockedURLWildcardService();
        /** @var \PHPUnit\Framework\MockObject\MockObject $handlerMock */
        $handlerMock = $this->getPersistenceMock()->urlWildcardHandler();

        $handlerMock->expects(
            $this->once()
        )->method(
            'load'
        )->with(
            $this->equalTo('Luigi')
        )->will(
            $this->returnValue(
                new SPIURLWildcard(
                    [
                        'id' => 'Luigi',
                        'sourceUrl' => 'this',
                        'destinationUrl' => 'that',
                        'forward' => true,
                    ]
                )
            )
        );

        $urlWildcard = $mockedService->load('Luigi');

        $this->assertEquals(
            new URLWildcard(
                [
                    'id' => 'Luigi',
                    'sourceUrl' => 'this',
                    'destinationUrl' => 'that',
                    'forward' => true,
                ]
            ),
            $urlWildcard
        );
    }

    /**
     * Test for the loadAll() method.
     *
     * @depends testConstructor
     * @covers \eZ\Publish\Core\Repository\URLWildcardService::loadAll
     */
    public function testLoadAll()
    {
        $mockedService = $this->getPartlyMockedURLWildcardService();
        /** @var \PHPUnit\Framework\MockObject\MockObject $handlerMock */
        $handlerMock = $this->getPersistenceMock()->urlWildcardHandler();

        $handlerMock->expects(
            $this->once()
        )->method(
            'loadAll'
        )->with(
            $this->equalTo(0),
            $this->equalTo(-1)
        )->will(
            $this->returnValue([])
        );

        $mockedService->loadAll();
    }

    /**
     * Test for the loadAll() method.
     *
     * @depends testConstructor
     * @covers \eZ\Publish\Core\Repository\URLWildcardService::loadAll
     */
    public function testLoadAllWithLimitAndOffset()
    {
        $mockedService = $this->getPartlyMockedURLWildcardService();
        /** @var \PHPUnit\Framework\MockObject\MockObject $handlerMock */
        $handlerMock = $this->getPersistenceMock()->urlWildcardHandler();

        $handlerMock->expects(
            $this->once()
        )->method(
            'loadAll'
        )->with(
            $this->equalTo(12),
            $this->equalTo(34)
        )->will(
            $this->returnValue(
                [
                    new SPIURLWildcard(
                        [
                            'id' => 'Luigi',
                            'sourceUrl' => 'this',
                            'destinationUrl' => 'that',
                            'forward' => true,
                        ]
                    ),
                ]
            )
        );

        $urlWildcards = $mockedService->loadAll(12, 34);

        $this->assertEquals(
            [
                new URLWildcard(
                    [
                        'id' => 'Luigi',
                        'sourceUrl' => 'this',
                        'destinationUrl' => 'that',
                        'forward' => true,
                    ]
                ),
            ],
            $urlWildcards
        );
    }

    /**
     * @return array
     */
    public function providerForTestTranslateThrowsNotFoundException()
    {
        return [
            [
                [
                    'sourceUrl' => '/fruit',
                    'destinationUrl' => '/food',
                    'forward' => true,
                ],
                '/vegetable',
            ],
            [
                [
                    'sourceUrl' => '/fruit/apricot',
                    'destinationUrl' => '/food/apricot',
                    'forward' => true,
                ],
                '/fruit/lemon',
            ],
            [
                [
                    'sourceUrl' => '/fruit/*',
                    'destinationUrl' => '/food/{1}',
                    'forward' => true,
                ],
                '/fruit',
            ],
            [
                [
                    'sourceUrl' => '/fruit/*/*',
                    'destinationUrl' => '/food/{1}/{2}',
                    'forward' => true,
                ],
                '/fruit/citrus',
            ],
        ];
    }

    /**
     * Test for the translate() method.
     *
     * @depends testConstructor
     * @covers \eZ\Publish\Core\Repository\URLWildcardService::translate
     * @expectedException \eZ\Publish\API\Repository\Exceptions\NotFoundException
     * @dataProvider providerForTestTranslateThrowsNotFoundException
     */
    public function testTranslateThrowsNotFoundException($createArray, $url)
    {
        $mockedService = $this->getPartlyMockedURLWildcardService();
        /** @var \PHPUnit\Framework\MockObject\MockObject $handlerMock */
        $handlerMock = $this->getPersistenceMock()->urlWildcardHandler();

<<<<<<< HEAD
        $trimmedUrl = trim($url, '/ ');

        $handlerMock
            ->expects($this->once())
            ->method('translate')
            ->with($trimmedUrl)
            ->willThrowException(new \eZ\Publish\Core\Base\Exceptions\NotFoundException('UrlWildcard', $trimmedUrl));
=======
        $handlerMock->expects(
            $this->once()
        )->method(
            'loadAll'
        )->with(
            $this->equalTo(0),
            $this->equalTo(-1)
        )->will(
            $this->returnValue([new SPIURLWildcard($createArray)])
        );
>>>>>>> d1cf9be5

        $mockedService->translate($url);
    }

    /**
     * @return array
     */
    public function providerForTestTranslate()
    {
        return [
            [
                [
                    'sourceUrl' => '/fruit/apricot',
                    'destinationUrl' => '/food/apricot',
                    'forward' => true,
                ],
                '/fruit/apricot',
                '/food/apricot',
            ],
            [
                [
                    'sourceUrl' => '/fruit/*',
                    'destinationUrl' => '/food/{1}',
                    'forward' => true,
                ],
                '/fruit/citrus',
                '/food/citrus',
            ],
            [
                [
                    'sourceUrl' => '/fruit/*',
                    'destinationUrl' => '/food/{1}',
                    'forward' => true,
                ],
                '/fruit/citrus/orange',
                '/food/citrus/orange',
            ],
            [
                [
                    'sourceUrl' => '/fruit/*/*',
                    'destinationUrl' => '/food/{2}',
                    'forward' => true,
                ],
                '/fruit/citrus/orange',
                '/food/orange',
            ],
            [
                [
                    'sourceUrl' => '/fruit/*/*',
                    'destinationUrl' => '/food/{1}/{2}',
                    'forward' => true,
                ],
                '/fruit/citrus/orange',
                '/food/citrus/orange',
            ],
            [
                [
                    'sourceUrl' => '/fruit/*/pamplemousse',
                    'destinationUrl' => '/food/weird',
                    'forward' => true,
                ],
                '/fruit/citrus/pamplemousse',
                '/food/weird',
            ],
            [
                [
                    'sourceUrl' => '/fruit/*/pamplemousse',
                    'destinationUrl' => '/food/weird/{1}',
                    'forward' => true,
                ],
                '/fruit/citrus/pamplemousse',
                '/food/weird/citrus',
            ],
            [
                [
                    'sourceUrl' => '/fruit/*/pamplemousse',
                    'destinationUrl' => '/food/weird/{1}',
                    'forward' => true,
                ],
                '/fruit/citrus/yellow/pamplemousse',
                '/food/weird/citrus/yellow',
            ],
        ];
    }

    /**
     * Test for the translate() method.
     *
     * @depends testConstructor
     * @covers \eZ\Publish\Core\Repository\URLWildcardService::translate
     * @dataProvider providerForTestTranslate
     */
    public function testTranslate($createArray, $url, $uri)
    {
        $mockedService = $this->getPartlyMockedURLWildcardService();
        /** @var \PHPUnit\Framework\MockObject\MockObject $handlerMock */
        $handlerMock = $this->getPersistenceMock()->urlWildcardHandler();

<<<<<<< HEAD
        $trimmedUrl = trim($url, '/ ');

        $handlerMock
            ->expects($this->once())
            ->method('translate')
            ->with($trimmedUrl)

            ->willReturn(new SPIURLWildcard([
                'sourceUrl' => $createArray['sourceUrl'],
                'destinationUrl' => $uri,
                'forward' => $createArray['forward'],
            ]));
=======
        $handlerMock->expects(
            $this->once()
        )->method(
            'loadAll'
        )->with(
            $this->equalTo(0),
            $this->equalTo(-1)
        )->will(
            $this->returnValue([new SPIURLWildcard($createArray)])
        );
>>>>>>> d1cf9be5

        $translationResult = $mockedService->translate($url);

        $this->assertEquals(
            new URLWildcardTranslationResult(
                [
                    'uri' => $uri,
                    'forward' => $createArray['forward'],
                ]
            ),
            $translationResult
        );
    }

    /**
     * Test for the translate() method.
     *
     * @depends testConstructor
     * @covers \eZ\Publish\Core\Repository\URLWildcardService::translate
     */
    public function testTranslateUsesLongestMatchingWildcard()
    {
        $mockedService = $this->getPartlyMockedURLWildcardService();
        /** @var \PHPUnit\Framework\MockObject\MockObject $handlerMock */
        $handlerMock = $this->getPersistenceMock()->urlWildcardHandler();

<<<<<<< HEAD
        $url = '/something/something/thing';
        $trimmedUrl = trim($url, '/ ');
=======
        $handlerMock->expects(
            $this->once()
        )->method(
            'loadAll'
        )->with(
            $this->equalTo(0),
            $this->equalTo(-1)
        )->will(
            $this->returnValue(
                [
                    new SPIURLWildcard(
                        [
                            'sourceUrl' => '/something/*',
                            'destinationUrl' => '/short',
                            'forward' => true,
                        ]
                    ),
                    new SPIURLWildcard(
                        [
                            'sourceUrl' => '/something/something/*',
                            'destinationUrl' => '/long',
                            'forward' => false,
                        ]
                    ),
                ]
            )
        );
>>>>>>> d1cf9be5

        $handlerMock
            ->expects($this->once())
            ->method('translate')
            ->with($trimmedUrl)
            ->willReturn(new SPIURLWildcard([
                'destinationUrl' => '/long',
                'forward' => false,
            ]));

        $translationResult = $mockedService->translate($url);

        $this->assertEquals(
            new URLWildcardTranslationResult(
                [
                    'uri' => '/long',
                    'forward' => false,
                ]
            ),
            $translationResult
        );
    }

    /**
     * Returns the content service to test with $methods mocked.
     *
     * Injected Repository comes from {@see getRepositoryMock()} and persistence handler from {@see getPersistenceMock()}
     *
     * @param string[] $methods
     *
     * @return \eZ\Publish\Core\Repository\URLWildcardService|\PHPUnit\Framework\MockObject\MockObject
     */
    protected function getPartlyMockedURLWildcardService(array $methods = null)
    {
        return $this->getMockBuilder(URLWildcardService::class)
            ->setMethods($methods)
            ->setConstructorArgs(
                [
                    $this->getRepositoryMock(),
                    $this->getPersistenceMock()->urlWildcardHandler(),
                ]
            )
            ->getMock();
    }
}<|MERGE_RESOLUTION|>--- conflicted
+++ resolved
@@ -86,19 +86,8 @@
         $handlerMock->expects(
             $this->once()
         )->method(
-<<<<<<< HEAD
             'exactSourceUrlExists'
         )->willReturn(true);
-=======
-            'loadAll'
-        )->will(
-            $this->returnValue(
-                [
-                    new SPIURLWildcard(['sourceUrl' => '/lorem/ipsum']),
-                ]
-            )
-        );
->>>>>>> d1cf9be5
 
         $mockedService->create('/lorem/ipsum', 'opossum', true);
     }
@@ -141,15 +130,8 @@
         $handlerMock->expects(
             $this->once()
         )->method(
-<<<<<<< HEAD
             'exactSourceUrlExists'
         )->willReturn(false);
-=======
-            'loadAll'
-        )->will(
-            $this->returnValue([])
-        );
->>>>>>> d1cf9be5
 
         $mockedService->create($sourceUrl, $destinationUrl, $forward);
     }
@@ -201,15 +183,8 @@
         $handlerMock->expects(
             $this->once()
         )->method(
-<<<<<<< HEAD
             'exactSourceUrlExists'
         )->willReturn(false);
-=======
-            'loadAll'
-        )->will(
-            $this->returnValue([])
-        );
->>>>>>> d1cf9be5
 
         $handlerMock->expects(
             $this->once()
@@ -275,17 +250,6 @@
         $repositoryMock->expects($this->once())->method('beginTransaction');
         $repositoryMock->expects($this->once())->method('rollback');
 
-<<<<<<< HEAD
-=======
-        $handlerMock->expects(
-            $this->once()
-        )->method(
-            'loadAll'
-        )->will(
-            $this->returnValue([])
-        );
-
->>>>>>> d1cf9be5
         $sourceUrl = '/lorem';
         $destinationUrl = '/ipsum';
         $forward = true;
@@ -630,7 +594,6 @@
         /** @var \PHPUnit\Framework\MockObject\MockObject $handlerMock */
         $handlerMock = $this->getPersistenceMock()->urlWildcardHandler();
 
-<<<<<<< HEAD
         $trimmedUrl = trim($url, '/ ');
 
         $handlerMock
@@ -638,18 +601,6 @@
             ->method('translate')
             ->with($trimmedUrl)
             ->willThrowException(new \eZ\Publish\Core\Base\Exceptions\NotFoundException('UrlWildcard', $trimmedUrl));
-=======
-        $handlerMock->expects(
-            $this->once()
-        )->method(
-            'loadAll'
-        )->with(
-            $this->equalTo(0),
-            $this->equalTo(-1)
-        )->will(
-            $this->returnValue([new SPIURLWildcard($createArray)])
-        );
->>>>>>> d1cf9be5
 
         $mockedService->translate($url);
     }
@@ -748,7 +699,6 @@
         /** @var \PHPUnit\Framework\MockObject\MockObject $handlerMock */
         $handlerMock = $this->getPersistenceMock()->urlWildcardHandler();
 
-<<<<<<< HEAD
         $trimmedUrl = trim($url, '/ ');
 
         $handlerMock
@@ -761,18 +711,6 @@
                 'destinationUrl' => $uri,
                 'forward' => $createArray['forward'],
             ]));
-=======
-        $handlerMock->expects(
-            $this->once()
-        )->method(
-            'loadAll'
-        )->with(
-            $this->equalTo(0),
-            $this->equalTo(-1)
-        )->will(
-            $this->returnValue([new SPIURLWildcard($createArray)])
-        );
->>>>>>> d1cf9be5
 
         $translationResult = $mockedService->translate($url);
 
@@ -799,38 +737,8 @@
         /** @var \PHPUnit\Framework\MockObject\MockObject $handlerMock */
         $handlerMock = $this->getPersistenceMock()->urlWildcardHandler();
 
-<<<<<<< HEAD
         $url = '/something/something/thing';
         $trimmedUrl = trim($url, '/ ');
-=======
-        $handlerMock->expects(
-            $this->once()
-        )->method(
-            'loadAll'
-        )->with(
-            $this->equalTo(0),
-            $this->equalTo(-1)
-        )->will(
-            $this->returnValue(
-                [
-                    new SPIURLWildcard(
-                        [
-                            'sourceUrl' => '/something/*',
-                            'destinationUrl' => '/short',
-                            'forward' => true,
-                        ]
-                    ),
-                    new SPIURLWildcard(
-                        [
-                            'sourceUrl' => '/something/something/*',
-                            'destinationUrl' => '/long',
-                            'forward' => false,
-                        ]
-                    ),
-                ]
-            )
-        );
->>>>>>> d1cf9be5
 
         $handlerMock
             ->expects($this->once())
