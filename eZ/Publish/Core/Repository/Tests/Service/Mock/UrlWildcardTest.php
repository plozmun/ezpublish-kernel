--- conflicted
+++ resolved
@@ -20,23 +20,6 @@
 class UrlWildcardTest extends BaseServiceMockTest
 {
     /**
-<<<<<<< HEAD
-=======
-     * Test for the __construct() method.
-     *
-     * @covers \eZ\Publish\Core\Repository\URLWildcardService::__construct
-     */
-    public function testConstructor()
-    {
-        $service = $this->getPartlyMockedURLWildcardService();
-
-        self::assertAttributeSame($this->getRepositoryMock(), 'repository', $service);
-        self::assertAttributeSame($this->getPersistenceMockHandler('Content\\UrlWildcard\\Handler'), 'urlWildcardHandler', $service);
-        self::assertAttributeSame([], 'settings', $service);
-    }
-
-    /**
->>>>>>> 5ece8afb
      * Test for the create() method.
      *
      * @covers \eZ\Publish\Core\Repository\URLWildcardService::create
