--- conflicted
+++ resolved
@@ -28,13 +28,8 @@
     public function testDeleteUser()
     {
         $repository = $this->getRepositoryMock();
-<<<<<<< HEAD
-        $userService = $this->getPartlyMockedUserService(array('loadUser'));
+        $userService = $this->getPartlyMockedUserService(['loadUser']);
         $contentService = $this->createMock(APIContentService::class);
-=======
-        $userService = $this->getPartlyMockedUserService(['loadUser']);
-        $contentService = $this->createMock('eZ\\Publish\\API\\Repository\\ContentService');
->>>>>>> d1cf9be5
         $userHandler = $this->getPersistenceMock()->userHandler();
 
         $user = $this->createMock(APIUser::class);
@@ -95,13 +90,8 @@
     public function testDeleteUserWithRollback()
     {
         $repository = $this->getRepositoryMock();
-<<<<<<< HEAD
-        $userService = $this->getPartlyMockedUserService(array('loadUser'));
+        $userService = $this->getPartlyMockedUserService(['loadUser']);
         $contentService = $this->createMock(APIContentService::class);
-=======
-        $userService = $this->getPartlyMockedUserService(['loadUser']);
-        $contentService = $this->createMock('eZ\\Publish\\API\\Repository\\ContentService');
->>>>>>> d1cf9be5
 
         $user = $this->createMock(APIUser::class);
         $loadedUser = $this->createMock(APIUser::class);
