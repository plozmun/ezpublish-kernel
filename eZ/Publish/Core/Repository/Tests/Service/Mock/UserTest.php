<?php

/**
 * File contains: eZ\Publish\Core\Repository\Tests\Service\Mock\UserTest class.
 *
 * @copyright Copyright (C) eZ Systems AS. All rights reserved.
 * @license For full copyright and license information view LICENSE file distributed with this source code.
 */
namespace eZ\Publish\Core\Repository\Tests\Service\Mock;

use eZ\Publish\Core\Repository\Tests\Service\Mock\Base as BaseServiceMockTest;

/**
 * Mock test case for User Service.
 */
class UserTest extends BaseServiceMockTest
{
    /**
     * Test for the deleteUser() method.
     *
     * @covers \eZ\Publish\Core\Repository\UserService::deleteUser
     */
    public function testDeleteUser()
    {
        $repository = $this->getRepositoryMock();
<<<<<<< HEAD
        $userService = $this->getPartlyMockedUserService(array('loadUser'));
        $contentService = $this->createMock('eZ\\Publish\\API\\Repository\\ContentService');
=======
        $userService = $this->getPartlyMockedUserService(['loadUser']);
        $contentService = $this->getMock('eZ\\Publish\\API\\Repository\\ContentService');
>>>>>>> 0f2ea829
        $userHandler = $this->getPersistenceMock()->userHandler();

        $user = $this->createMock('eZ\\Publish\\API\\Repository\\Values\\User\\User');
        $loadedUser = $this->createMock('eZ\\Publish\\API\\Repository\\Values\\User\\User');
        $versionInfo = $this->createMock('eZ\\Publish\\API\\Repository\\Values\\Content\\VersionInfo');
        $contentInfo = $this->createMock('eZ\\Publish\\API\\Repository\\Values\\Content\\ContentInfo');

        $user->expects($this->once())
            ->method('__get')
            ->with('id')
            ->will($this->returnValue(42));

        $versionInfo->expects($this->once())
            ->method('getContentInfo')
            ->will($this->returnValue($contentInfo));

        $loadedUser->expects($this->once())
            ->method('getVersionInfo')
            ->will($this->returnValue($versionInfo));

        $loadedUser->expects($this->once())
            ->method('__get')
            ->with('id')
            ->will($this->returnValue(42));

        $userService->expects($this->once())
            ->method('loadUser')
            ->with(42)
            ->will($this->returnValue($loadedUser));

        $repository->expects($this->once())->method('beginTransaction');

        $contentService->expects($this->once())
            ->method('deleteContent')
            ->with($contentInfo);

        $repository->expects($this->once())
            ->method('getContentService')
            ->will($this->returnValue($contentService));

        /* @var \PHPUnit_Framework_MockObject_MockObject $userHandler */
        $userHandler->expects($this->once())
            ->method('delete')
            ->with(42);

        $repository->expects($this->once())->method('commit');

        /* @var \eZ\Publish\API\Repository\Values\User\User $user */
        $userService->deleteUser($user);
    }

    /**
     * Test for the deleteUser() method.
     *
     * @covers \eZ\Publish\Core\Repository\UserService::deleteUser
     * @expectedException \Exception
     */
    public function testDeleteUserWithRollback()
    {
        $repository = $this->getRepositoryMock();
<<<<<<< HEAD
        $userService = $this->getPartlyMockedUserService(array('loadUser'));
        $contentService = $this->createMock('eZ\\Publish\\API\\Repository\\ContentService');
=======
        $userService = $this->getPartlyMockedUserService(['loadUser']);
        $contentService = $this->getMock('eZ\\Publish\\API\\Repository\\ContentService');
>>>>>>> 0f2ea829

        $user = $this->createMock('eZ\\Publish\\API\\Repository\\Values\\User\\User');
        $loadedUser = $this->createMock('eZ\\Publish\\API\\Repository\\Values\\User\\User');
        $versionInfo = $this->createMock('eZ\\Publish\\API\\Repository\\Values\\Content\\VersionInfo');
        $contentInfo = $this->createMock('eZ\\Publish\\API\\Repository\\Values\\Content\\ContentInfo');

        $user->expects($this->once())
            ->method('__get')
            ->with('id')
            ->will($this->returnValue(42));

        $versionInfo->expects($this->once())
            ->method('getContentInfo')
            ->will($this->returnValue($contentInfo));

        $loadedUser->expects($this->once())
            ->method('getVersionInfo')
            ->will($this->returnValue($versionInfo));

        $userService->expects($this->once())
            ->method('loadUser')
            ->with(42)
            ->will($this->returnValue($loadedUser));

        $repository->expects($this->once())->method('beginTransaction');

        $contentService->expects($this->once())
            ->method('deleteContent')
            ->with($contentInfo)
            ->will($this->throwException(new \Exception()));

        $repository->expects($this->once())
            ->method('getContentService')
            ->will($this->returnValue($contentService));

        $repository->expects($this->once())->method('rollback');

        /* @var \eZ\Publish\API\Repository\Values\User\User $user */
        $userService->deleteUser($user);
    }

    /**
     * Returns the User service to test with $methods mocked.
     *
     * Injected Repository comes from {@see getRepositoryMock()} and persistence handler from {@see getPersistenceMock()}
     *
     * @param string[] $methods
     *
     * @return \eZ\Publish\Core\Repository\UserService|\PHPUnit_Framework_MockObject_MockObject
     */
    protected function getPartlyMockedUserService(array $methods = null)
    {
<<<<<<< HEAD
        return $this->getMockBuilder('eZ\\Publish\\Core\\Repository\\UserService')
            ->setMethods($methods)
            ->setConstructorArgs(
                array(
                    $this->getRepositoryMock(),
                    $this->getPersistenceMock()->userHandler(),
                )
            )
            ->getMock();
=======
        return $this->getMock(
            'eZ\\Publish\\Core\\Repository\\UserService',
            $methods,
            [
                $this->getRepositoryMock(),
                $this->getPersistenceMock()->userHandler(),
            ]
        );
>>>>>>> 0f2ea829
    }
}<|MERGE_RESOLUTION|>--- conflicted
+++ resolved
@@ -23,13 +23,8 @@
     public function testDeleteUser()
     {
         $repository = $this->getRepositoryMock();
-<<<<<<< HEAD
-        $userService = $this->getPartlyMockedUserService(array('loadUser'));
+        $userService = $this->getPartlyMockedUserService(['loadUser']);
         $contentService = $this->createMock('eZ\\Publish\\API\\Repository\\ContentService');
-=======
-        $userService = $this->getPartlyMockedUserService(['loadUser']);
-        $contentService = $this->getMock('eZ\\Publish\\API\\Repository\\ContentService');
->>>>>>> 0f2ea829
         $userHandler = $this->getPersistenceMock()->userHandler();
 
         $user = $this->createMock('eZ\\Publish\\API\\Repository\\Values\\User\\User');
@@ -90,13 +85,8 @@
     public function testDeleteUserWithRollback()
     {
         $repository = $this->getRepositoryMock();
-<<<<<<< HEAD
-        $userService = $this->getPartlyMockedUserService(array('loadUser'));
+        $userService = $this->getPartlyMockedUserService(['loadUser']);
         $contentService = $this->createMock('eZ\\Publish\\API\\Repository\\ContentService');
-=======
-        $userService = $this->getPartlyMockedUserService(['loadUser']);
-        $contentService = $this->getMock('eZ\\Publish\\API\\Repository\\ContentService');
->>>>>>> 0f2ea829
 
         $user = $this->createMock('eZ\\Publish\\API\\Repository\\Values\\User\\User');
         $loadedUser = $this->createMock('eZ\\Publish\\API\\Repository\\Values\\User\\User');
@@ -149,25 +139,14 @@
      */
     protected function getPartlyMockedUserService(array $methods = null)
     {
-<<<<<<< HEAD
         return $this->getMockBuilder('eZ\\Publish\\Core\\Repository\\UserService')
             ->setMethods($methods)
             ->setConstructorArgs(
-                array(
+                [
                     $this->getRepositoryMock(),
                     $this->getPersistenceMock()->userHandler(),
-                )
+                ]
             )
             ->getMock();
-=======
-        return $this->getMock(
-            'eZ\\Publish\\Core\\Repository\\UserService',
-            $methods,
-            [
-                $this->getRepositoryMock(),
-                $this->getPersistenceMock()->userHandler(),
-            ]
-        );
->>>>>>> 0f2ea829
     }
 }