<?php

/**
 * File containing the LocationTest class.
 *
 * @copyright Copyright (C) eZ Systems AS. All rights reserved.
 * @license For full copyright and license information view LICENSE file distributed with this source code.
 */
namespace eZ\Publish\Core\Repository\Tests\Values\Content;

use eZ\Publish\API\Repository\Tests\Values\ValueObjectTestTrait;
use eZ\Publish\Core\Repository\Values\Content\Location;
use PHPUnit\Framework\TestCase;

<<<<<<< HEAD
/**
 * Test internal integrity of @see \eZ\Publish\Core\Repository\Values\Content\Location ValueObject.
 */
class LocationTest extends PHPUnit_Framework_TestCase
=======
class LocationTest extends TestCase
>>>>>>> ada5b59f
{
    use ValueObjectTestTrait;

    /**
     * Test a new class and default values on properties.
     *
     * @covers \eZ\Publish\API\Repository\Values\Content\Location::__construct
     */
    public function testNewClass()
    {
        $location = new Location();

        $this->assertPropertiesCorrect(
            [
                'id' => null,
                'contentInfo' => null,
                'priority' => null,
                'hidden' => null,
                'invisible' => null,
                'remoteId' => null,
                'parentLocationId' => null,
                'pathString' => null,
                'path' => [],
                'depth' => null,
                'sortField' => null,
                'sortOrder' => null,
            ],
            $location
        );
    }

    /**
     * Test retrieving missing property.
     *
     * @covers \eZ\Publish\API\Repository\Values\Content\Location::__get
     * @expectedException \eZ\Publish\API\Repository\Exceptions\PropertyNotFoundException
     */
    public function testMissingProperty()
    {
        $location = new Location();
        $value = $location->notDefined;
        self::fail('Succeeded getting non existing property');
    }

    /**
     * Test setting read only property.
     *
     * @covers \eZ\Publish\API\Repository\Values\Content\Location::__set
     * @expectedException \eZ\Publish\API\Repository\Exceptions\PropertyReadOnlyException
     */
    public function testReadOnlyProperty()
    {
        $location = new Location();
        $location->id = 42;
        self::fail('Succeeded setting read only property');
    }

    /**
     * Test if property exists.
     *
     * @covers \eZ\Publish\API\Repository\Values\Content\Location::__isset
     */
    public function testIsPropertySet()
    {
        $location = new Location();
        $value = isset($location->notDefined);
        self::assertEquals(false, $value);

        $value = isset($location->id);
        self::assertEquals(true, $value);
    }

    /**
     * Test unsetting a property.
     *
     * @covers \eZ\Publish\API\Repository\Values\Content\Location::__unset
     * @expectedException \eZ\Publish\API\Repository\Exceptions\PropertyReadOnlyException
     */
    public function testUnsetProperty()
    {
        $location = new Location(['id' => 2]);
        unset($location->id);
        self::fail('Unsetting read-only property succeeded');
    }
}<|MERGE_RESOLUTION|>--- conflicted
+++ resolved
@@ -12,14 +12,10 @@
 use eZ\Publish\Core\Repository\Values\Content\Location;
 use PHPUnit\Framework\TestCase;
 
-<<<<<<< HEAD
 /**
  * Test internal integrity of @see \eZ\Publish\Core\Repository\Values\Content\Location ValueObject.
  */
-class LocationTest extends PHPUnit_Framework_TestCase
-=======
 class LocationTest extends TestCase
->>>>>>> ada5b59f
 {
     use ValueObjectTestTrait;
 
