--- conflicted
+++ resolved
@@ -252,13 +252,8 @@
             $urlAliasList[$spiUrlAlias->id] = $this->buildUrlAliasDomainObject($spiUrlAlias, $path);
         }
 
-<<<<<<< HEAD
-        $prioritizedAliasList = array();
+        $prioritizedAliasList = [];
         foreach ($prioritizedLanguageList as $prioritizedLanguageCode) {
-=======
-        $prioritizedAliasList = [];
-        foreach ($prioritizedLanguageList as $languageCode) {
->>>>>>> d1cf9be5
             foreach ($urlAliasList as $urlAlias) {
                 foreach ($urlAlias->languageCodes as $aliasLanguageCode) {
                     if ($aliasLanguageCode === $prioritizedLanguageCode) {
@@ -593,15 +588,11 @@
      */
     public function removeAliases(array $aliasList)
     {
-<<<<<<< HEAD
         if ($this->repository->getPermissionResolver()->hasAccess('content', 'urltranslator') !== true) {
             throw new UnauthorizedException('content', 'urltranslator');
         }
 
-        $spiUrlAliasList = array();
-=======
         $spiUrlAliasList = [];
->>>>>>> d1cf9be5
         foreach ($aliasList as $alias) {
             if (!$alias->isCustom) {
                 throw new InvalidArgumentException(
