--- conflicted
+++ resolved
@@ -52,14 +52,7 @@
     {
         $this->repository = $repository;
         $this->urlWildcardHandler = $urlWildcardHandler;
-<<<<<<< HEAD
         $this->settings = $settings;
-=======
-        // Union makes sure default settings are ignored if provided in argument
-        $this->settings = $settings + [
-            //'defaultSetting' => array(),
-        ];
->>>>>>> d1cf9be5
     }
 
     /**
@@ -202,22 +195,6 @@
                 'forward' => $spiWildcard->forward,
             ]
         );
-<<<<<<< HEAD
-=======
-
-        foreach ($spiUrlWildcards as $wildcard) {
-            if ($uri = $this->match($url, $wildcard)) {
-                return new URLWildcardTranslationResult(
-                    [
-                        'uri' => $uri,
-                        'forward' => $wildcard->forward,
-                    ]
-                );
-            }
-        }
-
-        throw new NotFoundException('URLWildcard', $url);
->>>>>>> d1cf9be5
     }
 
     /**
@@ -229,40 +206,6 @@
      */
     private function buildUrlWildcardDomainObject(SPIUrlWildcard $wildcard): URLWildcard
     {
-        return new URLWildcard(
-            array(
-                'id' => $wildcard->id,
-                'destinationUrl' => $wildcard->destinationUrl,
-                'sourceUrl' => $wildcard->sourceUrl,
-                'forward' => $wildcard->forward,
-            )
-        );
-    }
-
-    /**
-     * Removes leading and trailing slashes and spaces.
-     *
-     * @param string $url
-     *
-     * @return string
-     */
-    private function cleanUrl(string $url): string
-    {
-        return '/' . trim($url, '/ ');
-    }
-
-    /**
-     * Removes leading slash from given path.
-     *
-     * @param string $path
-     *
-     * @return string
-     */
-    private function cleanPath(string $path): string
-    {
-<<<<<<< HEAD
-        return trim($path, '/ ');
-=======
         return new URLWildcard(
             [
                 'id' => $wildcard->id,
@@ -271,6 +214,29 @@
                 'forward' => $wildcard->forward,
             ]
         );
->>>>>>> d1cf9be5
+    }
+
+    /**
+     * Removes leading and trailing slashes and spaces.
+     *
+     * @param string $url
+     *
+     * @return string
+     */
+    private function cleanUrl(string $url): string
+    {
+        return '/' . trim($url, '/ ');
+    }
+
+    /**
+     * Removes leading slash from given path.
+     *
+     * @param string $path
+     *
+     * @return string
+     */
+    private function cleanPath(string $path): string
+    {
+        return trim($path, '/ ');
     }
 }