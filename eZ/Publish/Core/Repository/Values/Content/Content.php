<?php

/**
 * File containing the eZ\Publish\Core\Repository\Values\Content\Content class.
 *
 * @copyright Copyright (C) eZ Systems AS. All rights reserved.
 * @license For full copyright and license information view LICENSE file distributed with this source code.
 */
namespace eZ\Publish\Core\Repository\Values\Content;

use eZ\Publish\API\Repository\Values\Content\Content as APIContent;

/**
 * this class represents a content object in a specific version.
 *
 * @property-read \eZ\Publish\API\Repository\Values\Content\ContentInfo $contentInfo convenience getter for $versionInfo->contentInfo
 * @property-read \eZ\Publish\API\Repository\Values\ContentType\ContentType $contentType convenience getter for $versionInfo->contentInfo->contentType
 * @property-read mixed $id convenience getter for retrieving the contentId: $versionInfo->content->id
 * @property-read \eZ\Publish\API\Repository\Values\Content\VersionInfo $versionInfo calls getVersionInfo()
 * @property-read \eZ\Publish\API\Repository\Values\Content\Field[] $fields Access fields, calls getFields()
 *
 * @internal Meant for internal use by Repository, type hint against API object instead.
 */
class Content extends APIContent
{
    /**
     * @var mixed[][] An array of array of field values like[$fieldDefIdentifier][$languageCode]
     */
    protected $fields;

    /**
     * @var \eZ\Publish\API\Repository\Values\Content\VersionInfo
     */
    protected $versionInfo;

    /**
     * @var \eZ\Publish\API\Repository\Values\Content\Field[] An array of {@link Field}
     */
    private $internalFields = [];

<<<<<<< HEAD
    /**
     * The first matched field language among user provided prioritized languages.
     *
     * The first matched language among user provided prioritized languages on object retrieval, or null if none
     * provided (all languages) or on main fallback.
     *
     * @internal
     * @var string|null
     */
    protected $prioritizedFieldLanguageCode;

    public function __construct(array $data = array())
=======
    public function __construct(array $data = [])
>>>>>>> 0f2ea829
    {
        foreach ($data as $propertyName => $propertyValue) {
            $this->$propertyName = $propertyValue;
        }
        foreach ($this->internalFields as $field) {
            $this->fields[$field->fieldDefIdentifier][$field->languageCode] = $field->value;
        }
    }

    /**
     * {@inheritdoc}
     */
    public function getVersionInfo()
    {
        return $this->versionInfo;
    }

    /**
     * {@inheritdoc}
     */
    public function getFieldValue($fieldDefIdentifier, $languageCode = null)
    {
        if (null === $languageCode) {
            $languageCode = $this->prioritizedFieldLanguageCode ?: $this->versionInfo->contentInfo->mainLanguageCode;
        }

        if (isset($this->fields[$fieldDefIdentifier][$languageCode])) {
            return $this->fields[$fieldDefIdentifier][$languageCode];
        }

        return null;
    }

    /**
     * {@inheritdoc}
     */
    public function getFields()
    {
        return $this->internalFields;
    }

    /**
     * {@inheritdoc}
     */
    public function getFieldsByLanguage($languageCode = null)
    {
        $fields = [];

        if (null === $languageCode) {
            $languageCode = $this->prioritizedFieldLanguageCode ?: $this->versionInfo->contentInfo->mainLanguageCode;
        }

        foreach ($this->getFields() as $field) {
            if ($field->languageCode !== $languageCode) {
                continue;
            }
            $fields[$field->fieldDefIdentifier] = $field;
        }

        return $fields;
    }

    /**
     * {@inheritdoc}
     */
    public function getField($fieldDefIdentifier, $languageCode = null)
    {
        if (null === $languageCode) {
            $languageCode = $this->prioritizedFieldLanguageCode ?: $this->versionInfo->contentInfo->mainLanguageCode;
        }

        foreach ($this->getFields() as $field) {
            if ($field->fieldDefIdentifier === $fieldDefIdentifier
                && $field->languageCode === $languageCode) {
                return $field;
            }
        }

        return null;
    }

    /**
     * {@inheritdoc}
     */
    protected function getProperties($dynamicProperties = ['id', 'contentInfo'])
    {
        return parent::getProperties($dynamicProperties);
    }

    /**
     * {@inheritdoc}
     */
    public function __get($property)
    {
        switch ($property) {
            case 'id':
                return $this->versionInfo->contentInfo->id;

            case 'contentInfo':
                return $this->versionInfo->contentInfo;
        }

        return parent::__get($property);
    }

    /**
     * {@inheritdoc}
     */
    public function __isset($property)
    {
        if ($property === 'id') {
            return true;
        }

        if ($property === 'contentInfo') {
            return true;
        }

        return parent::__isset($property);
    }
}<|MERGE_RESOLUTION|>--- conflicted
+++ resolved
@@ -38,7 +38,6 @@
      */
     private $internalFields = [];
 
-<<<<<<< HEAD
     /**
      * The first matched field language among user provided prioritized languages.
      *
@@ -50,10 +49,7 @@
      */
     protected $prioritizedFieldLanguageCode;
 
-    public function __construct(array $data = array())
-=======
     public function __construct(array $data = [])
->>>>>>> 0f2ea829
     {
         foreach ($data as $propertyName => $propertyValue) {
             $this->$propertyName = $propertyValue;
