--- conflicted
+++ resolved
@@ -42,18 +42,10 @@
      */
     public function visitFilter(Criterion $criterion, Dispatcher $dispatcher, array $languageFilter)
     {
-<<<<<<< HEAD
-        return array(
-            'term' => array(
-                'is_main_location_b' => ($criterion->value[0] === Criterion\Location\IsMainLocation::MAIN),
-            ),
-        );
-=======
         return [
             'term' => [
-                'is_main_location_b' => ($criterion->value[0] === Criterion\Location\IsMainLocation::MAIN ? true : false),
+                'is_main_location_b' => ($criterion->value[0] === Criterion\Location\IsMainLocation::MAIN),
             ],
         ];
->>>>>>> 0f2ea829
     }
 }