<?php

/**
 * File containing the DoctrineDatabase Collection field value handler class.
 *
 * @copyright Copyright (C) eZ Systems AS. All rights reserved.
 * @license For full copyright and license information view LICENSE file distributed with this source code.
 */
namespace eZ\Publish\Core\Search\Legacy\Content\Common\Gateway\CriterionHandler\FieldValue\Handler;

use eZ\Publish\Core\Persistence\Database\DatabaseHandler;
use eZ\Publish\Core\Search\Legacy\Content\Common\Gateway\CriterionHandler\FieldValue\Handler;
use eZ\Publish\API\Repository\Values\Content\Query\Criterion;
use eZ\Publish\Core\Persistence\TransformationProcessor;
use eZ\Publish\Core\Persistence\Database\SelectQuery;

/**
 * Content locator gateway implementation using the DoctrineDatabase.
 *
 * Collection value handler is used for creating a filter on a value that is in fact a collection of values,
 * separated by a character.
 * Eg. list of countries, list of Selection options, list of RelationList Content ids
 */
class Collection extends Handler
{
    /**
     * Character separating indexed values.
     *
     * @var string
     */
    protected $separator;

    /**
     * Creates a new criterion handler.
     *
     * @param \eZ\Publish\Core\Persistence\Database\DatabaseHandler $dbHandler
     * @param \eZ\Publish\Core\Persistence\TransformationProcessor $transformationProcessor
     * @param string $separator
     */
    public function __construct(DatabaseHandler $dbHandler, TransformationProcessor $transformationProcessor, $separator)
    {
        $this->dbHandler = $dbHandler;
        $this->transformationProcessor = $transformationProcessor;
        $this->separator = $separator;
    }

    /**
     * Generates query expression for operator and value of a Field Criterion.
     *
     * @param \eZ\Publish\Core\Persistence\Database\SelectQuery $query
     * @param \eZ\Publish\API\Repository\Values\Content\Query\Criterion $criterion
     * @param string $column
     *
     * @return \eZ\Publish\Core\Persistence\Database\Expression
     */
    public function handle(SelectQuery $query, Criterion $criterion, $column)
    {
        $singleValueExpr = 'eq';

        switch ($criterion->operator) {
            case Criterion\Operator::LIKE:
                if (strpos($criterion->value, '%') !== false) {
                    // @deprecated In 6.13.x/7.3.x and higher, to be removed in 8.0
                    @trigger_error(
                        "Usage of '%' in Operator::LIKE criteria with Legacy Search Engine was never intended, " .
                        "and is deprecated for removal in 8.0. Please use '*' like in FullText, works across engines",
                        E_USER_DEPRECATED
                    );
                    $value = $this->lowerCase($criterion->value);
                } else {
                    // Allow usage of * as wildcards in ::LIKE
                    $value = str_replace('*', '%', $this->prepareLikeString($criterion->value));
                }
                $singleValueExpr = 'like';
                // No break here, rest is handled by shared code with ::CONTAINS below

            case Criterion\Operator::CONTAINS:
                $value = isset($value) ? $value : $this->prepareLikeString($criterion->value);
                $quotedColumn = $this->dbHandler->quoteColumn($column);
                $filter = $query->expr->lOr(
<<<<<<< HEAD
                    array(
                        $query->expr->$singleValueExpr(
=======
                    [
                        $query->expr->eq(
>>>>>>> 0f2ea829
                            $quotedColumn,
                            $query->bindValue($value, null, \PDO::PARAM_STR)
                        ),
                        $query->expr->like(
                            $quotedColumn,
                            $query->bindValue(
                                '%' . $this->separator . $value,
                                null,
                                \PDO::PARAM_STR
                            )
                        ),
                        $query->expr->like(
                            $quotedColumn,
                            $query->bindValue(
                                $value . $this->separator . '%',
                                null,
                                \PDO::PARAM_STR
                            )
                        ),
                        $query->expr->like(
                            $quotedColumn,
                            $query->bindValue(
                                '%' . $this->separator . $value . $this->separator . '%',
                                null,
                                \PDO::PARAM_STR
                            )
                        ),
                    ]
                );
                break;

            default:
                $filter = parent::handle($query, $criterion, $column);
        }

        return $filter;
    }
}<|MERGE_RESOLUTION|>--- conflicted
+++ resolved
@@ -78,13 +78,8 @@
                 $value = isset($value) ? $value : $this->prepareLikeString($criterion->value);
                 $quotedColumn = $this->dbHandler->quoteColumn($column);
                 $filter = $query->expr->lOr(
-<<<<<<< HEAD
-                    array(
+                    [
                         $query->expr->$singleValueExpr(
-=======
-                    [
-                        $query->expr->eq(
->>>>>>> 0f2ea829
                             $quotedColumn,
                             $query->bindValue($value, null, \PDO::PARAM_STR)
                         ),
