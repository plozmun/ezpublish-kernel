--- conflicted
+++ resolved
@@ -158,26 +158,15 @@
      */
     protected function getContentMapperMock()
     {
-<<<<<<< HEAD
         $mapperMock = $this->getMockBuilder(ContentMapper::class)
             ->setConstructorArgs(
-                array(
+                [
                     $this->getFieldRegistry(),
                     $this->getLanguageHandler(),
-                )
-            )
-            ->setMethods(array('extractContentInfoFromRows'))
+                ]
+            )
+            ->setMethods(['extractContentInfoFromRows'])
             ->getMock();
-=======
-        $mapperMock = $this->getMock(
-            'eZ\\Publish\\Core\\Persistence\\Legacy\\Content\\Mapper',
-            ['extractContentInfoFromRows'],
-            [
-                $this->getFieldRegistry(),
-                $this->getLanguageHandler(),
-            ]
-        );
->>>>>>> 0f2ea829
         $mapperMock->expects($this->any())
             ->method('extractContentInfoFromRows')
             ->with($this->isType('array'))
@@ -209,18 +198,10 @@
     protected function getFieldRegistry()
     {
         if (!isset($this->fieldRegistry)) {
-<<<<<<< HEAD
             $this->fieldRegistry = $this->getMockBuilder(ConverterRegistry::class)
-                ->setConstructorArgs(array())
-                ->setMethods(array())
+                ->setConstructorArgs([])
+                ->setMethods([])
                 ->getMock();
-=======
-            $this->fieldRegistry = $this->getMock(
-                '\\eZ\\Publish\\Core\\Persistence\\Legacy\\Content\\FieldValue\\ConverterRegistry',
-                [],
-                [[]]
-            );
->>>>>>> 0f2ea829
         }
 
         return $this->fieldRegistry;
@@ -233,20 +214,10 @@
      */
     protected function getContentFieldHandlerMock()
     {
-<<<<<<< HEAD
         return $this->getMockBuilder(FieldHandler::class)
             ->disableOriginalConstructor()
-            ->setMethods(array('loadExternalFieldData'))
+            ->setMethods(['loadExternalFieldData'])
             ->getMock();
-=======
-        return $this->getMock(
-            'eZ\\Publish\\Core\\Persistence\\Legacy\\Content\\FieldHandler',
-            ['loadExternalFieldData'],
-            [],
-            '',
-            false
-        );
->>>>>>> 0f2ea829
     }
 
     public function testNoSorting()
