<?php

/**
 * This file is part of the eZ Publish Kernel package.
 *
 * @copyright Copyright (C) eZ Systems AS. All rights reserved.
 * @license For full copyright and license information view LICENSE file distributed with this source code.
 */
namespace eZ\Publish\Core\Search\Legacy\Tests\Content;

use eZ\Publish\Core\Search\Legacy\Content;
use eZ\Publish\API\Repository\Values\Content\Query\Criterion;
use eZ\Publish\API\Repository\Values\Content\Query\SortClause;
use eZ\Publish\SPI\Persistence\Content\ContentInfo;
use eZ\Publish\API\Repository\Values\Content\Query;
use eZ\Publish\Core\Persistence\Legacy\Content\FieldValue\ConverterRegistry;
use eZ\Publish\Core\Search\Legacy\Content\Location\Gateway as LocationGateway;
use eZ\Publish\Core\Persistence\Legacy\Content\Location\Mapper as LocationMapper;
use eZ\Publish\Core\Persistence\Legacy\Content\Mapper as ContentMapper;
use eZ\Publish\Core\Persistence\Legacy\Content\FieldHandler;

/**
 * Content Search test case for ContentSearchHandler.
 */
class HandlerContentSortTest extends AbstractTestCase
{
    /**
     * Field registry mock.
     *
     * @var \eZ\Publish\Core\Persistence\Legacy\Content\FieldValue\ConverterRegistry
     */
    protected $fieldRegistry;

    /**
     * Returns the content search handler to test.
     *
     * This method returns a fully functional search handler to perform tests
     * on.
     *
     * @param array $fullTextSearchConfiguration
     *
     * @return \eZ\Publish\Core\Search\Legacy\Content\Handler
     */
    protected function getContentSearchHandler(array $fullTextSearchConfiguration = [])
    {
        $db = $this->getDatabaseHandler();

        return new Content\Handler(
            new Content\Gateway\DoctrineDatabase(
                $this->getDatabaseHandler(),
                new Content\Common\Gateway\CriteriaConverter(
                    [
                        new Content\Common\Gateway\CriterionHandler\MatchAll($db),
                        new Content\Common\Gateway\CriterionHandler\LogicalAnd($db),
                        new Content\Common\Gateway\CriterionHandler\SectionId($db),
                        new Content\Common\Gateway\CriterionHandler\ContentTypeIdentifier(
                            $db,
                            $this->getContentTypeHandler()
                        ),
                    ]
                ),
                new Content\Common\Gateway\SortClauseConverter(
                    [
                        new Content\Common\Gateway\SortClauseHandler\DateModified($db),
                        new Content\Common\Gateway\SortClauseHandler\DatePublished($db),
                        new Content\Common\Gateway\SortClauseHandler\SectionIdentifier($db),
                        new Content\Common\Gateway\SortClauseHandler\SectionName($db),
                        new Content\Common\Gateway\SortClauseHandler\ContentName($db),
                        new Content\Common\Gateway\SortClauseHandler\Field(
                            $db,
                            $this->getLanguageHandler(),
                            $this->getContentTypeHandler()
                        ),
                    ]
                ),
                $this->getLanguageHandler()
            ),
            $this->createMock(LocationGateway::class),
            new Content\WordIndexer\Gateway\DoctrineDatabase(
                $this->getDatabaseHandler(),
                $this->getContentTypeHandler(),
                $this->getDefinitionBasedTransformationProcessor(),
                new Content\WordIndexer\Repository\SearchIndex($this->getDatabaseHandler()),
                $this->getFullTextSearchConfiguration()
            ),
            $this->getContentMapperMock(),
            $this->createMock(LocationMapper::class),
            $this->getLanguageHandler(),
            $this->getFullTextMapper($this->getContentTypeHandler())
        );
    }

<<<<<<< HEAD
=======
    protected $contentTypeHandler;

    protected function getContentTypeHandler()
    {
        if (!isset($this->contentTypeHandler)) {
            $this->contentTypeHandler = new ContentTypeHandler(
                new ContentTypeGateway(
                    $this->getDatabaseHandler(),
                    $this->getLanguageMaskGenerator()
                ),
                new ContentTypeMapper(
                    new ConverterRegistry(
                        [
                            'ezdatetime' => new Converter\DateAndTimeConverter(),
                            'ezinteger' => new Converter\IntegerConverter(),
                            'ezstring' => new Converter\TextLineConverter(),
                            'ezprice' => new Converter\IntegerConverter(),
                            'ezurl' => new Converter\UrlConverter(),
                            'ezrichtext' => new Converter\RichTextConverter(),
                            'ezboolean' => new Converter\CheckboxConverter(),
                            'ezkeyword' => new Converter\KeywordConverter(),
                            'ezauthor' => new Converter\AuthorConverter(),
                            'ezimage' => new Converter\NullConverter(),
                            'ezsrrating' => new Converter\NullConverter(),
                            'ezmultioption' => new Converter\NullConverter(),
                        ]
                    )
                ),
                $this->createMock(ContentTypeUpdateHandler::class)
            );
        }

        return $this->contentTypeHandler;
    }

>>>>>>> d1cf9be5
    /**
     * Returns a content mapper mock.
     *
     * @return \eZ\Publish\Core\Persistence\Legacy\Content\Mapper
     */
    protected function getContentMapperMock()
    {
        $mapperMock = $this->getMockBuilder(ContentMapper::class)
            ->setConstructorArgs(
                [
                    $this->getFieldRegistry(),
                    $this->getLanguageHandler(),
                ]
            )
            ->setMethods(['extractContentInfoFromRows'])
            ->getMock();
        $mapperMock->expects($this->any())
            ->method('extractContentInfoFromRows')
            ->with($this->isType('array'))
            ->will(
                $this->returnCallback(
                    function ($rows) {
                        $contentInfoObjs = [];
                        foreach ($rows as $row) {
                            $contentId = (int)$row['id'];
                            if (!isset($contentInfoObjs[$contentId])) {
                                $contentInfoObjs[$contentId] = new ContentInfo();
                                $contentInfoObjs[$contentId]->id = $contentId;
                            }
                        }

                        return array_values($contentInfoObjs);
                    }
                )
            );

        return $mapperMock;
    }

    /**
     * Returns a field registry mock object.
     *
     * @return \eZ\Publish\Core\Persistence\Legacy\Content\FieldValue\ConverterRegistry
     */
    protected function getFieldRegistry()
    {
        if (!isset($this->fieldRegistry)) {
            $this->fieldRegistry = $this->getMockBuilder(ConverterRegistry::class)
                ->setConstructorArgs([])
                ->setMethods([])
                ->getMock();
        }

        return $this->fieldRegistry;
    }

    /**
     * Returns a content field handler mock.
     *
     * @return \eZ\Publish\Core\Persistence\Legacy\Content\FieldHandler
     */
    protected function getContentFieldHandlerMock()
    {
        return $this->getMockBuilder(FieldHandler::class)
            ->disableOriginalConstructor()
            ->setMethods(['loadExternalFieldData'])
            ->getMock();
    }

    public function testNoSorting()
    {
        $locator = $this->getContentSearchHandler();

        $result = $locator->findContent(
            new Query(
                [
                    'filter' => new Criterion\SectionId([2]),
                    'offset' => 0,
                    'limit' => 10,
                    'sortClauses' => [],
                ]
            )
        );

        $ids = array_map(
            function ($hit) {
                return $hit->valueObject->id;
            },
            $result->searchHits
        );
        sort($ids);
        $this->assertEquals(
            [4, 10, 11, 12, 13, 14, 42, 226],
            $ids
        );
    }

    public function testSortDateModified()
    {
        $locator = $this->getContentSearchHandler();

        $result = $locator->findContent(
            new Query(
                [
                    'filter' => new Criterion\SectionId([2]),
                    'offset' => 0,
                    'limit' => 10,
                    'sortClauses' => [
                        new SortClause\DateModified(),
                    ],
                ]
            )
        );

        $this->assertEquals(
            [4, 12, 13, 42, 10, 14, 11, 226],
            array_map(
                function ($hit) {
                    return $hit->valueObject->id;
                },
                $result->searchHits
            )
        );
    }

    public function testSortDatePublished()
    {
        $locator = $this->getContentSearchHandler();

        $result = $locator->findContent(
            new Query(
                [
                    'filter' => new Criterion\SectionId([2]),
                    'offset' => 0,
                    'limit' => 10,
                    'sortClauses' => [
                        new SortClause\DatePublished(),
                    ],
                ]
            )
        );

        $this->assertEquals(
            [4, 10, 11, 12, 13, 14, 226, 42],
            array_map(
                function ($hit) {
                    return $hit->valueObject->id;
                },
                $result->searchHits
            )
        );
    }

    public function testSortSectionIdentifier()
    {
        $locator = $this->getContentSearchHandler();

        $result = $locator->findContent(
            new Query(
                [
                    'filter' => new Criterion\SectionId([4, 2, 6, 3]),
                    'offset' => 0,
                    'limit' => null,
                    'sortClauses' => [
                        new SortClause\SectionIdentifier(),
                    ],
                ]
            )
        );

        // First, results of section 2 should appear, then the ones of 3, 4 and 6
        // From inside a specific section, no particular order should be defined
        // the logic is then to have a set of sorted id's to compare with
        // the comparison being done slice by slice.
        $idMapSet = [
            2 => [4, 10, 11, 12, 13, 14, 42, 226],
            3 => [41, 49, 50, 51, 57, 58, 59, 60, 61, 62, 63, 64, 66, 200, 201],
            4 => [45, 52],
            6 => [154, 155, 156, 157, 158, 159, 160, 161, 162, 163, 164],
        ];
        $contentIds = array_map(
            function ($hit) {
                return $hit->valueObject->id;
            },
            $result->searchHits
        );
        $index = 0;

        foreach ($idMapSet as $idSet) {
            $contentIdsSubset = array_slice($contentIds, $index, $count = count($idSet));
            $index += $count;
            sort($contentIdsSubset);
            $this->assertEquals(
                $idSet,
                $contentIdsSubset
            );
        }
    }

    public function testSortSectionName()
    {
        $locator = $this->getContentSearchHandler();

        $result = $locator->findContent(
            new Query(
                [
                    'filter' => new Criterion\SectionId([4, 2, 6, 3]),
                    'offset' => 0,
                    'limit' => null,
                    'sortClauses' => [
                        new SortClause\SectionName(),
                    ],
                ]
            )
        );

        // First, results of section "Media" should appear, then the ones of "Protected",
        // "Setup" and "Users"
        // From inside a specific section, no particular order should be defined
        // the logic is then to have a set of sorted id's to compare with
        // the comparison being done slice by slice.
        $idMapSet = [
            'media' => [41, 49, 50, 51, 57, 58, 59, 60, 61, 62, 63, 64, 66, 200, 201],
            'protected' => [154, 155, 156, 157, 158, 159, 160, 161, 162, 163, 164],
            'setup' => [45, 52],
            'users' => [4, 10, 11, 12, 13, 14, 42, 226],
        ];
        $contentIds = array_map(
            function ($hit) {
                return $hit->valueObject->id;
            },
            $result->searchHits
        );

        $expectedCount = 0;
        foreach ($idMapSet as $set) {
            $expectedCount += count($set);
        }

        $this->assertEquals($expectedCount, $result->totalCount);

        $index = 0;
        foreach ($idMapSet as $idSet) {
            $contentIdsSubset = array_slice($contentIds, $index, $count = count($idSet));
            $index += $count;
            sort($contentIdsSubset);
            $this->assertEquals(
                $idSet,
                $contentIdsSubset
            );
        }
    }

    public function testSortContentName()
    {
        $locator = $this->getContentSearchHandler();

        $result = $locator->findContent(
            new Query(
                [
                    'filter' => new Criterion\SectionId([2, 3]),
                    'offset' => 0,
                    'limit' => null,
                    'sortClauses' => [
                        new SortClause\ContentName(),
                    ],
                ]
            )
        );

        $this->assertEquals(
            [226, 14, 12, 10, 42, 57, 13, 50, 49, 41, 11, 51, 62, 4, 58, 59, 61, 60, 64, 63, 200, 66, 201],
            array_map(
                function ($hit) {
                    return $hit->valueObject->id;
                },
                $result->searchHits
            )
        );
    }

    public function testSortFieldText()
    {
        $locator = $this->getContentSearchHandler();

        $result = $locator->findContent(
            new Query(
                [
                    'filter' => new Criterion\LogicalAnd(
                        [
                            new Criterion\SectionId([1]),
                            new Criterion\ContentTypeIdentifier(['article']),
                        ]
                    ),
                    'offset' => 0,
                    'limit' => null,
                    'sortClauses' => [
                        new SortClause\Field('article', 'title', Query::SORT_ASC, 'eng-US'),
                    ],
                ]
            )
        );

        // There are several identical titles, need to take care about this
        $idMapSet = [
            'aenean malesuada ligula' => [83],
            'aliquam pulvinar suscipit tellus' => [102],
            'asynchronous publishing' => [148, 215],
            'canonical links' => [147, 216],
            'class aptent taciti' => [88],
            'class aptent taciti sociosqu' => [82],
            'duis auctor vehicula erat' => [89],
            'etiam posuere sodales arcu' => [78],
            'etiam sodales mauris' => [87],
            'ez publish enterprise' => [151],
            'fastcgi' => [144, 218],
            'fusce sagittis sagittis' => [77],
            'fusce sagittis sagittis urna' => [81],
            'get involved' => [107],
            'how to develop with ez publish' => [127, 211],
            'how to manage ez publish' => [118, 202],
            'how to use ez publish' => [108, 193],
            'improved block editing' => [136],
            'improved front-end editing' => [139],
            'improved user registration workflow' => [132],
            'in hac habitasse platea' => [79],
            'lots of websites, one ez publish installation' => [130],
            'rest api interface' => [150, 214],
            'separate content & design in ez publish' => [191],
            'support for red hat enterprise' => [145, 217],
            'tutorials for' => [106],
        ];
        $contentIds = array_map(
            function ($hit) {
                return $hit->valueObject->id;
            },
            $result->searchHits
        );
        $index = 0;

        foreach ($idMapSet as $idSet) {
            $contentIdsSubset = array_slice($contentIds, $index, $count = count($idSet));
            $index += $count;
            sort($contentIdsSubset);
            $this->assertEquals(
                $idSet,
                $contentIdsSubset
            );
        }
    }

    public function testSortFieldNumeric()
    {
        $locator = $this->getContentSearchHandler();

        $result = $locator->findContent(
            new Query(
                [
                    'filter' => new Criterion\LogicalAnd(
                        [
                            new Criterion\SectionId([1]),
                            new Criterion\ContentTypeIdentifier('product'),
                        ]
                    ),
                    'offset' => 0,
                    'limit' => null,
                    'sortClauses' => [
                        new SortClause\Field('product', 'price', Query::SORT_ASC, 'eng-US'),
                    ],
                ]
            )
        );

        $this->assertEquals(
            [73, 71, 72, 69],
            array_map(
                function ($hit) {
                    return $hit->valueObject->id;
                },
                $result->searchHits
            )
        );
    }
}<|MERGE_RESOLUTION|>--- conflicted
+++ resolved
@@ -90,44 +90,6 @@
         );
     }
 
-<<<<<<< HEAD
-=======
-    protected $contentTypeHandler;
-
-    protected function getContentTypeHandler()
-    {
-        if (!isset($this->contentTypeHandler)) {
-            $this->contentTypeHandler = new ContentTypeHandler(
-                new ContentTypeGateway(
-                    $this->getDatabaseHandler(),
-                    $this->getLanguageMaskGenerator()
-                ),
-                new ContentTypeMapper(
-                    new ConverterRegistry(
-                        [
-                            'ezdatetime' => new Converter\DateAndTimeConverter(),
-                            'ezinteger' => new Converter\IntegerConverter(),
-                            'ezstring' => new Converter\TextLineConverter(),
-                            'ezprice' => new Converter\IntegerConverter(),
-                            'ezurl' => new Converter\UrlConverter(),
-                            'ezrichtext' => new Converter\RichTextConverter(),
-                            'ezboolean' => new Converter\CheckboxConverter(),
-                            'ezkeyword' => new Converter\KeywordConverter(),
-                            'ezauthor' => new Converter\AuthorConverter(),
-                            'ezimage' => new Converter\NullConverter(),
-                            'ezsrrating' => new Converter\NullConverter(),
-                            'ezmultioption' => new Converter\NullConverter(),
-                        ]
-                    )
-                ),
-                $this->createMock(ContentTypeUpdateHandler::class)
-            );
-        }
-
-        return $this->contentTypeHandler;
-    }
-
->>>>>>> d1cf9be5
     /**
      * Returns a content mapper mock.
      *
