<?php

/**
 * This file is part of the eZ Publish Kernel package.
 *
 * @copyright Copyright (C) eZ Systems AS. All rights reserved.
 * @license For full copyright and license information view LICENSE file distributed with this source code.
 */
namespace eZ\Publish\Core\Search\Legacy\Tests\Content;

use eZ\Publish\Core\Persistence;
use eZ\Publish\Core\Search\Legacy\Content;
use eZ\Publish\API\Repository\Values\Content\Query;
use eZ\Publish\API\Repository\Values\Content\Query\SortClause;
use eZ\Publish\API\Repository\Values\Content\Query\Criterion;
use eZ\Publish\SPI\Persistence\Content\ContentInfo;
use eZ\Publish\Core\Search\Legacy\Content\Location\Gateway as LocationGateway;
use eZ\Publish\Core\Persistence\Legacy\Content\Location\Mapper as LocationMapper;
use eZ\Publish\Core\Persistence\Legacy\Content\Mapper as ContentMapper;
use eZ\Publish\Core\Persistence\Legacy\Content\FieldHandler;

/**
 * Content Search test case for ContentSearchHandler.
 */
class HandlerContentTest extends AbstractTestCase
{
    /**
     * Returns the content search handler to test.
     *
     * This method returns a fully functional search handler to perform tests
     * on.
     *
     * @param array $fullTextSearchConfiguration
     *
     * @return \eZ\Publish\Core\Search\Legacy\Content\Handler
     */
    protected function getContentSearchHandler(array $fullTextSearchConfiguration = [])
    {
        $transformationProcessor = new Persistence\TransformationProcessor\DefinitionBased(
            new Persistence\TransformationProcessor\DefinitionBased\Parser(),
            new Persistence\TransformationProcessor\PcreCompiler(
                new Persistence\Utf8Converter()
            ),
            glob(__DIR__ . '/../../../../Persistence/Tests/TransformationProcessor/_fixtures/transformations/*.tr')
        );
        $commaSeparatedCollectionValueHandler = new Content\Common\Gateway\CriterionHandler\FieldValue\Handler\Collection(
            $this->getDatabaseHandler(),
            $transformationProcessor,
            ','
        );
        $hyphenSeparatedCollectionValueHandler = new Content\Common\Gateway\CriterionHandler\FieldValue\Handler\Collection(
            $this->getDatabaseHandler(),
            $transformationProcessor,
            '-'
        );
        $simpleValueHandler = new Content\Common\Gateway\CriterionHandler\FieldValue\Handler\Simple(
            $this->getDatabaseHandler(),
            $transformationProcessor
        );
        $compositeValueHandler = new Content\Common\Gateway\CriterionHandler\FieldValue\Handler\Composite(
            $this->getDatabaseHandler(),
            $transformationProcessor
        );

        return new Content\Handler(
            new Content\Gateway\DoctrineDatabase(
                $this->getDatabaseHandler(),
                new Content\Common\Gateway\CriteriaConverter(
                    [
                        new Content\Common\Gateway\CriterionHandler\ContentId(
                            $this->getDatabaseHandler()
                        ),
                        new Content\Common\Gateway\CriterionHandler\LogicalNot(
                            $this->getDatabaseHandler()
                        ),
                        new Content\Common\Gateway\CriterionHandler\LogicalAnd(
                            $this->getDatabaseHandler()
                        ),
                        new Content\Common\Gateway\CriterionHandler\LogicalOr(
                            $this->getDatabaseHandler()
                        ),
                        new Content\Gateway\CriterionHandler\Subtree(
                            $this->getDatabaseHandler()
                        ),
                        new Content\Common\Gateway\CriterionHandler\ContentTypeId(
                            $this->getDatabaseHandler()
                        ),
                        new Content\Common\Gateway\CriterionHandler\ContentTypeIdentifier(
                            $this->getDatabaseHandler(),
                            $this->getContentTypeHandler()
                        ),
                        new Content\Common\Gateway\CriterionHandler\ContentTypeGroupId(
                            $this->getDatabaseHandler()
                        ),
                        new Content\Common\Gateway\CriterionHandler\DateMetadata(
                            $this->getDatabaseHandler()
                        ),
                        new Content\Gateway\CriterionHandler\LocationId(
                            $this->getDatabaseHandler()
                        ),
                        new Content\Gateway\CriterionHandler\ParentLocationId(
                            $this->getDatabaseHandler()
                        ),
                        new Content\Common\Gateway\CriterionHandler\RemoteId(
                            $this->getDatabaseHandler()
                        ),
                        new Content\Gateway\CriterionHandler\LocationRemoteId(
                            $this->getDatabaseHandler()
                        ),
                        new Content\Common\Gateway\CriterionHandler\SectionId(
                            $this->getDatabaseHandler()
                        ),
                        new Content\Common\Gateway\CriterionHandler\FullText(
                            $this->getDatabaseHandler(),
                            $transformationProcessor,
                            $fullTextSearchConfiguration
                        ),
                        new Content\Common\Gateway\CriterionHandler\Field(
                            $this->getDatabaseHandler(),
                            $this->getContentTypeHandler(),
                            $this->getLanguageHandler(),
                            $this->getConverterRegistry(),
                            new Content\Common\Gateway\CriterionHandler\FieldValue\Converter(
                                new Content\Common\Gateway\CriterionHandler\FieldValue\HandlerRegistry(
                                    [
                                        'ezboolean' => $simpleValueHandler,
                                        'ezcountry' => $commaSeparatedCollectionValueHandler,
                                        'ezdate' => $simpleValueHandler,
                                        'ezdatetime' => $simpleValueHandler,
                                        'ezemail' => $simpleValueHandler,
                                        'ezinteger' => $simpleValueHandler,
                                        'ezobjectrelation' => $simpleValueHandler,
                                        'ezobjectrelationlist' => $commaSeparatedCollectionValueHandler,
                                        'ezselection' => $hyphenSeparatedCollectionValueHandler,
                                        'eztime' => $simpleValueHandler,
                                    ]
                                ),
                                $compositeValueHandler
                            ),
                            $transformationProcessor
                        ),
                        new Content\Common\Gateway\CriterionHandler\ObjectStateId(
                            $this->getDatabaseHandler()
                        ),
                        new Content\Common\Gateway\CriterionHandler\LanguageCode(
                            $this->getDatabaseHandler(),
                            $this->getLanguageMaskGenerator()
                        ),
                        new Content\Gateway\CriterionHandler\Visibility(
                            $this->getDatabaseHandler()
                        ),
                        new Content\Common\Gateway\CriterionHandler\MatchAll(
                            $this->getDatabaseHandler()
                        ),
                        new Content\Common\Gateway\CriterionHandler\UserMetadata(
                            $this->getDatabaseHandler()
                        ),
                        new Content\Common\Gateway\CriterionHandler\FieldRelation(
                            $this->getDatabaseHandler(),
                            $this->getContentTypeHandler(),
                            $this->getLanguageHandler()
                        ),
                    ]
                ),
                new Content\Common\Gateway\SortClauseConverter(
                    [
                        new Content\Common\Gateway\SortClauseHandler\ContentId($this->getDatabaseHandler()),
                    ]
                ),
                $this->getLanguageHandler()
            ),
            $this->createMock(LocationGateway::class),
            new Content\WordIndexer\Gateway\DoctrineDatabase(
                $this->getDatabaseHandler(),
                $this->getContentTypeHandler(),
                $this->getDefinitionBasedTransformationProcessor(),
                new Content\WordIndexer\Repository\SearchIndex($this->getDatabaseHandler()),
                $this->getFullTextSearchConfiguration()
            ),
            $this->getContentMapperMock(),
            $this->createMock(LocationMapper::class),
            $this->getLanguageHandler(),
            $this->getFullTextMapper($this->getContentTypeHandler())
        );
    }

    /**
     * Returns a content mapper mock.
     *
     * @return \eZ\Publish\Core\Persistence\Legacy\Content\Mapper
     */
    protected function getContentMapperMock()
    {
        $mapperMock = $this->getMockBuilder(ContentMapper::class)
            ->setConstructorArgs(
                [
                    $this->getConverterRegistry(),
                    $this->getLanguageHandler(),
                ]
            )
            ->setMethods(['extractContentInfoFromRows'])
            ->getMock();
        $mapperMock->expects($this->any())
            ->method('extractContentInfoFromRows')
            ->with($this->isType('array'))
            ->will(
                $this->returnCallback(
                    function ($rows) {
                        $contentInfoObjs = [];
                        foreach ($rows as $row) {
                            $contentId = (int)$row['id'];
                            if (!isset($contentInfoObjs[$contentId])) {
                                $contentInfoObjs[$contentId] = new ContentInfo();
                                $contentInfoObjs[$contentId]->id = $contentId;
                            }
                        }

                        return array_values($contentInfoObjs);
                    }
                )
            );

        return $mapperMock;
    }

    /**
     * Returns a content field handler mock.
     *
     * @return \eZ\Publish\Core\Persistence\Legacy\Content\FieldHandler
     */
    protected function getContentFieldHandlerMock()
    {
        return $this->getMockBuilder(FieldHandler::class)
            ->disableOriginalConstructor()
            ->setMethods(['loadExternalFieldData'])
            ->getMock();
    }

    /**
     * Bug #80.
     */
    public function testFindWithoutOffsetLimit()
    {
        $locator = $this->getContentSearchHandler();

        $result = $locator->findContent(
            new Query(
                [
                    'filter' => new Criterion\ContentId(10),
                ]
            )
        );

        $this->assertEquals(
            1,
            $result->totalCount
        );
    }

    /**
     * Bug #81, bug #82.
     */
    public function testFindWithZeroLimit()
    {
        $locator = $this->getContentSearchHandler();

        $result = $locator->findContent(
            new Query(
                [
                    'filter' => new Criterion\ContentId(10),
                    'offset' => 0,
                    'limit' => 0,
                ]
            )
        );

        $this->assertEquals(
            1,
            $result->totalCount
        );
        $this->assertEquals(
            [],
            $result->searchHits
        );
    }

    /**
     * Issue with PHP_MAX_INT limit overflow in databases.
     */
    public function testFindWithNullLimit()
    {
        $locator = $this->getContentSearchHandler();

        $result = $locator->findContent(
            new Query(
                [
                    'filter' => new Criterion\ContentId(10),
                    'offset' => 0,
                    'limit' => null,
                ]
            )
        );

        $this->assertEquals(
            1,
            $result->totalCount
        );
        $this->assertCount(
            1,
            $result->searchHits
        );
    }

    /**
     * Issue with offsetting to the nonexistent results produces \ezcQueryInvalidParameterException exception.
     */
    public function testFindWithOffsetToNonexistent()
    {
        $locator = $this->getContentSearchHandler();

        $result = $locator->findContent(
            new Query(
                [
                    'filter' => new Criterion\ContentId(10),
                    'offset' => 1000,
                    'limit' => null,
                ]
            )
        );

        $this->assertEquals(
            1,
            $result->totalCount
        );
        $this->assertCount(
            0,
            $result->searchHits
        );
    }

    public function testFindSingle()
    {
        $locator = $this->getContentSearchHandler();

        $contentInfo = $locator->findSingle(new Criterion\ContentId(10));

        $this->assertEquals(10, $contentInfo->id);
    }

    public function testFindSingleWithNonSearchableField()
    {
        $this->expectException(\eZ\Publish\API\Repository\Exceptions\InvalidArgumentException::class);

        $locator = $this->getContentSearchHandler();
        $locator->findSingle(
            new Criterion\Field(
                'tag_cloud_url',
                Criterion\Operator::EQ,
                'http://nimbus.com'
            )
        );
    }

    public function testFindContentWithNonSearchableField()
    {
        $this->expectException(\eZ\Publish\API\Repository\Exceptions\InvalidArgumentException::class);

        $locator = $this->getContentSearchHandler();
        $locator->findContent(
            new Query(
                [
                    'filter' => new Criterion\Field(
                        'tag_cloud_url',
                        Criterion\Operator::EQ,
                        'http://nimbus.com'
                    ),
                    'sortClauses' => [new SortClause\ContentId()],
                ]
            )
        );
    }

    public function testFindSingleTooMany()
    {
        $this->expectException(\eZ\Publish\API\Repository\Exceptions\InvalidArgumentException::class);

        $locator = $this->getContentSearchHandler();
        $locator->findSingle(new Criterion\ContentId([4, 10, 12, 23]));
    }

    public function testFindSingleZero()
    {
        $this->expectException(\eZ\Publish\API\Repository\Exceptions\NotFoundException::class);

        $locator = $this->getContentSearchHandler();
        $locator->findSingle(new Criterion\ContentId(0));
    }

    public function testContentIdFilter()
    {
        $this->assertSearchResults(
            [4, 10],
            $this->getContentSearchHandler()->findContent(
                new Query(
                    [
                        'filter' => new Criterion\ContentId(
                            [1, 4, 10]
                        ),
                        'limit' => 10,
                    ]
                )
            )
        );
    }

    public function testContentIdFilterCount()
    {
        $locator = $this->getContentSearchHandler();

        $result = $locator->findContent(
            new Query(
                [
                    'filter' => new Criterion\ContentId(
                        [1, 4, 10]
                    ),
                    'limit' => 10,
                ]
            )
        );

        $this->assertSame(2, $result->totalCount);
    }

    public function testContentAndCombinatorFilter()
    {
        $this->assertSearchResults(
            [4],
            $this->getContentSearchHandler()->findContent(
                new Query(
                    [
                        'filter' => new Criterion\LogicalAnd(
                            [
                                new Criterion\ContentId(
                                    [1, 4, 10]
                                ),
                                new Criterion\ContentId(
                                    [4, 12]
                                ),
                            ]
                        ),
                        'limit' => 10,
                    ]
                )
            )
        );
    }

    public function testContentOrCombinatorFilter()
    {
        $locator = $this->getContentSearchHandler();

        $result = $locator->findContent(
            new Query(
                [
                    'filter' => new Criterion\LogicalOr(
                        [
                            new Criterion\ContentId(
                                [1, 4, 10]
                            ),
                            new Criterion\ContentId(
                                [4, 12]
                            ),
                        ]
                    ),
                    'limit' => 10,
                ]
            )
        );

        $expectedContentIds = [4, 10, 12];

        $this->assertEquals(
            count($expectedContentIds),
            count($result->searchHits)
        );
        foreach ($result->searchHits as $hit) {
            $this->assertContains(
                $hit->valueObject->id,
                $expectedContentIds
            );
        }
    }

    public function testContentNotCombinatorFilter()
    {
        $this->assertSearchResults(
            [4],
            $this->getContentSearchHandler()->findContent(
                new Query(
                    [
                        'filter' => new Criterion\LogicalAnd(
                            [
                                new Criterion\ContentId(
                                    [1, 4, 10]
                                ),
                                new Criterion\LogicalNot(
                                    new Criterion\ContentId(
                                        [10, 12]
                                    )
                                ),
                            ]
                        ),
                        'limit' => 10,
                    ]
                )
            )
        );
    }

    public function testContentSubtreeFilterIn()
    {
        $this->assertSearchResults(
            [67, 68, 69, 70, 71, 72, 73, 74],
            $this->getContentSearchHandler()->findContent(
                new Query(
                    [
                        'filter' => new Criterion\Subtree(
                            ['/1/2/69/']
                        ),
                        'limit' => 10,
                    ]
                )
            )
        );
    }

    public function testContentSubtreeFilterEq()
    {
        $this->assertSearchResults(
            [67, 68, 69, 70, 71, 72, 73, 74],
            $this->getContentSearchHandler()->findContent(
                new Query(
                    [
                        'filter' => new Criterion\Subtree('/1/2/69/'),
                        'limit' => 10,
                    ]
                )
            )
        );
    }

    public function testContentTypeIdFilter()
    {
        $this->assertSearchResults(
            [10, 14, 226],
            $this->getContentSearchHandler()->findContent(
                new Query(
                    [
                        'filter' => new Criterion\ContentTypeId(4),
                        'limit' => 10,
                    ]
                )
            )
        );
    }

    public function testContentTypeIdentifierFilter()
    {
        $this->assertSearchResults(
            [41, 45, 49, 50, 51],
            $this->getContentSearchHandler()->findContent(
                new Query(
                    [
                        'filter' => new Criterion\ContentTypeIdentifier('folder'),
                        'limit' => 5,
                        'sortClauses' => [new SortClause\ContentId()],
                    ]
                )
            )
        );
    }

    public function testContentTypeGroupFilter()
    {
        $this->assertSearchResults(
            [4, 10, 11, 12, 13, 14, 42, 225, 226],
            $this->getContentSearchHandler()->findContent(
                new Query(
                    [
                        'filter' => new Criterion\ContentTypeGroupId(2),
                        'limit' => 10,
                    ]
                )
            )
        );
    }

    public function testDateMetadataFilterModifiedGreater()
    {
        $this->assertSearchResults(
            [11, 225, 226],
            $this->getContentSearchHandler()->findContent(
                new Query(
                    [
                        'filter' => new Criterion\DateMetadata(
                            Criterion\DateMetadata::MODIFIED,
                            Criterion\Operator::GT,
                            1311154214
                        ),
                        'limit' => 10,
                    ]
                )
            )
        );
    }

    public function testDateMetadataFilterModifiedGreaterOrEqual()
    {
        $this->assertSearchResults(
            [11, 14, 225, 226],
            $this->getContentSearchHandler()->findContent(
                new Query(
                    [
                        'filter' => new Criterion\DateMetadata(
                            Criterion\DateMetadata::MODIFIED,
                            Criterion\Operator::GTE,
                            1311154214
                        ),
                        'limit' => 10,
                    ]
                )
            )
        );
    }

    public function testDateMetadataFilterModifiedIn()
    {
        $this->assertSearchResults(
            [11, 14, 225, 226],
            $this->getContentSearchHandler()->findContent(
                new Query(
                    [
                        'filter' => new Criterion\DateMetadata(
                            Criterion\DateMetadata::MODIFIED,
                            Criterion\Operator::IN,
                            [1311154214, 1311154215]
                        ),
                        'limit' => 10,
                    ]
                )
            )
        );
    }

    public function testDateMetadataFilterModifiedBetween()
    {
        $this->assertSearchResults(
            [11, 14, 225, 226],
            $this->getContentSearchHandler()->findContent(
                new Query(
                    [
                        'filter' => new Criterion\DateMetadata(
                            Criterion\DateMetadata::MODIFIED,
                            Criterion\Operator::BETWEEN,
                            [1311154213, 1311154215]
                        ),
                        'limit' => 10,
                    ]
                )
            )
        );
    }

    public function testDateMetadataFilterCreatedBetween()
    {
        $this->assertSearchResults(
            [66, 131, 225],
            $this->getContentSearchHandler()->findContent(
                new Query(
                    [
                        'filter' => new Criterion\DateMetadata(
                            Criterion\DateMetadata::CREATED,
                            Criterion\Operator::BETWEEN,
                            [1299780749, 1311154215]
                        ),
                        'limit' => 10,
                    ]
                )
            )
        );
    }

    public function testLocationIdFilter()
    {
        $this->assertSearchResults(
            [4, 65],
            $this->getContentSearchHandler()->findContent(
                new Query(
                    [
                        'filter' => new Criterion\LocationId([1, 2, 5]),
                        'limit' => 10,
                    ]
                )
            )
        );
    }

    public function testParentLocationIdFilter()
    {
        $this->assertSearchResults(
            [4, 41, 45, 56, 65],
            $this->getContentSearchHandler()->findContent(
                new Query(
                    [
                        'filter' => new Criterion\ParentLocationId([1]),
                        'limit' => 10,
                    ]
                )
            )
        );
    }

    public function testRemoteIdFilter()
    {
        $this->assertSearchResults(
            [4, 10],
            $this->getContentSearchHandler()->findContent(
                new Query(
                    [
                        'filter' => new Criterion\RemoteId(
                            ['f5c88a2209584891056f987fd965b0ba', 'faaeb9be3bd98ed09f606fc16d144eca']
                        ),
                        'limit' => 10,
                    ]
                )
            )
        );
    }

    public function testLocationRemoteIdFilter()
    {
        $this->assertSearchResults(
            [4, 65],
            $this->getContentSearchHandler()->findContent(
                new Query(
                    [
                        'filter' => new Criterion\LocationRemoteId(
                            ['3f6d92f8044aed134f32153517850f5a', 'f3e90596361e31d496d4026eb624c983']
                        ),
                        'limit' => 10,
                    ]
                )
            )
        );
    }

    public function testSectionFilter()
    {
        $this->assertSearchResults(
            [4, 10, 11, 12, 13, 14, 42, 226],
            $this->getContentSearchHandler()->findContent(
                new Query(
                    [
                        'filter' => new Criterion\SectionId([2]),
                        'limit' => 10,
                    ]
                )
            )
        );
    }

    public function testStatusFilter()
    {
        $this->assertSearchResults(
            [4, 10, 11, 12, 13, 14, 41, 42, 45, 49],
            $searchResult = $this->getContentSearchHandler()->findContent(
                new Query(
                    [
                        // Status criterion is gone, but this will also match all published
                        'filter' => new Criterion\LogicalNot(
                            new Criterion\ContentId(
                                [0]
                            )
                        ),
                        'limit' => 10,
                        'sortClauses' => [new SortClause\ContentId()],
                    ]
                )
            )
        );

        $this->assertEquals(
            185,
            $searchResult->totalCount
        );
    }

    public function testFieldFilter()
    {
        $this->assertSearchResults(
            [11],
            $this->getContentSearchHandler()->findContent(
                new Query(
                    [
                        'filter' => new Criterion\Field(
                            'name',
                            Criterion\Operator::EQ,
                            'members'
                        ),
                        'limit' => 10,
                    ]
                )
            )
        );
    }

    public function testFieldFilterIn()
    {
        $this->assertSearchResults(
            [11, 42],
            $this->getContentSearchHandler()->findContent(
                new Query(
                    [
                        'filter' => new Criterion\Field(
                            'name',
                            Criterion\Operator::IN,
                            ['members', 'anonymous users']
                        ),
                        'limit' => 10,
                    ]
                )
            )
        );
    }

    public function testFieldFilterContainsPartial()
    {
        $this->assertSearchResults(
            [42],
            $this->getContentSearchHandler()->findContent(
                new Query(
                    [
                        'filter' => new Criterion\Field(
                            'name',
                            Criterion\Operator::CONTAINS,
                            'nonymous use'
                        ),
                        'limit' => 10,
                    ]
                )
            )
        );
    }

    public function testFieldFilterContainsSimple()
    {
        $this->assertSearchResults(
            [77],
            $this->getContentSearchHandler()->findContent(
                new Query(
                    [
                        'filter' => new Criterion\Field(
                            'publish_date',
                            Criterion\Operator::CONTAINS,
                            1174643880
                        ),
                        'limit' => 10,
                    ]
                )
            )
        );
    }

    public function testFieldFilterContainsSimpleNoMatch()
    {
        $this->assertSearchResults(
            [],
            $this->getContentSearchHandler()->findContent(
                new Query(
                    [
                        'filter' => new Criterion\Field(
                            'publish_date',
                            Criterion\Operator::CONTAINS,
                            1174643
                        ),
                        'limit' => 10,
                    ]
                )
            )
        );
    }

    public function testFieldFilterBetween()
    {
        $this->assertSearchResults(
<<<<<<< HEAD
            array(186, 187),
=======
            [69, 71, 72],
>>>>>>> 5ece8afb
            $this->getContentSearchHandler()->findContent(
                new Query(
                    [
                        'filter' => new Criterion\Field(
                            'publication_date',
                            Criterion\Operator::BETWEEN,
<<<<<<< HEAD
                            array(1190000000, 1200000000)
=======
                            [10000, 1000000]
>>>>>>> 5ece8afb
                        ),
                        'limit' => 10,
                    ]
                )
            )
        );
    }

    public function testFieldFilterOr()
    {
        $this->assertSearchResults(
<<<<<<< HEAD
            array(11, 186, 187),
=======
            [11, 69, 71, 72],
>>>>>>> 5ece8afb
            $this->getContentSearchHandler()->findContent(
                new Query(
                    [
                        'filter' => new Criterion\LogicalOr(
                            [
                                new Criterion\Field(
                                    'name',
                                    Criterion\Operator::EQ,
                                    'members'
                                ),
                                new Criterion\Field(
                                    'publication_date',
                                    Criterion\Operator::BETWEEN,
<<<<<<< HEAD
                                    array(1190000000, 1200000000)
=======
                                    [10000, 1000000]
>>>>>>> 5ece8afb
                                ),
                            ]
                        ),
                        'limit' => 10,
                    ]
                )
            )
        );
    }

    public function testFullTextFilter()
    {
        $this->assertSearchResults(
            [191],
            $this->getContentSearchHandler()->findContent(
                new Query(
                    [
                        'filter' => new Criterion\FullText('applied webpage'),
                        'limit' => 10,
                    ]
                )
            )
        );
    }

    public function testFullTextWildcardFilter()
    {
        $this->assertSearchResults(
            [191],
            $this->getContentSearchHandler()->findContent(
                new Query(
                    [
                        'filter' => new Criterion\FullText('applie*'),
                        'limit' => 10,
                    ]
                )
            )
        );
    }

    public function testFullTextDisabledWildcardFilter()
    {
        $this->assertSearchResults(
            [],
            $this->getContentSearchHandler(
                ['enableWildcards' => false]
            )->findContent(
                new Query(
                    [
                        'filter' => new Criterion\FullText('applie*'),
                        'limit' => 10,
                    ]
                )
            )
        );
    }

    public function testFullTextFilterStopwordRemoval()
    {
        $handler = $this->getContentSearchHandler(
            [
                'stopWordThresholdFactor' => 0.1,
            ]
        );

        $this->assertSearchResults(
            [],
            $handler->findContent(
                new Query(
                    [
                        'filter' => new Criterion\FullText('the'),
                        'limit' => 10,
                    ]
                )
            )
        );
    }

    public function testFullTextFilterNoStopwordRemoval()
    {
        $handler = $this->getContentSearchHandler(
            [
                'stopWordThresholdFactor' => 1,
            ]
        );

        $result = $handler->findContent(
            new Query(
                [
                    'filter' => new Criterion\FullText(
                        'the'
                    ),
                    'limit' => 10,
                ]
            )
        );

        $this->assertCount(
            10,

                array_map(
                    function ($hit) {
                        return $hit->valueObject->id;
                    },
                    $result->searchHits
                )
        );
    }

    public function testFullTextFilterInvalidStopwordThreshold()
    {
        $this->expectException(\eZ\Publish\API\Repository\Exceptions\InvalidArgumentException::class);

        $this->getContentSearchHandler(
            [
                'stopWordThresholdFactor' => 2,
            ]
        );
    }

    public function testObjectStateIdFilter()
    {
        $this->assertSearchResults(
            [4, 10, 11, 12, 13, 14, 41, 42, 45, 49],
            $this->getContentSearchHandler()->findContent(
                new Query(
                    [
                        'filter' => new Criterion\ObjectStateId(1),
                        'limit' => 10,
                        'sortClauses' => [new SortClause\ContentId()],
                    ]
                )
            )
        );
    }

    public function testObjectStateIdFilterIn()
    {
        $this->assertSearchResults(
            [4, 10, 11, 12, 13, 14, 41, 42, 45, 49],
            $this->getContentSearchHandler()->findContent(
                new Query(
                    [
                        'filter' => new Criterion\ObjectStateId([1, 2]),
                        'limit' => 10,
                        'sortClauses' => [new SortClause\ContentId()],
                    ]
                )
            )
        );
    }

    public function testLanguageCodeFilter()
    {
        $this->assertSearchResults(
            [4, 10, 11, 12, 13, 14, 41, 42, 45, 49],
            $this->getContentSearchHandler()->findContent(
                new Query(
                    [
                        'filter' => new Criterion\LanguageCode('eng-US'),
                        'limit' => 10,
                        'sortClauses' => [new SortClause\ContentId()],
                    ]
                )
            )
        );
    }

    public function testLanguageCodeFilterIn()
    {
        $this->assertSearchResults(
            [4, 10, 11, 12, 13, 14, 41, 42, 45, 49],
            $this->getContentSearchHandler()->findContent(
                new Query(
                    [
                        'filter' => new Criterion\LanguageCode(['eng-US', 'eng-GB']),
                        'limit' => 10,
                        'sortClauses' => [new SortClause\ContentId()],
                    ]
                )
            )
        );
    }

    public function testLanguageCodeFilterWithAlwaysAvailable()
    {
        $this->assertSearchResults(
            [4, 10, 11, 12, 13, 14, 41, 42, 45, 49, 50, 51, 56, 57, 65, 68, 70, 74, 76, 80],
            $this->getContentSearchHandler()->findContent(
                new Query(
                    [
                        'filter' => new Criterion\LanguageCode('eng-GB', true),
                        'limit' => 20,
                        'sortClauses' => [new SortClause\ContentId()],
                    ]
                )
            )
        );
    }

    public function testVisibilityFilter()
    {
        $this->assertSearchResults(
            [4, 10, 11, 12, 13, 14, 41, 42, 45, 49],
            $this->getContentSearchHandler()->findContent(
                new Query(
                    [
                        'filter' => new Criterion\Visibility(
                            Criterion\Visibility::VISIBLE
                        ),
                        'limit' => 10,
                        'sortClauses' => [new SortClause\ContentId()],
                    ]
                )
            )
        );
    }

    public function testUserMetadataFilterOwnerWrongUserId()
    {
        $this->assertSearchResults(
            [],
            $this->getContentSearchHandler()->findContent(
                new Query(
                    [
                        'filter' => new Criterion\UserMetadata(
                            Criterion\UserMetadata::OWNER,
                            Criterion\Operator::EQ,
                            2
                        ),
                    ]
                )
            )
        );
    }

    public function testUserMetadataFilterOwnerAdministrator()
    {
        $this->assertSearchResults(
            [4, 10, 11, 12, 13, 14, 41, 42, 45, 49],
            $this->getContentSearchHandler()->findContent(
                new Query(
                    [
                        'filter' => new Criterion\UserMetadata(
                            Criterion\UserMetadata::OWNER,
                            Criterion\Operator::EQ,
                            14
                        ),
                        'limit' => 10,
                        'sortClauses' => [new SortClause\ContentId()],
                    ]
                )
            )
        );
    }

    public function testUserMetadataFilterOwnerEqAMember()
    {
        $this->assertSearchResults(
            [223],
            $this->getContentSearchHandler()->findContent(
                new Query(
                    [
                        'filter' => new Criterion\UserMetadata(
                            Criterion\UserMetadata::OWNER,
                            Criterion\Operator::EQ,
                            226
                        ),
                    ]
                )
            )
        );
    }

    public function testUserMetadataFilterOwnerInAMember()
    {
        $this->assertSearchResults(
            [223],
            $this->getContentSearchHandler()->findContent(
                new Query(
                    [
                        'filter' => new Criterion\UserMetadata(
                            Criterion\UserMetadata::OWNER,
                            Criterion\Operator::IN,
                            [226]
                        ),
                    ]
                )
            )
        );
    }

    public function testUserMetadataFilterCreatorEqAMember()
    {
        $this->assertSearchResults(
            [223],
            $this->getContentSearchHandler()->findContent(
                new Query(
                    [
                        'filter' => new Criterion\UserMetadata(
                            Criterion\UserMetadata::MODIFIER,
                            Criterion\Operator::EQ,
                            226
                        ),
                    ]
                )
            )
        );
    }

    public function testUserMetadataFilterCreatorInAMember()
    {
        $this->assertSearchResults(
            [223],
            $this->getContentSearchHandler()->findContent(
                new Query(
                    [
                        'filter' => new Criterion\UserMetadata(
                            Criterion\UserMetadata::MODIFIER,
                            Criterion\Operator::IN,
                            [226]
                        ),
                    ]
                )
            )
        );
    }

    public function testUserMetadataFilterEqGroupMember()
    {
        $this->assertSearchResults(
            [223],
            $this->getContentSearchHandler()->findContent(
                new Query(
                    [
                        'filter' => new Criterion\UserMetadata(
                            Criterion\UserMetadata::GROUP,
                            Criterion\Operator::EQ,
                            11
                        ),
                    ]
                )
            )
        );
    }

    public function testUserMetadataFilterInGroupMember()
    {
        $this->assertSearchResults(
            [223],
            $this->getContentSearchHandler()->findContent(
                new Query(
                    [
                        'filter' => new Criterion\UserMetadata(
                            Criterion\UserMetadata::GROUP,
                            Criterion\Operator::IN,
                            [11]
                        ),
                    ]
                )
            )
        );
    }

    public function testUserMetadataFilterEqGroupMemberNoMatch()
    {
        $this->assertSearchResults(
            [],
            $this->getContentSearchHandler()->findContent(
                new Query(
                    [
                        'filter' => new Criterion\UserMetadata(
                            Criterion\UserMetadata::GROUP,
                            Criterion\Operator::EQ,
                            13
                        ),
                    ]
                )
            )
        );
    }

    public function testUserMetadataFilterInGroupMemberNoMatch()
    {
        $this->assertSearchResults(
            [],
            $this->getContentSearchHandler()->findContent(
                new Query(
                    [
                        'filter' => new Criterion\UserMetadata(
                            Criterion\UserMetadata::GROUP,
                            Criterion\Operator::IN,
                            [13]
                        ),
                    ]
                )
            )
        );
    }

    public function testFieldRelationFilterContainsSingle()
    {
        $this->assertSearchResults(
            [67],
            $this->getContentSearchHandler()->findContent(
                new Query(
                    [
                        'filter' => new Criterion\FieldRelation(
                            'billboard',
                            Criterion\Operator::CONTAINS,
                            [60]
                        ),
                    ]
                )
            )
        );
    }

    public function testFieldRelationFilterContainsSingleNoMatch()
    {
        $this->assertSearchResults(
            [],
            $this->getContentSearchHandler()->findContent(
                new Query(
                    [
                        'filter' => new Criterion\FieldRelation(
                            'billboard',
                            Criterion\Operator::CONTAINS,
                            [4]
                        ),
                    ]
                )
            )
        );
    }

    public function testFieldRelationFilterContainsArray()
    {
        $this->assertSearchResults(
            [67],
            $this->getContentSearchHandler()->findContent(
                new Query(
                    [
                        'filter' => new Criterion\FieldRelation(
                            'billboard',
                            Criterion\Operator::CONTAINS,
                            [60, 75]
                        ),
                    ]
                )
            )
        );
    }

    public function testFieldRelationFilterContainsArrayNotMatch()
    {
        $this->assertSearchResults(
            [],
            $this->getContentSearchHandler()->findContent(
                new Query(
                    [
                        'filter' => new Criterion\FieldRelation(
                            'billboard',
                            Criterion\Operator::CONTAINS,
                            [60, 64]
                        ),
                    ]
                )
            )
        );
    }

    public function testFieldRelationFilterInArray()
    {
        $this->assertSearchResults(
            [67, 75],
            $this->getContentSearchHandler()->findContent(
                new Query(
                    [
                        'filter' => new Criterion\FieldRelation(
                            'billboard',
                            Criterion\Operator::IN,
                            [60, 64]
                        ),
                    ]
                )
            )
        );
    }

    public function testFieldRelationFilterInArrayNotMatch()
    {
        $this->assertSearchResults(
            [],
            $this->getContentSearchHandler()->findContent(
                new Query(
                    [
                        'filter' => new Criterion\FieldRelation(
                            'billboard',
                            Criterion\Operator::IN,
                            [4, 10]
                        ),
                    ]
                )
            )
        );
    }
}<|MERGE_RESOLUTION|>--- conflicted
+++ resolved
@@ -893,22 +893,14 @@
     public function testFieldFilterBetween()
     {
         $this->assertSearchResults(
-<<<<<<< HEAD
-            array(186, 187),
-=======
-            [69, 71, 72],
->>>>>>> 5ece8afb
+            [186, 187],
             $this->getContentSearchHandler()->findContent(
                 new Query(
                     [
                         'filter' => new Criterion\Field(
                             'publication_date',
                             Criterion\Operator::BETWEEN,
-<<<<<<< HEAD
-                            array(1190000000, 1200000000)
-=======
-                            [10000, 1000000]
->>>>>>> 5ece8afb
+                            [1190000000, 1200000000]
                         ),
                         'limit' => 10,
                     ]
@@ -920,11 +912,7 @@
     public function testFieldFilterOr()
     {
         $this->assertSearchResults(
-<<<<<<< HEAD
-            array(11, 186, 187),
-=======
-            [11, 69, 71, 72],
->>>>>>> 5ece8afb
+            [11, 186, 187],
             $this->getContentSearchHandler()->findContent(
                 new Query(
                     [
@@ -938,11 +926,7 @@
                                 new Criterion\Field(
                                     'publication_date',
                                     Criterion\Operator::BETWEEN,
-<<<<<<< HEAD
-                                    array(1190000000, 1200000000)
-=======
-                                    [10000, 1000000]
->>>>>>> 5ece8afb
+                                    [1190000000, 1200000000]
                                 ),
                             ]
                         ),
