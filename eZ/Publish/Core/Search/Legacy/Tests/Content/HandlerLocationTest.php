--- conflicted
+++ resolved
@@ -1376,22 +1376,14 @@
     public function testFieldFilterBetween()
     {
         $this->assertSearchResults(
-<<<<<<< HEAD
-            array(188, 189),
-=======
-            [71, 73, 74],
->>>>>>> 5ece8afb
+            [188, 189],
             $this->getContentSearchHandler()->findLocations(
                 new LocationQuery(
                     [
                         'filter' => new Criterion\Field(
                             'publication_date',
                             Criterion\Operator::BETWEEN,
-<<<<<<< HEAD
-                            array(1190000000, 1200000000)
-=======
-                            [10000, 1000000]
->>>>>>> 5ece8afb
+                            [1190000000, 1200000000]
                         ),
                         'limit' => 10,
                     ]
@@ -1403,11 +1395,7 @@
     public function testFieldFilterOr()
     {
         $this->assertSearchResults(
-<<<<<<< HEAD
-            array(12, 188, 189),
-=======
-            [12, 71, 73, 74],
->>>>>>> 5ece8afb
+            [12, 188, 189],
             $this->getContentSearchHandler()->findLocations(
                 new LocationQuery(
                     [
@@ -1421,11 +1409,7 @@
                                 new Criterion\Field(
                                     'publication_date',
                                     Criterion\Operator::BETWEEN,
-<<<<<<< HEAD
-                                    array(1190000000, 1200000000)
-=======
-                                    [10000, 1000000]
->>>>>>> 5ece8afb
+                                    [1190000000, 1200000000]
                                 ),
                             ]
                         ),
