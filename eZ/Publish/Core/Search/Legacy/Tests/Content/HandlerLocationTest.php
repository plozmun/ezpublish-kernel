<?php

/**
 * This file is part of the eZ Publish Kernel package.
 *
 * @copyright Copyright (C) eZ Systems AS. All rights reserved.
 * @license For full copyright and license information view LICENSE file distributed with this source code.
 */
namespace eZ\Publish\Core\Search\Legacy\Tests\Content\Location;

use eZ\Publish\Core\Persistence\Legacy\Tests\Content\LanguageAwareTestCase;
use eZ\Publish\Core\Persistence;
use eZ\Publish\Core\Search\Legacy\Content;
use eZ\Publish\Core\Search\Legacy\Content\Common\Gateway\CriteriaConverter;
use eZ\Publish\Core\Search\Legacy\Content\Common\Gateway\SortClauseConverter;
use eZ\Publish\SPI\Persistence\Content\Location as SPILocation;
use eZ\Publish\API\Repository\Values\Content\LocationQuery;
use eZ\Publish\API\Repository\Values\Content\Query\Criterion;
use eZ\Publish\API\Repository\Values\Content\Query\SortClause;
use eZ\Publish\Core\Search\Legacy\Content\Location\Gateway\CriterionHandler as LocationCriterionHandler;
use eZ\Publish\Core\Search\Legacy\Content\Common\Gateway\CriterionHandler as CommonCriterionHandler;
use eZ\Publish\Core\Search\Legacy\Content\Location\Gateway\SortClauseHandler as LocationSortClauseHandler;
use eZ\Publish\Core\Search\Legacy\Content\Common\Gateway\SortClauseHandler as CommonSortClauseHandler;
use eZ\Publish\Core\Persistence\Legacy\Content\FieldValue\Converter;
use eZ\Publish\Core\Persistence\Legacy\Content\FieldValue\ConverterRegistry;
use eZ\Publish\Core\Persistence\Legacy\Content\Type\Gateway\DoctrineDatabase as ContentTypeGateway;
use eZ\Publish\Core\Persistence\Legacy\Content\Type\Mapper as ContentTypeMapper;
use eZ\Publish\Core\Persistence\Legacy\Content\Type\Handler as ContentTypeHandler;
use eZ\Publish\Core\Search\Legacy\Content\Gateway as ContentGateway;
use eZ\Publish\Core\Persistence\Legacy\Content\Mapper as ContentMapper;
use eZ\Publish\Core\Persistence\Legacy\Content\Type\Update\Handler as ContentTypeUpdateHandler;
use eZ\Publish\Core\Persistence\Legacy\Content\Location\Mapper as LocationMapper;

/**
 * Location Search test case for ContentSearchHandler.
 */
class HandlerLocationTest extends LanguageAwareTestCase
{
    protected static $setUp = false;

    /**
     * Only set up once for these read only tests on a large fixture.
     *
     * Skipping the reset-up, since setting up for these tests takes quite some
     * time, which is not required to spent, since we are only reading from the
     * database anyways.
     */
    public function setUp()
    {
        if (!self::$setUp) {
            parent::setUp();
            $this->insertDatabaseFixture(__DIR__ . '/../_fixtures/full_dump.php');
            self::$setUp = $this->handler;
        } else {
            $this->handler = self::$setUp;
        }
    }

    /**
     * Assert that the elements are.
     */
    protected function assertSearchResults($expectedIds, $searchResult)
    {
        $ids = array_map(
            function ($hit) {
                return $hit->valueObject->id;
            },
            $searchResult->searchHits
        );

        sort($ids);

        $this->assertEquals($expectedIds, $ids);
    }

    /**
     * Returns the location search handler to test.
     *
     * This method returns a fully functional search handler to perform tests on.
     *
     * @param array $fullTextSearchConfiguration
     *
     * @return \eZ\Publish\Core\Search\Legacy\Content\Handler
     */
    protected function getContentSearchHandler(array $fullTextSearchConfiguration = [])
    {
        $transformationProcessor = new Persistence\TransformationProcessor\DefinitionBased(
            new Persistence\TransformationProcessor\DefinitionBased\Parser(),
            new Persistence\TransformationProcessor\PcreCompiler(
                new Persistence\Utf8Converter()
            ),
            glob(__DIR__ . '/../../../../Persistence/Tests/TransformationProcessor/_fixtures/transformations/*.tr')
        );
        $commaSeparatedCollectionValueHandler = new CommonCriterionHandler\FieldValue\Handler\Collection(
            $this->getDatabaseHandler(),
            $transformationProcessor,
            ','
        );
        $hyphenSeparatedCollectionValueHandler = new CommonCriterionHandler\FieldValue\Handler\Collection(
            $this->getDatabaseHandler(),
            $transformationProcessor,
            '-'
        );
        $simpleValueHandler = new CommonCriterionHandler\FieldValue\Handler\Simple(
            $this->getDatabaseHandler(),
            $transformationProcessor
        );
        $compositeValueHandler = new CommonCriterionHandler\FieldValue\Handler\Composite(
            $this->getDatabaseHandler(),
            $transformationProcessor
        );

        return new Content\Handler(
            $this->createMock(ContentGateway::class),
            new Content\Location\Gateway\DoctrineDatabase(
                $this->getDatabaseHandler(),
                new CriteriaConverter(
                    [
                        new LocationCriterionHandler\LocationId($this->getDatabaseHandler()),
                        new LocationCriterionHandler\ParentLocationId($this->getDatabaseHandler()),
                        new LocationCriterionHandler\LocationRemoteId($this->getDatabaseHandler()),
                        new LocationCriterionHandler\Subtree($this->getDatabaseHandler()),
                        new LocationCriterionHandler\Visibility($this->getDatabaseHandler()),
                        new LocationCriterionHandler\Location\Depth($this->getDatabaseHandler()),
                        new LocationCriterionHandler\Location\Priority($this->getDatabaseHandler()),
                        new LocationCriterionHandler\Location\IsMainLocation($this->getDatabaseHandler()),
                        new CommonCriterionHandler\ContentId($this->getDatabaseHandler()),
                        new CommonCriterionHandler\ContentTypeGroupId($this->getDatabaseHandler()),
                        new CommonCriterionHandler\ContentTypeId($this->getDatabaseHandler()),
                        new CommonCriterionHandler\ContentTypeIdentifier(
                            $this->getDatabaseHandler(),
                            $this->getContentTypeHandler()
                        ),
                        new CommonCriterionHandler\DateMetadata($this->getDatabaseHandler()),
                        new CommonCriterionHandler\Field(
                            $this->getDatabaseHandler(),
                            $this->getContentTypeHandler(),
                            $this->getLanguageHandler(),
                            $this->getConverterRegistry(),
                            new CommonCriterionHandler\FieldValue\Converter(
                                new CommonCriterionHandler\FieldValue\HandlerRegistry(
                                    [
                                        'ezboolean' => $simpleValueHandler,
                                        'ezcountry' => $commaSeparatedCollectionValueHandler,
                                        'ezdate' => $simpleValueHandler,
                                        'ezdatetime' => $simpleValueHandler,
                                        'ezemail' => $simpleValueHandler,
                                        'ezinteger' => $simpleValueHandler,
                                        'ezobjectrelation' => $simpleValueHandler,
                                        'ezobjectrelationlist' => $commaSeparatedCollectionValueHandler,
                                        'ezselection' => $hyphenSeparatedCollectionValueHandler,
                                        'eztime' => $simpleValueHandler,
                                    ]
                                ),
                                $compositeValueHandler
                            ),
                            $transformationProcessor
                        ),
                        new CommonCriterionHandler\FullText(
                            $this->getDatabaseHandler(),
                            $transformationProcessor,
                            $fullTextSearchConfiguration
                        ),
                        new CommonCriterionHandler\LanguageCode(
                            $this->getDatabaseHandler(),
                            $this->getLanguageMaskGenerator()
                        ),
                        new CommonCriterionHandler\LogicalAnd($this->getDatabaseHandler()),
                        new CommonCriterionHandler\LogicalNot($this->getDatabaseHandler()),
                        new CommonCriterionHandler\LogicalOr($this->getDatabaseHandler()),
                        new CommonCriterionHandler\MapLocationDistance(
                            $this->getDatabaseHandler(),
                            $this->getContentTypeHandler(),
                            $this->getLanguageHandler()
                        ),
                        new CommonCriterionHandler\MatchAll($this->getDatabaseHandler()),
                        new CommonCriterionHandler\ObjectStateId($this->getDatabaseHandler()),
                        new CommonCriterionHandler\FieldRelation(
                            $this->getDatabaseHandler(),
                            $this->getContentTypeHandler(),
                            $this->getLanguageHandler()
                        ),
                        new CommonCriterionHandler\RemoteId($this->getDatabaseHandler()),
                        new CommonCriterionHandler\SectionId($this->getDatabaseHandler()),
                        new CommonCriterionHandler\UserMetadata($this->getDatabaseHandler()),
                    ]
                ),
                new SortClauseConverter(
                    [
                        new LocationSortClauseHandler\Location\Id($this->getDatabaseHandler()),
                        new CommonSortClauseHandler\ContentId($this->getDatabaseHandler()),
                    ]
                ),
                $this->getLanguageHandler()
            ),
            new Content\WordIndexer\Gateway\DoctrineDatabase(
                $this->getDatabaseHandler(),
                $this->getContentTypeHandler(),
                $transformationProcessor,
                new Content\WordIndexer\Repository\SearchIndex($this->getDatabaseHandler()),
                $this->getFullTextSearchConfiguration()
            ),
            $this->createMock(ContentMapper::class),
            $this->getLocationMapperMock(),
            $this->getLanguageHandler(),
            $this->getFullTextMapper($this->getContentTypeHandler())
        );
    }

    protected $contentTypeHandler;

    protected function getContentTypeHandler()
    {
        if (!isset($this->contentTypeHandler)) {
            $this->contentTypeHandler = new ContentTypeHandler(
                new ContentTypeGateway(
                    $this->getDatabaseHandler(),
                    $this->getLanguageMaskGenerator()
                ),
                new ContentTypeMapper($this->getConverterRegistry()),
                $this->createMock(ContentTypeUpdateHandler::class)
            );
        }

        return $this->contentTypeHandler;
    }

    protected $fieldRegistry;

    protected function getConverterRegistry()
    {
        if (!isset($this->fieldRegistry)) {
            $this->fieldRegistry = new ConverterRegistry(
                [
                    'ezdatetime' => new Converter\DateAndTimeConverter(),
                    'ezinteger' => new Converter\IntegerConverter(),
                    'ezstring' => new Converter\TextLineConverter(),
                    'ezprice' => new Converter\IntegerConverter(),
                    'ezurl' => new Converter\UrlConverter(),
                    'ezrichtext' => new Converter\RichTextConverter(),
                    'ezboolean' => new Converter\CheckboxConverter(),
                    'ezkeyword' => new Converter\KeywordConverter(),
                ]
            );
        }

        return $this->fieldRegistry;
    }

    /**
     * Returns a location mapper mock.
     *
     * @return \eZ\Publish\Core\Persistence\Legacy\Content\Location\Mapper
     */
    protected function getLocationMapperMock()
    {
<<<<<<< HEAD
        $mapperMock = $this->getMockBuilder(LocationMapper::class)
            ->setMethods(array('createLocationsFromRows'))
            ->getMock();
=======
        $mapperMock = $this->getMock(
            'eZ\\Publish\\Core\\Persistence\\Legacy\\Content\\Location\\Mapper',
            ['createLocationsFromRows']
        );
>>>>>>> 0f2ea829
        $mapperMock
            ->expects($this->any())
            ->method('createLocationsFromRows')
            ->with($this->isType('array'))
            ->will(
                $this->returnCallback(
                    function ($rows) {
                        $locations = [];
                        foreach ($rows as $row) {
                            $locationId = (int)$row['node_id'];
                            if (!isset($locations[$locationId])) {
                                $locations[$locationId] = new SPILocation();
                                $locations[$locationId]->id = $locationId;
                            }
                        }

                        return array_values($locations);
                    }
                )
            );

        return $mapperMock;
    }

    public function testFindWithoutOffsetLimit()
    {
        $handler = $this->getContentSearchHandler();

        $searchResult = $handler->findLocations(
            new LocationQuery(
                [
                    'filter' => new Criterion\LocationId(2),
                ]
            )
        );

        $this->assertEquals(1, $searchResult->totalCount);
        $this->assertCount(1, $searchResult->searchHits);
    }

    public function testFindWithZeroLimit()
    {
        $handler = $this->getContentSearchHandler();

        $searchResult = $handler->findLocations(
            new LocationQuery(
                [
                    'filter' => new Criterion\LocationId(2),
                    'offset' => 0,
                    'limit' => 0,
                ]
            )
        );

        $this->assertEquals(1, $searchResult->totalCount);
        $this->assertEquals([], $searchResult->searchHits);
    }

    /**
     * Issue with PHP_MAX_INT limit overflow in databases.
     */
    public function testFindWithNullLimit()
    {
        $handler = $this->getContentSearchHandler();

        $searchResult = $handler->findLocations(
            new LocationQuery(
                [
                    'filter' => new Criterion\LocationId(2),
                    'offset' => 0,
                    'limit' => null,
                ]
            )
        );

        $this->assertEquals(1, $searchResult->totalCount);
        $this->assertCount(1, $searchResult->searchHits);
    }

    /**
     * Issue with offsetting to the nonexistent results produces \ezcQueryInvalidParameterException exception.
     */
    public function testFindWithOffsetToNonexistent()
    {
        $handler = $this->getContentSearchHandler();

        $searchResult = $handler->findLocations(
            new LocationQuery(
                [
                    'filter' => new Criterion\LocationId(2),
                    'offset' => 1000,
                    'limit' => null,
                ]
            )
        );

        $this->assertEquals(1, $searchResult->totalCount);
        $this->assertEquals([], $searchResult->searchHits);
    }

    public function testLocationIdFilter()
    {
        $this->assertSearchResults(
            [12, 13],
            $this->getContentSearchHandler()->findLocations(
                new LocationQuery(
                    [
                        'filter' => new Criterion\LocationId(
                            [4, 12, 13]
                        ),
                        'limit' => 10,
                    ]
                )
            )
        );
    }

    public function testParentLocationIdFilter()
    {
        $this->assertSearchResults(
            [12, 13, 14, 44, 227],
            $this->getContentSearchHandler()->findLocations(
                new LocationQuery(
                    [
                        'filter' => new Criterion\ParentLocationId(5),
                        'limit' => 10,
                    ]
                )
            )
        );
    }

    public function testLocationIdAndCombinatorFilter()
    {
        $this->assertSearchResults(
            [13],
            $this->getContentSearchHandler()->findLocations(
                new LocationQuery(
                    [
                        'filter' => new Criterion\LogicalAnd(
                            [
                                new Criterion\LocationId(
                                    [4, 12, 13]
                                ),
                                new Criterion\LocationId(
                                    [13, 44]
                                ),
                            ]
                        ),
                        'limit' => 10,
                    ]
                )
            )
        );
    }

    public function testLocationIdParentLocationIdAndCombinatorFilter()
    {
        $this->assertSearchResults(
            [44, 160],
            $this->getContentSearchHandler()->findLocations(
                new LocationQuery(
                    [
                        'filter' => new Criterion\LogicalAnd(
                            [
                                new Criterion\LocationId(
                                    [2, 44, 160, 166]
                                ),
                                new Criterion\ParentLocationId(
                                    [5, 156]
                                ),
                            ]
                        ),
                        'limit' => 10,
                    ]
                )
            )
        );
    }

    public function testContentDepthFilterEq()
    {
        $this->assertSearchResults(
            [2, 5, 43, 48, 58],
            $this->getContentSearchHandler()->findLocations(
                new LocationQuery(
                    [
                        'filter' => new Criterion\Location\Depth(Criterion\Operator::EQ, 1),
                        'limit' => 10,
                    ]
                )
            )
        );
    }

    public function testContentDepthFilterIn()
    {
        $this->assertSearchResults(
            [2, 5, 12, 13, 14, 43, 44, 48, 51, 52, 53, 54, 56, 58, 59, 69, 77, 86, 96, 107, 153, 156, 167, 190, 227],
            $this->getContentSearchHandler()->findLocations(
                new LocationQuery(
                    [
                        'filter' => new Criterion\Location\Depth(Criterion\Operator::IN, [1, 2]),
                        'limit' => 50,
                    ]
                )
            )
        );
    }

    public function testContentDepthFilterBetween()
    {
        $this->assertSearchResults(
            [2, 5, 43, 48, 58],
            $this->getContentSearchHandler()->findLocations(
                new LocationQuery(
                    [
                        'filter' => new Criterion\Location\Depth(Criterion\Operator::BETWEEN, [0, 1]),
                    ]
                )
            )
        );
    }

    public function testContentDepthFilterGreaterThan()
    {
        $this->assertSearchResults(
            [99, 102, 135, 136, 137, 139, 140, 142, 143, 144, 145, 148, 151, 174, 175, 177, 194, 196, 197, 198, 199, 200, 201, 202, 203, 205, 206, 207, 208, 209, 210, 211, 212, 214, 215],
            $this->getContentSearchHandler()->findLocations(
                new LocationQuery(
                    [
                        'filter' => new Criterion\Location\Depth(Criterion\Operator::GT, 4),
                        'limit' => 50,
                    ]
                )
            )
        );
    }

    public function testContentDepthFilterGreaterThanOrEqual()
    {
        $this->assertSearchResults(
            [99, 102, 135, 136, 137, 139, 140, 142, 143, 144, 145, 148, 151, 174, 175, 177, 194, 196, 197, 198, 199, 200, 201, 202, 203, 205, 206, 207, 208, 209, 210, 211, 212, 214, 215],
            $this->getContentSearchHandler()->findLocations(
                new LocationQuery(
                    [
                        'filter' => new Criterion\Location\Depth(Criterion\Operator::GTE, 5),
                        'limit' => 50,
                    ]
                )
            )
        );
    }

    public function testContentDepthFilterLessThan()
    {
        $this->assertSearchResults(
            [2, 5, 43, 48, 58],
            $this->getContentSearchHandler()->findLocations(
                new LocationQuery(
                    [
                        'filter' => new Criterion\Location\Depth(Criterion\Operator::LT, 2),
                        'limit' => 10,
                    ]
                )
            )
        );
    }

    public function testContentDepthFilterLessThanOrEqual()
    {
        $this->assertSearchResults(
            [2, 5, 12, 13, 14, 43, 44, 48, 51, 52, 53, 54, 56, 58, 59, 69, 77, 86, 96, 107, 153, 156, 167, 190, 227],
            $this->getContentSearchHandler()->findLocations(
                new LocationQuery(
                    [
                        'filter' => new Criterion\Location\Depth(Criterion\Operator::LTE, 2),
                        'limit' => 50,
                    ]
                )
            )
        );
    }

    public function testLocationPriorityFilter()
    {
        $this->assertSearchResults(
            [156, 167, 190],
            $this->getContentSearchHandler()->findLocations(
                new LocationQuery(
                    [
                        'filter' => new Criterion\Location\Priority(
                            Criterion\Operator::BETWEEN,
                            [1, 10]
                        ),
                        'limit' => 10,
                    ]
                )
            )
        );
    }

    public function testLocationRemoteIdFilter()
    {
        $this->assertSearchResults(
            [2, 5],
            $this->getContentSearchHandler()->findLocations(
                new LocationQuery(
                    [
                        'filter' => new Criterion\LocationRemoteId(
                            ['3f6d92f8044aed134f32153517850f5a', 'f3e90596361e31d496d4026eb624c983']
                        ),
                        'limit' => 10,
                    ]
                )
            )
        );
    }

    public function testVisibilityFilterVisible()
    {
        $this->assertSearchResults(
            [2, 5, 12, 13, 14],
            $this->getContentSearchHandler()->findLocations(
                new LocationQuery(
                    [
                        'filter' => new Criterion\Visibility(
                            Criterion\Visibility::VISIBLE
                        ),
                        'limit' => 5,
                        'sortClauses' => [new SortClause\Location\Id()],
                    ]
                )
            )
        );
    }

    public function testVisibilityFilterHidden()
    {
        $this->assertSearchResults(
            [228],
            $this->getContentSearchHandler()->findLocations(
                new LocationQuery(
                    [
                        'filter' => new Criterion\Visibility(
                            Criterion\Visibility::HIDDEN
                        ),
                    ]
                )
            )
        );
    }

    public function testLocationNotCombinatorFilter()
    {
        $this->assertSearchResults(
            [2, 5],
            $this->getContentSearchHandler()->findLocations(
                new LocationQuery(
                    [
                        'filter' => new Criterion\LogicalAnd(
                            [
                                new Criterion\LocationId(
                                    [2, 5, 12, 356]
                                ),
                                new Criterion\LogicalNot(
                                    new Criterion\LocationId(
                                        [12, 13, 14]
                                    )
                                ),
                            ]
                        ),
                        'limit' => 10,
                    ]
                )
            )
        );
    }

    public function testLocationOrCombinatorFilter()
    {
        $this->assertSearchResults(
            [2, 5, 12, 13, 14],
            $this->getContentSearchHandler()->findLocations(
                new LocationQuery(
                    [
                        'filter' => new Criterion\LogicalOr(
                            [
                                new Criterion\LocationId(
                                    [2, 5, 12]
                                ),
                                new Criterion\LocationId(
                                    [12, 13, 14]
                                ),
                            ]
                        ),
                        'limit' => 10,
                    ]
                )
            )
        );
    }

    public function testContentIdFilterEquals()
    {
        $this->assertSearchResults(
            [225],
            $this->getContentSearchHandler()->findLocations(
                new LocationQuery(
                    [
                        'filter' => new Criterion\ContentId(223),
                    ]
                )
            )
        );
    }

    public function testContentIdFilterIn()
    {
        $this->assertSearchResults(
            [225, 226, 227],
            $this->getContentSearchHandler()->findLocations(
                new LocationQuery(
                    [
                        'filter' => new Criterion\ContentId(
                            [223, 224, 225]
                        ),
                    ]
                )
            )
        );
    }

    public function testContentTypeGroupFilter()
    {
        $this->assertSearchResults(
            [5, 12, 13, 14, 15, 44, 45, 227, 228],
            $this->getContentSearchHandler()->findLocations(
                new LocationQuery(
                    [
                        'filter' => new Criterion\ContentTypeGroupId(2),
                        'limit' => 10,
                    ]
                )
            )
        );
    }

    public function testContentTypeIdFilter()
    {
        $this->assertSearchResults(
            [15, 45, 228],
            $this->getContentSearchHandler()->findLocations(
                new LocationQuery(
                    [
                        'filter' => new Criterion\ContentTypeId(4),
                        'limit' => 10,
                    ]
                )
            )
        );
    }

    public function testContentTypeIdentifierFilter()
    {
        $this->assertSearchResults(
            [43, 48, 51, 52, 53],
            $this->getContentSearchHandler()->findLocations(
                new LocationQuery(
                    [
                        'filter' => new Criterion\ContentTypeIdentifier('folder'),
                        'limit' => 5,
                        'sortClauses' => [new SortClause\Location\Id()],
                    ]
                )
            )
        );
    }

    public function testObjectStateIdFilter()
    {
        $this->assertSearchResults(
            [5, 12, 13, 14, 15, 43, 44, 45, 48, 51],
            $this->getContentSearchHandler()->findLocations(
                new LocationQuery(
                    [
                        'filter' => new Criterion\ObjectStateId(1),
                        'limit' => 10,
                        'sortClauses' => [new SortClause\ContentId()],
                    ]
                )
            )
        );
    }

    public function testObjectStateIdFilterIn()
    {
        $this->assertSearchResults(
            [2, 5, 12, 13, 14, 15, 43, 44, 45, 48],
            $this->getContentSearchHandler()->findLocations(
                new LocationQuery(
                    [
                        'filter' => new Criterion\ObjectStateId([1, 2]),
                        'limit' => 10,
                        'sortClauses' => [new SortClause\Location\Id()],
                    ]
                )
            )
        );
    }

    public function testRemoteIdFilter()
    {
        $this->assertSearchResults(
            [5, 45],
            $this->getContentSearchHandler()->findLocations(
                new LocationQuery(
                    [
                        'filter' => new Criterion\RemoteId(
                            ['f5c88a2209584891056f987fd965b0ba', 'faaeb9be3bd98ed09f606fc16d144eca']
                        ),
                        'limit' => 10,
                    ]
                )
            )
        );
    }

    public function testSectionFilter()
    {
        $this->assertSearchResults(
            [5, 12, 13, 14, 15, 44, 45, 228],
            $this->getContentSearchHandler()->findLocations(
                new LocationQuery(
                    [
                        'filter' => new Criterion\SectionId([2]),
                        'limit' => 10,
                    ]
                )
            )
        );
    }

    public function testDateMetadataFilterModifiedGreater()
    {
        $this->assertSearchResults(
            [12, 227, 228],
            $this->getContentSearchHandler()->findLocations(
                new LocationQuery(
                    [
                        'filter' => new Criterion\DateMetadata(
                            Criterion\DateMetadata::MODIFIED,
                            Criterion\Operator::GT,
                            1311154214
                        ),
                        'limit' => 10,
                    ]
                )
            )
        );
    }

    public function testDateMetadataFilterModifiedGreaterOrEqual()
    {
        $this->assertSearchResults(
            [12, 15, 227, 228],
            $this->getContentSearchHandler()->findLocations(
                new LocationQuery(
                    [
                        'filter' => new Criterion\DateMetadata(
                            Criterion\DateMetadata::MODIFIED,
                            Criterion\Operator::GTE,
                            1311154214
                        ),
                        'limit' => 10,
                    ]
                )
            )
        );
    }

    public function testDateMetadataFilterModifiedIn()
    {
        $this->assertSearchResults(
            [12, 15, 227, 228],
            $this->getContentSearchHandler()->findLocations(
                new LocationQuery(
                    [
                        'filter' => new Criterion\DateMetadata(
                            Criterion\DateMetadata::MODIFIED,
                            Criterion\Operator::IN,
                            [1311154214, 1311154215]
                        ),
                        'limit' => 10,
                    ]
                )
            )
        );
    }

    public function testDateMetadataFilterModifiedBetween()
    {
        $this->assertSearchResults(
            [12, 15, 227, 228],
            $this->getContentSearchHandler()->findLocations(
                new LocationQuery(
                    [
                        'filter' => new Criterion\DateMetadata(
                            Criterion\DateMetadata::MODIFIED,
                            Criterion\Operator::BETWEEN,
                            [1311154213, 1311154215]
                        ),
                        'limit' => 10,
                    ]
                )
            )
        );
    }

    public function testDateMetadataFilterCreatedBetween()
    {
        $this->assertSearchResults(
            [68, 133, 227],
            $this->getContentSearchHandler()->findLocations(
                new LocationQuery(
                    [
                        'filter' => new Criterion\DateMetadata(
                            Criterion\DateMetadata::CREATED,
                            Criterion\Operator::BETWEEN,
                            [1299780749, 1311154215]
                        ),
                        'limit' => 10,
                    ]
                )
            )
        );
    }

    public function testUserMetadataFilterOwnerWrongUserId()
    {
        $this->assertSearchResults(
            [],
            $this->getContentSearchHandler()->findLocations(
                new LocationQuery(
                    [
                        'filter' => new Criterion\UserMetadata(
                            Criterion\UserMetadata::OWNER,
                            Criterion\Operator::EQ,
                            2
                        ),
                    ]
                )
            )
        );
    }

    public function testUserMetadataFilterOwnerAdministrator()
    {
        $this->assertSearchResults(
            [2, 5, 12, 13, 14, 15, 43, 44, 45, 48],
            $this->getContentSearchHandler()->findLocations(
                new LocationQuery(
                    [
                        'filter' => new Criterion\UserMetadata(
                            Criterion\UserMetadata::OWNER,
                            Criterion\Operator::EQ,
                            14
                        ),
                        'limit' => 10,
                        'sortClauses' => [new SortClause\Location\Id()],
                    ]
                )
            )
        );
    }

    public function testUserMetadataFilterOwnerEqAMember()
    {
        $this->assertSearchResults(
            [225],
            $this->getContentSearchHandler()->findLocations(
                new LocationQuery(
                    [
                        'filter' => new Criterion\UserMetadata(
                            Criterion\UserMetadata::OWNER,
                            Criterion\Operator::EQ,
                            226
                        ),
                    ]
                )
            )
        );
    }

    public function testUserMetadataFilterOwnerInAMember()
    {
        $this->assertSearchResults(
            [225],
            $this->getContentSearchHandler()->findLocations(
                new LocationQuery(
                    [
                        'filter' => new Criterion\UserMetadata(
                            Criterion\UserMetadata::OWNER,
                            Criterion\Operator::IN,
                            [226]
                        ),
                    ]
                )
            )
        );
    }

    public function testUserMetadataFilterCreatorEqAMember()
    {
        $this->assertSearchResults(
            [225],
            $this->getContentSearchHandler()->findLocations(
                new LocationQuery(
                    [
                        'filter' => new Criterion\UserMetadata(
                            Criterion\UserMetadata::MODIFIER,
                            Criterion\Operator::EQ,
                            226
                        ),
                    ]
                )
            )
        );
    }

    public function testUserMetadataFilterCreatorInAMember()
    {
        $this->assertSearchResults(
            [225],
            $this->getContentSearchHandler()->findLocations(
                new LocationQuery(
                    [
                        'filter' => new Criterion\UserMetadata(
                            Criterion\UserMetadata::MODIFIER,
                            Criterion\Operator::IN,
                            [226]
                        ),
                    ]
                )
            )
        );
    }

    public function testUserMetadataFilterEqGroupMember()
    {
        $this->assertSearchResults(
            [225],
            $this->getContentSearchHandler()->findLocations(
                new LocationQuery(
                    [
                        'filter' => new Criterion\UserMetadata(
                            Criterion\UserMetadata::GROUP,
                            Criterion\Operator::EQ,
                            11
                        ),
                    ]
                )
            )
        );
    }

    public function testUserMetadataFilterInGroupMember()
    {
        $this->assertSearchResults(
            [225],
            $this->getContentSearchHandler()->findLocations(
                new LocationQuery(
                    [
                        'filter' => new Criterion\UserMetadata(
                            Criterion\UserMetadata::GROUP,
                            Criterion\Operator::IN,
                            [11]
                        ),
                    ]
                )
            )
        );
    }

    public function testUserMetadataFilterEqGroupMemberNoMatch()
    {
        $this->assertSearchResults(
            [],
            $this->getContentSearchHandler()->findLocations(
                new LocationQuery(
                    [
                        'filter' => new Criterion\UserMetadata(
                            Criterion\UserMetadata::GROUP,
                            Criterion\Operator::EQ,
                            13
                        ),
                    ]
                )
            )
        );
    }

    public function testUserMetadataFilterInGroupMemberNoMatch()
    {
        $this->assertSearchResults(
            [],
            $this->getContentSearchHandler()->findLocations(
                new LocationQuery(
                    [
                        'filter' => new Criterion\UserMetadata(
                            Criterion\UserMetadata::GROUP,
                            Criterion\Operator::IN,
                            [13]
                        ),
                    ]
                )
            )
        );
    }

    public function testLanguageCodeFilter()
    {
        $this->assertSearchResults(
            [2, 5, 12, 13, 14, 15, 43, 44, 45, 48],
            $this->getContentSearchHandler()->findLocations(
                new LocationQuery(
                    [
                        'filter' => new Criterion\LanguageCode('eng-US'),
                        'limit' => 10,
                        'sortClauses' => [new SortClause\Location\Id()],
                    ]
                )
            )
        );
    }

    public function testLanguageCodeFilterIn()
    {
        $this->assertSearchResults(
            [2, 5, 12, 13, 14, 15, 43, 44, 45, 48],
            $this->getContentSearchHandler()->findLocations(
                new LocationQuery(
                    [
                        'filter' => new Criterion\LanguageCode(['eng-US', 'eng-GB']),
                        'limit' => 10,
                        'sortClauses' => [new SortClause\Location\Id()],
                    ]
                )
            )
        );
    }

    public function testLanguageCodeFilterWithAlwaysAvailable()
    {
        $this->assertSearchResults(
            [2, 5, 12, 13, 14, 15, 43, 44, 45, 48, 51, 52, 53, 58, 59, 70, 72, 76, 78, 82],
            $this->getContentSearchHandler()->findLocations(
                new LocationQuery(
                    [
                        'filter' => new Criterion\LanguageCode('eng-GB', true),
                        'limit' => 20,
                        'sortClauses' => [new SortClause\ContentId()],
                    ]
                )
            )
        );
    }

    public function testMatchAllFilter()
    {
        $result = $this->getContentSearchHandler()->findLocations(
            new LocationQuery(
                [
                    'filter' => new Criterion\MatchAll(),
                    'limit' => 10,
                    'sortClauses' => [new SortClause\Location\Id()],
                ]
            )
        );

        $this->assertCount(10, $result->searchHits);
        $this->assertEquals(186, $result->totalCount);
        $this->assertSearchResults(
            [2, 5, 12, 13, 14, 15, 43, 44, 45, 48],
            $result
        );
    }

    public function testFullTextFilter()
    {
        $this->assertSearchResults(
            [193],
            $this->getContentSearchHandler()->findLocations(
                new LocationQuery(
                    [
                        'filter' => new Criterion\FullText('applied webpage'),
                        'limit' => 10,
                    ]
                )
            )
        );
    }

    public function testFullTextWildcardFilter()
    {
        $this->assertSearchResults(
            [193],
            $this->getContentSearchHandler()->findLocations(
                new LocationQuery(
                    [
                        'filter' => new Criterion\FullText('applie*'),
                        'limit' => 10,
                    ]
                )
            )
        );
    }

    public function testFullTextDisabledWildcardFilter()
    {
        $this->assertSearchResults(
            [],
            $this->getContentSearchHandler(['enableWildcards' => false])->findLocations(
                new LocationQuery(
                    [
                        'filter' => new Criterion\FullText('applie*'),
                        'limit' => 10,
                    ]
                )
            )
        );
    }

    public function testFullTextFilterStopwordRemoval()
    {
        $handler = $this->getContentSearchHandler(
            [
                'stopWordThresholdFactor' => 0.1,
            ]
        );
        $this->assertSearchResults(
            [],
            $handler->findLocations(
                new LocationQuery(
                    [
                        'filter' => new Criterion\FullText('the'),
                        'limit' => 10,
                    ]
                )
            )
        );
    }

    public function testFullTextFilterNoStopwordRemoval()
    {
        $handler = $this->getContentSearchHandler(
            [
                'stopWordThresholdFactor' => 1,
            ]
        );

        $result = $handler->findLocations(
            new LocationQuery(
                [
                    'filter' => new Criterion\FullText(
                        'the'
                    ),
                    'limit' => 10,
                ]
            )
        );

        $this->assertEquals(26, $result->totalCount);
        $this->assertCount(10, $result->searchHits);
        $this->assertEquals(
            10,
            count(
                array_map(
                    function ($hit) {
                        return $hit->valueObject->id;
                    },
                    $result->searchHits
                )
            )
        );
    }

    /**
     * @expectedException \eZ\Publish\API\Repository\Exceptions\InvalidArgumentException
     */
    public function testFullTextFilterInvalidStopwordThreshold()
    {
        $this->getContentSearchHandler(
            [
                'stopWordThresholdFactor' => 2,
            ]
        );
    }

    public function testFieldRelationFilterContainsSingle()
    {
        $this->assertSearchResults(
            [69],
            $this->getContentSearchHandler()->findLocations(
                new LocationQuery(
                    [
                        'filter' => new Criterion\FieldRelation(
                            'billboard',
                            Criterion\Operator::CONTAINS,
                            [60]
                        ),
                    ]
                )
            )
        );
    }

    public function testFieldRelationFilterContainsSingleNoMatch()
    {
        $this->assertSearchResults(
            [],
            $this->getContentSearchHandler()->findLocations(
                new LocationQuery(
                    [
                        'filter' => new Criterion\FieldRelation(
                            'billboard',
                            Criterion\Operator::CONTAINS,
                            [4]
                        ),
                    ]
                )
            )
        );
    }

    public function testFieldRelationFilterContainsArray()
    {
        $this->assertSearchResults(
            [69],
            $this->getContentSearchHandler()->findLocations(
                new LocationQuery(
                    [
                        'filter' => new Criterion\FieldRelation(
                            'billboard',
                            Criterion\Operator::CONTAINS,
                            [60, 75]
                        ),
                    ]
                )
            )
        );
    }

    public function testFieldRelationFilterContainsArrayNotMatch()
    {
        $this->assertSearchResults(
            [],
            $this->getContentSearchHandler()->findLocations(
                new LocationQuery(
                    [
                        'filter' => new Criterion\FieldRelation(
                            'billboard',
                            Criterion\Operator::CONTAINS,
                            [60, 64]
                        ),
                    ]
                )
            )
        );
    }

    public function testFieldRelationFilterInArray()
    {
        $this->assertSearchResults(
            [69, 77],
            $this->getContentSearchHandler()->findLocations(
                new LocationQuery(
                    [
                        'filter' => new Criterion\FieldRelation(
                            'billboard',
                            Criterion\Operator::IN,
                            [60, 64]
                        ),
                    ]
                )
            )
        );
    }

    public function testFieldRelationFilterInArrayNotMatch()
    {
        $this->assertSearchResults(
            [],
            $this->getContentSearchHandler()->findLocations(
                new LocationQuery(
                    [
                        'filter' => new Criterion\FieldRelation(
                            'billboard',
                            Criterion\Operator::IN,
                            [4, 10]
                        ),
                    ]
                )
            )
        );
    }

    public function testFieldFilter()
    {
        $this->assertSearchResults(
            [12],
            $this->getContentSearchHandler()->findLocations(
                new LocationQuery(
                    [
                        'filter' => new Criterion\Field(
                            'name',
                            Criterion\Operator::EQ,
                            'members'
                        ),
                        'limit' => 10,
                    ]
                )
            )
        );
    }

    public function testFieldFilterIn()
    {
        $this->assertSearchResults(
            [12, 44],
            $this->getContentSearchHandler()->findLocations(
                new LocationQuery(
                    [
                        'filter' => new Criterion\Field(
                            'name',
                            Criterion\Operator::IN,
                            ['members', 'anonymous users']
                        ),
                        'limit' => 10,
                    ]
                )
            )
        );
    }

    public function testFieldFilterContainsPartial()
    {
        $this->assertSearchResults(
            [44],
            $this->getContentSearchHandler()->findLocations(
                new LocationQuery(
                    [
                        'filter' => new Criterion\Field(
                            'name',
                            Criterion\Operator::CONTAINS,
                            'nonymous use'
                        ),
                        'limit' => 10,
                    ]
                )
            )
        );
    }

    public function testFieldFilterContainsSimple()
    {
        $this->assertSearchResults(
            [79],
            $this->getContentSearchHandler()->findLocations(
                new LocationQuery(
                    [
                        'filter' => new Criterion\Field(
                            'publish_date',
                            Criterion\Operator::CONTAINS,
                            1174643880
                        ),
                        'limit' => 10,
                    ]
                )
            )
        );
    }

    public function testFieldFilterContainsSimpleNoMatch()
    {
        $this->assertSearchResults(
            [],
            $this->getContentSearchHandler()->findLocations(
                new LocationQuery(
                    [
                        'filter' => new Criterion\Field(
                            'publish_date',
                            Criterion\Operator::CONTAINS,
                            1174643
                        ),
                        'limit' => 10,
                    ]
                )
            )
        );
    }

    public function testFieldFilterBetween()
    {
        $this->assertSearchResults(
            [71, 73, 74],
            $this->getContentSearchHandler()->findLocations(
                new LocationQuery(
                    [
                        'filter' => new Criterion\Field(
                            'price',
                            Criterion\Operator::BETWEEN,
                            [10000, 1000000]
                        ),
                        'limit' => 10,
                    ]
                )
            )
        );
    }

    public function testFieldFilterOr()
    {
        $this->assertSearchResults(
            [12, 71, 73, 74],
            $this->getContentSearchHandler()->findLocations(
                new LocationQuery(
                    [
                        'filter' => new Criterion\LogicalOr(
                            [
                                new Criterion\Field(
                                    'name',
                                    Criterion\Operator::EQ,
                                    'members'
                                ),
                                new Criterion\Field(
                                    'price',
                                    Criterion\Operator::BETWEEN,
                                    [10000, 1000000]
                                ),
                            ]
                        ),
                        'limit' => 10,
                    ]
                )
            )
        );
    }

    public function testIsMainLocationFilter()
    {
        $this->assertSearchResults(
            [225],
            $this->getContentSearchHandler()->findLocations(
                new LocationQuery(
                    [
                        'filter' => new Criterion\LogicalAnd(
                            [
                                new Criterion\ParentLocationId(224),
                                new Criterion\Location\IsMainLocation(
                                    Criterion\Location\IsMainLocation::MAIN
                                ),
                            ]
                        ),
                        'limit' => 10,
                    ]
                )
            )
        );
    }

    public function testIsNotMainLocationFilter()
    {
        $this->assertSearchResults(
            [510],
            $this->getContentSearchHandler()->findLocations(
                new LocationQuery(
                    [
                        'filter' => new Criterion\LogicalAnd(
                            [
                                new Criterion\ParentLocationId(224),
                                new Criterion\Location\IsMainLocation(
                                    Criterion\Location\IsMainLocation::NOT_MAIN
                                ),
                            ]
                        ),
                        'limit' => 10,
                    ]
                )
            )
        );
    }
}<|MERGE_RESOLUTION|>--- conflicted
+++ resolved
@@ -254,16 +254,9 @@
      */
     protected function getLocationMapperMock()
     {
-<<<<<<< HEAD
         $mapperMock = $this->getMockBuilder(LocationMapper::class)
-            ->setMethods(array('createLocationsFromRows'))
+            ->setMethods(['createLocationsFromRows'])
             ->getMock();
-=======
-        $mapperMock = $this->getMock(
-            'eZ\\Publish\\Core\\Persistence\\Legacy\\Content\\Location\\Mapper',
-            ['createLocationsFromRows']
-        );
->>>>>>> 0f2ea829
         $mapperMock
             ->expects($this->any())
             ->method('createLocationsFromRows')
