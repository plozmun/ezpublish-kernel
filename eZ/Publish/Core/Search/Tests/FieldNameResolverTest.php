--- conflicted
+++ resolved
@@ -638,13 +638,9 @@
 
     public function testGetIndexFieldNameDefaultMatchFieldThrowsRuntimeException()
     {
-<<<<<<< HEAD
         $this->expectException(\RuntimeException::class);
 
-        $mockedFieldNameResolver = $this->getMockedFieldNameResolver(array('getSearchableFieldMap'));
-=======
         $mockedFieldNameResolver = $this->getMockedFieldNameResolver(['getSearchableFieldMap']);
->>>>>>> 5ece8afb
         $indexFieldType = $this->getIndexFieldTypeMock();
         $searchFieldTypeMock = $this->getSearchFieldTypeMock();
 
@@ -686,13 +682,9 @@
 
     public function testGetIndexFieldNameDefaultSortFieldThrowsRuntimeException()
     {
-<<<<<<< HEAD
         $this->expectException(\RuntimeException::class);
 
-        $mockedFieldNameResolver = $this->getMockedFieldNameResolver(array('getSearchableFieldMap'));
-=======
         $mockedFieldNameResolver = $this->getMockedFieldNameResolver(['getSearchableFieldMap']);
->>>>>>> 5ece8afb
         $indexFieldType = $this->getIndexFieldTypeMock();
         $searchFieldTypeMock = $this->getSearchFieldTypeMock();
 
