<?php

/**
 * This file is part of the eZ Publish Kernel package.
 *
 * @copyright Copyright (C) eZ Systems AS. All rights reserved.
 * @license For full copyright and license information view LICENSE file distributed with this source code.
 */
namespace eZ\Publish\Core\Search\Tests;

use ArrayObject;
use eZ\Publish\API\Repository\Values\Content\Query\Criterion as APICriterion;
use eZ\Publish\API\Repository\Values\Content\Query\SortClause as APISortClause;
use eZ\Publish\API\Repository\Values\Content\Query\CustomFieldInterface;
use eZ\Publish\SPI\Search\FieldType as SPIFieldType;
use eZ\Publish\Core\Search\Common\FieldNameResolver;
use eZ\Publish\Core\Search\Common\FieldRegistry;
use eZ\Publish\SPI\FieldType\Indexable;
use eZ\Publish\SPI\Persistence\Content\Type\Handler as SPIContentTypeHandler;
use eZ\Publish\Core\Search\Common\FieldNameGenerator;

/**
 * Test case for FieldNameResolver.
 *
 * @covers \eZ\Publish\Core\Search\Common\FieldNameResolver
 */
class FieldNameResolverTest extends TestCase
{
    public function testGetFieldNamesReturnsEmptyArray()
    {
        $mockedFieldNameResolver = $this->getMockedFieldNameResolver(['getSearchableFieldMap', 'getIndexFieldName']);
        $criterionMock = $this->getCriterionMock();

        $mockedFieldNameResolver
            ->expects($this->once())
            ->method('getSearchableFieldMap')
            ->will(
                $this->returnValue(
                    [
                        'content_type_identifier_1' => [
                            'field_definition_identifier_1' => [
                                'field_definition_id' => 'field_definition_id_1',
                                'field_type_identifier' => 'field_type_identifier_1',
                            ],
                        ],
                        'content_type_identifier_2' => [
                            'field_definition_identifier_2' => [
                                'field_definition_id' => 'field_definition_id_2',
                                'field_type_identifier' => 'field_type_identifier_2',
                            ],
                        ],
                    ]
                )
            );

        $fieldNames = $mockedFieldNameResolver->getFieldNames(
            $criterionMock,
            'field_definition_identifier_1',
            'field_type_identifier_2',
            'field_name'
        );

        $this->assertInternalType('array', $fieldNames);
        $this->assertEmpty($fieldNames);
    }

    public function testGetFieldNames()
    {
        $mockedFieldNameResolver = $this->getMockedFieldNameResolver(['getSearchableFieldMap', 'getIndexFieldName']);
        $criterionMock = $this->getCriterionMock();

        $mockedFieldNameResolver
            ->expects($this->once())
            ->method('getSearchableFieldMap')
            ->will(
                $this->returnValue(
                    [
                        'content_type_identifier_1' => [
                            'field_definition_identifier_1' => [
                                'field_definition_id' => 'field_definition_id_1',
                                'field_type_identifier' => 'field_type_identifier_1',
                            ],
                        ],
                        'content_type_identifier_2' => [
                            'field_definition_identifier_1' => [
                                'field_definition_id' => 'field_definition_id_2',
                                'field_type_identifier' => 'field_type_identifier_2',
                            ],
                            'field_definition_identifier_2' => [
                                'field_definition_id' => 'field_definition_id_3',
                                'field_type_identifier' => 'field_type_identifier_3',
                            ],
                        ],
                    ]
                )
            );

        $mockedFieldNameResolver
            ->expects($this->at(1))
            ->method('getIndexFieldName')
            ->with(
                $this->isInstanceOf(
                    APICriterion::class
                ),
                'content_type_identifier_1',
                'field_definition_identifier_1',
                'field_type_identifier_1',
                null
            )
            ->will($this->returnValue(['index_field_name_1' => null]));

        $mockedFieldNameResolver
            ->expects($this->at(2))
            ->method('getIndexFieldName')
            ->with(
                $this->isInstanceOf(
                    APICriterion::class
                ),
                'content_type_identifier_2',
                'field_definition_identifier_1',
                'field_type_identifier_2',
                null
            )
            ->will($this->returnValue(['index_field_name_2' => null]));

        $fieldNames = $mockedFieldNameResolver->getFieldNames(
            $criterionMock,
            'field_definition_identifier_1'
        );

        $this->assertInternalType('array', $fieldNames);
        $this->assertEquals(
            [
                'index_field_name_1',
                'index_field_name_2',
            ],
            $fieldNames
        );
    }

    public function testGetFieldNamesWithNamedField()
    {
        $mockedFieldNameResolver = $this->getMockedFieldNameResolver(['getSearchableFieldMap', 'getIndexFieldName']);
        $criterionMock = $this->getCriterionMock();

        $mockedFieldNameResolver
            ->expects($this->once())
            ->method('getSearchableFieldMap')
            ->will(
                $this->returnValue(
                    [
                        'content_type_identifier_1' => [
                            'field_definition_identifier_1' => [
                                'field_definition_id' => 'field_definition_id_1',
                                'field_type_identifier' => 'field_type_identifier_1',
                            ],
                        ],
                        'content_type_identifier_2' => [
                            'field_definition_identifier_1' => [
                                'field_definition_id' => 'field_definition_id_2',
                                'field_type_identifier' => 'field_type_identifier_2',
                            ],
                            'field_definition_identifier_2' => [
                                'field_definition_id' => 'field_definition_id_3',
                                'field_type_identifier' => 'field_type_identifier_3',
                            ],
                        ],
                    ]
                )
            );

        $mockedFieldNameResolver
            ->expects($this->at(1))
            ->method('getIndexFieldName')
            ->with(
                $this->isInstanceOf(
                    APICriterion::class
                ),
                'content_type_identifier_1',
                'field_definition_identifier_1',
                'field_type_identifier_1',
                'field_name'
            )
            ->will($this->returnValue(['index_field_name_1' => null]));

        $mockedFieldNameResolver
            ->expects($this->at(2))
            ->method('getIndexFieldName')
            ->with(
                $this->isInstanceOf(
                    APICriterion::class
                ),
                'content_type_identifier_2',
                'field_definition_identifier_1',
                'field_type_identifier_2',
                'field_name'
            )
            ->will($this->returnValue(['index_field_name_2' => null]));

        $fieldNames = $mockedFieldNameResolver->getFieldNames(
            $criterionMock,
            'field_definition_identifier_1',
            null,
            'field_name'
        );

        $this->assertInternalType('array', $fieldNames);
        $this->assertEquals(
            [
                'index_field_name_1',
                'index_field_name_2',
            ],
            $fieldNames
        );
    }

    public function testGetFieldNamesWithTypedField()
    {
        $mockedFieldNameResolver = $this->getMockedFieldNameResolver(['getSearchableFieldMap', 'getIndexFieldName']);
        $criterionMock = $this->getCriterionMock();

        $mockedFieldNameResolver
            ->expects($this->once())
            ->method('getSearchableFieldMap')
            ->will(
                $this->returnValue(
                    [
                        'content_type_identifier_1' => [
                            'field_definition_identifier_1' => [
                                'field_definition_id' => 'field_definition_id_1',
                                'field_type_identifier' => 'field_type_identifier_1',
                            ],
                        ],
                        'content_type_identifier_2' => [
                            'field_definition_identifier_1' => [
                                'field_definition_id' => 'field_definition_id_2',
                                'field_type_identifier' => 'field_type_identifier_2',
                            ],
                            'field_definition_identifier_2' => [
                                'field_definition_id' => 'field_definition_id_3',
                                'field_type_identifier' => 'field_type_identifier_3',
                            ],
                        ],
                    ]
                )
            );

        $mockedFieldNameResolver
            ->expects($this->at(1))
            ->method('getIndexFieldName')
            ->with(
                $this->isInstanceOf(
                    APICriterion::class
                ),
                'content_type_identifier_2',
                'field_definition_identifier_1',
                'field_type_identifier_2',
                null
            )
            ->will($this->returnValue(['index_field_name_1' => null]));

        $fieldNames = $mockedFieldNameResolver->getFieldNames(
            $criterionMock,
            'field_definition_identifier_1',
            'field_type_identifier_2',
            null
        );

        $this->assertInternalType('array', $fieldNames);
        $this->assertEquals(
            [
                'index_field_name_1',
            ],
            $fieldNames
        );
    }

    public function testGetFieldNamesWithTypedAndNamedField()
    {
        $mockedFieldNameResolver = $this->getMockedFieldNameResolver(['getSearchableFieldMap', 'getIndexFieldName']);
        $criterionMock = $this->getCriterionMock();

        $mockedFieldNameResolver
            ->expects($this->once())
            ->method('getSearchableFieldMap')
            ->will(
                $this->returnValue(
                    [
                        'content_type_identifier_1' => [
                            'field_definition_identifier_1' => [
                                'field_definition_id' => 'field_definition_id_1',
                                'field_type_identifier' => 'field_type_identifier_1',
                            ],
                        ],
                        'content_type_identifier_2' => [
                            'field_definition_identifier_1' => [
                                'field_definition_id' => 'field_definition_id_2',
                                'field_type_identifier' => 'field_type_identifier_2',
                            ],
                            'field_definition_identifier_2' => [
                                'field_definition_id' => 'field_definition_id_3',
                                'field_type_identifier' => 'field_type_identifier_3',
                            ],
                        ],
                    ]
                )
            );

        $mockedFieldNameResolver
            ->expects($this->at(1))
            ->method('getIndexFieldName')
            ->with(
                $this->isInstanceOf(
                    APICriterion::class
                ),
                'content_type_identifier_2',
                'field_definition_identifier_1',
                'field_type_identifier_2',
                'field_name'
            )
            ->will($this->returnValue(['index_field_name_1' => null]));

        $fieldNames = $mockedFieldNameResolver->getFieldNames(
            $criterionMock,
            'field_definition_identifier_1',
            'field_type_identifier_2',
            'field_name'
        );

        $this->assertInternalType('array', $fieldNames);
        $this->assertEquals(
            [
                'index_field_name_1',
            ],
            $fieldNames
        );
    }

    public function testGetSortFieldName()
    {
        $mockedFieldNameResolver = $this->getMockedFieldNameResolver(['getSearchableFieldMap', 'getIndexFieldName']);
        $sortClauseMock = $this->getSortClauseMock();

        $mockedFieldNameResolver
            ->expects($this->once())
            ->method('getSearchableFieldMap')
            ->will(
                $this->returnValue(
                    [
                        'content_type_identifier' => [
                            'field_definition_identifier' => [
                                'field_definition_id' => 'field_definition_id',
                                'field_type_identifier' => 'field_type_identifier',
                            ],
                        ],
                    ]
                )
            );

        $mockedFieldNameResolver
            ->expects($this->once())
            ->method('getIndexFieldName')
            ->with(
                $this->isInstanceOf(
                    APISortClause::class
                ),
                'content_type_identifier',
                'field_definition_identifier',
                'field_type_identifier',
                'field_name'
            )
            ->will($this->returnValue(['index_field_name' => null]));

        $fieldName = $mockedFieldNameResolver->getSortFieldName(
            $sortClauseMock,
            'content_type_identifier',
            'field_definition_identifier',
            'field_name'
        );

        $this->assertEquals('index_field_name', $fieldName);
    }

    public function testGetSortFieldNameReturnsNull()
    {
        $mockedFieldNameResolver = $this->getMockedFieldNameResolver(['getSearchableFieldMap', 'getIndexFieldName']);
        $sortClauseMock = $this->getSortClauseMock();

        $mockedFieldNameResolver
            ->expects($this->once())
            ->method('getSearchableFieldMap')
            ->will(
                $this->returnValue(
                    [
                        'content_type_identifier' => [
                            'field_definition_identifier' => [
                                'field_definition_id' => 'field_definition_id',
                                'field_type_identifier' => 'field_type_identifier',
                            ],
                        ],
                    ]
                )
            );

        $fieldName = $mockedFieldNameResolver->getSortFieldName(
            $sortClauseMock,
            'non_existent_content_type_identifier',
            'non_existent_field_definition_identifier',
            'field_name'
        );

        $this->assertNull($fieldName);
    }

    public function testGetIndexFieldNameCustomField()
    {
        $mockedFieldNameResolver = $this->getMockedFieldNameResolver(['getSearchableFieldMap']);

        $customFieldMock = $this->createMock(CustomFieldInterface::class);
        $customFieldMock
            ->expects($this->once())
            ->method('getCustomField')
            ->with(
                'content_type_identifier',
                'field_definition_identifier'
            )
            ->will(
                $this->returnValue('custom_field_name')
            );

        $customFieldName = $mockedFieldNameResolver->getIndexFieldName(
            $customFieldMock,
            'content_type_identifier',
            'field_definition_identifier',
            'dummy',
            'dummy',
            false
        );

        $this->assertEquals('custom_field_name', key($customFieldName));
    }

    public function testGetIndexFieldNameNamedField()
    {
        $mockedFieldNameResolver = $this->getMockedFieldNameResolver(['getSearchableFieldMap']);
        $indexFieldType = $this->getIndexFieldTypeMock();
        $searchFieldTypeMock = $this->getSearchFieldTypeMock();

        $this->fieldRegistryMock
            ->expects($this->once())
            ->method('getType')
            ->with('field_type_identifier')
            ->will(
                $this->returnValue($indexFieldType)
            );

        $indexFieldType
            ->expects($this->once())
            ->method('getIndexDefinition')
            ->will(
                $this->returnValue(
                    [
                        'field_name' => $searchFieldTypeMock,
                    ]
                )
            );

        $indexFieldType->expects($this->never())->method('getDefaultSortField');

        $this->fieldNameGeneratorMock
            ->expects($this->once())
            ->method('getName')
            ->with(
                'field_name',
                'field_definition_identifier',
                'content_type_identifier'
            )
            ->will(
                $this->returnValue('generated_field_name')
            );

        $this->fieldNameGeneratorMock
            ->expects($this->once())
            ->method('getTypedName')
            ->with(
                'generated_field_name',
                $this->isInstanceOf(SPIFieldType::class)
            )
            ->will(
                $this->returnValue('generated_typed_field_name')
            );

        $fieldName = $mockedFieldNameResolver->getIndexFieldName(
            new ArrayObject(),
            'content_type_identifier',
            'field_definition_identifier',
            'field_type_identifier',
            'field_name',
            true
        );

        $this->assertEquals('generated_typed_field_name', key($fieldName));
    }

    public function testGetIndexFieldNameDefaultMatchField()
    {
        $mockedFieldNameResolver = $this->getMockedFieldNameResolver(['getSearchableFieldMap']);
        $indexFieldType = $this->getIndexFieldTypeMock();
        $searchFieldTypeMock = $this->getSearchFieldTypeMock();

        $this->fieldRegistryMock
            ->expects($this->once())
            ->method('getType')
            ->with('field_type_identifier')
            ->will(
                $this->returnValue($indexFieldType)
            );

        $indexFieldType
            ->expects($this->once())
            ->method('getDefaultMatchField')
            ->will(
                $this->returnValue('field_name')
            );

        $indexFieldType
            ->expects($this->once())
            ->method('getIndexDefinition')
            ->will(
                $this->returnValue(
                    [
                        'field_name' => $searchFieldTypeMock,
                    ]
                )
            );

        $this->fieldNameGeneratorMock
            ->expects($this->once())
            ->method('getName')
            ->with(
                'field_name',
                'field_definition_identifier',
                'content_type_identifier'
            )
            ->will(
                $this->returnValue('generated_field_name')
            );

        $this->fieldNameGeneratorMock
            ->expects($this->once())
            ->method('getTypedName')
            ->with(
                'generated_field_name',
                $this->isInstanceOf(SPIFieldType::class)
            )
            ->will(
                $this->returnValue('generated_typed_field_name')
            );

        $fieldName = $mockedFieldNameResolver->getIndexFieldName(
            new ArrayObject(),
            'content_type_identifier',
            'field_definition_identifier',
            'field_type_identifier',
            null,
            false
        );

        $this->assertEquals('generated_typed_field_name', key($fieldName));
    }

    public function testGetIndexFieldNameDefaultSortField()
    {
        $mockedFieldNameResolver = $this->getMockedFieldNameResolver(['getSearchableFieldMap']);
        $indexFieldType = $this->getIndexFieldTypeMock();
        $searchFieldTypeMock = $this->getSearchFieldTypeMock();

        $this->fieldRegistryMock
            ->expects($this->once())
            ->method('getType')
            ->with('field_type_identifier')
            ->will(
                $this->returnValue($indexFieldType)
            );

        $indexFieldType
            ->expects($this->once())
            ->method('getDefaultSortField')
            ->will(
                $this->returnValue('field_name')
            );

        $indexFieldType
            ->expects($this->once())
            ->method('getIndexDefinition')
            ->will(
                $this->returnValue(
                    [
                        'field_name' => $searchFieldTypeMock,
                    ]
                )
            );

        $this->fieldNameGeneratorMock
            ->expects($this->once())
            ->method('getName')
            ->with(
                'field_name',
                'field_definition_identifier',
                'content_type_identifier'
            )
            ->will(
                $this->returnValue('generated_field_name')
            );

        $this->fieldNameGeneratorMock
            ->expects($this->once())
            ->method('getTypedName')
            ->with(
                'generated_field_name',
                $this->isInstanceOf(SPIFieldType::class)
            )
            ->will(
                $this->returnValue('generated_typed_field_name')
            );

        $fieldName = $mockedFieldNameResolver->getIndexFieldName(
            new ArrayObject(),
            'content_type_identifier',
            'field_definition_identifier',
            'field_type_identifier',
            null,
            true
        );

        $this->assertEquals('generated_typed_field_name', key($fieldName));
    }

    /**
     * @expectedException \RuntimeException
     */
    public function testGetIndexFieldNameDefaultMatchFieldThrowsRuntimeException()
    {
        $mockedFieldNameResolver = $this->getMockedFieldNameResolver(['getSearchableFieldMap']);
        $indexFieldType = $this->getIndexFieldTypeMock();
        $searchFieldTypeMock = $this->getSearchFieldTypeMock();

        $this->fieldRegistryMock
            ->expects($this->once())
            ->method('getType')
            ->with('field_type_identifier')
            ->will(
                $this->returnValue($indexFieldType)
            );

        $indexFieldType
            ->expects($this->once())
            ->method('getDefaultMatchField')
            ->will(
                $this->returnValue('non_existent_field_name')
            );

        $indexFieldType
            ->expects($this->once())
            ->method('getIndexDefinition')
            ->will(
                $this->returnValue(
                    [
                        'field_name' => $searchFieldTypeMock,
                    ]
                )
            );

        $mockedFieldNameResolver->getIndexFieldName(
            new ArrayObject(),
            'content_type_identifier',
            'field_definition_identifier',
            'field_type_identifier',
            null,
            false
        );
    }

    /**
     * @expectedException \RuntimeException
     */
    public function testGetIndexFieldNameDefaultSortFieldThrowsRuntimeException()
    {
        $mockedFieldNameResolver = $this->getMockedFieldNameResolver(['getSearchableFieldMap']);
        $indexFieldType = $this->getIndexFieldTypeMock();
        $searchFieldTypeMock = $this->getSearchFieldTypeMock();

        $this->fieldRegistryMock
            ->expects($this->once())
            ->method('getType')
            ->with('field_type_identifier')
            ->will(
                $this->returnValue($indexFieldType)
            );

        $indexFieldType
            ->expects($this->once())
            ->method('getDefaultSortField')
            ->will(
                $this->returnValue('non_existent_field_name')
            );

        $indexFieldType
            ->expects($this->once())
            ->method('getIndexDefinition')
            ->will(
                $this->returnValue(
                    [
                        'field_name' => $searchFieldTypeMock,
                    ]
                )
            );

        $mockedFieldNameResolver->getIndexFieldName(
            new ArrayObject(),
            'content_type_identifier',
            'field_definition_identifier',
            'field_type_identifier',
            null,
            true
        );
    }

    /**
     * @expectedException \RuntimeException
     */
    public function testGetIndexFieldNameNamedFieldThrowsRuntimeException()
    {
<<<<<<< HEAD
        $mockedFieldNameResolver = $this->getMockedFieldNameResolver(
            ['getSortFieldName', 'getSearchableFieldMap', 'getFieldNames', 'getFieldTypes', 'getSortFieldName']
        );
=======
        $mockedFieldNameResolver = $this->getMockedFieldNameResolver(['getSearchableFieldMap']);
>>>>>>> 0f2ea829
        $indexFieldType = $this->getIndexFieldTypeMock();
        $searchFieldTypeMock = $this->getSearchFieldTypeMock();

        $this->fieldRegistryMock
            ->expects($this->once())
            ->method('getType')
            ->with('field_type_identifier')
            ->will(
                $this->returnValue($indexFieldType)
            );

        $indexFieldType->expects($this->never())->method('getDefaultField');

        $indexFieldType
            ->expects($this->once())
            ->method('getIndexDefinition')
            ->will(
                $this->returnValue(
                    [
                        'field_name' => $searchFieldTypeMock,
                    ]
                )
            );

        $mockedFieldNameResolver->getIndexFieldName(
            new ArrayObject(),
            'content_type_identifier',
            'field_definition_identifier',
            'field_type_identifier',
            'non_existent_field_name',
            false
        );
    }

    /**
     * @param array $methods
     *
     * @return \eZ\Publish\Core\Search\Common\FieldNameResolver|\PHPUnit_Framework_MockObject_MockObject
     */
    protected function getMockedFieldNameResolver(array $methods = [])
    {
        $fieldNameResolver = $this
            ->getMockBuilder(FieldNameResolver::class)
            ->setConstructorArgs(
                [
                    $this->getFieldRegistryMock(),
                    $this->getContentTypeHandlerMock(),
                    $this->getFieldNameGeneratorMock(),
                ]
            )
            ->setMethods($methods)
            ->getMock();

        return $fieldNameResolver;
    }

    /**
     * @var \eZ\Publish\Core\Search\Common\FieldRegistry|\PHPUnit_Framework_MockObject_MockObject
     */
    protected $fieldRegistryMock;

    /**
     * @return \eZ\Publish\Core\Search\Common\FieldRegistry|\PHPUnit_Framework_MockObject_MockObject
     */
    protected function getFieldRegistryMock()
    {
        if (!isset($this->fieldRegistryMock)) {
            $this->fieldRegistryMock = $this->createMock(FieldRegistry::class);
        }

        return $this->fieldRegistryMock;
    }

    /**
     * @return \eZ\Publish\SPI\FieldType\Indexable|\PHPUnit_Framework_MockObject_MockObject
     */
    protected function getIndexFieldTypeMock()
    {
        return $this->createMock(Indexable::class);
    }

    /**
     * @return \eZ\Publish\SPI\Search\FieldType|\PHPUnit_Framework_MockObject_MockObject
     */
    protected function getSearchFieldTypeMock()
    {
        return $this->createMock(SPIFieldType::class);
    }

    /**
     * @var \eZ\Publish\SPI\Persistence\Content\Type\Handler|\PHPUnit_Framework_MockObject_MockObject
     */
    protected $contentTypeHandlerMock;

    /**
     * @return \eZ\Publish\SPI\Persistence\Content\Type\Handler|\PHPUnit_Framework_MockObject_MockObject
     */
    protected function getContentTypeHandlerMock()
    {
        if (!isset($this->contentTypeHandlerMock)) {
            $this->contentTypeHandlerMock = $this->createMock(SPIContentTypeHandler::class);
        }

        return $this->contentTypeHandlerMock;
    }

    /**
     * @var \eZ\Publish\Core\Search\Common\FieldNameGenerator|\PHPUnit_Framework_MockObject_MockObject
     */
    protected $fieldNameGeneratorMock;

    /**
     * @return \eZ\Publish\Core\Search\Common\FieldNameGenerator|\PHPUnit_Framework_MockObject_MockObject
     */
    protected function getFieldNameGeneratorMock()
    {
        if (!isset($this->fieldNameGeneratorMock)) {
            $this->fieldNameGeneratorMock = $this->createMock(FieldNameGenerator::class);
        }

        return $this->fieldNameGeneratorMock;
    }

    /**
     * @return \eZ\Publish\API\Repository\Values\Content\Query\Criterion|\PHPUnit_Framework_MockObject_MockObject
     */
    protected function getCriterionMock()
    {
        return $this->createMock(APICriterion::class);
    }

    /**
     * @return \eZ\Publish\API\Repository\Values\Content\Query\SortClause|\PHPUnit_Framework_MockObject_MockObject
     */
    protected function getSortClauseMock()
    {
        return $this->createMock(APISortClause::class);
    }
}<|MERGE_RESOLUTION|>--- conflicted
+++ resolved
@@ -731,13 +731,9 @@
      */
     public function testGetIndexFieldNameNamedFieldThrowsRuntimeException()
     {
-<<<<<<< HEAD
         $mockedFieldNameResolver = $this->getMockedFieldNameResolver(
             ['getSortFieldName', 'getSearchableFieldMap', 'getFieldNames', 'getFieldTypes', 'getSortFieldName']
         );
-=======
-        $mockedFieldNameResolver = $this->getMockedFieldNameResolver(['getSearchableFieldMap']);
->>>>>>> 0f2ea829
         $indexFieldType = $this->getIndexFieldTypeMock();
         $searchFieldTypeMock = $this->getSearchFieldTypeMock();
 
