--- conflicted
+++ resolved
@@ -445,12 +445,8 @@
                 [
                     'contentId' => $versionInfo->getContentInfo()->id,
                     'versionNo' => $versionInfo->versionNo,
-<<<<<<< HEAD
                     'affectedTranslations' => $translations,
-                )
-=======
-                ]
->>>>>>> d1cf9be5
+                ]
             )
         );
 
