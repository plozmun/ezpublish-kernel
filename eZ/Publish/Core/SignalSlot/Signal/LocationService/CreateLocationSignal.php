<?php
/**
 * CreateLocationSignal class
 *
 * @copyright Copyright (C) 1999-2012 eZ Systems AS. All rights reserved.
 * @license http://www.gnu.org/licenses/gpl-2.0.txt GNU General Public License v2
 * @version //autogentag//
 */

namespace eZ\Publish\Core\SignalSlot\Signal\LocationService;
use eZ\Publish\Core\SignalSlot\Signal;

/**
 * CreateLocationSignal class
 * @package eZ\Publish\Core\SignalSlot\Signal\LocationService
 */
class CreateLocationSignal extends Signal
{
    /**
     * ContentId
     *
     * @var mixed
     */
    public $contentId;

    /**
     * Location ID
     *
     * @var mixed
     */
    public $locationId;
<<<<<<< HEAD
}
=======
}
>>>>>>> 68082b8c
<|MERGE_RESOLUTION|>--- conflicted
+++ resolved
@@ -29,8 +29,4 @@
      * @var mixed
      */
     public $locationId;
-<<<<<<< HEAD
-}
-=======
-}
->>>>>>> 68082b8c
+}