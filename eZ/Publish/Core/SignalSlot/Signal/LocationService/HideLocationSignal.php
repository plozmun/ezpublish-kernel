<?php
/**
 * HideLocationSignal class
 *
 * @copyright Copyright (C) 1999-2012 eZ Systems AS. All rights reserved.
 * @license http://www.gnu.org/licenses/gpl-2.0.txt GNU General Public License v2
 * @version //autogentag//
 */

namespace eZ\Publish\Core\SignalSlot\Signal\LocationService;
use eZ\Publish\Core\SignalSlot\Signal;

/**
 * HideLocationSignal class
 * @package eZ\Publish\Core\SignalSlot\Signal\LocationService
 */
class HideLocationSignal extends Signal
{
    /**
     * Location ID
     *
     * @var mixed
     */
    public $locationId;
<<<<<<< HEAD
}
=======
}
>>>>>>> 68082b8c
<|MERGE_RESOLUTION|>--- conflicted
+++ resolved
@@ -22,8 +22,4 @@
      * @var mixed
      */
     public $locationId;
-<<<<<<< HEAD
-}
-=======
-}
->>>>>>> 68082b8c
+}