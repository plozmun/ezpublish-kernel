--- conflicted
+++ resolved
@@ -43,10 +43,7 @@
      * Construct from factory
      *
      * @param \eZ\Publish\Core\SignalSlot\SlotFactory $factory
-<<<<<<< HEAD
      * @param array $mapping
-=======
->>>>>>> 68082b8c
      */
     public function __construct( SlotFactory $factory, array $mapping = array() )
     {
@@ -85,14 +82,6 @@
      *
      * @param string $signalIdentifier
      * @param string $slotIdentifier
-<<<<<<< HEAD
-=======
-     * @return void
-     *
-     * @TODO Are we sure we want to expose this method? Might lead to dynamic
-     * attachments at runtime, which can lead to hard debugging. Better only
-     * accept attachments during construction (config).
->>>>>>> 68082b8c
      */
     public function attach( $signalIdentifier, $slotIdentifier )
     {
