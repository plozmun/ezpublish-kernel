--- conflicted
+++ resolved
@@ -61,15 +61,6 @@
         $contentInfo = $this->getContentInfo($contentId, $remoteId);
         $versionInfo = $this->getVersionInfo($contentInfo, $versionNo);
         $content = $this->getContent($versionInfo);
-<<<<<<< HEAD
-=======
-        $translationInfo = new TranslationInfo(
-            [
-                'srcVersionInfo' => $versionInfo,
-            ]
-        );
-        $translationValues = new TranslationValues();
->>>>>>> d1cf9be5
 
         $user = $this->getUser($userId, md5('Sauron'), $userVersionNo);
         $usersDraft = [$versionInfo];
@@ -93,19 +84,14 @@
                 [$contentId],
                 $contentInfo,
                 0,
-<<<<<<< HEAD
-            ),
-            array(
+            ],
+            [
                 'loadContentInfoList',
-                array(array($contentId)),
+                [[$contentId]],
                 [$contentInfo],
                 0,
-            ),
-            array(
-=======
-            ],
-            [
->>>>>>> d1cf9be5
+            ],
+            [
                 'loadContentInfoByRemoteId',
                 [$remoteId],
                 $contentInfo,
@@ -192,25 +178,8 @@
                 [$user],
                 $usersDraft,
                 0,
-<<<<<<< HEAD
-            ),
-            array(
-=======
-            ],
-            [
-                'translateVersion',
-                [$translationInfo, $translationValues, $user],
-                $content,
-                1,
-                ContentServiceSignals\TranslateVersionSignal::class,
-                [
-                    'contentId' => $contentId,
-                    'versionNo' => $versionNo,
-                    'userId' => $userId,
-                ],
-            ],
-            [
->>>>>>> d1cf9be5
+            ],
+            [
                 'updateContent',
                 [$versionInfo, $contentUpdateStruct],
                 $content,
@@ -223,11 +192,7 @@
             ],
             [
                 'publishVersion',
-<<<<<<< HEAD
-                array($versionInfo, []),
-=======
-                [$versionInfo],
->>>>>>> d1cf9be5
+                [$versionInfo, []],
                 $content,
                 1,
                 ContentServiceSignals\PublishVersionSignal::class,
@@ -249,13 +214,8 @@
             ],
             [
                 'loadVersions',
-<<<<<<< HEAD
-                array($contentInfo, null),
-                array($versionInfo),
-=======
-                [$contentInfo],
+                [$contentInfo, null],
                 [$versionInfo],
->>>>>>> d1cf9be5
                 0,
             ],
             [
@@ -306,29 +266,9 @@
                     'srcContentId' => $contentId,
                     'srcVersionNo' => $versionNo,
                     'dstContentId' => $relationDestContentId,
-<<<<<<< HEAD
-                ),
-            ),
-            array(
-=======
-                ],
-            ],
-            [
-                'addTranslationInfo',
-                [$translationInfo],
-                null,
-                1,
-                ContentServiceSignals\AddTranslationInfoSignal::class,
-                [],
-            ],
-            [
-                'loadTranslationInfos',
-                [$contentInfo, $translationInfoFilter],
-                [$translationInfo],
-                0,
-            ],
-            [
->>>>>>> d1cf9be5
+                ],
+            ],
+            [
                 'deleteTranslation',
                 [$contentInfo, $language],
                 null,
@@ -353,24 +293,7 @@
                 [],
                 [$contentUpdateStruct],
                 0,
-<<<<<<< HEAD
-            ),
-        );
-=======
-            ],
-            [
-                'newTranslationInfo',
-                [],
-                [$translationInfo],
-                0,
-            ],
-            [
-                'newTranslationValues',
-                [],
-                [$translationValues],
-                0,
             ],
         ];
->>>>>>> d1cf9be5
     }
 }