<?php

/**
 * File containing the ContentServiceTest class.
 *
 * @copyright Copyright (C) eZ Systems AS. All rights reserved.
 * @license For full copyright and license information view LICENSE file distributed with this source code.
 */
namespace eZ\Publish\Core\SignalSlot\Tests;

use eZ\Publish\API\Repository\ContentTypeService as APIContentTypeService;
use eZ\Publish\Core\Repository\Values\ContentType\ContentType;
use eZ\Publish\Core\Repository\Values\ContentType\ContentTypeDraft;
use eZ\Publish\Core\Repository\Values\ContentType\ContentTypeGroup;
use eZ\Publish\API\Repository\Values\ContentType\ContentTypeGroupCreateStruct;
use eZ\Publish\API\Repository\Values\ContentType\ContentTypeGroupUpdateStruct;
use eZ\Publish\Core\Repository\Values\ContentType\ContentTypeCreateStruct;
use eZ\Publish\Core\Repository\Values\ContentType\FieldDefinition;
use eZ\Publish\API\Repository\Values\ContentType\ContentTypeUpdateStruct;
use eZ\Publish\API\Repository\Values\ContentType\FieldDefinitionCreateStruct;
use eZ\Publish\API\Repository\Values\ContentType\FieldDefinitionUpdateStruct;
use eZ\Publish\Core\SignalSlot\SignalDispatcher;
use eZ\Publish\Core\SignalSlot\ContentTypeService;
use eZ\Publish\Core\SignalSlot\Signal\ContentTypeService as ContentTypeServiceSignals;

class ContentTypeServiceTest extends ServiceTest
{
    protected function getServiceMock()
    {
        return $this->createMock(APIContentTypeService::class);
    }

    protected function getSignalSlotService($coreService, SignalDispatcher $dispatcher)
    {
        return new ContentTypeService($coreService, $dispatcher);
    }

    public function serviceProvider()
    {
        $userId = 14;
        $userVersionNo = 2;
        $contentTypeGroupId = 1;
        $contentTypeGroupIdentifier = 'Content';
        $contentTypeId = 42;
        $contentTypeIdentifier = 'ring';
        $contentTypeRemoteId = md5('The rings');
        $copyContentTypeId = 43;
        $copyContentTypeIdentifier = 'ring2';
        $copyContentTypeRemoteId = md5('The rings 2');
        $fieldDefinitionId = 242;
        $fieldDefinitionIdentifier = 'power';

        $contentTypeGroupCreateStruct = new ContentTypeGroupCreateStruct();
        $contentTypeGroupUpdateStruct = new ContentTypeGroupUpdateStruct();
        $contentTypeGroup = new ContentTypeGroup(
            [
                'id' => $contentTypeGroupId,
                'identifier' => $contentTypeGroupIdentifier,
            ]
        );
        $contentTypeCreateStruct = new ContentTypeCreateStruct();
        $contentTypeUpdateStruct = new ContentTypeUpdateStruct();
        $contentType = new ContentType(
            [
                'id' => $contentTypeId,
                'identifier' => $contentTypeIdentifier,
                'remoteId' => $contentTypeRemoteId,
                'fieldDefinitions' => [],
            ]
        );
        $contentTypeDraft = new ContentTypeDraft(
            [
                'innerContentType' => $contentType,
            ]
        );
        $copyContentType = new ContentType(
            [
                'id' => $copyContentTypeId,
                'identifier' => $copyContentTypeIdentifier,
                'remoteId' => $copyContentTypeRemoteId,
                'fieldDefinitions' => [],
            ]
        );
        $user = $this->getUser($userId, md5('Sauron'), $userVersionNo);

        $fieldDefinitionCreateStruct = new FieldDefinitionCreateStruct();
        $fieldDefinitionUpdateStruct = new FieldDefinitionUpdateStruct();
        $fieldDefinition = new FieldDefinition(
            [
                'id' => $fieldDefinitionId,
                'identifier' => $fieldDefinitionIdentifier,
            ]
        );

        return [
            [
                'createContentTypeGroup',
                [$contentTypeGroupCreateStruct],
                $contentTypeGroup,
                1,
                ContentTypeServiceSignals\CreateContentTypeGroupSignal::class,
                ['groupId' => $contentTypeGroupId],
            ],
            [
                'loadContentTypeGroup',
                [$contentTypeGroupId, ['eng-GB']],
                $contentTypeGroup,
                0,
            ],
            [
                'loadContentTypeGroupByIdentifier',
                [$contentTypeGroupIdentifier, ['eng-GB']],
                $contentTypeGroup,
                0,
            ],
            [
                'loadContentTypeGroups',
                [['eng-GB']],
                [$contentTypeGroup],
                0,
            ],
            [
                'updateContentTypeGroup',
                [$contentTypeGroup, $contentTypeGroupUpdateStruct],
                null,
                1,
                ContentTypeServiceSignals\UpdateContentTypeGroupSignal::class,
                ['contentTypeGroupId' => $contentTypeGroupId],
            ],
            [
                'deleteContentTypeGroup',
                [$contentTypeGroup],
                null,
                1,
                ContentTypeServiceSignals\DeleteContentTypeGroupSignal::class,
                ['contentTypeGroupId' => $contentTypeGroupId],
            ],
            [
                'createContentType',
                [$contentTypeCreateStruct, [$contentTypeGroup]],
                $contentType,
                1,
                ContentTypeServiceSignals\CreateContentTypeSignal::class,
                ['contentTypeId' => $contentTypeId],
            ],
            [
                'loadContentType',
                [$contentTypeId, ['eng-GB']],
                [$contentType],
                0,
            ],
            [
                'loadContentTypeByIdentifier',
                [$contentTypeIdentifier, ['eng-GB']],
                [$contentType],
                0,
            ],
            [
                'loadContentTypeByRemoteId',
                [$contentTypeRemoteId, ['eng-GB']],
                [$contentType],
                0,
            ],
            [
                'loadContentTypeDraft',
                [$contentType],
                [$contentTypeDraft],
                0,
            ],
            [
                'loadContentTypes',
                [$contentTypeGroup, ['eng-GB']],
                [$contentType],
                0,
            ],
            [
                'createContentTypeDraft',
                [$contentType],
                $contentTypeDraft,
                1,
                ContentTypeServiceSignals\CreateContentTypeDraftSignal::class,
                ['contentTypeId' => $contentTypeId],
            ],
            [
                'updateContentTypeDraft',
                [$contentTypeDraft, $contentTypeUpdateStruct],
                null,
                1,
                ContentTypeServiceSignals\UpdateContentTypeDraftSignal::class,
                ['contentTypeDraftId' => $contentTypeId],
            ],
            [
                'deleteContentType',
                [$contentType],
                null,
                1,
                ContentTypeServiceSignals\DeleteContentTypeSignal::class,
                ['contentTypeId' => $contentTypeId],
            ],
            [
                'copyContentType',
                [$contentType, $user],
                $copyContentType,
                1,
                ContentTypeServiceSignals\CopyContentTypeSignal::class,
                [
                    'contentTypeId' => $contentTypeId,
                    'userId' => $userId,
                ],
            ],
            [
                'assignContentTypeGroup',
                [$contentType, $contentTypeGroup],
                null,
                1,
                ContentTypeServiceSignals\AssignContentTypeGroupSignal::class,
                [
                    'contentTypeId' => $contentTypeId,
                    'contentTypeGroupId' => $contentTypeGroupId,
                ],
            ],
            [
                'unassignContentTypeGroup',
                [$contentType, $contentTypeGroup],
                null,
                1,
                ContentTypeServiceSignals\UnassignContentTypeGroupSignal::class,
                [
                    'contentTypeId' => $contentTypeId,
                    'contentTypeGroupId' => $contentTypeGroupId,
                ],
            ],
            [
                'addFieldDefinition',
                [$contentTypeDraft, $fieldDefinitionCreateStruct],
                null,
                1,
                ContentTypeServiceSignals\AddFieldDefinitionSignal::class,
                [
                    'contentTypeDraftId' => $contentTypeId,
                ],
            ],
            [
                'removeFieldDefinition',
                [$contentTypeDraft, $fieldDefinition],
                null,
                1,
                ContentTypeServiceSignals\RemoveFieldDefinitionSignal::class,
                [
                    'contentTypeDraftId' => $contentTypeId,
                    'fieldDefinitionId' => $fieldDefinitionId,
                ],
            ],
            [
                'updateFieldDefinition',
                [$contentTypeDraft, $fieldDefinition, $fieldDefinitionUpdateStruct],
                null,
                1,
                ContentTypeServiceSignals\UpdateFieldDefinitionSignal::class,
                [
                    'contentTypeDraftId' => $contentTypeId,
                    'fieldDefinitionId' => $fieldDefinitionId,
                ],
            ],
            [
                'publishContentTypeDraft',
                [$contentTypeDraft],
                null,
                1,
                ContentTypeServiceSignals\PublishContentTypeDraftSignal::class,
                [
                    'contentTypeDraftId' => $contentTypeId,
                ],
            ],
            [
                'newContentTypeGroupCreateStruct',
                ['Content'],
                [$contentTypeGroupCreateStruct],
                0,
            ],
            [
                'newContentTypeCreateStruct',
                ['lords'],
                [$contentTypeCreateStruct],
                0,
            ],
            [
                'newContentTypeUpdateStruct',
                [],
                [$contentTypeUpdateStruct],
                0,
            ],
            [
                'newContentTypeGroupUpdateStruct',
                [],
                [$contentTypeGroupUpdateStruct],
                0,
            ],
            [
                'newFieldDefinitionCreateStruct',
                ['ezstring', 'name'],
                [$fieldDefinitionCreateStruct],
                0,
            ],
            [
                'newFieldDefinitionUpdateStruct',
                [],
                [$fieldDefinitionUpdateStruct],
                0,
            ],
            [
                'isContentTypeUsed',
                [$contentType],
                true,
                0,
<<<<<<< HEAD
            ),
            array(
                'removeContentTypeTranslation',
                array($contentTypeDraft, 'eng-GB'),
                $contentTypeDraft,
                1,
            ),
        );
=======
            ],
        ];
>>>>>>> d1cf9be5
    }
}<|MERGE_RESOLUTION|>--- conflicted
+++ resolved
@@ -313,18 +313,13 @@
                 [$contentType],
                 true,
                 0,
-<<<<<<< HEAD
-            ),
-            array(
+            ],
+            [
                 'removeContentTypeTranslation',
-                array($contentTypeDraft, 'eng-GB'),
+                [$contentTypeDraft, 'eng-GB'],
                 $contentTypeDraft,
                 1,
-            ),
-        );
-=======
             ],
         ];
->>>>>>> d1cf9be5
     }
 }