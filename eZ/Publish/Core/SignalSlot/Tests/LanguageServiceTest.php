<?php

/**
 * File containing the LanguageServiceTest class.
 *
 * @copyright Copyright (C) eZ Systems AS. All rights reserved.
 * @license For full copyright and license information view LICENSE file distributed with this source code.
 */
namespace eZ\Publish\Core\SignalSlot\Tests;

use eZ\Publish\API\Repository\LanguageService as APILanguageService;
use eZ\Publish\API\Repository\Values\Content\LanguageCreateStruct;
use eZ\Publish\API\Repository\Values\Content\Language;
use eZ\Publish\Core\SignalSlot\SignalDispatcher;
use eZ\Publish\Core\SignalSlot\LanguageService;
use eZ\Publish\Core\SignalSlot\Signal\LanguageService as LanguageServiceSignals;

class LanguageServiceTest extends ServiceTest
{
    protected function getServiceMock()
    {
        return $this->createMock(APILanguageService::class);
    }

    protected function getSignalSlotService($coreService, SignalDispatcher $dispatcher)
    {
        return new LanguageService($coreService, $dispatcher);
    }

    public function serviceProvider()
    {
        $languageId = 2;
        $languageCode = 'elv-TO';
        $languageName = 'Elvish';
        $languageEnabled = true;
        $languageNewName = 'Elfique';

        $language = new Language(
            [
                'id' => $languageId,
                'languageCode' => $languageCode,
                'name' => $languageName,
                'enabled' => $languageEnabled,
            ]
        );

        $languageCreateStruct = new LanguageCreateStruct();

<<<<<<< HEAD
        // string $method, array $parameters, mixed $return, int $emitNr, ?string $signalClass
        return array(
            array(
=======
        return [
            [
>>>>>>> d1cf9be5
                'createLanguage',
                [$languageCreateStruct],
                $language,
                1,
                LanguageServiceSignals\CreateLanguageSignal::class,
                ['languageId' => $languageId],
            ],
            [
                'updateLanguageName',
                [$language, $languageNewName],
                $language,
                1,
                LanguageServiceSignals\UpdateLanguageNameSignal::class,
                [
                    'languageId' => $languageId,
                    'newName' => $languageNewName,
                ],
            ],
            [
                'enableLanguage',
                [$language],
                $language,
                1,
                LanguageServiceSignals\EnableLanguageSignal::class,
                [
                    'languageId' => $languageId,
                ],
            ],
            [
                'disableLanguage',
                [$language],
                $language,
                1,
                LanguageServiceSignals\DisableLanguageSignal::class,
                [
                    'languageId' => $languageId,
                ],
            ],
            [
                'loadLanguage',
                [$languageCode],
                $language,
                0,
<<<<<<< HEAD
            ),
            array(
                'loadLanguageListByCode',
                [[$languageCode]],
                [$languageCode => $language],
                0,
            ),
            array(
=======
            ],
            [
>>>>>>> d1cf9be5
                'loadLanguages',
                [],
                [$language],
                0,
            ],
            [
                'loadLanguageById',
                [$languageId],
                $language,
                0,
<<<<<<< HEAD
            ),
            array(
                'loadLanguageListById',
                [[$languageId]],
                [$languageId => $language],
                0,
            ),
            array(
=======
            ],
            [
>>>>>>> d1cf9be5
                'deleteLanguage',
                [$language],
                null,
                1,
                LanguageServiceSignals\DeleteLanguageSignal::class,
                [
                    'languageId' => $languageId,
                ],
            ],
            [
                'getDefaultLanguageCode',
                [],
                $languageCode,
                0,
            ],
            [
                'newLanguageCreateStruct',
                [],
                $languageCreateStruct,
                0,
            ],
        ];
    }
}<|MERGE_RESOLUTION|>--- conflicted
+++ resolved
@@ -46,14 +46,9 @@
 
         $languageCreateStruct = new LanguageCreateStruct();
 
-<<<<<<< HEAD
         // string $method, array $parameters, mixed $return, int $emitNr, ?string $signalClass
-        return array(
-            array(
-=======
         return [
             [
->>>>>>> d1cf9be5
                 'createLanguage',
                 [$languageCreateStruct],
                 $language,
@@ -97,19 +92,14 @@
                 [$languageCode],
                 $language,
                 0,
-<<<<<<< HEAD
-            ),
-            array(
+            ],
+            [
                 'loadLanguageListByCode',
                 [[$languageCode]],
                 [$languageCode => $language],
                 0,
-            ),
-            array(
-=======
             ],
             [
->>>>>>> d1cf9be5
                 'loadLanguages',
                 [],
                 [$language],
@@ -120,19 +110,14 @@
                 [$languageId],
                 $language,
                 0,
-<<<<<<< HEAD
-            ),
-            array(
+            ],
+            [
                 'loadLanguageListById',
                 [[$languageId]],
                 [$languageId => $language],
                 0,
-            ),
-            array(
-=======
             ],
             [
->>>>>>> d1cf9be5
                 'deleteLanguage',
                 [$language],
                 null,
