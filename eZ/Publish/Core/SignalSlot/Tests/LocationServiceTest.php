--- conflicted
+++ resolved
@@ -87,64 +87,41 @@
             ],
             [
                 'loadLocation',
-<<<<<<< HEAD
-                array($rootId, [], true),
+                [$rootId, [], true],
                 $root,
                 0,
-            ),
-            array(
+            ],
+            [
                 'loadLocationList',
-                array([$rootId], [], true),
+                [[$rootId], [], true],
                 [$root],
                 0,
-            ),
-            array(
+            ],
+            [
                 'loadLocationByRemoteId',
-                array($rootRemoteId, [], true),
-=======
-                [$rootId],
+                [$rootRemoteId, [], true],
                 $root,
                 0,
             ],
             [
-                'loadLocationByRemoteId',
-                [$rootRemoteId],
->>>>>>> d1cf9be5
-                $root,
-                0,
-            ],
-            [
                 'loadLocations',
-<<<<<<< HEAD
-                array($locationContentInfo, $root, []),
-                array($location),
-=======
-                [$locationContentInfo, $root],
-                [$location],
->>>>>>> d1cf9be5
+                [$locationContentInfo, $root, []],
+                [$location],
                 0,
             ],
             [
                 'loadLocationChildren',
-<<<<<<< HEAD
-                array($root, 0, 1, []),
+                [$root, 0, 1, []],
                 $rootChildren,
                 0,
-            ),
+            ],
             /*array(
                 'loadParentLocationsForDraftContent',
                 array($root, 0, 1, []),
                 $rootChildren,
                 0,
             ),*/
-            array(
-=======
-                [$root, 0, 1],
-                $rootChildren,
-                0,
-            ],
-            [
->>>>>>> d1cf9be5
+            [
                 'getLocationChildCount',
                 [$root],
                 1,
