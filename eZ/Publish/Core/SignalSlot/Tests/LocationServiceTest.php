--- conflicted
+++ resolved
@@ -79,13 +79,8 @@
                 [$location, $root],
                 $location,
                 1,
-<<<<<<< HEAD
                 LocationServiceSignals\CopySubtreeSignal::class,
-                array(
-=======
-                'eZ\Publish\Core\SignalSlot\Signal\LocationService\CopySubtreeSignal',
-                [
->>>>>>> 0f2ea829
+                [
                     'subtreeId' => $locationId,
                     'targetParentLocationId' => $rootId,
                 ],
@@ -125,13 +120,8 @@
                 [$locationContentInfo, $locationCreateStruct],
                 $location,
                 1,
-<<<<<<< HEAD
                 LocationServiceSignals\CreateLocationSignal::class,
-                array(
-=======
-                'eZ\Publish\Core\SignalSlot\Signal\LocationService\CreateLocationSignal',
-                [
->>>>>>> 0f2ea829
+                [
                     'contentId' => $locationContentId,
                     'locationId' => $locationId,
                     'parentLocationId' => $rootId,
@@ -142,13 +132,8 @@
                 [$location, $locationUpdateStruct],
                 $location,
                 1,
-<<<<<<< HEAD
                 LocationServiceSignals\UpdateLocationSignal::class,
-                array(
-=======
-                'eZ\Publish\Core\SignalSlot\Signal\LocationService\UpdateLocationSignal',
-                [
->>>>>>> 0f2ea829
+                [
                     'contentId' => $locationContentId,
                     'locationId' => $locationId,
                     'parentLocationId' => $rootId,
@@ -159,13 +144,8 @@
                 [$location, $root],
                 null,
                 1,
-<<<<<<< HEAD
                 LocationServiceSignals\SwapLocationSignal::class,
-                array(
-=======
-                'eZ\Publish\Core\SignalSlot\Signal\LocationService\SwapLocationSignal',
-                [
->>>>>>> 0f2ea829
+                [
                     'location1Id' => $locationId,
                     'content1Id' => $locationContentId,
                     'parentLocation1Id' => $rootId,
@@ -179,13 +159,8 @@
                 [$location],
                 $location,
                 1,
-<<<<<<< HEAD
                 LocationServiceSignals\HideLocationSignal::class,
-                array(
-=======
-                'eZ\Publish\Core\SignalSlot\Signal\LocationService\HideLocationSignal',
-                [
->>>>>>> 0f2ea829
+                [
                     'locationId' => $locationId,
                     'parentLocationId' => $rootId,
                 ],
@@ -195,13 +170,8 @@
                 [$location],
                 $location,
                 1,
-<<<<<<< HEAD
                 LocationServiceSignals\UnhideLocationSignal::class,
-                array(
-=======
-                'eZ\Publish\Core\SignalSlot\Signal\LocationService\UnhideLocationSignal',
-                [
->>>>>>> 0f2ea829
+                [
                     'locationId' => $locationId,
                     'parentLocationId' => $rootId,
                 ],
@@ -211,13 +181,8 @@
                 [$location, $root],
                 $location,
                 1,
-<<<<<<< HEAD
                 LocationServiceSignals\MoveSubtreeSignal::class,
-                array(
-=======
-                'eZ\Publish\Core\SignalSlot\Signal\LocationService\MoveSubtreeSignal',
-                [
->>>>>>> 0f2ea829
+                [
                     'locationId' => $locationId,
                     'newParentLocationId' => $rootId,
                     'oldParentLocationId' => $rootId,
@@ -228,13 +193,8 @@
                 [$location],
                 null,
                 1,
-<<<<<<< HEAD
                 LocationServiceSignals\DeleteLocationSignal::class,
-                array(
-=======
-                'eZ\Publish\Core\SignalSlot\Signal\LocationService\DeleteLocationSignal',
-                [
->>>>>>> 0f2ea829
+                [
                     'locationId' => $locationId,
                     'contentId' => $locationContentId,
                     'parentLocationId' => $rootId,
