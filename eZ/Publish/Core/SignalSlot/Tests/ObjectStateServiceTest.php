--- conflicted
+++ resolved
@@ -61,40 +61,24 @@
                 [$objectStateGroupCreateStruct],
                 $objectStateGroup,
                 1,
-<<<<<<< HEAD
                 ObjectStateServiceSignals\CreateObjectStateGroupSignal::class,
-=======
-                'eZ\Publish\Core\SignalSlot\Signal\ObjectStateService\CreateObjectStateGroupSignal',
->>>>>>> 0f2ea829
                 ['objectStateGroupId' => $objectStateGroupId],
             ],
             [
                 'loadObjectStateGroup',
-<<<<<<< HEAD
                 [4, []],
-=======
-                [4],
->>>>>>> 0f2ea829
                 $objectStateGroup,
                 0,
             ],
             [
                 'loadObjectStateGroups',
-<<<<<<< HEAD
                 [1, 1, []],
-=======
-                [1, 1],
->>>>>>> 0f2ea829
                 [$objectStateGroup],
                 0,
             ],
             [
                 'loadObjectStates',
-<<<<<<< HEAD
                 [$objectStateGroup, []],
-=======
-                [$objectStateGroup],
->>>>>>> 0f2ea829
                 [$objectState],
                 0,
             ],
@@ -103,11 +87,7 @@
                 [$objectStateGroup, $objectStateGroupUpdateStruct],
                 $objectStateGroup,
                 1,
-<<<<<<< HEAD
                 ObjectStateServiceSignals\UpdateObjectStateGroupSignal::class,
-=======
-                'eZ\Publish\Core\SignalSlot\Signal\ObjectStateService\UpdateObjectStateGroupSignal',
->>>>>>> 0f2ea829
                 ['objectStateGroupId' => $objectStateGroupId],
             ],
             [
@@ -115,11 +95,7 @@
                 [$objectStateGroup],
                 null,
                 1,
-<<<<<<< HEAD
                 ObjectStateServiceSignals\DeleteObjectStateGroupSignal::class,
-=======
-                'eZ\Publish\Core\SignalSlot\Signal\ObjectStateService\DeleteObjectStateGroupSignal',
->>>>>>> 0f2ea829
                 ['objectStateGroupId' => $objectStateGroupId],
             ],
             [
@@ -127,11 +103,7 @@
                 [$objectStateGroup, $objectStateCreateStruct],
                 $objectState,
                 1,
-<<<<<<< HEAD
                 ObjectStateServiceSignals\CreateObjectStateSignal::class,
-=======
-                'eZ\Publish\Core\SignalSlot\Signal\ObjectStateService\CreateObjectStateSignal',
->>>>>>> 0f2ea829
                 [
                     'objectStateGroupId' => $objectStateGroupId,
                     'objectStateId' => $objectStateId,
@@ -139,11 +111,7 @@
             ],
             [
                 'loadObjectState',
-<<<<<<< HEAD
                 [$objectStateId, []],
-=======
-                [$objectStateId],
->>>>>>> 0f2ea829
                 $objectState,
                 0,
             ],
@@ -152,11 +120,7 @@
                 [$objectState, $objectStateUpdateStruct],
                 $objectState,
                 1,
-<<<<<<< HEAD
                 ObjectStateServiceSignals\UpdateObjectStateSignal::class,
-=======
-                'eZ\Publish\Core\SignalSlot\Signal\ObjectStateService\UpdateObjectStateSignal',
->>>>>>> 0f2ea829
                 [
                     'objectStateId' => $objectStateId,
                 ],
@@ -166,11 +130,7 @@
                 [$objectState, $priority],
                 null,
                 1,
-<<<<<<< HEAD
                 ObjectStateServiceSignals\SetPriorityOfObjectStateSignal::class,
-=======
-                'eZ\Publish\Core\SignalSlot\Signal\ObjectStateService\SetPriorityOfObjectStateSignal',
->>>>>>> 0f2ea829
                 [
                     'objectStateId' => $objectStateId,
                     'priority' => $priority,
@@ -181,11 +141,7 @@
                 [$objectState],
                 null,
                 1,
-<<<<<<< HEAD
                 ObjectStateServiceSignals\DeleteObjectStateSignal::class,
-=======
-                'eZ\Publish\Core\SignalSlot\Signal\ObjectStateService\DeleteObjectStateSignal',
->>>>>>> 0f2ea829
                 [
                     'objectStateId' => $objectStateId,
                 ],
@@ -195,11 +151,7 @@
                 [$contentInfo, $objectStateGroup, $objectState],
                 null,
                 1,
-<<<<<<< HEAD
                 ObjectStateServiceSignals\SetContentStateSignal::class,
-=======
-                'eZ\Publish\Core\SignalSlot\Signal\ObjectStateService\SetContentStateSignal',
->>>>>>> 0f2ea829
                 [
                     'objectStateId' => $objectStateId,
                     'contentId' => $contentId,
