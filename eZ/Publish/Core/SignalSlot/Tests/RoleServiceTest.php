<?php

/**
 * File containing the RoleTest class.
 *
 * @copyright Copyright (C) eZ Systems AS. All rights reserved.
 * @license For full copyright and license information view LICENSE file distributed with this source code.
 */
namespace eZ\Publish\Core\SignalSlot\Tests;

use eZ\Publish\API\Repository\RoleService as APIRoleService;
use eZ\Publish\Core\Repository\Values\User\PolicyDraft;
use eZ\Publish\Core\Repository\Values\User\RoleCreateStruct;
use eZ\Publish\API\Repository\Values\User\RoleUpdateStruct;
use eZ\Publish\Core\Repository\Values\User\PolicyCreateStruct;
use eZ\Publish\Core\Repository\Values\User\PolicyUpdateStruct;
use eZ\Publish\Core\Repository\Values\User\Role;
use eZ\Publish\Core\Repository\Values\User\RoleDraft;
use eZ\Publish\Core\Repository\Values\User\Policy;
use eZ\Publish\API\Repository\Values\User\Limitation\SectionLimitation;
use eZ\Publish\Core\Repository\Values\User\UserRoleAssignment;
use eZ\Publish\Core\Repository\Values\User\UserGroupRoleAssignment;
use eZ\Publish\Core\SignalSlot\SignalDispatcher;
use eZ\Publish\Core\SignalSlot\RoleService;
use eZ\Publish\SPI\Limitation\Type as LimitationType;
use eZ\Publish\Core\SignalSlot\Signal\RoleService as RoleServiceSignals;

class RoleServiceTest extends ServiceTest
{
    protected function getServiceMock()
    {
        return $this->createMock(APIRoleService::class);
    }

    protected function getSignalSlotService($coreService, SignalDispatcher $dispatcher)
    {
        return new RoleService($coreService, $dispatcher);
    }

    public function serviceProvider()
    {
        $roleId = 3;
        $roleIdentifier = 'role_identifier';
        $policyId = 42;
        $userId = 14;
        $userGroupId = 25;

        $role = new Role(
            [
                'id' => $roleId,
                'identifier' => $roleIdentifier,
            ]
        );
        $roleDraft = new RoleDraft(['innerRole' => $role]);
        $policy = new Policy(
            [
                'id' => $policyId,
                'roleId' => $roleId,
            ]
        );
        $policyDraft = new PolicyDraft(['innerPolicy' => $policy]);
        $roleCreateStruct = new RoleCreateStruct();
        $roleUpdateStruct = new RoleUpdateStruct();
        $policyCreateStruct = new PolicyCreateStruct();
        $policyUpdateStruct = new PolicyUpdateStruct();

        $userGroup = $this->getUserGroup($userGroupId, md5('user group'), 3);
        $roleLimitation = new SectionLimitation();

        $user = $this->getUser($userId, md5('user'), 4);
        $roleAssignement = new UserRoleAssignment(
            [
                'user' => $user,
                'role' => $role,
            ]
        );
        $userGroupRoleAssignement = new UserGroupRoleAssignment(
            [
                'userGroup' => $userGroup,
                'role' => $role,
            ]
        );

        return [
            [
                'createRole',
                [$roleCreateStruct],
                $role,
                1,
                RoleServiceSignals\CreateRoleSignal::class,
                ['roleId' => $roleId],
            ],
            [
                'createRoleDraft',
                [$role],
                $role,
                1,
                RoleServiceSignals\CreateRoleDraftSignal::class,
                ['roleId' => $roleId],
            ],
            [
                'updateRole',
                [$role, $roleUpdateStruct],
                $role,
                1,
                RoleServiceSignals\UpdateRoleSignal::class,
                ['roleId' => $roleId],
            ],
            [
                'updateRoleDraft',
                [$roleDraft, $roleUpdateStruct],
                $roleDraft,
                1,
                RoleServiceSignals\UpdateRoleDraftSignal::class,
                ['roleId' => $roleId],
            ],
            [
                'publishRoleDraft',
                [$roleDraft],
                $roleDraft,
                1,
                RoleServiceSignals\PublishRoleDraftSignal::class,
                ['roleId' => $roleId],
            ],
            [
                'addPolicy',
                [$role, $policyCreateStruct],
                $role,
                1,
                RoleServiceSignals\AddPolicySignal::class,
                [
                    'roleId' => $roleId,
                    'policyId' => $roleId,
                ],
            ],
            [
                'addPolicyByRoleDraft',
                [$roleDraft, $policyCreateStruct],
                $roleDraft,
                1,
                RoleServiceSignals\AddPolicyByRoleDraftSignal::class,
                [
                    'roleId' => $roleId,
                    'policyId' => $roleId,
<<<<<<< HEAD
                ),
            ),
            array(
=======
                ],
            ],
            [
                'removePolicy',
                [$role, $policy],
                $role,
                1,
                RoleServiceSignals\RemovePolicySignal::class,
                [
                    'roleId' => $roleId,
                    'policyId' => $policyId,
                ],
            ],
            [
>>>>>>> d1cf9be5
                'removePolicyByRoleDraft',
                [$roleDraft, $policyDraft],
                $roleDraft,
                1,
                RoleServiceSignals\RemovePolicyByRoleDraftSignal::class,
                [
                    'roleId' => $roleId,
                    'policyId' => $policyId,
                ],
            ],
            [
                'deletePolicy',
                [$policy],
                null,
                1,
                RoleServiceSignals\RemovePolicySignal::class,
                [
                    'roleId' => $roleId,
                    'policyId' => $policyId,
                ],
            ],
            [
                'updatePolicy',
                [$policy, $policyUpdateStruct],
                $policy,
                1,
                RoleServiceSignals\UpdatePolicySignal::class,
                ['policyId' => $policyId],
            ],
            [
                'loadRole',
                [$roleId],
                $role,
                0,
            ],
            [
                'loadRoleDraft',
                [$roleId],
                $roleDraft,
                0,
            ],
            [
                'loadRoleByIdentifier',
                [$roleIdentifier],
                $role,
                0,
            ],
            [
                'loadRoles',
                [],
                [$role],
                0,
            ],
            [
                'deleteRole',
                [$role],
                null,
                1,
                RoleServiceSignals\DeleteRoleSignal::class,
                ['roleId' => $roleId],
            ],
            [
                'deleteRoleDraft',
                [$roleDraft],
                null,
                1,
                RoleServiceSignals\DeleteRoleDraftSignal::class,
                ['roleId' => $roleId],
            ],
            [
                'loadPoliciesByUserId',
                [$userId],
                [$policy],
                0,
            ],
            [
                'assignRoleToUserGroup',
                [$role, $userGroup, $roleLimitation],
                null,
                1,
                RoleServiceSignals\AssignRoleToUserGroupSignal::class,
                [
                    'roleId' => $roleId,
                    'userGroupId' => $userGroupId,
                    'roleLimitation' => $roleLimitation,
                ],
            ],
            [
                'unassignRoleFromUserGroup',
                [$role, $userGroup],
                null,
                1,
                RoleServiceSignals\UnassignRoleFromUserGroupSignal::class,
                [
                    'roleId' => $roleId,
                    'userGroupId' => $userGroupId,
                ],
            ],
            [
                'assignRoleToUser',
                [$role, $user, $roleLimitation],
                null,
                1,
                RoleServiceSignals\AssignRoleToUserSignal::class,
                [
                    'roleId' => $roleId,
                    'userId' => $userId,
                    'roleLimitation' => $roleLimitation,
                ],
            ],
            [
                'unassignRoleFromUser',
                [$role, $user],
                null,
                1,
                RoleServiceSignals\UnassignRoleFromUserSignal::class,
                [
                    'roleId' => $roleId,
                    'userId' => $userId,
                ],
            ],
            [
                'getRoleAssignments',
                [$role],
                [$roleAssignement],
                0,
            ],
            [
                'getRoleAssignmentsForUser',
                [$user, true],
                [$roleAssignement],
                0,
            ],
            [
                'getRoleAssignmentsForUserGroup',
                [$userGroup],
                [$userGroupRoleAssignement],
                0,
            ],
            [
                'newRoleCreateStruct',
                ['new role name'],
                $roleCreateStruct,
                0,
            ],
            [
                'newPolicyCreateStruct',
                ['section', 'view'],
                $policyCreateStruct,
                0,
            ],
            [
                'newPolicyUpdateStruct',
                [],
                $policyUpdateStruct,
                0,
            ],
            [
                'newRoleUpdateStruct',
                [],
                $roleUpdateStruct,
                0,
            ],
            [
                'getLimitationType',
                ['identifier'],
                $this->createMock(LimitationType::class),
                0,
            ],
            [
                'getLimitationTypesByModuleFunction',
                ['module', 'function'],
                [$this->createMock(LimitationType::class)],
                0,
            ],
        ];
    }
}<|MERGE_RESOLUTION|>--- conflicted
+++ resolved
@@ -142,26 +142,9 @@
                 [
                     'roleId' => $roleId,
                     'policyId' => $roleId,
-<<<<<<< HEAD
-                ),
-            ),
-            array(
-=======
-                ],
-            ],
-            [
-                'removePolicy',
-                [$role, $policy],
-                $role,
-                1,
-                RoleServiceSignals\RemovePolicySignal::class,
-                [
-                    'roleId' => $roleId,
-                    'policyId' => $policyId,
-                ],
-            ],
-            [
->>>>>>> d1cf9be5
+                ],
+            ],
+            [
                 'removePolicyByRoleDraft',
                 [$roleDraft, $policyDraft],
                 $roleDraft,
