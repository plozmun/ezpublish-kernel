--- conflicted
+++ resolved
@@ -53,32 +53,18 @@
                 [$sectionCreateStruct],
                 $section,
                 1,
-<<<<<<< HEAD
                 SectionServiceSignal\CreateSectionSignal::class,
-                array('sectionId' => $sectionId),
-            ),
-            array(
-=======
-                'eZ\Publish\Core\SignalSlot\Signal\SectionService\CreateSectionSignal',
                 ['sectionId' => $sectionId],
             ],
             [
->>>>>>> 0f2ea829
                 'updateSection',
                 [$section, $sectionUpdateStruct],
                 $section,
                 1,
-<<<<<<< HEAD
                 SectionServiceSignal\UpdateSectionSignal::class,
-                array('sectionId' => $sectionId),
-            ),
-            array(
-=======
-                'eZ\Publish\Core\SignalSlot\Signal\SectionService\UpdateSectionSignal',
                 ['sectionId' => $sectionId],
             ],
             [
->>>>>>> 0f2ea829
                 'loadSection',
                 [$sectionId],
                 $section,
@@ -113,13 +99,8 @@
                 [$contentInfo, $section],
                 null,
                 1,
-<<<<<<< HEAD
                 SectionServiceSignal\AssignSectionSignal::class,
-                array(
-=======
-                'eZ\Publish\Core\SignalSlot\Signal\SectionService\AssignSectionSignal',
                 [
->>>>>>> 0f2ea829
                     'contentId' => $contentId,
                     'sectionId' => $sectionId,
                 ],
@@ -129,13 +110,8 @@
                 [$section],
                 null,
                 1,
-<<<<<<< HEAD
                 SectionServiceSignal\DeleteSectionSignal::class,
-                array(
-=======
-                'eZ\Publish\Core\SignalSlot\Signal\SectionService\DeleteSectionSignal',
                 [
->>>>>>> 0f2ea829
                     'sectionId' => $sectionId,
                 ],
             ],
