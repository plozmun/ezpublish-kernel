<?php

/**
 * File containing the SectionServiceTest class.
 *
 * @copyright Copyright (C) eZ Systems AS. All rights reserved.
 * @license For full copyright and license information view LICENSE file distributed with this source code.
 */
namespace eZ\Publish\Core\SignalSlot\Tests;

use eZ\Publish\API\Repository\SectionService as APISectionService;
use eZ\Publish\API\Repository\Values\Content\SectionCreateStruct;
use eZ\Publish\API\Repository\Values\Content\SectionUpdateStruct;
use eZ\Publish\API\Repository\Values\Content\Section;
use eZ\Publish\Core\Repository\Values\Content\Location;
use eZ\Publish\Core\SignalSlot\SignalDispatcher;
use eZ\Publish\Core\SignalSlot\SectionService;
use eZ\Publish\Core\SignalSlot\Signal\SectionService as SectionServiceSignal;

class SectionServiceTest extends ServiceTest
{
    protected function getServiceMock()
    {
        return $this->createMock(APISectionService::class);
    }

    protected function getSignalSlotService($coreService, SignalDispatcher $dispatcher)
    {
        return new SectionService($coreService, $dispatcher);
    }

    public function serviceProvider()
    {
        $sectionId = 1;
        $sectionIdentifier = 'mordor';
        $sectionName = 'Mordor';
        $locationId = 46;
        $contentId = 42;

        $section = new Section(
            [
                'id' => $sectionId,
                'identifier' => $sectionIdentifier,
                'name' => $sectionName,
            ]
        );

        $location = new Location([
            'id' => $locationId,
        ]);

        $contentInfo = $this->getContentInfo($contentId, md5('Osgiliath'));

        $sectionCreateStruct = new SectionCreateStruct();
        $sectionUpdateStruct = new SectionUpdateStruct();

        return [
            [
                'createSection',
                [$sectionCreateStruct],
                $section,
                1,
                SectionServiceSignal\CreateSectionSignal::class,
                ['sectionId' => $sectionId],
            ],
            [
                'updateSection',
                [$section, $sectionUpdateStruct],
                $section,
                1,
                SectionServiceSignal\UpdateSectionSignal::class,
                ['sectionId' => $sectionId],
            ],
            [
                'loadSection',
                [$sectionId],
                $section,
                0,
            ],
            [
                'loadSections',
                [],
                [$section],
                0,
            ],
            [
                'loadSectionByIdentifier',
                [$sectionIdentifier],
                $section,
                0,
            ],
            [
                'countAssignedContents',
                [$section],
                42,
                0,
            ],
            [
                'isSectionUsed',
                [$section],
                true,
                0,
            ],
            [
                'assignSection',
                [$contentInfo, $section],
                null,
                1,
                SectionServiceSignal\AssignSectionSignal::class,
                [
                    'contentId' => $contentId,
                    'sectionId' => $sectionId,
<<<<<<< HEAD
                ),
            ),
            array(
                'assignSectionToSubtree',
                array($location, $section),
                null,
                1,
                SectionServiceSignal\AssignSectionToSubtreeSignal::class,
                array(
                    'locationId' => $locationId,
                    'sectionId' => $sectionId,
                ),
            ),
            array(
=======
                ],
            ],
            [
>>>>>>> d1cf9be5
                'deleteSection',
                [$section],
                null,
                1,
                SectionServiceSignal\DeleteSectionSignal::class,
                [
                    'sectionId' => $sectionId,
                ],
            ],
            [
                'newSectionCreateStruct',
                [],
                $sectionCreateStruct,
                0,
            ],
            [
                'newSectionUpdateStruct',
                [],
                $sectionUpdateStruct,
                0,
            ],
        ];
    }
}<|MERGE_RESOLUTION|>--- conflicted
+++ resolved
@@ -110,26 +110,20 @@
                 [
                     'contentId' => $contentId,
                     'sectionId' => $sectionId,
-<<<<<<< HEAD
-                ),
-            ),
-            array(
+                ],
+            ],
+            [
                 'assignSectionToSubtree',
-                array($location, $section),
+                [$location, $section],
                 null,
                 1,
                 SectionServiceSignal\AssignSectionToSubtreeSignal::class,
-                array(
+                [
                     'locationId' => $locationId,
                     'sectionId' => $sectionId,
-                ),
-            ),
-            array(
-=======
                 ],
             ],
             [
->>>>>>> d1cf9be5
                 'deleteSection',
                 [$section],
                 null,
