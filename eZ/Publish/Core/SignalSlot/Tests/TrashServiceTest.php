--- conflicted
+++ resolved
@@ -70,27 +70,22 @@
             ]
         );
 
-<<<<<<< HEAD
         $trashItemDeleteResult = new TrashItemDeleteResult(
-            array(
+            [
                 'trashItemId' => $trashItemId,
                 'contentId' => $contentId,
                 'contentRemoved' => true,
-            )
+            ]
         );
 
         $trashItemDeleteResultList = new TrashItemDeleteResultList(
-            array(
-                'items' => array($trashItemDeleteResult),
-            )
+            [
+                'items' => [$trashItemDeleteResult],
+            ]
         );
 
-        return array(
-            array(
-=======
         return [
             [
->>>>>>> d1cf9be5
                 'loadTrashItem',
                 [$trashItemId],
                 $trashItem,
@@ -130,42 +125,24 @@
             ],
             [
                 'emptyTrash',
-<<<<<<< HEAD
-                array(),
+                [],
                 $trashItemDeleteResultList,
                 1,
                 TrashServiceSignals\EmptyTrashSignal::class,
-                array('trashItemDeleteResultList' => $trashItemDeleteResultList),
-            ),
-            array(
-                'deleteTrashItem',
-                array($trashItem),
-                $trashItemDeleteResult,
-                1,
-                TrashServiceSignals\DeleteTrashItemSignal::class,
-                array(
-                    'trashItemId' => $trashItemId,
-                    'trashItemDeleteResult' => $trashItemDeleteResult,
-                ),
-            ),
-            array(
-=======
-                [],
-                null,
-                1,
-                TrashServiceSignals\EmptyTrashSignal::class,
-                [],
+                ['trashItemDeleteResultList' => $trashItemDeleteResultList],
             ],
             [
                 'deleteTrashItem',
                 [$trashItem],
-                null,
+                $trashItemDeleteResult,
                 1,
                 TrashServiceSignals\DeleteTrashItemSignal::class,
-                ['trashItemId' => $trashItemId],
+                [
+                    'trashItemId' => $trashItemId,
+                    'trashItemDeleteResult' => $trashItemDeleteResult,
+                ],
             ],
             [
->>>>>>> d1cf9be5
                 'findTrashItems',
                 [new Query()],
                 new SearchResult(['totalCount' => 0]),
