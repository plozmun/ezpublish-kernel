--- conflicted
+++ resolved
@@ -79,17 +79,10 @@
                 [$location],
                 $trashItem,
                 1,
-<<<<<<< HEAD
                 TrashServiceSignals\TrashSignal::class,
-                array('locationId' => $locationId),
-            ),
-            array(
-=======
-                'eZ\Publish\Core\SignalSlot\Signal\TrashService\TrashSignal',
                 ['locationId' => $locationId],
             ],
             [
->>>>>>> 0f2ea829
                 'recover',
                 [$trashItem, $newParentLocation],
                 $locationWithNewParent,
@@ -106,13 +99,8 @@
                 [$trashItem, null],
                 $location,
                 1,
-<<<<<<< HEAD
                 TrashServiceSignals\RecoverSignal::class,
-                array(
-=======
-                'eZ\Publish\Core\SignalSlot\Signal\TrashService\RecoverSignal',
                 [
->>>>>>> 0f2ea829
                     'trashItemId' => $trashItemId,
                     'newParentLocationId' => $trashItemParentLocationId,
                     'newLocationId' => $locationId,
@@ -123,32 +111,18 @@
                 [],
                 null,
                 1,
-<<<<<<< HEAD
                 TrashServiceSignals\EmptyTrashSignal::class,
-                array(),
-            ),
-            array(
-=======
-                'eZ\Publish\Core\SignalSlot\Signal\TrashService\EmptyTrashSignal',
                 [],
             ],
             [
->>>>>>> 0f2ea829
                 'deleteTrashItem',
                 [$trashItem],
                 null,
                 1,
-<<<<<<< HEAD
                 TrashServiceSignals\DeleteTrashItemSignal::class,
-                array('trashItemId' => $trashItemId),
-            ),
-            array(
-=======
-                'eZ\Publish\Core\SignalSlot\Signal\TrashService\DeleteTrashItemSignal',
                 ['trashItemId' => $trashItemId],
             ],
             [
->>>>>>> 0f2ea829
                 'findTrashItems',
                 [new Query()],
                 new SearchResult(['totalCount' => 0]),
