<?php

/**
 * File containing the URLAliasTest class.
 *
 * @copyright Copyright (C) eZ Systems AS. All rights reserved.
 * @license For full copyright and license information view LICENSE file distributed with this source code.
 */
namespace eZ\Publish\Core\SignalSlot\Tests;

use eZ\Publish\API\Repository\URLAliasService as APIURLAliasService;
use eZ\Publish\Core\Repository\Values\Content\Location;
use eZ\Publish\API\Repository\Values\Content\URLAlias;
use eZ\Publish\Core\SignalSlot\SignalDispatcher;
use eZ\Publish\Core\SignalSlot\URLAliasService;
use eZ\Publish\Core\SignalSlot\Signal\URLAliasService as URLAliasServiceSignals;

class URLAliasServiceTest extends ServiceTest
{
    protected function getServiceMock()
    {
        return $this->createMock(APIURLAliasService::class);
    }

    protected function getSignalSlotService($coreService, SignalDispatcher $dispatcher)
    {
        return new URLAliasService($coreService, $dispatcher);
    }

    public function serviceProvider()
    {
        $locationId = 60;
        $locationPath = '/bugs-bunny';
        $locationRemoteId = md5('bugs bunny');

        $urlAliasId = '42-foobar';
        $globalUrlAliasId = 'rabbit';
        $path = '/lapin';
        $globalPath = '/lapins';
        $globalDestination = '/characters/rabbits';
        $languageCode = 'fre-FR';
        $forward = true;
        $alwaysAvailable = true;

        $contentInfo = $this->getContentInfo(59, md5('bugs bunny contnet'));

        $location = new Location(
            [
                'id' => $locationId,
                'path' => $locationPath,
                'remoteId' => $locationRemoteId,
                'contentInfo' => $contentInfo,
            ]
        );

        $locationUrlAlias = new URLAlias(
            [
                'id' => $urlAliasId,
                'type' => URLAlias::LOCATION,
                'destination' => $locationId,
                'path' => $path,
                'languageCodes' => [$languageCode],
                'forward' => $forward,
            ]
        );

        $globalUrlAlias = new URLAlias(
            [
                'id' => $globalUrlAliasId,
                'type' => URLAlias::RESOURCE,
                'destination' => $globalDestination,
                'path' => $globalPath,
                'languageCodes' => [$languageCode],
                'forward' => $forward,
            ]
        );

        $aliasList = [$globalUrlAlias, $locationUrlAlias];

        return [
            [
                'createUrlAlias',
                [
                    $location, $path, $languageCode, $forward, $alwaysAvailable,
                ],
                $locationUrlAlias,
                1,
<<<<<<< HEAD
                URLAliasServiceSignals\CreateUrlAliasSignal::class,
                array('urlAliasId' => $urlAliasId),
            ),
            array(
=======
                'eZ\Publish\Core\SignalSlot\Signal\URLAliasService\CreateUrlAliasSignal',
                ['urlAliasId' => $urlAliasId],
            ],
            [
>>>>>>> 0f2ea829
                'createGlobalUrlAlias',
                [
                    $globalPath,
                    $globalDestination,
                    $languageCode,
                    $forward,
                    $alwaysAvailable,
                ],
                $globalUrlAlias,
                1,
<<<<<<< HEAD
                URLAliasServiceSignals\CreateGlobalUrlAliasSignal::class,
                array('urlAliasId' => $globalUrlAliasId),
            ),
            array(
=======
                'eZ\Publish\Core\SignalSlot\Signal\URLAliasService\CreateGlobalUrlAliasSignal',
                ['urlAliasId' => $globalUrlAliasId],
            ],
            [
>>>>>>> 0f2ea829
                'listLocationAliases',
                [$location, false, $languageCode, false, []],
                [$locationUrlAlias],
                0,
            ],
            [
                'listGlobalAliases',
                [$languageCode, 1, 2],
                [$globalUrlAlias],
                0,
            ],
            [
                'removeAliases',
                [$aliasList],
                null,
                1,
<<<<<<< HEAD
                URLAliasServiceSignals\RemoveAliasesSignal::class,
                array(
=======
                'eZ\Publish\Core\SignalSlot\Signal\URLAliasService\RemoveAliasesSignal',
                [
>>>>>>> 0f2ea829
                    'aliasList' => $aliasList,
                ],
            ],
            [
                'lookup',
                [$path, $languageCode],
                $locationUrlAlias,
                0,
            ],
            [
                'reverseLookup',
                [$location, $languageCode, false, []],
                $locationUrlAlias,
                0,
            ],
            [
                'load',
                [$urlAliasId],
                $locationUrlAlias,
                0,
            ],
        ];
    }
}<|MERGE_RESOLUTION|>--- conflicted
+++ resolved
@@ -85,17 +85,10 @@
                 ],
                 $locationUrlAlias,
                 1,
-<<<<<<< HEAD
                 URLAliasServiceSignals\CreateUrlAliasSignal::class,
-                array('urlAliasId' => $urlAliasId),
-            ),
-            array(
-=======
-                'eZ\Publish\Core\SignalSlot\Signal\URLAliasService\CreateUrlAliasSignal',
                 ['urlAliasId' => $urlAliasId],
             ],
             [
->>>>>>> 0f2ea829
                 'createGlobalUrlAlias',
                 [
                     $globalPath,
@@ -106,17 +99,10 @@
                 ],
                 $globalUrlAlias,
                 1,
-<<<<<<< HEAD
                 URLAliasServiceSignals\CreateGlobalUrlAliasSignal::class,
-                array('urlAliasId' => $globalUrlAliasId),
-            ),
-            array(
-=======
-                'eZ\Publish\Core\SignalSlot\Signal\URLAliasService\CreateGlobalUrlAliasSignal',
                 ['urlAliasId' => $globalUrlAliasId],
             ],
             [
->>>>>>> 0f2ea829
                 'listLocationAliases',
                 [$location, false, $languageCode, false, []],
                 [$locationUrlAlias],
@@ -133,13 +119,8 @@
                 [$aliasList],
                 null,
                 1,
-<<<<<<< HEAD
                 URLAliasServiceSignals\RemoveAliasesSignal::class,
-                array(
-=======
-                'eZ\Publish\Core\SignalSlot\Signal\URLAliasService\RemoveAliasesSignal',
                 [
->>>>>>> 0f2ea829
                     'aliasList' => $aliasList,
                 ],
             ],
