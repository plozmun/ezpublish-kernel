<?php

/**
 * File containing the UserTest class.
 *
 * @copyright Copyright (C) eZ Systems AS. All rights reserved.
 * @license For full copyright and license information view LICENSE file distributed with this source code.
 */
namespace eZ\Publish\Core\SignalSlot\Tests;

use eZ\Publish\API\Repository\UserService as APIUserService;
use eZ\Publish\API\Repository\Values\User\PasswordValidationContext;
use eZ\Publish\Core\Repository\Values\User\UserGroupCreateStruct;
use eZ\Publish\API\Repository\Values\User\UserGroupUpdateStruct;
use eZ\Publish\Core\Repository\Values\User\UserCreateStruct;
use eZ\Publish\API\Repository\Values\User\UserUpdateStruct;
use eZ\Publish\Core\Repository\Values\ContentType\ContentType;
use eZ\Publish\Core\SignalSlot\SignalDispatcher;
use eZ\Publish\Core\SignalSlot\UserService;
use eZ\Publish\Core\SignalSlot\Signal\UserService as UserServiceSignals;

class UserServiceTest extends ServiceTest
{
    protected function getServiceMock()
    {
        return $this->createMock(APIUserService::class);
    }

    protected function getSignalSlotService($coreService, SignalDispatcher $dispatcher)
    {
        return new UserService($coreService, $dispatcher);
    }

    public function serviceProvider()
    {
        $userGroupId = 12;
        $parentGroup2Id = 13;
        $userId = 14;

        $parentGroup = $this->getUserGroup(11, md5('parent'), 1);
        $userGroup = $this->getUserGroup($userGroupId, md5('user group'), 2);
        $parentGroup2 = $this->getUserGroup($parentGroup2Id, md5('parent2'), 1);

        $user = $this->getUser($userId, md5("I'm the boss"), 4);
        $anonymous = $this->getUser(10, md5('invisible man'), 1);
        $login = 'bugsbunny';
        $password = "what's up doc?";
        $email = 'bugs@warnerbros.com';
        $mainLanguageCode = 'eng-US';
        $contentType = new ContentType(
            [
                'id' => 42,
                'identifier' => 'rabbit',
                'fieldDefinitions' => [],
            ]
        );
        $groupContentType = new ContentType(
            [
                'id' => 43,
                'identifier' => 'characters',
                'fieldDefinitions' => [],
            ]
        );

        $userCreateStruct = new UserCreateStruct(
            [
                'contentType' => $contentType,
                'mainLanguageCode' => $mainLanguageCode,
                'login' => $login,
                'password' => $password,
                'enabled' => true,
                'fields' => [],
            ]
        );
        $userUpdateStruct = new UserUpdateStruct();
        $userGroupCreateStruct = new UserGroupCreateStruct(
            [
                'mainLanguageCode' => $mainLanguageCode,
                'contentType' => $contentType,
            ]
        );
        $userGroupUpdateStruct = new UserGroupUpdateStruct();
        $passwordValidationContext = new PasswordValidationContext();

        return [
            [
                'createUserGroup',
                [$userGroupCreateStruct, $parentGroup],
                $userGroup,
                1,
                UserServiceSignals\CreateUserGroupSignal::class,
                ['userGroupId' => $userGroupId],
            ],
            [
                'loadUserGroup',
                [$userGroupId, []],
                $userGroup,
                0,
            ],
            [
                'loadUserGroup',
                [$userGroupId, ['eng-GB', 'eng-US']],
                $userGroup,
                0,
            ],
            [
                'loadSubUserGroups',
                [$parentGroup, 1, 1, []],
                [$userGroup],
                0,
            ],
            [
                'loadSubUserGroups',
                [$parentGroup, 1, 1, ['eng-GB', 'eng-US']],
                [$userGroup],
                0,
            ],
            [
                'deleteUserGroup',
                [$userGroup],
                null,
                1,
                UserServiceSignals\DeleteUserGroupSignal::class,
                ['userGroupId' => $userGroupId],
            ],
            [
                'moveUserGroup',
                [$userGroup, $parentGroup2],
                null,
                1,
                UserServiceSignals\MoveUserGroupSignal::class,
                [
                    'userGroupId' => $userGroupId,
                    'newParentId' => $parentGroup2Id,
                ],
            ],
            [
                'updateUserGroup',
                [$userGroup, $userGroupUpdateStruct],
                $userGroup,
                1,
                UserServiceSignals\UpdateUserGroupSignal::class,
                ['userGroupId' => $userGroupId],
            ],
            [
                'createUser',
                [$userCreateStruct, [$userGroup]],
                $user,
                1,
                UserServiceSignals\CreateUserSignal::class,
                ['userId' => $userId],
            ],
            [
                'loadUser',
                [$userId, []],
                $user,
                0,
            ],
            [
                'loadUser',
                [$userId, ['eng-GB', 'eng-US']],
                $user,
                0,
            ],
            [
                'loadAnonymousUser',
                [],
                $user,
                0,
            ],
            [
                'loadUserByCredentials',
                ['admin', 'with great power comes great responsibility', []],
                $user,
                0,
            ],
            [
                'loadUserByCredentials',
                ['admin', 'with great power comes great responsibility', ['eng-GB', 'eng-US']],
                $user,
                0,
            ],
            [
                'loadUserByLogin',
                ['admin', []],
                $user,
                0,
            ],
            [
                'loadUserByLogin',
                ['admin', ['eng-GB', 'eng-US']],
                $user,
                0,
            ],
            [
                'loadUsersByEmail',
                ['admin@ez.no', []],
                [$user],
                0,
            ],
            [
                'loadUsersByEmail',
                ['admin@ez.no', ['eng-GB', 'eng-US']],
                [$user],
                0,
            ],
            [
                'deleteUser',
                [$user],
                null,
                1,
                UserServiceSignals\DeleteUserSignal::class,
                ['userId' => $userId],
            ],
            [
                'updateUser',
                [$user, $userUpdateStruct],
                null,
                1,
                UserServiceSignals\UpdateUserSignal::class,
                ['userId' => $userId],
            ],
            [
                'assignUserToUserGroup',
                [$user, $parentGroup2],
                null,
                1,
                UserServiceSignals\AssignUserToUserGroupSignal::class,
                [
                    'userId' => $userId,
                    'userGroupId' => $parentGroup2Id,
                ],
            ],
            [
                'unassignUserFromUserGroup',
                [$user, $parentGroup2],
                null,
                1,
                UserServiceSignals\UnAssignUserFromUserGroupSignal::class,
                [
                    'userId' => $userId,
                    'userGroupId' => $parentGroup2Id,
                ],
            ],
            [
                'loadUserGroupsOfUser',
                [$user, 1, 1, []],
                [$userGroup],
                0,
            ],
            [
                'loadUserGroupsOfUser',
                [$user, 1, 1, ['eng-GB', 'eng-US']],
                [$userGroup],
                0,
            ],
            [
                'loadUsersOfUserGroup',
                [$userGroup, 1, 1, []],
                [$user],
                0,
            ],
            [
                'loadUsersOfUserGroup',
                [$userGroup, 1, 1, ['eng-GB', 'eng-US']],
                [$user],
                0,
<<<<<<< HEAD
            ),
            array(
                'isUser',
                array($userGroup),
                false,
                0,
            ),
            array(
                'isUserGroup',
                array($userGroup),
                true,
                0,
            ),
            array(
=======
            ],
            [
>>>>>>> d1cf9be5
                'newUserCreateStruct',
                [
                    $login, $email, $password, $mainLanguageCode, $contentType,
                ],
                $userCreateStruct,
                0,
            ],
            [
                'newUserGroupCreateStruct',
                [$mainLanguageCode, $groupContentType],
                $userGroupCreateStruct,
                0,
            ],
            [
                'newUserUpdateStruct',
                [],
                $userUpdateStruct,
                0,
            ],
            [
                'newUserGroupUpdateStruct',
                [],
                $userGroupUpdateStruct,
                0,
<<<<<<< HEAD
            ),
            array(
                'validatePassword',
                array($password, $passwordValidationContext),
                array(),
                0,
            ),
        );
=======
            ],
        ];
>>>>>>> d1cf9be5
    }
}<|MERGE_RESOLUTION|>--- conflicted
+++ resolved
@@ -265,25 +265,20 @@
                 [$userGroup, 1, 1, ['eng-GB', 'eng-US']],
                 [$user],
                 0,
-<<<<<<< HEAD
-            ),
-            array(
+            ],
+            [
                 'isUser',
-                array($userGroup),
+                [$userGroup],
                 false,
                 0,
-            ),
-            array(
+            ],
+            [
                 'isUserGroup',
-                array($userGroup),
+                [$userGroup],
                 true,
                 0,
-            ),
-            array(
-=======
-            ],
-            [
->>>>>>> d1cf9be5
+            ],
+            [
                 'newUserCreateStruct',
                 [
                     $login, $email, $password, $mainLanguageCode, $contentType,
@@ -308,18 +303,13 @@
                 [],
                 $userGroupUpdateStruct,
                 0,
-<<<<<<< HEAD
-            ),
-            array(
+            ],
+            [
                 'validatePassword',
-                array($password, $passwordValidationContext),
-                array(),
-                0,
-            ),
-        );
-=======
+                [$password, $passwordValidationContext],
+                [],
+                0,
             ],
         ];
->>>>>>> d1cf9be5
     }
 }