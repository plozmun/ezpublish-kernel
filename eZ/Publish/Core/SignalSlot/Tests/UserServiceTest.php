--- conflicted
+++ resolved
@@ -86,74 +86,48 @@
                 [$userGroupCreateStruct, $parentGroup],
                 $userGroup,
                 1,
-<<<<<<< HEAD
                 UserServiceSignals\CreateUserGroupSignal::class,
-                array('userGroupId' => $userGroupId),
-            ),
-            array(
+                ['userGroupId' => $userGroupId],
+            ],
+            [
                 'loadUserGroup',
-                array($userGroupId, array()),
-                $userGroup,
-                0,
-            ),
-            array(
+                [$userGroupId, []],
+                $userGroup,
+                0,
+            ],
+            [
                 'loadUserGroup',
-                array($userGroupId, array('eng-GB', 'eng-US')),
-=======
-                'eZ\Publish\Core\SignalSlot\Signal\UserService\CreateUserGroupSignal',
+                [$userGroupId, ['eng-GB', 'eng-US']],
+                $userGroup,
+                0,
+            ],
+            [
+                'loadSubUserGroups',
+                [$parentGroup, 1, 1, []],
+                [$userGroup],
+                0,
+            ],
+            [
+                'loadSubUserGroups',
+                [$parentGroup, 1, 1, ['eng-GB', 'eng-US']],
+                [$userGroup],
+                0,
+            ],
+            [
+                'deleteUserGroup',
+                [$userGroup],
+                null,
+                1,
+                UserServiceSignals\DeleteUserGroupSignal::class,
                 ['userGroupId' => $userGroupId],
             ],
             [
-                'loadUserGroup',
-                [$userGroupId],
->>>>>>> 0f2ea829
-                $userGroup,
-                0,
-            ],
-            [
-                'loadSubUserGroups',
-<<<<<<< HEAD
-                array($parentGroup, 1, 1, array()),
-                array($userGroup),
-                0,
-            ),
-            array(
-                'loadSubUserGroups',
-                array($parentGroup, 1, 1, array('eng-GB', 'eng-US')),
-                array($userGroup),
-=======
-                [$parentGroup, 1, 1],
-                [$userGroup],
->>>>>>> 0f2ea829
-                0,
-            ],
-            [
-                'deleteUserGroup',
-                [$userGroup],
-                null,
-                1,
-<<<<<<< HEAD
-                UserServiceSignals\DeleteUserGroupSignal::class,
-                array('userGroupId' => $userGroupId),
-            ),
-            array(
-=======
-                'eZ\Publish\Core\SignalSlot\Signal\UserService\DeleteUserGroupSignal',
-                ['userGroupId' => $userGroupId],
-            ],
-            [
->>>>>>> 0f2ea829
                 'moveUserGroup',
                 [$userGroup, $parentGroup2],
                 null,
                 1,
-<<<<<<< HEAD
                 UserServiceSignals\MoveUserGroupSignal::class,
-                array(
-=======
-                'eZ\Publish\Core\SignalSlot\Signal\UserService\MoveUserGroupSignal',
-                [
->>>>>>> 0f2ea829
+                [
                     'userGroupId' => $userGroupId,
                     'newParentId' => $parentGroup2Id,
                 ],
@@ -163,42 +137,26 @@
                 [$userGroup, $userGroupUpdateStruct],
                 $userGroup,
                 1,
-<<<<<<< HEAD
                 UserServiceSignals\UpdateUserGroupSignal::class,
-                array('userGroupId' => $userGroupId),
-            ),
-            array(
-=======
-                'eZ\Publish\Core\SignalSlot\Signal\UserService\UpdateUserGroupSignal',
                 ['userGroupId' => $userGroupId],
             ],
             [
->>>>>>> 0f2ea829
                 'createUser',
                 [$userCreateStruct, [$userGroup]],
                 $user,
                 1,
-<<<<<<< HEAD
                 UserServiceSignals\CreateUserSignal::class,
-                array('userId' => $userId),
-            ),
-            array(
+                ['userId' => $userId],
+            ],
+            [
                 'loadUser',
-                array($userId, array()),
-                $user,
-                0,
-            ),
-            array(
+                [$userId, []],
+                $user,
+                0,
+            ],
+            [
                 'loadUser',
-                array($userId, array('eng-GB', 'eng-US')),
-=======
-                'eZ\Publish\Core\SignalSlot\Signal\UserService\CreateUserSignal',
-                ['userId' => $userId],
-            ],
-            [
-                'loadUser',
-                [$userId],
->>>>>>> 0f2ea829
+                [$userId, ['eng-GB', 'eng-US']],
                 $user,
                 0,
             ],
@@ -210,53 +168,38 @@
             ],
             [
                 'loadUserByCredentials',
-<<<<<<< HEAD
-                array('admin', 'with great power comes great responsibility', array()),
-                $user,
-                0,
-            ),
-            array(
+                ['admin', 'with great power comes great responsibility', []],
+                $user,
+                0,
+            ],
+            [
                 'loadUserByCredentials',
-                array('admin', 'with great power comes great responsibility', array('eng-GB', 'eng-US')),
-=======
-                ['admin', 'with great power comes great responsibility'],
->>>>>>> 0f2ea829
+                ['admin', 'with great power comes great responsibility', ['eng-GB', 'eng-US']],
                 $user,
                 0,
             ],
             [
                 'loadUserByLogin',
-<<<<<<< HEAD
-                array('admin', array()),
-                $user,
-                0,
-            ),
-            array(
+                ['admin', []],
+                $user,
+                0,
+            ],
+            [
                 'loadUserByLogin',
-                array('admin', array('eng-GB', 'eng-US')),
-                $user,
-                0,
-            ),
-            array(
+                ['admin', ['eng-GB', 'eng-US']],
+                $user,
+                0,
+            ],
+            [
                 'loadUsersByEmail',
-                array('admin@ez.no', array()),
-                array($user),
-                0,
-            ),
-            array(
+                ['admin@ez.no', []],
+                [$user],
+                0,
+            ],
+            [
                 'loadUsersByEmail',
-                array('admin@ez.no', array('eng-GB', 'eng-US')),
-                array($user),
-=======
-                ['admin'],
-                $user,
-                0,
-            ],
-            [
-                'loadUsersByEmail',
-                ['admin@ez.no'],
-                [$user],
->>>>>>> 0f2ea829
+                ['admin@ez.no', ['eng-GB', 'eng-US']],
+                [$user],
                 0,
             ],
             [
@@ -264,43 +207,24 @@
                 [$user],
                 null,
                 1,
-<<<<<<< HEAD
                 UserServiceSignals\DeleteUserSignal::class,
-                array('userId' => $userId),
-            ),
-            array(
-=======
-                'eZ\Publish\Core\SignalSlot\Signal\UserService\DeleteUserSignal',
                 ['userId' => $userId],
             ],
             [
->>>>>>> 0f2ea829
                 'updateUser',
                 [$user, $userUpdateStruct],
                 null,
                 1,
-<<<<<<< HEAD
                 UserServiceSignals\UpdateUserSignal::class,
-                array('userId' => $userId),
-            ),
-            array(
-=======
-                'eZ\Publish\Core\SignalSlot\Signal\UserService\UpdateUserSignal',
                 ['userId' => $userId],
             ],
             [
->>>>>>> 0f2ea829
                 'assignUserToUserGroup',
                 [$user, $parentGroup2],
                 null,
                 1,
-<<<<<<< HEAD
                 UserServiceSignals\AssignUserToUserGroupSignal::class,
-                array(
-=======
-                'eZ\Publish\Core\SignalSlot\Signal\UserService\AssignUserToUserGroupSignal',
-                [
->>>>>>> 0f2ea829
+                [
                     'userId' => $userId,
                     'userGroupId' => $parentGroup2Id,
                 ],
@@ -310,50 +234,34 @@
                 [$user, $parentGroup2],
                 null,
                 1,
-<<<<<<< HEAD
                 UserServiceSignals\UnAssignUserFromUserGroupSignal::class,
-                array(
-=======
-                'eZ\Publish\Core\SignalSlot\Signal\UserService\UnAssignUserFromUserGroupSignal',
-                [
->>>>>>> 0f2ea829
+                [
                     'userId' => $userId,
                     'userGroupId' => $parentGroup2Id,
                 ],
             ],
             [
                 'loadUserGroupsOfUser',
-<<<<<<< HEAD
-                array($user, 1, 1, array()),
-                array($userGroup),
-                0,
-            ),
-            array(
+                [$user, 1, 1, []],
+                [$userGroup],
+                0,
+            ],
+            [
                 'loadUserGroupsOfUser',
-                array($user, 1, 1, array('eng-GB', 'eng-US')),
-                array($userGroup),
-                0,
-            ),
-            array(
+                [$user, 1, 1, ['eng-GB', 'eng-US']],
+                [$userGroup],
+                0,
+            ],
+            [
                 'loadUsersOfUserGroup',
-                array($userGroup, 1, 1, array()),
-                array($user),
-                0,
-            ),
-            array(
+                [$userGroup, 1, 1, []],
+                [$user],
+                0,
+            ],
+            [
                 'loadUsersOfUserGroup',
-                array($userGroup, 1, 1, array('eng-GB', 'eng-US')),
-                array($user),
-=======
-                [$user, 1, 1],
-                [$userGroup],
-                0,
-            ],
-            [
-                'loadUsersOfUserGroup',
-                [$userGroup, 1, 1],
-                [$user],
->>>>>>> 0f2ea829
+                [$userGroup, 1, 1, ['eng-GB', 'eng-US']],
+                [$user],
                 0,
             ],
             [
