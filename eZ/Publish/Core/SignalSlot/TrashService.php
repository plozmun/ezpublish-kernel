<?php

/**
 * TrashService class.
 *
 * @copyright Copyright (C) eZ Systems AS. All rights reserved.
 * @license For full copyright and license information view LICENSE file distributed with this source code.
 */
namespace eZ\Publish\Core\SignalSlot;

use eZ\Publish\API\Repository\TrashService as TrashServiceInterface;
use eZ\Publish\API\Repository\Values\Content\TrashItem;
use eZ\Publish\API\Repository\Values\Content\Location;
use eZ\Publish\API\Repository\Values\Content\Query;
use eZ\Publish\Core\SignalSlot\Signal\TrashService\TrashSignal;
use eZ\Publish\Core\SignalSlot\Signal\TrashService\RecoverSignal;
use eZ\Publish\Core\SignalSlot\Signal\TrashService\EmptyTrashSignal;
use eZ\Publish\Core\SignalSlot\Signal\TrashService\DeleteTrashItemSignal;

/**
 * TrashService class.
 */
class TrashService implements TrashServiceInterface
{
    /**
     * Aggregated service.
     *
     * @var \eZ\Publish\API\Repository\TrashService
     */
    protected $service;

    /**
     * SignalDispatcher.
     *
     * @var \eZ\Publish\Core\SignalSlot\SignalDispatcher
     */
    protected $signalDispatcher;

    /**
     * Constructor.
     *
     * Construct service object from aggregated service and signal
     * dispatcher
     *
     * @param \eZ\Publish\API\Repository\TrashService $service
     * @param \eZ\Publish\Core\SignalSlot\SignalDispatcher $signalDispatcher
     */
    public function __construct(TrashServiceInterface $service, SignalDispatcher $signalDispatcher)
    {
        $this->service = $service;
        $this->signalDispatcher = $signalDispatcher;
    }

    /**
     * Loads a trashed location object from its $id.
     *
     * Note that $id is identical to original location, which has been previously trashed
     *
     * @throws \eZ\Publish\API\Repository\Exceptions\UnauthorizedException if the user is not allowed to read the trashed location
     * @throws \eZ\Publish\API\Repository\Exceptions\NotFoundException - if the location with the given id does not exist
     *
     * @param mixed $trashItemId
     *
     * @return \eZ\Publish\API\Repository\Values\Content\TrashItem
     */
    public function loadTrashItem($trashItemId)
    {
        return $this->service->loadTrashItem($trashItemId);
    }

    /**
     * Sends $location and all its children to trash and returns the corresponding trash item.
     *
     * The current user may not have access to the returned trash item, check before using it.
     * Content is left untouched.
     *
     * @throws \eZ\Publish\API\Repository\Exceptions\UnauthorizedException if the user is not allowed to trash the given location
     *
     * @param \eZ\Publish\API\Repository\Values\Content\Location $location
     *
     * @return null|\eZ\Publish\API\Repository\Values\Content\TrashItem null if location was deleted, otherwise TrashItem
     */
    public function trash(Location $location)
    {
        $returnValue = $this->service->trash($location);
        $this->signalDispatcher->emit(
            new TrashSignal(
                [
                    'locationId' => $location->id,
                    'parentLocationId' => $location->parentLocationId,
                    'contentId' => $location->contentId,
                    'contentTrashed' => $returnValue instanceof TrashItem,
                ]
            )
        );

        return $returnValue;
    }

    /**
     * Recovers the $trashedLocation at its original place if possible.
     *
     * @throws \eZ\Publish\API\Repository\Exceptions\UnauthorizedException if the user is not allowed to recover the trash item at the parent location location
     *
     * If $newParentLocation is provided, $trashedLocation will be restored under it.
     *
     * @param \eZ\Publish\API\Repository\Values\Content\TrashItem $trashItem
     * @param \eZ\Publish\API\Repository\Values\Content\Location $newParentLocation
     *
     * @return \eZ\Publish\API\Repository\Values\Content\Location the newly created or recovered location
     */
    public function recover(TrashItem $trashItem, Location $newParentLocation = null)
    {
        $newLocation = $this->service->recover($trashItem, $newParentLocation);
        $this->signalDispatcher->emit(
            new RecoverSignal(
                [
                    'trashItemId' => $trashItem->id,
                    'contentId' => $trashItem->contentId,
                    'newParentLocationId' => $newLocation->parentLocationId,
                    'newLocationId' => $newLocation->id,
                ]
            )
        );

        return $newLocation;
    }

    /**
     * Empties trash.
     *
     * All locations contained in the trash will be removed. Content objects will be removed
     * if all locations of the content are gone.
     *
     * @throws \eZ\Publish\API\Repository\Exceptions\UnauthorizedException if the user is not allowed to empty the trash
     */
    public function emptyTrash()
    {
        $returnValue = $this->service->emptyTrash();
<<<<<<< HEAD

        $signal = new EmptyTrashSignal();
        $signal->trashItemDeleteResultList = $returnValue;

        $this->signalDispatcher->emit($signal);
=======
        $this->signalDispatcher->emit(new EmptyTrashSignal([]));
>>>>>>> d1cf9be5

        return $returnValue;
    }

    /**
     * Deletes a trash item.
     *
     * The corresponding content object will be removed
     *
     * @throws \eZ\Publish\API\Repository\Exceptions\UnauthorizedException if the user is not allowed to delete this trash item
     *
     * @param \eZ\Publish\API\Repository\Values\Content\TrashItem $trashItem
     */
    public function deleteTrashItem(TrashItem $trashItem)
    {
        $returnValue = $this->service->deleteTrashItem($trashItem);
        $this->signalDispatcher->emit(
            new DeleteTrashItemSignal(
                [
                    'trashItemId' => $trashItem->id,
<<<<<<< HEAD
                    'trashItemDeleteResult' => $returnValue,
                )
=======
                ]
>>>>>>> d1cf9be5
            )
        );

        return $returnValue;
    }

    /**
     * Returns a collection of Trashed locations contained in the trash, which are readable by the current user.
     *
     * $query allows to filter/sort the elements to be contained in the collection.
     *
     * @param \eZ\Publish\API\Repository\Values\Content\Query $query
     *
     * @return \eZ\Publish\API\Repository\Values\Content\Trash\SearchResult
     */
    public function findTrashItems(Query $query)
    {
        return $this->service->findTrashItems($query);
    }
}<|MERGE_RESOLUTION|>--- conflicted
+++ resolved
@@ -137,15 +137,11 @@
     public function emptyTrash()
     {
         $returnValue = $this->service->emptyTrash();
-<<<<<<< HEAD
 
         $signal = new EmptyTrashSignal();
         $signal->trashItemDeleteResultList = $returnValue;
 
         $this->signalDispatcher->emit($signal);
-=======
-        $this->signalDispatcher->emit(new EmptyTrashSignal([]));
->>>>>>> d1cf9be5
 
         return $returnValue;
     }
@@ -166,12 +162,8 @@
             new DeleteTrashItemSignal(
                 [
                     'trashItemId' => $trashItem->id,
-<<<<<<< HEAD
                     'trashItemDeleteResult' => $returnValue,
-                )
-=======
                 ]
->>>>>>> d1cf9be5
             )
         );
 
