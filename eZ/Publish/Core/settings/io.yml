parameters:
    ezpublish.core.io.service.class: eZ\Publish\Core\IO\IOService
    ezpublish.core.io.handler.filesystem.class: eZ\Publish\Core\IO\Handler\Filesystem
    ezpublish.core.io.metadataHandler.imageSize.class: eZ\Publish\Core\IO\MetadataHandler\ImageSize
    ezpublish.core.io.mimeTypeDetector.fileinfo.class: eZ\Publish\Core\IO\MimeTypeDetector\FileInfo

services:
    # service and handlers are only used for tests. Real ones are declared in EzPublishCoreBundle.
    ezpublish.core.io.service:
        class: %ezpublish.core.io.service.class%
        arguments:
            - @ezpublish.core.io.handler
            - @ezpublish.core.io.mimeTypeDetector

    ezpublish.core.io.handler:
        alias: ezpublish.core.io.handler.filesystem

    ezpublish.core.io.handler.filesystem:
        class: %ezpublish.core.io.handler.filesystem.class%
        arguments:
<<<<<<< HEAD
            - {storage_dir: %storage_dir%, root_dir: %io_root_dir%}
=======
            - @ezpublish.core.io.mimeTypeDetector
            -
                storage_dir: %storage_dir%
                root_dir: %io_root_dir%
>>>>>>> 19b50fec

    ezpublish.core.io.mimeTypeDetector.fileinfo:
        class: %ezpublish.core.io.mimeTypeDetector.fileinfo.class%

    ezpublish.core.io.mimeTypeDetector:
        alias: ezpublish.core.io.mimeTypeDetector.fileinfo

    ezpublish.core.io.metadataHandler.imageSize:
        class: %ezpublish.core.io.metadataHandler.imageSize.class%<|MERGE_RESOLUTION|>--- conflicted
+++ resolved
@@ -5,33 +5,20 @@
     ezpublish.core.io.mimeTypeDetector.fileinfo.class: eZ\Publish\Core\IO\MimeTypeDetector\FileInfo
 
 services:
-    # service and handlers are only used for tests. Real ones are declared in EzPublishCoreBundle.
     ezpublish.core.io.service:
         class: %ezpublish.core.io.service.class%
         arguments:
-            - @ezpublish.core.io.handler
+            - @ezpublish.core.io.handler.filesystem
             - @ezpublish.core.io.mimeTypeDetector
-
-    ezpublish.core.io.handler:
-        alias: ezpublish.core.io.handler.filesystem
 
     ezpublish.core.io.handler.filesystem:
         class: %ezpublish.core.io.handler.filesystem.class%
         arguments:
-<<<<<<< HEAD
-            - {storage_dir: %storage_dir%, root_dir: %io_root_dir%}
-=======
             - @ezpublish.core.io.mimeTypeDetector
-            -
-                storage_dir: %storage_dir%
-                root_dir: %io_root_dir%
->>>>>>> 19b50fec
+            - { storage_dir: %storage_dir%, root_dir: %io_root_dir% }
 
     ezpublish.core.io.mimeTypeDetector.fileinfo:
         class: %ezpublish.core.io.mimeTypeDetector.fileinfo.class%
 
     ezpublish.core.io.mimeTypeDetector:
-        alias: ezpublish.core.io.mimeTypeDetector.fileinfo
-
-    ezpublish.core.io.metadataHandler.imageSize:
-        class: %ezpublish.core.io.metadataHandler.imageSize.class%+        alias: ezpublish.core.io.mimeTypeDetector.fileinfo