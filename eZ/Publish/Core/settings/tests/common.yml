parameters:
    ezplatform.ezrichtext.custom_tags:
        video:
            template: 'MyBundle:FieldType/RichText/tag:video.html.twig'
            icon: '/bundles/mybundle/fieldtype/richtext/video.svg#video'
            attributes:
                title:
                    type: 'string'
                    required: true
                    default_value: 'abc'
                width:
                    type: 'number'
                    required: true
                    default_value: 360
                autoplay:
                    type: 'boolean'
        equation:
            template: 'MyBundle:FieldType/RichText/tag:equation.html.twig'
            icon: '/bundles/mybundle/fieldtype/richtext/equation.svg#equation'
            attributes:
                name:
                    type: 'string'
                    required: true
                    default_value: 'Equation'
                processor:
                    type: 'choice'
                    required: true
                    default_value: 'latex'
                    choices: ['latex', 'tex']

services:
    logger:
        class: Psr\Log\NullLogger

<<<<<<< HEAD
    # By default use in-memory cache for tests to avoid disk IO but still make sure we tests cache clearing works
    ezpublish.cache_pool.driver:
        class: Symfony\Component\Cache\Adapter\ArrayAdapter
        arguments: [120, false]
=======
    # Override Slug Converter service to expose mutating Service configuration
    ezpublish.persistence.slug_converter:
        class: eZ\Publish\API\Repository\Tests\Common\SlugConverter
        arguments:
            - '@ezpublish.api.storage_engine.transformation_processor'
            - []
>>>>>>> f11ecd3f
<|MERGE_RESOLUTION|>--- conflicted
+++ resolved
@@ -32,16 +32,14 @@
     logger:
         class: Psr\Log\NullLogger
 
-<<<<<<< HEAD
     # By default use in-memory cache for tests to avoid disk IO but still make sure we tests cache clearing works
     ezpublish.cache_pool.driver:
         class: Symfony\Component\Cache\Adapter\ArrayAdapter
         arguments: [120, false]
-=======
+
     # Override Slug Converter service to expose mutating Service configuration
     ezpublish.persistence.slug_converter:
         class: eZ\Publish\API\Repository\Tests\Common\SlugConverter
         arguments:
             - '@ezpublish.api.storage_engine.transformation_processor'
-            - []
->>>>>>> f11ecd3f
+            - []