--- conflicted
+++ resolved
@@ -85,16 +85,10 @@
             $fieldType,
             new Legacy\Content\FieldValue\Converter\ImageConverter($this->ioService, $urlRedecorator),
             new FieldType\Image\ImageStorage(
-<<<<<<< HEAD
                 new FieldType\Image\ImageStorage\Gateway\DoctrineStorage(
                     $urlRedecorator,
                     $this->getDatabaseHandler()->getConnection()
                 ),
-=======
-                [
-                    'LegacyStorage' => new FieldType\Image\ImageStorage\Gateway\LegacyStorage($urlRedecorator),
-                ],
->>>>>>> 0f2ea829
                 $this->ioService,
                 new FieldType\Image\PathGenerator\LegacyPathGenerator(),
                 new IO\MetadataHandler\ImageSize(),
