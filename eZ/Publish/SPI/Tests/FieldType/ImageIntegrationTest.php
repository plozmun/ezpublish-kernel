<?php

/**
 * File contains: eZ\Publish\SPI\Tests\FieldType\ImageIntegrationTest class.
 *
 * @copyright Copyright (C) eZ Systems AS. All rights reserved.
 * @license For full copyright and license information view LICENSE file distributed with this source code.
 */
namespace eZ\Publish\SPI\Tests\FieldType;

use eZ\Publish\Core\Persistence\Legacy;
use eZ\Publish\Core\IO;
use eZ\Publish\Core\FieldType;
use eZ\Publish\Core\Base\Utils\DeprecationWarnerInterface;
use eZ\Publish\Core\FieldType\Image\AliasCleanerInterface;
use eZ\Publish\SPI\Persistence\Content;
use eZ\Publish\SPI\Persistence\Content\Field;
use RecursiveIteratorIterator;
use RecursiveDirectoryIterator;
use FileSystemIterator;

/**
 * Integration test for legacy storage field types.
 *
 * This abstract base test case is supposed to be the base for field type
 * integration tests. It basically calls all involved methods in the field type
 * ``Converter`` and ``Storage`` implementations. Fo get it working implement
 * the abstract methods in a sensible way.
 *
 * The following actions are performed by this test using the custom field
 * type:
 *
 * - Create a new content type with the given field type
 * - Load create content type
 * - Create content object of new content type
 * - Load created content
 * - Copy created content
 * - Remove copied content
 *
 * @group integration
 */
class ImageIntegrationTest extends FileBaseIntegrationTest
{
    private $deprecationWarnerMock;

    /**
     * @var \PHPUnit\Framework\MockObject\MockObject
     */
    private $aliasCleanerMock;

    /**
     * Returns the storage identifier prefix used by the file service.
     *
     * @return string
     */
    protected function getStoragePrefix()
    {
        return self::$container->getParameter('image_storage_prefix');
    }

    /**
     * Get name of tested field type.
     *
     * @return string
     */
    public function getTypeName()
    {
        return 'ezimage';
    }

    /**
     * Get handler with required custom field types registered.
     *
     * @return \eZ\Publish\SPI\Persistence\Handler
     */
    public function getCustomHandler()
    {
        $fieldType = new FieldType\Image\Type();
        $fieldType->setTransformationProcessor($this->getTransformationProcessor());

        $this->ioService = self::$container->get('ezpublish.fieldType.ezimage.io_service');
        /** @var \eZ\Publish\Core\IO\UrlRedecoratorInterface $urlRedecorator */
        $urlRedecorator = self::$container->get('ezpublish.core.io.image_fieldtype.legacy_url_redecorator');

        return $this->getHandler(
            'ezimage',
            $fieldType,
            new Legacy\Content\FieldValue\Converter\ImageConverter($this->ioService, $urlRedecorator),
            new FieldType\Image\ImageStorage(
                new FieldType\Image\ImageStorage\Gateway\DoctrineStorage(
                    $urlRedecorator,
                    $this->getDatabaseHandler()->getConnection()
                ),
                $this->ioService,
                new FieldType\Image\PathGenerator\LegacyPathGenerator(),
                new IO\MetadataHandler\ImageSize(),
                $this->getDeprecationWarnerMock(),
                $this->getAliasCleanerMock()
            )
        );
    }

    public function getDeprecationWarnerMock()
    {
        if (!isset($this->deprecationWarnerMock)) {
            $this->deprecationWarnerMock = $this->createMock(DeprecationWarnerInterface::class);
        }

        return $this->deprecationWarnerMock;
    }

    public function getAliasCleanerMock()
    {
        if (!isset($this->aliasCleanerMock)) {
            $this->aliasCleanerMock = $this->createMock(AliasCleanerInterface::class);
        }

        return $this->aliasCleanerMock;
    }

    /**
     * Returns the FieldTypeConstraints to be used to create a field definition
     * of the FieldType under test.
     *
     * @return \eZ\Publish\SPI\Persistence\Content\FieldTypeConstraints
     */
    public function getTypeConstraints()
    {
        return new Content\FieldTypeConstraints(
            [
                'validators' => [
                    'FileSizeValidator' => [
                        'maxFileSize' => 2 * 1024 * 1024, // 2 MB
                    ],
                ],
            ]
        );
    }

    /**
     * Get field definition data values.
     *
     * This is a PHPUnit data provider
     *
     * @return array
     */
    public function getFieldDefinitionData()
    {
        return [
            // The ezint field type does not have any special field definition
            // properties
            ['fieldType', 'ezimage'],
            [
                'fieldTypeConstraints',
                new Content\FieldTypeConstraints(
                    [
                        'validators' => [
                            'FileSizeValidator' => [
                                'maxFileSize' => 2 * 1024 * 1024, // 2 MB
                            ],
                        ],
                    ]
                ),
            ],
        ];
    }

    /**
     * Get initial field value.
     *
     * @return \eZ\Publish\SPI\Persistence\Content\FieldValue
     */
    public function getInitialValue()
    {
        return new Content\FieldValue(
            [
                'data' => null,
<<<<<<< HEAD
                'externalData' => array(
                    'inputUri' => __DIR__ . '/_fixtures/image.jpg',
=======
                'externalData' => [
                    'inputUri' => ($path = __DIR__ . '/_fixtures/image.jpg'),
>>>>>>> d1cf9be5
                    'fileName' => 'Ice-Flower.jpg',
                    'alternativeText' => 'An icy flower.',
                ],
                'sortKey' => '',
            ]
        );
    }

    /**
     * Asserts that the loaded field data is correct.
     *
     * Performs assertions on the loaded field, mainly checking that the
     * $field->value->externalData is loaded correctly. If the loading of
     * external data manipulates other aspects of $field, their correctness
     * also needs to be asserted. Make sure you implement this method agnostic
     * to the used SPI\Persistence implementation!
     */
    public function assertLoadedFieldDataCorrect(Field $field)
    {
        $this->assertNotNull($field->value->data);

        $this->assertIOUriExists($field->value->data['uri']);
        $this->assertEquals('Ice-Flower.jpg', $field->value->data['fileName']);
        $this->assertEquals('An icy flower.', $field->value->data['alternativeText']);
        $this->assertNull($field->value->externalData);
    }

    /**
     * Get update field value.
     *
     * Use to update the field
     *
     * @return \eZ\Publish\SPI\Persistence\Content\FieldValue
     */
    public function getUpdatedValue()
    {
        return new Content\FieldValue(
            [
                'data' => null,
                'externalData' => [
                    // should be ignored
                    'id' => 'some/value',
                    'inputUri' => __DIR__ . '/_fixtures/image.png',
                    'fileName' => 'Blueish-Blue.jpg',
                    'alternativeText' => 'This blue is so blueish.',
                ],
                'sortKey' => '',
            ]
        );
    }

    /**
     * Asserts that the updated field data is loaded correct.
     *
     * Performs assertions on the loaded field after it has been updated,
     * mainly checking that the $field->value->externalData is loaded
     * correctly. If the loading of external data manipulates other aspects of
     * $field, their correctness also needs to be asserted. Make sure you
     * implement this method agnostic to the used SPI\Persistence
     * implementation!
     */
    public function assertUpdatedFieldDataCorrect(Field $field)
    {
        $this->assertNotNull($field->value->data);
        $this->assertIOUriExists($field->value->data['uri']);

        $this->assertEquals('Blueish-Blue.jpg', $field->value->data['fileName']);
        $this->assertEquals('This blue is so blueish.', $field->value->data['alternativeText']);
        $this->assertNull($field->value->externalData);
    }

    /**
     * Can be overwritten to assert that additional data has been deleted.
     *
     * @param Content $content
     */
    public function assertDeletedFieldDataCorrect(Content $content)
    {
        $iterator = new RecursiveIteratorIterator(
            new RecursiveDirectoryIterator(
                $this->getStorageDir(),
                FileSystemIterator::KEY_AS_PATHNAME | FileSystemIterator::SKIP_DOTS | FileSystemIterator::CURRENT_AS_FILEINFO
            ),
            RecursiveIteratorIterator::CHILD_FIRST
        );

        // @todo This will fail since updating content without publishing a new version isn't supposed to be supported
        // we end up with two images in the attribute's folder, one of which isn't referenced anywhere
        /*foreach ( $iterator as $path => $fileInfo )
        {
            if ( $fileInfo->isFile() )

            {
                $this->fail(
                    sprintf(
                        'Found undeleted file "%s"',
                        $path
                    )
                );
            }
        }*/
    }

    /**
     * @expectedException \eZ\Publish\Core\IO\Exception\InvalidBinaryFileIdException
     */
    public function testCreateContentUsingIdPropertyThrowsWarning()
    {
        $this->testCreateContentType();
        $contentType = $this->testLoadContentTypeField();
        $this->getDeprecationWarnerMock()
            ->expects($this->never())
            ->method('log');

        $this->createContent($contentType, $this->getDeprecatedIdPropertyValue());
    }

    /**
     * Get initial field value.
     *
     * @return \eZ\Publish\SPI\Persistence\Content\FieldValue
     */
    public function getDeprecatedIdPropertyValue()
    {
        return new Content\FieldValue(
            [
                'data' => null,
<<<<<<< HEAD
                'externalData' => array(
                    'id' => __DIR__ . '/_fixtures/image.jpg',
=======
                'externalData' => [
                    'id' => ($path = __DIR__ . '/_fixtures/image.jpg'),
>>>>>>> d1cf9be5
                    'fileName' => 'Ice-Flower.jpg',
                    'alternativeText' => 'An icy flower.',
                ],
                'sortKey' => '',
            ]
        );
    }

    /**
     * Overridden to take into account that image moves externaldata to data, unlike BinaryBase.
     *
     * @param $content
     *
     * @return mixed
     */
    protected function deleteStoredFile($content)
    {
        return $this->ioService->deleteBinaryFile(
            $this->ioService->loadBinaryFile($content->fields[1]->value->data['id'])
        );
    }
}<|MERGE_RESOLUTION|>--- conflicted
+++ resolved
@@ -175,13 +175,8 @@
         return new Content\FieldValue(
             [
                 'data' => null,
-<<<<<<< HEAD
-                'externalData' => array(
+                'externalData' => [
                     'inputUri' => __DIR__ . '/_fixtures/image.jpg',
-=======
-                'externalData' => [
-                    'inputUri' => ($path = __DIR__ . '/_fixtures/image.jpg'),
->>>>>>> d1cf9be5
                     'fileName' => 'Ice-Flower.jpg',
                     'alternativeText' => 'An icy flower.',
                 ],
@@ -309,13 +304,8 @@
         return new Content\FieldValue(
             [
                 'data' => null,
-<<<<<<< HEAD
-                'externalData' => array(
+                'externalData' => [
                     'id' => __DIR__ . '/_fixtures/image.jpg',
-=======
-                'externalData' => [
-                    'id' => ($path = __DIR__ . '/_fixtures/image.jpg'),
->>>>>>> d1cf9be5
                     'fileName' => 'Ice-Flower.jpg',
                     'alternativeText' => 'An icy flower.',
                 ],
