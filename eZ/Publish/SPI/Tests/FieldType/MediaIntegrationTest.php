--- conflicted
+++ resolved
@@ -75,13 +75,7 @@
             $fieldType,
             new Legacy\Content\FieldValue\Converter\MediaConverter(),
             new FieldType\Media\MediaStorage(
-<<<<<<< HEAD
                 new FieldType\Media\MediaStorage\Gateway\LegacyStorage($this->getDatabaseHandler()),
-=======
-                [
-                    'LegacyStorage' => new FieldType\Media\MediaStorage\Gateway\LegacyStorage(),
-                ],
->>>>>>> 0f2ea829
                 $this->ioService = self::$container->get('ezpublish.fieldType.ezbinaryfile.io_service'),
                 $legacyPathGenerator = new FieldType\BinaryBase\PathGenerator\LegacyPathGenerator(),
                 new FileInfo()
