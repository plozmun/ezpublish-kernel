--- conflicted
+++ resolved
@@ -67,24 +67,19 @@
                             1 => 'First',
                             2 => 'Second',
                             3 => 'Sindelfingen',
-<<<<<<< HEAD
-                        ),
-                        'multilingualOptions' => array(
-                            'ger-DE' => array(
+                        ],
+                        'multilingualOptions' => [
+                            'ger-DE' => [
                                 1 => 'Zuerst',
                                 2 => 'Zweite',
-                            ),
-                            'eng-US' => array(
+                            ],
+                            'eng-US' => [
                                 1 => 'ML First',
                                 2 => 'ML Second',
                                 3 => 'ML Sindelfingen',
-                            ),
-                        ),
-                    )
-=======
+                            ],
                         ],
                     ]
->>>>>>> d1cf9be5
                 ),
             ]
         );
@@ -109,32 +104,23 @@
                         'fieldSettings' => new FieldSettings(
                             [
                                 'isMultiple' => true,
-<<<<<<< HEAD
-                                'options' => array(
+                                'options' => [
                                     1 => 'ML First',
                                     2 => 'ML Second',
                                     3 => 'ML Sindelfingen',
-                                ),
-                                'multilingualOptions' => array(
-                                    'ger-DE' => array(
+                                ],
+                                'multilingualOptions' => [
+                                    'ger-DE' => [
                                         1 => 'Zuerst',
                                         2 => 'Zweite',
-                                    ),
-                                    'eng-US' => array(
+                                    ],
+                                    'eng-US' => [
                                         1 => 'ML First',
                                         2 => 'ML Second',
                                         3 => 'ML Sindelfingen',
-                                    ),
-                                ),
-                            )
-=======
-                                'options' => [
-                                    1 => 'First',
-                                    2 => 'Second',
-                                    3 => 'Sindelfingen',
+                                    ],
                                 ],
                             ]
->>>>>>> d1cf9be5
                         ),
                     ]
                 ),
@@ -201,7 +187,7 @@
             ]
         );
 
-        $createStruct->fieldDefinitions = array(
+        $createStruct->fieldDefinitions = [
             new Content\Type\FieldDefinition(
                 [
                     'name' => [
@@ -233,7 +219,7 @@
                     'mainLanguageCode' => 'eng-US',
                 ]
             ),
-        );
+        ];
 
         $handler = $this->getCustomHandler();
         $contentTypeHandler = $handler->contentTypeHandler();
