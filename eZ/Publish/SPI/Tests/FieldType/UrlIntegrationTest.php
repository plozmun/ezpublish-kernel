--- conflicted
+++ resolved
@@ -60,15 +60,9 @@
             $fieldType,
             new Legacy\Content\FieldValue\Converter\UrlConverter(),
             new FieldType\Url\UrlStorage(
-<<<<<<< HEAD
                 new FieldType\Url\UrlStorage\Gateway\DoctrineStorage(
                     $this->getDatabaseHandler()->getConnection()
                 )
-=======
-                [
-                    'LegacyStorage' => new FieldType\Url\UrlStorage\Gateway\LegacyStorage(),
-                ]
->>>>>>> 0f2ea829
             )
         );
     }
