<?php

/**
 * File contains: eZ\Publish\SPI\Tests\FieldType\UserIntegrationTest class.
 *
 * @copyright Copyright (C) eZ Systems AS. All rights reserved.
 * @license For full copyright and license information view LICENSE file distributed with this source code.
 */
namespace eZ\Publish\SPI\Tests\FieldType;

use eZ\Publish\Core\Persistence\Legacy;
use eZ\Publish\Core\FieldType;
use eZ\Publish\SPI\Persistence\Content;
use eZ\Publish\SPI\Persistence\Content\Field;
use eZ\Publish\SPI\Persistence\Content\FieldTypeConstraints;
use eZ\Publish\SPI\Persistence\User;

/**
 * Integration test for legacy storage field types.
 *
 * This abstract base test case is supposed to be the base for field type
 * integration tests. It basically calls all involved methods in the field type
 * ``Converter`` and ``Storage`` implementations. Fo get it working implement
 * the abstract methods in a sensible way.
 *
 * The following actions are performed by this test using the custom field
 * type:
 *
 * - Create a new content type with the given field type
 * - Load create content type
 * - Create content object of new content type
 * - Load created content
 * - Copy created content
 * - Remove copied content
 *
 * @group integration
 */
class UserIntegrationTest extends BaseIntegrationTest
{
    /**
     * Get name of tested field type.
     *
     * @return string
     */
    public function getTypeName()
    {
        return 'ezuser';
    }

    /**
     * Get handler with required custom field types registered.
     *
     * @return \eZ\Publish\SPI\Persistence\Handler
     */
    public function getCustomHandler()
    {
        $fieldType = new FieldType\User\Type();
        $fieldType->setTransformationProcessor($this->getTransformationProcessor());

        return $this->getHandler(
            'ezuser',
            $fieldType,
            new Legacy\Content\FieldValue\Converter\NullConverter(),
            new FieldType\User\UserStorage(
<<<<<<< HEAD
                new FieldType\User\UserStorage\Gateway\DoctrineStorage(
                    $this->getDatabaseHandler()->getConnection()
                )
=======
                [
                    'LegacyStorage' => new FieldType\User\UserStorage\Gateway\LegacyStorage(),
                ]
>>>>>>> 0f2ea829
            )
        );
    }

    /**
     * Returns the FieldTypeConstraints to be used to create a field definition
     * of the FieldType under test.
     *
     * @return \eZ\Publish\SPI\Persistence\Content\FieldTypeConstraints
     */
    public function getTypeConstraints()
    {
        return new FieldTypeConstraints();
    }

    /**
     * Get field definition data values.
     *
     * This is a PHPUnit data provider
     *
     * @return array
     */
    public function getFieldDefinitionData()
    {
        return [
            // The user field type does not have any special field definition
            // properties
            ['fieldType', 'ezuser'],
            ['fieldTypeConstraints', new Content\FieldTypeConstraints()],
        ];
    }

    /**
     * Get initial field value.
     *
     * @return \eZ\Publish\SPI\Persistence\Content\FieldValue
     */
    public function getInitialValue()
    {
        return new Content\FieldValue(
            [
                'data' => null,
                'externalData' => [],
                'sortKey' => 'user',
            ]
        );
    }

    /**
     * Asserts that the loaded field data is correct.
     *
     * Performs assertions on the loaded field, mainly checking that the
     * $field->value->externalData is loaded correctly. If the loading of
     * external data manipulates other aspects of $field, their correctness
     * also needs to be asserted. Make sure you implement this method agnostic
     * to the used SPI\Persistence implementation!
     */
    public function assertLoadedFieldDataCorrect(Field $field)
    {
        $expectedValues = [
            'hasStoredLogin' => true,
            'contentId' => self::$contentId,
            'login' => 'hans',
            'email' => 'hans@example.com',
            'passwordHash' => '*',
            'passwordHashType' => 0,
            'enabled' => true,
            'maxLogin' => 1000,
        ];

        foreach ($expectedValues as $key => $value) {
            $this->assertEquals($value, $field->value->externalData[$key]);
        }
    }

    /**
     * Get update field value.
     *
     * Use to update the field
     *
     * @return \eZ\Publish\SPI\Persistence\Content\FieldValue
     */
    public function getUpdatedValue()
    {
        return new Content\FieldValue(
            [
                'data' => null,
                'externalData' => [
                    'login' => 'change', // Change is intended to not get through
                    'email' => 'change', // Change is intended to not get through
                    'passwordHash' => 'change', // Change is intended to not get through
                    'passwordHashType' => 'change', // Change is intended to not get through
                    'enabled' => 'changed', // Change is intended to not get through
                    'maxLogin' => 'changed', // Change is intended to not get through
                ],
                'sortKey' => 'user',
            ]
        );
    }

    /**
     * Asserts that the updated field data is loaded correct.
     *
     * Performs assertions on the loaded field after it has been updated,
     * mainly checking that the $field->value->externalData is loaded
     * correctly. If the loading of external data manipulates other aspects of
     * $field, their correctness also needs to be asserted. Make sure you
     * implement this method agnostic to the used SPI\Persistence
     * implementation!
     */
    public function assertUpdatedFieldDataCorrect(Field $field)
    {
        // No update of user data possible through field type
        $this->assertLoadedFieldDataCorrect($field);
    }

    /**
     * Method called after content creation.
     *
     * Useful, if additional stuff should be executed (like creating the actual
     * user).
     *
     * @param Legacy\Handler $handler
     * @param Content $content
     */
    public function postCreationHook(Legacy\Handler $handler, Content $content)
    {
        $user = new User();
        $user->id = $content->versionInfo->contentInfo->id;
        $user->login = 'hans';
        $user->email = 'hans@example.com';
        $user->passwordHash = '*';
        $user->hashAlgorithm = 0;
        $user->isEnabled = true;
        $user->maxLogin = 1000;

        $userHandler = $handler->userHandler();
        $userHandler->create($user);
    }
}<|MERGE_RESOLUTION|>--- conflicted
+++ resolved
@@ -62,15 +62,9 @@
             $fieldType,
             new Legacy\Content\FieldValue\Converter\NullConverter(),
             new FieldType\User\UserStorage(
-<<<<<<< HEAD
                 new FieldType\User\UserStorage\Gateway\DoctrineStorage(
                     $this->getDatabaseHandler()->getConnection()
                 )
-=======
-                [
-                    'LegacyStorage' => new FieldType\User\UserStorage\Gateway\LegacyStorage(),
-                ]
->>>>>>> 0f2ea829
             )
         );
     }
