<?php
/**
 * File containing the ezp\Content\Service class.
 *
 * @copyright Copyright (C) 1999-2011 eZ Systems AS. All rights reserved.
 * @license http://www.gnu.org/licenses/gpl-2.0.txt GNU General Public License v2
 * @version //autogentag//
 */

namespace ezp\Content;
use ezp\Base\Service as BaseService,
    ezp\Base\Collection\Lazy,
    ezp\Base\Exception\NotFound,
    ezp\Base\Exception\Logic,
    ezp\Base\Exception\InvalidArgumentType,
    ezp\Base\Proxy,
    ezp\Content,
    ezp\Content\Location,
    ezp\Content\Version,
    ezp\Content\Version\LazyCollection as LazyVersionCollection,
    ezp\Content\Field,
<<<<<<< HEAD
    ezp\Content\Field\LazyCollection as LazyFieldCollection,
    ezp\Content\Field\StaticCollection as StaticFieldCollection,
=======
    ezp\Content\Field\Collection as FieldCollection,
    ezp\Content\FieldType\Factory as FieldTypeFactory,
>>>>>>> d5c9a7a5
    ezp\Content\Query,
    ezp\Content\Query\Builder,
    ezp\Content\Search\Result,
    ezp\Persistence\ValueObject,
    ezp\Persistence\Content as ContentValue,
    ezp\Persistence\Content\FieldValue,
    ezp\Persistence\Content\CreateStruct,
    ezp\Persistence\Content\UpdateStruct,
    ezp\Persistence\Content\Location\CreateStruct as LocationCreateStruct,
    ezp\Persistence\Content\Criterion\ContentId,
    ezp\Persistence\Content\Criterion\Operator,
    ezp\Persistence\Content\Relation\CreateStruct as RelationCreateStruct,
    ezp\Persistence\Content\Version as VersionValue,
    ezp\Persistence\Content\RestrictedVersion as RestrictedVersionValue,
    ezp\User;

/**
 * Content service, used for Content operations
 *
 */
class Service extends BaseService
{
    /**
     * Creates the new $content in the content repository
     *
     * @param \ezp\Content $content
     * @return \ezp\Content The newly created content
     * @throws \ezp\Base\Exception\InvalidArgumentType If $content already has an id
     * @todo If/when we have some sort of object storage, use that to check if object is persisted instead of just id
     */
    public function create( Content $content )
    {
        if ( $content->id )
            throw new InvalidArgumentType( '$content->id', 'false' );

        $struct = new CreateStruct();
        $this->fillStruct( $struct, $content, array( 'parentLocations', 'fields' ) );
        foreach ( $content->locations as $location )
        {
            // @todo: Generate pathIdentificationString?
            // @todo set sort order and fields based on settings in type
            $struct->parentLocations[] = $this->fillStruct(
                new LocationCreateStruct(
                    array(
                        "pathIdentificationString" => "",
                        "sortField" => Location::SORT_FIELD_PUBLISHED,
                        "sortOrder" => Location::SORT_ORDER_DESC,
                    )
                ),
                $location,
                array( "contentId", "contentVersion", "mainLocationId" )
            );
        }
        foreach ( $content->fields as $field )
        {
            $fieldStruct = $field->getState( 'properties' );
            $fieldStruct->value = $field->fieldDefinition->type->setFieldValue( new FieldValue );
            $struct->fields[] = $fieldStruct;
        }
        $vo = $this->handler->contentHandler()->create( $struct );
        return $this->buildDomainObject( $vo );
    }

    /**
     * Updates $content in the content repository
     *
     * @param \ezp\Content $content
     * @return \ezp\Content
     * @throws Exception\Validation If a validation problem has been found for $content
     */
    public function update( Content $content )
    {
        // @todo : Do any necessary actions to update $content in the content repository
        // go through all locations to create or update them?

        $struct = new UpdateStruct();
        $this->fillStruct( $struct, $content, array( "versionNo", "userId", "fields" ) );
        $struct->userId = $content->ownerId;
        $struct->versionNo = $content->currentVersionNo;

        foreach ( $content->fields as $field )
        {
            $fieldStruct = $field->getState( 'properties' );
            $fieldStruct->value = $field->fieldDefinition->type->setFieldValue( new FieldValue );
            $struct->fields[] = $fieldStruct;
        }

        return $this->buildDomainObject(
            $this->handler->contentHandler()->update( $struct  )
        );
    }

    /**
     * Loads a content from its id ($contentId)
     *
     * @param mixed $contentId
     * @param int $version
     * @return \ezp\Content
     * @throws \ezp\Base\Exception\NotFound if content could not be found
     */
    public function load( $contentId, $version = null )
    {
        if ( !$contentId )
            throw new NotFound( 'Content', $contentId );

        if ( $version === null )
            $contentVO = $this->handler->searchHandler()->findSingle( new ContentId( $contentId ) );
        else
            $contentVO = $this->handler->contentHandler()->load( $contentId, $version );

        if ( !$contentVO instanceof ContentValue )
            throw new NotFound( 'Content', $contentId );

        return $this->buildDomainObject( $contentVO );
    }

    /**
     * Deletes a content from the repository
     *
     * @param \ezp\Content $content
     * @throws \ezp\Base\Exception\NotFound if content could not be found
     */
    public function delete( Content $content )
    {
        $this->handler->contentHandler()->delete( $content->id );
    }

    /**
     * List versions of a $content
     *
     * @access private For use in $content->versions, hence why it returns native array
     * @param int $contentId
     * @return \ezp\Content\Version[]
     * @todo Since this is internal it can just as well take Content as input to avoid extra load
     */
    public function listVersions( $contentId )
    {
        $list = array();
        $contentHandler = $this->handler->contentHandler();
        $content = $this->load( $contentId );

        foreach ( $contentHandler->listVersions( $contentId ) as $versionVO )
        {
            $version = $this->buildVersionDomainObject( $content, $versionVO );
            $list[$versionVO->versionNo] = $version;
        }

        return $list;
    }

    /**
     * List fields for a content $version.
     *
     * @access private For use in $version->fields when lazy loaded, hence why it returns native array
     * @param \ezp\Content\Version $version
     * @return \ezp\Content\Field[]
     * @throws \ezp\Base\Exception\NotFound If version can not be found
     * @todo Deal with translations
     */
    public function loadFields( Version $version )
    {
        if ( !$version->versionNo )
            throw new NotFound( 'Version', $version->versionNo );

<<<<<<< HEAD
        $content = $this->load( $version->contentId, $version->versionNo );
        $versionVo = $content->getState( 'properties' )->version;
=======
        // First index fields definitions by id
        foreach ( $version->content->contentType->fields as $fieldDefinition )
        {
            $fieldsDef[$fieldDefinition->id] = $fieldDefinition;
            $fields[$identifier]->value = FieldTypeFactory::buildValue( $voField->type, $voField->value );
        }
>>>>>>> d5c9a7a5

        $version->setState( array( 'properties' => $versionVo ) );
        $defaultFields = new StaticFieldCollection( $version );
        $fields = array();
        foreach ( $defaultFields as $identifier => $field )
        {
            foreach ( $versionVo->fields as $voField )
            {
                if ( $field->fieldDefinitionId == $voField->fieldDefinitionId )
                {
                    $fields[$identifier] = $field->setState( array( 'properties' => $voField ) );
                    continue 2;
                }

            }
            throw new Logic( 'field:' . $identifier, 'could not find this field in returned Version value data'  );
        }
        return $fields;
    }

    /**
     * Adds a $relation to $content
     *
     * @param \ezp\Content\Relation $relation
     * @param \ezp\Content $content
     * @param int|null $version
     */
    public function addRelation( Relation $relation, Content $content, $version = null )
    {
        $struct = $this->fillStruct( new RelationCreateStruct( array(
                                                                   'sourceContentId' => $content->id,
                                                                   'sourceContentVersion' => $version
                                                               ) ),
                                                               $relation,
                                                               array(
                                                                   'sourceContentVersion',
                                                                   'sourceFieldDefinitionId'
                                                               ) );
        return $relation->setState(
            array(
                "properties" => $this->handler->contentHandler()->addRelation( $struct )
                )
        );
    }

    /**
     * Loads content relations from its id ($contentId)
     *
     * @todo Implement it (should be similar to listVersions())
     *       and use it for $content->relations lazy collection
     *       So should likewise be marked as private and take Version is argument?
     * @param int $contentId
     * @param int|null $version
     */
    public function loadRelations( $contentId, $version = null )
    {
        //$this->handler->contentHandler()->loadRelations();
    }

    /**
     * Copies $content in $version and returns the new copy.
     * If no version is provided, all versions will be copied
     *
     * @param \ezp\Content $content
     * @param \ezp\Content\Version $version
     * @return \ezp\Content
     */
    public function copy( Content $content, Version $version = null )
    {
        $versionNo = isset( $version ) ? $version->versionNo : false;
        return $this->buildDomainObject( $this->handler->contentHandler()->copy( $content->id , $versionNo ) );
    }

    /**
     * Creates a new draft version from $content in $srcVersion.
     *
     * Copies all fields from $content in $srcVersion and creates a new
     * version of the referred Content from it.
     * If $srcVersion (default value) is null, last version from $content will be taken
     *
     * @param \ezp\Content $content
     * @param \ezp\Content\Version $srcVersion
     * @return \ezp\Persistence\Content\Version
     * @throws \ezp\Base\Exception\NotFound
     * @todo Language support
     * @todo User support
     */
    public function createDraftFromVersion( Content $content, Version $srcVersion = null )
    {
        if ( !isset( $srcVersion ) )
            $srcVersion = $content->currentVersion;

        $newVersionVo = $this->handler->contentHandler()->createDraftFromVersion( $content->id, $srcVersion->versionNo );
        $version = $this->buildVersionDomainObject( $content, $newVersionVo );
        $content->versions[$newVersionVo->versionNo] = $version;
        return $version;
    }

    /**
     * Triggers a content search against $query.
     * $query should have been built using {@link \ezp\Content\Query\Builder} interface:
     * <code>
     * $qb = new ezp\Content\Query\Builder();
     * $qb->addCriteria(
     *     $qb->fullText->like( 'eZ Publish' ),
     *     $qb->urlAlias->like( '/cms/amazing/*' ),
     *     $qb->contentTypeId->eq( 'folder' ),
     *     $qb->field->eq( 'author', 'community@ez.no' )
     * )->addSortClause(
     *     $qb->sort->field( 'folder', 'name', Query::SORT_ASC ),
     *     $qb->sort->dateCreated( Query::SORT_DESC )
     * )->setOffset( 5 )->setLimit( 15 );
     * $contentList = $contentService->find( $qb->getQuery() );
     * </code>
     *
     * @param \ezp\Content\Query $query
     * @return \ezp\Content\Result
     * @todo User permissions
     * @todo Translation filter
     */
    public function find( Query $query )
    {
        // TODO: handle $translations with $query object (not implemented yet)
        $translations = null;
        $result = $this->handler->searchHandler()->find(
            $query->criterion,
            $query->offset,
            $query->limit,
            $query->sortClauses,
            $translations
        );

        $aContent = array();
        foreach ( $result->content as $contentVo )
        {
            $aContent[] = $this->buildDomainObject( $contentVo );
        }

        return new Result( $aContent, $result->count, $query );
    }

    /**
     * Triggers a content search against $query and returns only one content object
     *
     * @param \ezp\Content\Query $query
     * @return \ezp\Content
     * @todo User permissions
     * @todo Translation filter
     */
    public function findSingle( Query $query )
    {
        // TODO: handle $translations with $query object (not implemented yet)
        $translations = null;
        $contentVo = $this->handler->searchHandler()->findSingle(
            $query->criterion,
            $translations
        );

        return $this->buildDomainObject( $contentVo );
    }

    /**
     * Deletes $version
     * @param \ezp\Content\Version
     */
    public function deleteVersion( Version $version )
    {
        $this->handler->contentHandler()->deleteVersion( $version->id );
    }

    /**
     * Publishes $version of $content
     * @param \ezp\Content $content
     * @param \ezp\Content\Version $version
     * @throws \ezp\Base\Exception\Logic if $version doesn't have the DRAFT status
     * @throws \ezp\Base\Exception\Logic if $version and $content don't match
     */
    public function publish( Content $content, Version $version )
    {
        // Only drafts can be published
        if ( $version->status !== Version::STATUS_DRAFT )
        {
            throw new Logic( '$version->status', 'Version should be in Version::STATUS_DRAFT state' );
        }

        // The version should belong to the given content
        if ( $version->contentId !== $content->id )
        {
            throw new Logic( '$version->contentId', 'Content/Version arguments mismatch' );
        }

        $this->handler->beginTransaction();

        $this->handler->contentHandler()->setStatus( $content->id, Version::STATUS_ARCHIVED, $content->currentVersion->versionNo );
        $this->handler->contentHandler()->setStatus( $content->id, Version::STATUS_PUBLISHED, $version->versionNo );

        $struct = new UpdateStruct();
        $struct->id = $content->id;
        $struct->userId = $version->creatorId;
        $struct->versionNo = $version->versionNo;
        // $struct->name = ... // @todo Get names using the appropriate call

        $this->handler->contentHandler()->publish( $updateStruct );

        $this->handler->commit();
    }

    /**
     * Build a content Domain Object from a content Value object returned by Persistence
     * @param \ezp\Persistence\Content $vo
     * @return \ezp\Content
     */
    protected function buildDomainObject( ContentValue $vo )
    {
        $content = new Content( new Type, new User( $vo->ownerId ) );
        $content->setState(
            array(
                "section" => new Proxy( $this->repository->getSectionService(), $vo->sectionId ),
                "contentType" => new Proxy( $this->repository->getContentTypeService(), $vo->typeId ),
                "versions" => new LazyVersionCollection( $this, $vo->id ),//@todo Avoid throwing away version info on $vo
                "owner" => new Proxy( $this->repository->getUserService(), $vo->ownerId ),
                "properties" => $vo
            )
        );

        $locationService = $this->repository->getLocationService();
        foreach ( $vo->locations as $locationValue )
        {
            $content->locations[] = $location = new Location( $content );
            $location->setState(
                array(
                    "properties" => $locationValue,
                    "parent" => new Proxy( $locationService, $locationValue->parentId ),
                    "children" => new Lazy(
                        "ezp\\Content\\Location",
                        $locationService,
                        $location, // api uses location to be able to use sort info
                        'children'
                    )
                )
            );
        }

        return $content;
    }

    /**
     * Builds a version Domain Object from its value object returned by persistence
     *
     * @param \ezp\Content $content
     * @param \ezp\Persistence\Content\Version|\ezp\Persistence\Content\RestrictedVersion $versionVo
     * @return \ezp\Content\Version
     */
    protected function buildVersionDomainObject( Content $content, $vo )
    {
        if ( !$vo instanceof VersionValue && !$vo instanceof RestrictedVersionValue )
            throw new InvalidArgumentType( '$versionVo', 'Version or RestrictedVersion', $vo );

        $version = new Version( $content );
<<<<<<< HEAD
        $version->setState( array( 'properties' => $vo ) );

        // lazy load fields if Version does not contain fields
        if ( $vo instanceof RestrictedVersionValue )
        {
            $version->setState( array( 'fields' => new LazyFieldCollection( $this, $version ) ) );
            return $version;
        }
=======
        $version->setState(
            array(
                'properties' => $versionVo,
                'fields' => new FieldCollection( $this, $version )
            )
        );
        $field->value = FieldTypeFactory::buildValue( $voField->type, $voField->value );
>>>>>>> d5c9a7a5

        $version->setState( array( 'fields' => new StaticFieldCollection( $version ) ) );
        // @todo Deal with translations
        foreach ( $version->fields as $identifier => $field )
        {
            foreach ( $vo->fields as $voField )
            {
                if ( $field->fieldDefinitionId == $voField->fieldDefinitionId )
                {
                    $field->setState( array( 'properties' => $voField ) );
                    continue 2;
                }

            }
            throw new Logic( 'field:' . $identifier, 'could not find this field in returned Version value data'  );
        }
        return $version;
    }
}<|MERGE_RESOLUTION|>--- conflicted
+++ resolved
@@ -19,13 +19,9 @@
     ezp\Content\Version,
     ezp\Content\Version\LazyCollection as LazyVersionCollection,
     ezp\Content\Field,
-<<<<<<< HEAD
     ezp\Content\Field\LazyCollection as LazyFieldCollection,
     ezp\Content\Field\StaticCollection as StaticFieldCollection,
-=======
-    ezp\Content\Field\Collection as FieldCollection,
     ezp\Content\FieldType\Factory as FieldTypeFactory,
->>>>>>> d5c9a7a5
     ezp\Content\Query,
     ezp\Content\Query\Builder,
     ezp\Content\Search\Result,
@@ -190,17 +186,9 @@
         if ( !$version->versionNo )
             throw new NotFound( 'Version', $version->versionNo );
 
-<<<<<<< HEAD
         $content = $this->load( $version->contentId, $version->versionNo );
         $versionVo = $content->getState( 'properties' )->version;
-=======
-        // First index fields definitions by id
-        foreach ( $version->content->contentType->fields as $fieldDefinition )
-        {
-            $fieldsDef[$fieldDefinition->id] = $fieldDefinition;
             $fields[$identifier]->value = FieldTypeFactory::buildValue( $voField->type, $voField->value );
-        }
->>>>>>> d5c9a7a5
 
         $version->setState( array( 'properties' => $versionVo ) );
         $defaultFields = new StaticFieldCollection( $version );
@@ -460,8 +448,8 @@
             throw new InvalidArgumentType( '$versionVo', 'Version or RestrictedVersion', $vo );
 
         $version = new Version( $content );
-<<<<<<< HEAD
         $version->setState( array( 'properties' => $vo ) );
+        $field->value = FieldTypeFactory::buildValue( $voField->type, $voField->value );
 
         // lazy load fields if Version does not contain fields
         if ( $vo instanceof RestrictedVersionValue )
@@ -469,15 +457,6 @@
             $version->setState( array( 'fields' => new LazyFieldCollection( $this, $version ) ) );
             return $version;
         }
-=======
-        $version->setState(
-            array(
-                'properties' => $versionVo,
-                'fields' => new FieldCollection( $this, $version )
-            )
-        );
-        $field->value = FieldTypeFactory::buildValue( $voField->type, $voField->value );
->>>>>>> d5c9a7a5
 
         $version->setState( array( 'fields' => new StaticFieldCollection( $version ) ) );
         // @todo Deal with translations
