<?php
/**
 * File contains: ezp\Content\Tests\ServiceTest class
 *
 * @copyright Copyright (C) 1999-2011 eZ Systems AS. All rights reserved.
 * @license http://www.gnu.org/licenses/gpl-2.0.txt GNU General Public License v2
 * @version //autogentag//
 */

namespace ezp\Content\Tests;
use ezp\Content,
    ezp\Content\Type,
    ezp\Content\Tests\BaseServiceTest,
    ezp\Base\Locale,
    ezp\Base\Exception\NotFound,
    ezp\Persistence\Content\Location,
    ezp\Persistence\Content\Criterion\ContentId,
    \ReflectionObject;

/**
 * Test case for Content service
 */
class ServiceTest extends BaseServiceTest
{
    /**
     * @var \ezp\Content\Service
     */
    protected $service;

    protected function setUp()
    {
        parent::setUp();
        $this->service = $this->repository->getContentService();
    }

    /**
     * This test assures that domain object is properly built with value object
     * returned by repository handler
     *
     * @group contentService
     * @covers \ezp\Content\Service::buildDomainObject
     */
    public function testBuildDomainObject()
    {
        $vo = $this->repositoryHandler->contentHandler()->findSingle( new ContentId( 1 ) );

        $refService = new ReflectionObject( $this->service );
        $refMethod = $refService->getMethod( "buildDomainObject" );
        $refMethod->setAccessible( true );
        $do = $refMethod->invoke( $this->service, $vo );

        $refDo = new ReflectionObject( $do );
        $doRefProperties = $refDo->getProperty( "properties" );
        $doRefProperties->setAccessible( true );
        self::assertSame( $vo, $doRefProperties->getValue( $do ) );

        $refSection = $refDo->getProperty( "section" );
        $refSection->setAccessible( true );
        $section = $refSection->getValue( $do );
        self::assertInstanceOf( "ezp\\Content\\Proxy", $section, "Section must be a valid Proxy object after init by service" );
        self::assertEquals( $vo->sectionId, $section->id );

        $refContentType = $refDo->getProperty( "contentType" );
        $refContentType->setAccessible( true );
        $contentType = $refContentType->getValue( $do );
        self::assertInstanceOf( "ezp\\Content\\Proxy", $contentType, "Content Type must be a valid Proxy object after init by service" );
        self::assertEquals( $vo->typeId, $contentType->id );

        self::assertEquals( 14, $do->ownerId, "Owner ID must be the one of Administrator" );
        self::assertEquals( 1, $do->sectionId, "Section ID not correctly set" );
        self::assertEquals( 1, $do->id, "Content ID not correctly set" );
        self::assertInstanceOf( "ezp\\Content\\Type", $do->contentType, "Content type not correctly set" );
        self::assertEquals( 1, $do->contentType->id, "Content type retrieved is not the good one" );
        self::assertEquals( "eZ Publish", $do->name, "Content name not correctly set" );
    }

    /**
     * Try to build Content domain object from not valid value object
     *
<<<<<<< HEAD
     * @expectedException PHPUnit_Framework_Error
=======
     * @expectedException \PHPUnit_Framework_Error
>>>>>>> 344e6c18
     * @group contentService
     * @covers \ezp\Content\Service::buildDomainObject
     */
    public function testBuildDomainObjectNotFromContentVo()
    {
        $refService = new ReflectionObject( $this->service );
        $refMethod = $refService->getMethod( "buildDomainObject" );
        $refMethod->setAccessible( true );
        $refMethod->invoke( $this->service, new Location );
    }

    /**
     * Test the Content Service load operation
     * @group contentService
     * @covers \ezp\Content\Service::load
     */
    public function testLoad()
    {
        $content = $this->service->load( 1 );
        self::assertInstanceOf( "ezp\\Content", $content );
        self::assertEquals( 1 , $content->id, "ID not correctly set" );
        self::assertEquals( "eZ Publish" , $content->name, "Name not correctly set" );
        self::assertEquals( 14, $content->ownerId, "Owner ID not correctly set" );
        self::assertEquals( 1, $content->sectionId, "Section ID not correctly set" );
    }

    /**
     * Test the Content Service delete operation
     * @group contentService
     * @covers \ezp\Content\Service::delete
     */
    public function testDelete()
    {
        $content = $this->service->load( 1 );
        $locations = $content->locations;
        $this->service->delete( $content );
        $locationService = $this->repository->getLocationService();
        foreach ( $locations as $location )
        {
            try
            {
                $locationService->load( $location->id );
                $this->fail( "Location not correctly deleted while deleting Content" );
            }
            catch ( NotFound $e )
            {
            }
        }
    }

    /**
     * Test the Content Service delete operation
     *
     * @expectedException \ezp\Base\Exception\NotFound
     * @group contentService
     * @covers \ezp\Content\Service::delete
     */
    public function testDeleteNotExistant()
    {
        $content = new Content( new Type, new Locale( "eng-GB" ) );
        $refContent = new ReflectionObject( $content );
        $refContent->getProperty( "properties" )->id = 42;
        $this->service->delete( $content );
    }

    /**
     * @expectedException \ezp\Base\Exception\NotFound
     * @group contentService
     * @covers \ezp\Content\Service::load
     */
    public function testLoadNonExistent()
    {
        $this->service->load( 0 );
    }
}<|MERGE_RESOLUTION|>--- conflicted
+++ resolved
@@ -77,11 +77,7 @@
     /**
      * Try to build Content domain object from not valid value object
      *
-<<<<<<< HEAD
-     * @expectedException PHPUnit_Framework_Error
-=======
      * @expectedException \PHPUnit_Framework_Error
->>>>>>> 344e6c18
      * @group contentService
      * @covers \ezp\Content\Service::buildDomainObject
      */
