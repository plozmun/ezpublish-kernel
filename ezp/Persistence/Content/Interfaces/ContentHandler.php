--- conflicted
+++ resolved
@@ -56,12 +56,8 @@
     /**
      * Returns a list of object satisfying the $criteria.
      *
-<<<<<<< HEAD
      * @param  \ezp\Content\Criteria\Criteria $criteria
-=======
-     * @param Criteria $criteria
      * @param $offset
->>>>>>> 06658bbc
      * @param $limit
      * @param $sort
      * @return array(\ezp\Persistence\Content) Content value object.
@@ -71,23 +67,16 @@
     /**
      * Returns a single Content object found.
      *
-     * Performs a {@link find()} query to find a single object. You need to 
-     * ensure, that your $criteria ensure that only a single object can be 
+     * Performs a {@link find()} query to find a single object. You need to
+     * ensure, that your $criteria ensure that only a single object can be
      * retrieved.
      *
-<<<<<<< HEAD
-     * @param  \ezp\Content\Criteria\Criteria $criteria
-     * @param $limit
-     * @param $sort
-     * @return mixed Collection of Content value objects
-=======
-     * @param \ezp\Content\Criteria\Criteria $criteria 
-     * @param mixed $offset 
-     * @param mixed $sort 
+     * @param \ezp\Content\Criteria\Criteria $criteria
+     * @param mixed $offset
+     * @param mixed $sort
      * @return \ezp\Persistence\Content
->>>>>>> 06658bbc
      */
-    public function findSingle( \ezp\Content\Criteria\Criteria $criteria, $sort );
+    public function findSingle( \ezp\Content\Criteria\Criteria $criteria, $offset, $sort );
 
     /**
      * Sets the state of object identified by $contentId and $version to $state.
