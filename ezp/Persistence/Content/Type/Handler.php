<?php
/**
 * File containing the Content Type Handler class
 *
 * @copyright Copyright (C) 1999-2011 eZ Systems AS. All rights reserved.
 * @license http://www.gnu.org/licenses/gpl-2.0.txt GNU General Public License v2
 * @version //autogentag//
 */

namespace ezp\Persistence\Content\Type;
use ezp\Persistence\Content\Type,
    ezp\Persistence\Content\Type\CreateStruct,
    ezp\Persistence\Content\Type\UpdateStruct,
    ezp\Persistence\Content\Type\FieldDefinition,
    ezp\Persistence\Content\Type\Group\CreateStruct as GroupCreateStruct,
    ezp\Persistence\Content\Type\Group\UpdateStruct as GroupUpdateStruct,
    ezp\Persistence\Content\Type\Group;

/**
 */
interface Handler
{
    /**
     * @param \ezp\Persistence\Content\Type\Group\CreateStruct $group
     * @return \ezp\Persistence\Content\Type\Group
     */
    public function createGroup( GroupCreateStruct $group );

    /**
     * @param \ezp\Persistence\Content\Type\Group\UpdateStruct $group
     */
    public function updateGroup( GroupUpdateStruct $group );

    /**
     * @param mixed $groupId
     * @todo Throw exception if group is not found, also if group contains types
     */
    public function deleteGroup( $groupId );

    /**
     * @param int $groupId
     * @return \ezp\Persistence\Content\Type\Group
     */
    public function loadGroup( $groupId );

    /**
     * @return \ezp\Persistence\Content\Type\Group[]
     */
    public function loadAllGroups();

    /**
     * @param mixed $groupId
     * @param int $status One of Type::STATUS_DEFINED|Type::STATUS_DRAFT|Type::STATUS_MODIFIED
     * @return \ezp\Persistence\Content\Type[]
     */
    public function loadContentTypes( $groupId, $status = Type::STATUS_DEFINED );

    /**
     * Load a content type by id and status
     *
     * @param int $contentTypeId
     * @param int $status One of Type::STATUS_DEFINED|Type::STATUS_DRAFT|Type::STATUS_MODIFIED
     * @return \ezp\Persistence\Content\Type
     */
    public function load( $contentTypeId, $status = Type::STATUS_DEFINED );

    /**
     * Create a content type with status {@link Type::STATUS_DRAFT}
     *
     * @param \ezp\Persistence\Content\Type\CreateStruct $contentType
     * @return \ezp\Persistence\Content\Type
     */
    public function create( CreateStruct $contentType );

    /**
     * Update Content type with status {@link Type::STATUS_DRAFT}
     *
     * @todo Add api to be able to update name and description on a specific status (as it does not need publish)?
     * @param mixed $typeId
     * @param \ezp\Persistence\Content\Type\UpdateStruct $contentType
     */
    public function update( $typeId, UpdateStruct $contentType );

    /**
     * @param mixed $contentTypeId
     * @param int $status One of Type::STATUS_DEFINED|Type::STATUS_DRAFT|Type::STATUS_MODIFIED
     */
    public function delete( $contentTypeId, $status );

    /**
     * @param mixed $userId
     * @param mixed $contentTypeId
     * @param int $fromStatus One of Type::STATUS_DEFINED|Type::STATUS_DRAFT|Type::STATUS_MODIFIED
     * @todo What does this method do? Create a new version of the content type 
     *       from $status? Is it then expected to return the Type object?
     * @todo Define a more specific api that is more synced with actually allowed content type workflow
     */
    public function createVersion( $userId, $contentTypeId, $fromStatus );

    /**
<<<<<<< HEAD
     * Copy a Content Type incl fields and groups from a given status to a new Content Type with status {@link Type::STATUS_DRAFT}
=======
     * Copy a Type incl fields and groups from a given status to a new Type with status {@link Type::STATUS_DRAFT}
>>>>>>> 719703f4
     *
     * New Content Type will have $userId as creator / modifier as well as updated created / modified timestamps.
     *
     * @param mixed $userId
     * @param mixed $contentTypeId
     * @param int $status One of Type::STATUS_DEFINED|Type::STATUS_DRAFT|Type::STATUS_MODIFIED
     * @return Type
     */
    public function copy( $userId, $contentTypeId, $status );

    /**
     * Unlink a content type group from a content type
     *
     * @param mixed $groupId
     * @param mixed $contentTypeId
     * @param int $status One of Type::STATUS_DEFINED|Type::STATUS_DRAFT|Type::STATUS_MODIFIED
     * @throws \ezp\Base\Exception\NotFound If group or type with provided status is not found
     * @throws \ezp\Base\Exception\BadRequest If type is not part of group or group is last on type (delete type instead)
     */
    public function unlink( $groupId, $contentTypeId, $status );

    /**
     * Link a content type group with a content type
     *
     * @param mixed $groupId
     * @param mixed $contentTypeId
     * @param int $status One of Type::STATUS_DEFINED|Type::STATUS_DRAFT|Type::STATUS_MODIFIED
     * @throws \ezp\Base\Exception\NotFound If group or type with provided status is not found
     * @throws \ezp\Base\Exception\BadRequest If type is already part of group
     */
    public function link( $groupId, $contentTypeId, $status );

    /**
     * Adds a new field definition to an existing Type with status {@link Type::STATUS_DRAFT}
     *
     * This method modifies a Type draft with the $fieldDefinition
     * added. It does not update existing content objects depending on the
     * field (default) values.
     *
     * @param mixed $contentTypeId
     * @param FieldDefinition $fieldDefinition
     * @return void
     */
    public function addFieldDefinition( $contentTypeId, FieldDefinition $fieldDefinition );

    /**
     * Removes a field definition from an existing Type with status {@link Type::STATUS_DRAFT}
     *
     * This method modifies a Type draft with the field definition
     * referred to by $fieldDefinitionId removed. It does not update existing 
     * content objects depending on the field (default) values.
     *
     * @param mixed $contentTypeId
     * @param mixed $fieldDefinitionId
     * @return boolean
     */
    public function removeFieldDefinition( $contentTypeId, $fieldDefinitionId );

    /**
     * This method updates the given $fieldDefinition on a Type with status {@link Type::STATUS_DRAFT}
     *
     * This method modifies a Type draft with the updated $fieldDefinition.
     * It does not update existing content objects depending on the field (default) values.
     *
     * @param mixed $contentTypeId
     * @param FieldDefinition $fieldDefinition
     * @return void
     */
    public function updateFieldDefinition( $contentTypeId, FieldDefinition $fieldDefinition );

    /**
     * Update content objects
     *
     * Updates content objects, depending on the changed field definition.
     *
     * A content type has a state which tells if its content objects yet have been adapted.
     *
     * Flags the content type as updated.
     *
     * @param mixed $contentTypeId
     * @param int $status One of Type::STATUS_DEFINED|Type::STATUS_DRAFT|Type::STATUS_MODIFIED
     * @return void
     * @todo Is it correct that this refers to a $fieldDefinitionId instead of 
     *       a $typeId?
     * @todo Should probably be internal to SE and optionally be done (if needed) when Type is "published"
     */
    public function updateContentObjects( $contentTypeId, $status, $fieldDefinitionId );
}
?><|MERGE_RESOLUTION|>--- conflicted
+++ resolved
@@ -98,11 +98,7 @@
     public function createVersion( $userId, $contentTypeId, $fromStatus );
 
     /**
-<<<<<<< HEAD
-     * Copy a Content Type incl fields and groups from a given status to a new Content Type with status {@link Type::STATUS_DRAFT}
-=======
      * Copy a Type incl fields and groups from a given status to a new Type with status {@link Type::STATUS_DRAFT}
->>>>>>> 719703f4
      *
      * New Content Type will have $userId as creator / modifier as well as updated created / modified timestamps.
      *
