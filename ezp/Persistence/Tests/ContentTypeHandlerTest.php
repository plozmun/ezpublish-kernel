<?php
/**
 * File contains: ezp\Persistence\Tests\SectionHandlerTest class
 *
 * @copyright Copyright (C) 1999-2011 eZ Systems AS. All rights reserved.
 * @license http://www.gnu.org/licenses/gpl-2.0.txt GNU General Public License v2
 * @version //autogentag//
 */

namespace ezp\Persistence\Tests;
use ezp\Persistence\Content\Type,
    ezp\Persistence\Content\Type\Group,
    ezp\Persistence\Content\Type\Group\CreateStruct as GroupCreateStruct,
    ezp\Persistence\Content\Type\Group\UpdateStruct as GroupUpdateStruct,
    ezp\Persistence\Content\Type\FieldDefinition,
    ezp\Persistence\Content\Type\CreateStruct,
    ezp\Persistence\Content\Type\UpdateStruct,
    ezp\Base\Exception\NotFound;

/**
 * Test case for SectionHandler using in memory storage.
 *
 */
class ContentTypeHandlerTest extends HandlerTest
{
    /**
     * Test create group function
     *
     * @covers ezp\Persistence\Tests\InMemoryEngine\ContentTypeHandler::createGroup
     */
    public function testCreateGroup()
    {
        $group = $this->repositoryHandler->ContentTypeHandler()->createGroup( $this->getGroupCreateStruct() );
        $this->assertInstanceOf( 'ezp\\Persistence\\Content\\Type\\Group', $group );
        $this->assertEquals( 2, $group->id );
        $this->assertEquals( array( 'eng-GB' => 'Media' ), $group->name );
    }

    /**
     * Test update group function
     *
     * @covers ezp\Persistence\Tests\InMemoryEngine\ContentTypeHandler::updateGroup
     */
    public function testUpdateGroup()
    {
        $struct = new GroupUpdateStruct();
        $struct->id = 1;
        $struct->modified = time();
        $struct->modifierId = 14;
        $struct->name = array( 'eng-GB' => 'Content2' );
        $struct->description = array( 'eng-GB' => 'TestTest' );
        $struct->identifier = 'content2';
        $this->repositoryHandler->ContentTypeHandler()->updateGroup( $struct );
        $group = $this->repositoryHandler->ContentTypeHandler()->loadGroup( 1 );
        $this->assertEquals( 1, $group->id );
        $this->assertEquals( array( 'eng-GB' => 'Content2' ), $group->name );
    }

    /**
     * Test delete group function
     *
     * @covers ezp\Persistence\Tests\InMemoryEngine\ContentTypeHandler::deleteGroup
     */
    public function testDeleteGroup()
    {
        $this->repositoryHandler->ContentTypeHandler()->deleteGroup( 1 );

        try
        {
            $this->repositoryHandler->ContentTypeHandler()->loadGroup( 1 );
            $this->fail( "Group not deleted correctly" );
        }
        catch ( NotFound $e )
        {
        }

        $this->assertEquals(
            array(),
            $this->repositoryHandler->ContentTypeHandler()->load( 1 )->groupIds
        );
    }

    /**
     * Test load group function
     *
     * @covers ezp\Persistence\Tests\InMemoryEngine\ContentTypeHandler::loadGroup
     */
    public function testLoadGroup()
    {
        $obj = $this->repositoryHandler->ContentTypeHandler()->loadGroup( 1 );
        $this->assertInstanceOf( 'ezp\\Persistence\\Content\\Type\\Group', $obj );
        $this->assertEquals( 1, $obj->id );
        $this->assertEquals( array( 'eng-GB' => 'Content' ), $obj->name );
    }

    /**
     * Test load all groups function
     *
     * @covers ezp\Persistence\Tests\InMemoryEngine\ContentTypeHandler::loadAllGroups
     */
    public function testLoadAllGroups()
    {
        $list = $this->repositoryHandler->ContentTypeHandler()->loadAllGroups();
        $this->assertEquals( 1, count( $list ) );
        $this->assertInstanceOf( 'ezp\\Persistence\\Content\\Type\\Group', $list[0] );
        $this->assertEquals( 1, $list[0]->id );
        $this->assertEquals( array( 'eng-GB' => 'Content' ), $list[0]->name );
    }

    /**
     * Test load function
     *
     * @covers ezp\Persistence\Tests\InMemoryEngine\ContentTypeHandler::loadContentTypes
     */
    public function testLoadByGroup()
    {
        $list = $this->repositoryHandler->ContentTypeHandler()->loadContentTypes( 1, 0 );
        $this->assertEquals( 1, count( $list ) );
        $this->assertInstanceOf( 'ezp\\Persistence\\Content\\Type', $list[0] );
        $this->assertEquals( 1, $list[0]->id );
        $this->assertEquals( 'folder', $list[0]->identifier );

        $list = $this->repositoryHandler->ContentTypeHandler()->loadContentTypes( 2, 0 );
        $this->assertEquals( array(), $list );
    }

    /**
     * Test load function
     *
     * @covers ezp\Persistence\Tests\InMemoryEngine\ContentTypeHandler::load
     */
    public function testLoad()
    {
        $obj = $this->repositoryHandler->ContentTypeHandler()->load( 1, 0 );
        $this->assertInstanceOf( 'ezp\\Persistence\\Content\\Type', $obj );
        $this->assertEquals( 1, $obj->id );
        $this->assertEquals( 'folder', $obj->identifier );
        $this->assertEquals( 1, count( $obj->fieldDefinitions ) );
        $this->assertEquals( 'Name', $obj->fieldDefinitions[0]->name['eng-GB'] );
    }

    /**
     * Test load function
     *
     * @covers ezp\Persistence\Tests\InMemoryEngine\ContentTypeHandler::load
     * @expectedException \ezp\Base\Exception\NotFound
     */
    public function testLoadUnExistingTypeId()
    {
        $this->repositoryHandler->ContentTypeHandler()->load( 22, 0 );
    }

    /**
     * Test load function
     *
     * @covers ezp\Persistence\Tests\InMemoryEngine\ContentTypeHandler::load
     * @expectedException \ezp\Base\Exception\NotFound
     */
    public function testLoadUnExistingStatus()
    {
        $this->repositoryHandler->ContentTypeHandler()->load( 1, 1 );
    }

    /**
     * Test create function
     *
     * @covers ezp\Persistence\Tests\InMemoryEngine\ContentTypeHandler::create
     */
    public function testCreate()
    {
        $handler = $this->repositoryHandler->ContentTypeHandler();
        $obj = $handler->create( $this->getTypeCreateStruct() );
        $this->assertInstanceOf( 'ezp\\Persistence\\Content\\Type', $obj );
        $this->assertEquals( 2, $obj->id );
        $this->assertEquals( 'article', $obj->identifier );
        $this->assertEquals( "<short_title|title>", $obj->nameSchema );
        $this->assertEquals( array(), $obj->fieldDefinitions );
    }

    /**
     * Test create function
     *
     * @covers ezp\Persistence\Tests\InMemoryEngine\ContentTypeHandler::create
     */
    public function testCreateWithFieldDefinition()
    {
        $handler = $this->repositoryHandler->ContentTypeHandler();
        $struct = $this->getTypeCreateStruct();
        $struct->fieldDefinitions[] = $field =$this->getTypeFieldDefinition();

        $obj = $handler->create( $struct );
        $this->assertInstanceOf( 'ezp\\Persistence\\Content\\Type', $obj );
        $this->assertEquals( 2, $obj->id );
        $this->assertEquals( 'article', $obj->identifier );
        $this->assertEquals( "<short_title|title>", $obj->nameSchema );
        $field->id = $obj->fieldDefinitions[0]->id;
        $this->assertEquals( array( $field ), $obj->fieldDefinitions );
    }

    /**
     * Test update function
     *
     * @covers ezp\Persistence\Tests\InMemoryEngine\ContentTypeHandler::update
     */
    public function testUpdate()
    {
        $handler = $this->repositoryHandler->ContentTypeHandler();
<<<<<<< HEAD
        $handler->update( 1, $this->getTypeUpdateStruct() );
        $this->markTestIncomplete( '@todo: Rewrite to use proposed createDraft api' );
        $obj = $handler->load( 1, 1 );
        $this->assertTrue( $obj instanceof Type );
=======
        $handler->update( 1, 0, $this->getTypeUpdateStruct() );
        $obj = $handler->load( 1, 0 );
        $this->assertInstanceOf( 'ezp\\Persistence\\Content\\Type', $obj );
>>>>>>> 3a746f49
        $this->assertEquals( 1, $obj->id );
        $this->assertEquals( 'article', $obj->identifier );
        $this->assertEquals( "<short_title|title>", $obj->nameSchema );
        $this->assertEquals( 10, $obj->modifierId );
    }

    /**
     * Test delete function
     *
     * @covers ezp\Persistence\Tests\InMemoryEngine\ContentTypeHandler::delete
     * @expectedException \ezp\Base\Exception\NotFound
     */
    public function testDelete()
    {
        $handler = $this->repositoryHandler->ContentTypeHandler();
        $handler->delete( 1, 0 );
        $this->assertNull( $handler->load( 1, 0 ) );
    }

    /**
     * Test copy function
     *
     * @covers ezp\Persistence\Tests\InMemoryEngine\ContentTypeHandler::copy
     */
    public function testCopy()
    {
        $obj = $this->repositoryHandler->ContentTypeHandler()->copy( 10, 1, 0 );
        $original = $this->repositoryHandler->ContentTypeHandler()->load( 1, 0 );
        $this->assertInstanceOf( 'ezp\\Persistence\\Content\\Type', $obj );
        $this->assertEquals( 2, $obj->id );
        $this->assertStringStartsWith( 'folder_', $obj->identifier );
        $this->assertEquals( 10, $obj->creatorId );
        $this->assertEquals( time(), $obj->created );//ehm
        $this->assertGreaterThan( $original->created, $obj->created );
        $this->assertEquals( 1, count( $obj->fieldDefinitions ) );
        $this->assertEquals( 2, $obj->fieldDefinitions[0]->id );
        $this->assertEquals( 'Name', $obj->fieldDefinitions[0]->name['eng-GB'] );
    }

    /**
     * Test copy function
     *
     * @covers ezp\Persistence\Tests\InMemoryEngine\ContentTypeHandler::copy
     * @expectedException \ezp\Base\Exception\NotFound
     */
    public function testCopyNonExistingTypeId()
    {
        $this->repositoryHandler->ContentTypeHandler()->copy( 10, 22, 0 );
    }

    /**
     * Test copy function
     *
     * @covers ezp\Persistence\Tests\InMemoryEngine\ContentTypeHandler::copy
     * @expectedException \ezp\Base\Exception\NotFound
     */
    public function testCopyNonExistingStatus()
    {
        $this->repositoryHandler->ContentTypeHandler()->copy( 10, 1, 1 );
    }

    /**
     * Test link function
     *
     * @covers ezp\Persistence\Tests\InMemoryEngine\ContentTypeHandler::link
     */
    public function testLink()
    {
        $group = $this->getGroupCreateStruct();
        $handler = $this->repositoryHandler->ContentTypeHandler();
        $vo = $handler->createGroup( $group );
        $handler->link( $vo->id, 1, 0 );
        $type = $handler->load( 1, 0 );
        $this->assertEquals( array( 1, $vo->id ), $type->groupIds );
    }

    /**
     * Test link function
     *
     * @covers ezp\Persistence\Tests\InMemoryEngine\ContentTypeHandler::link
     * @expectedException \ezp\Base\Exception\NotFound
     */
    public function testLinkMissingGroup()
    {
        $this->repositoryHandler->contentTypeHandler()->link( 64, 1, 0 );
    }

    /**
     * Test link function
     *
     * @covers ezp\Persistence\Tests\InMemoryEngine\ContentTypeHandler::link
     * @expectedException \ezp\Base\Exception\NotFound
     */
    public function testLinkMissingType()
    {
        $this->repositoryHandler->contentTypeHandler()->link( 1, 64, 0 );
    }

    /**
     * Test link function
     *
     * @covers ezp\Persistence\Tests\InMemoryEngine\ContentTypeHandler::link
     * @expectedException \ezp\Base\Exception\BadRequest
     */
    public function testLinkExistingGroupLink()
    {
        $this->repositoryHandler->contentTypeHandler()->link( 1, 1, 0 );
    }

    /**
     * Test unlink function
     *
     * @covers ezp\Persistence\Tests\InMemoryEngine\ContentTypeHandler::unlink
     */
    public function testUnLink()
    {
        $handler = $this->repositoryHandler->ContentTypeHandler();
        $group = $this->getGroupCreateStruct();
        $vo = $handler->createGroup( $group );
        $handler->link( $vo->id, 1, 0 );
        $handler->unlink( 1, 1, 0 );
        $type = $handler->load( 1, 0 );
        $this->assertEquals( array( $vo->id ), $type->groupIds );
    }

    /**
     * Test unlink function
     *
     * @covers ezp\Persistence\Tests\InMemoryEngine\ContentTypeHandler::unlink
     * @expectedException \ezp\Base\Exception\NotFound
     * @todo Will have to insert broken data to be able to test this (a group type is part of that does not exist)
     */
    /*public function testUnLinkMissingGroup()
    {
        $this->repositoryHandler->contentTypeHandler()->unlink( 64, 1, 0 );
    }*/

    /**
     * Test unlink function
     *
     * @covers ezp\Persistence\Tests\InMemoryEngine\ContentTypeHandler::unlink
     * @expectedException \ezp\Base\Exception\NotFound
     */
    public function testUnLinkMissingType()
    {
        $this->repositoryHandler->contentTypeHandler()->unlink( 1, 64, 0 );
    }

    /**
     * Test unlink function
     *
     * @covers ezp\Persistence\Tests\InMemoryEngine\ContentTypeHandler::unlink
     * @expectedException \ezp\Base\Exception\BadRequest
     */
    public function testUnLinkNotInGroup()
    {
        $this->repositoryHandler->contentTypeHandler()->unlink( 2, 1, 0 );
    }

    /**
     * Test unlink function
     *
     * @covers ezp\Persistence\Tests\InMemoryEngine\ContentTypeHandler::unlink
     * @expectedException \ezp\Base\Exception\BadRequest
     */
    public function testUnLinkLastGroup()
    {
        $this->repositoryHandler->contentTypeHandler()->unlink( 1, 1, 0 );
    }

    /**
     * Test addFieldDefinition function
     *
     * @covers ezp\Persistence\Tests\InMemoryEngine\ContentTypeHandler::addFieldDefinition
     */
    public function testAddFieldDefinition()
    {
        $handler = $this->repositoryHandler->ContentTypeHandler();
        $field = $this->getTypeFieldDefinition();
        $vo = $handler->addFieldDefinition( 1, 0, $field );
        $this->assertInstanceOf( 'ezp\\Persistence\\Content\\Type\\FieldDefinition', $vo );
        $type = $handler->load( 1, 0 );
        $this->assertEquals( 2, count( $type->fieldDefinitions ) );
    }

    /**
     * Test addFieldDefinition function
     *
     * @covers ezp\Persistence\Tests\InMemoryEngine\ContentTypeHandler::addFieldDefinition
     * @expectedException \ezp\Base\Exception\NotFound
     */
    public function testAddFieldDefinitionInvalidTypeId()
    {
        $handler = $this->repositoryHandler->ContentTypeHandler();
        $field = $this->getTypeFieldDefinition();
        $handler->addFieldDefinition( 22, 0, $field );
    }

    /**
     * Test addFieldDefinition function
     *
     * @covers ezp\Persistence\Tests\InMemoryEngine\ContentTypeHandler::addFieldDefinition
     * @expectedException \ezp\Base\Exception\NotFound
     */
    public function testAddFieldDefinitionInvalidStatus()
    {
        $handler = $this->repositoryHandler->ContentTypeHandler();
        $field = $this->getTypeFieldDefinition();
        $handler->addFieldDefinition( 1, 1, $field );
    }

    /**
     * Test removeFieldDefinition function
     *
     * @covers ezp\Persistence\Tests\InMemoryEngine\ContentTypeHandler::removeFieldDefinition
     */
    public function testRemoveFieldDefinitionDefinition()
    {
        $handler = $this->repositoryHandler->ContentTypeHandler();
        $handler->removeFieldDefinition( 1, 0, 1 );
        $type = $handler->load( 1, 0 );
        $this->assertEquals( 0, count( $type->fieldDefinitions ) );
    }

    /**
     * Test removeFieldDefinition function
     *
     * @covers ezp\Persistence\Tests\InMemoryEngine\ContentTypeHandler::removeFieldDefinition
     * @expectedException \ezp\Base\Exception\NotFound
     */
    public function testRemoveFieldDefinitionInvalidTypeId()
    {
        $handler = $this->repositoryHandler->ContentTypeHandler();
        $handler->removeFieldDefinition( 22, 0, 1 );
    }

    /**
     * Test removeFieldDefinition function
     *
     * @covers ezp\Persistence\Tests\InMemoryEngine\ContentTypeHandler::removeFieldDefinition
     * @expectedException \ezp\Base\Exception\NotFound
     */
    public function testRemoveFieldDefinitionInvalidStatus()
    {
        $handler = $this->repositoryHandler->ContentTypeHandler();
        $handler->removeFieldDefinition( 1, 1, 1 );
    }

    /**
     * Test removeFieldDefinition function
     *
     * @covers ezp\Persistence\Tests\InMemoryEngine\ContentTypeHandler::removeFieldDefinition
     * @expectedException \ezp\Base\Exception\NotFound
     */
    public function testRemoveFieldDefinitionInvalidFieldId()
    {
        $handler = $this->repositoryHandler->ContentTypeHandler();
        $handler->removeFieldDefinition( 1, 0, 22 );
    }

    /**
     * Test updateFieldDefinition function
     *
     * @covers ezp\Persistence\Tests\InMemoryEngine\ContentTypeHandler::updateFieldDefinition
     */
    public function testUpdateFieldDefinitionDefinition()
    {
        $handler = $this->repositoryHandler->ContentTypeHandler();
        $type = $handler->load( 1, 0 );
        $fieldDefinition = $type->fieldDefinitions[0];
        $fieldDefinition->name = $fieldDefinition->name + array( 'nor-NB' => 'Navn' );
        $handler->updateFieldDefinition( 1, 0, $fieldDefinition );
        $type = $handler->load( 1, 0 );
        $this->assertEquals( 1, count( $type->fieldDefinitions ) );
        $this->assertEquals( array( 'eng-GB' => 'Name', 'nor-NB' => 'Navn' ), $type->fieldDefinitions[0]->name );
    }

    /**
     * Test updateFieldDefinition function
     *
     * @covers ezp\Persistence\Tests\InMemoryEngine\ContentTypeHandler::updateFieldDefinition
     * @expectedException \ezp\Base\Exception\NotFound
     */
    public function testUpdateFieldDefinitionDefinitionInvalidTypeId()
    {
        $handler = $this->repositoryHandler->ContentTypeHandler();
        $type = $handler->load( 1, 0 );
        $fieldDefinition = $type->fieldDefinitions[0];
        $fieldDefinition->name = $fieldDefinition->name + array( 'nor-NB' => 'Navn' );
        $handler->updateFieldDefinition( 22, 0, $fieldDefinition );
    }

    /**
     * Test updateFieldDefinition function
     *
     * @covers ezp\Persistence\Tests\InMemoryEngine\ContentTypeHandler::updateFieldDefinition
     * @expectedException \ezp\Base\Exception\NotFound
     */
    public function testUpdateFieldDefinitionDefinitionInvalidStatus()
    {
        $handler = $this->repositoryHandler->ContentTypeHandler();
        $type = $handler->load( 1, 0 );
        $fieldDefinition = $type->fieldDefinitions[0];
        $fieldDefinition->name = $fieldDefinition->name + array( 'nor-NB' => 'Navn' );
        $handler->updateFieldDefinition( 1, 1, $fieldDefinition );
    }

    /**
     * Test updateFieldDefinition function
     *
     * @covers ezp\Persistence\Tests\InMemoryEngine\ContentTypeHandler::updateFieldDefinition
     * @expectedException \ezp\Base\Exception\NotFound
     */
    public function testUpdateFieldDefinitionDefinitionInvalidFieldDefinitionId()
    {
        $handler = $this->repositoryHandler->ContentTypeHandler();
        $type = $handler->load( 1, 0 );
        $fieldDefinition = $type->fieldDefinitions[0];
        $fieldDefinition->id = 22;
        $fieldDefinition->name = $fieldDefinition->name + array( 'nor-NB' => 'Navn' );
        $handler->updateFieldDefinition( 1, 0, $fieldDefinition );
    }

    /**
     * @return \ezp\Persistence\Content\Type\CreateStruct
     */
    private function getTypeCreateStruct()
    {
        $struct = new CreateStruct();
        $struct->created = $struct->modified = time();
        $struct->creatorId = $struct->modifierId = 14;
        $struct->name = array( 'eng-GB' => 'Article' );
        $struct->description = array( 'eng-GB' => 'Article content type' );
        $struct->identifier = 'article';
        $struct->isContainer = true;
        $struct->initialLanguageId = 2;
        $struct->nameSchema = "<short_title|title>";
        $struct->fieldDefinitions = array();
        $struct->groupIds = array( 1 );
        return $struct;
    }

    /**
     * @return \ezp\Persistence\Content\Type\UpdateStruct
     */
    protected function getTypeUpdateStruct()
    {
        $struct = new UpdateStruct();
        $struct->modified = time();
        $struct->modifierId = 10;
        $struct->name = array( 'eng-GB' => 'Article' );
        $struct->description = array( 'eng-GB' => 'Article content type' );
        $struct->identifier = 'article';
        $struct->isContainer = true;
        $struct->initialLanguageId = 2;
        $struct->nameSchema = "<short_title|title>";
        return $struct;
    }

    /**
     * @return \ezp\Persistence\Content\Type\Group\CreateStruct
     */
    protected function getGroupCreateStruct()
    {
        $struct = new GroupCreateStruct();
        $struct->created = $struct->modified = time();
        $struct->creatorId = $struct->modifierId = 14;
        $struct->name = array( 'eng-GB' => 'Media' );
        $struct->description = array( 'eng-GB' => 'Group for media content types' );
        $struct->identifier = 'media';
        return $struct;
    }

    /**
     * @return \ezp\Persistence\Content\Type\FieldDefinition
     */
    protected function getTypeFieldDefinition()
    {
        $field =  new FieldDefinition();
        $field->identifier = 'title';
        $field->fieldType = 'ezstring';
        $field->position = 0;
        $field->isTranslatable = $field->isRequired = true;
        $field->isInfoCollector = false;
        $field->defaultValue = 'New Article';
        $field->name = array( 'eng-GB' => "Title" );
        $field->description = array( 'eng-GB' => "Title, used for headers, and url if short_title is empty" );
        return $field;
    }
}<|MERGE_RESOLUTION|>--- conflicted
+++ resolved
@@ -204,17 +204,11 @@
      */
     public function testUpdate()
     {
-        $handler = $this->repositoryHandler->ContentTypeHandler();
-<<<<<<< HEAD
+        $this->markTestIncomplete( '@todo: Rewrite to use proposed createDraft api' );
+        $handler = $this->repositoryHandler->ContentTypeHandler();
         $handler->update( 1, $this->getTypeUpdateStruct() );
-        $this->markTestIncomplete( '@todo: Rewrite to use proposed createDraft api' );
-        $obj = $handler->load( 1, 1 );
-        $this->assertTrue( $obj instanceof Type );
-=======
-        $handler->update( 1, 0, $this->getTypeUpdateStruct() );
-        $obj = $handler->load( 1, 0 );
+        $obj = $handler->load( 1, Type::STATUS_DRAFT );
         $this->assertInstanceOf( 'ezp\\Persistence\\Content\\Type', $obj );
->>>>>>> 3a746f49
         $this->assertEquals( 1, $obj->id );
         $this->assertEquals( 'article', $obj->identifier );
         $this->assertEquals( "<short_title|title>", $obj->nameSchema );
