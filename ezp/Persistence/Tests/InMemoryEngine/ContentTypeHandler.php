<?php
/**
 * File containing the ContentHandler implementation
 *
 * @copyright Copyright (C) 1999-2011 eZ Systems AS. All rights reserved.
 * @license http://www.gnu.org/licenses/gpl-2.0.txt GNU General Public License v2
 * @version //autogentag//
 *
 */

namespace ezp\Persistence\Tests\InMemoryEngine;
use ezp\Persistence\Content\Type\Handler as ContentTypeHandlerInterface,
    ezp\Persistence\Content\Type,
    ezp\Persistence\Content\Type\CreateStruct,
    ezp\Persistence\Content\Type\UpdateStruct,
    ezp\Persistence\Content\Type\FieldDefinition,
    ezp\Persistence\Content\Type\Group\CreateStruct as GroupCreateStruct,
    ezp\Persistence\Content\Type\Group\UpdateStruct as GroupUpdateStruct,
    ezp\Persistence\Content\Type\Group,
    ezp\Base\Exception\NotFound,
    ezp\Base\Exception\BadRequest,
    RuntimeException;

/**
 * @see ezp\Persistence\Content\Type\Handler
 *
 * @status //autogentag//
 */
class ContentTypeHandler implements ContentTypeHandlerInterface
{
    /**
     * @var RepositoryHandler
     */
    protected $handler;

    /**
     * @var Backend
     */
    protected $backend;

    /**
     * Setups current handler instance with reference to RepositoryHandler object that created it.
     *
     * @param RepositoryHandler $handler
     * @param Backend $backend The storage engine backend
     */
    public function __construct( RepositoryHandler $handler, Backend $backend )
    {
        $this->handler = $handler;
        $this->backend = $backend;
    }

    /**
     * @see ezp\Persistence\Content\Type\Handler
     */
    public function createGroup( GroupCreateStruct $group )
    {
        $groupArr = (array) $group;
        return $this->backend->create( 'Content\\Type\\Group', $groupArr );
    }

    /**
     * @see ezp\Persistence\Content\Type\Handler
     */
    public function updateGroup( GroupUpdateStruct $group )
    {
        $groupArr = (array) $group;
        $this->backend->update( 'Content\\Type\\Group', $groupArr['id'], $groupArr );
    }

    /**
     * @see ezp\Persistence\Content\Type\Handler
     */
    public function deleteGroup( $groupId )
    {
        $this->backend->delete( 'Content\\Type\\Group', $groupId );

        // Remove group id from content types
        $types = $this->backend->find( 'Content\\Type', array( 'groupIds' => $groupId ) );
        foreach ( $types as $type )
        {
            $update = false;
            foreach ( $type->groupIds as $key => $contentTypeGroupId )
            {
                if ( $contentTypeGroupId == $groupId )
                {
                    unset( $type->groupIds[$key] );
                    $update = true;
                }
            }

            if ( $update )
            {
                // @todo If groupIds is empty, content type and content of that type should be deleted?
                $this->backend->update( 'Content\\Type',
                                        $type->id,
                                        array( 'groupIds' => $type->groupIds ) );
            }
        }
    }

    /**
     * @see ezp\Persistence\Content\Type\Handler
     */
    public function loadAllGroups()
    {
        return $this->backend->find( 'Content\\Type\\Group', array() );
    }

    /**
     * @see ezp\Persistence\Content\Type\Handler
     */
    public function loadGroup( $groupId )
    {
        return $this->backend->load( 'Content\\Type\\Group', $groupId );
    }

    /**
     * @see ezp\Persistence\Content\Type\Handler
     */
    public function loadContentTypes( $groupId, $status = 0 )
    {
        return $this->backend->find(
            'Content\\Type',
            array( 'groupIds' => $groupId, 'status' => $status ),
            array( 'fieldDefinitions' => array(
                'type' => 'Content\\Type\\FieldDefinition',
                'match' => array( '_typeId' => 'id',  '_status' => 'status' ) )
            )
        );
    }

    /**
     * @see ezp\Persistence\Content\Type\Handler
     */
    public function load( $contentTypeId, $status = 0 )
    {
        $type = $this->backend->find(
            'Content\\Type',
            array( 'id' => $contentTypeId, 'status' => $status ),
            array( 'fieldDefinitions' => array(
                'type' => 'Content\\Type\\FieldDefinition',
                'match' => array( '_typeId' => 'id',  '_status' => 'status' ) )
            )
        );

        if ( !$type )
            return null;

        return $type[0];
    }

    /**
     * @see ezp\Persistence\Content\Type\Handler
     */
    public function create( CreateStruct $contentType )
    {
        $contentTypeArr = (array) $contentType;
        $contentTypeArr['status'] = Type::STATUS_DRAFT;
        unset( $contentTypeArr['fieldDefinitions'] );
        $contentTypeObj = $this->backend->create( 'Content\\Type', $contentTypeArr );
        foreach ( $contentType->fieldDefinitions as $field )
        {
            $contentTypeObj->fieldDefinitions[] = $this->backend->create(
                'Content\\Type\\FieldDefinition',
                array( '_typeId' => $contentTypeObj->id, '_status' => $contentTypeObj->status ) + (array) $field
            );
        }
        return $contentTypeObj;
    }

    /**
     * @see ezp\Persistence\Content\Type\Handler
     */
<<<<<<< HEAD
    public function update( $typeId, UpdateStruct $contentType )
=======
    public function update( $typeId, $status, UpdateStruct $contentType )
>>>>>>> eec744d2
    {
        // @todo Throw if type with status is not found
        $contentTypeArr = (array) $contentType;
        $this->backend->updateByMatch( 'Content\\Type',
<<<<<<< HEAD
                                       array( 'id' => $typeId, 'status' => Type::STATUS_DRAFT ),
=======
                                       array( 'id' => $typeId, 'status' => $status ),
>>>>>>> eec744d2
                                       $contentTypeArr );
    }

    /**
     * @see ezp\Persistence\Content\Type\Handler
     */
    public function delete( $contentTypeId, $status )
    {
        $this->backend->deleteByMatch( 'Content\\Type',
                                       array( 'id' => $contentTypeId, 'status' => $status ) );
        $this->backend->deleteByMatch( 'Content\\Type\\FieldDefinition',
                                           array( '_typeId' => $contentTypeId, '_status' => $status ) );
    }

    /**
     * @see ezp\Persistence\Content\Type\Handler
     */
    public function createVersion( $userId, $contentTypeId, $fromStatus )
    {
        throw new RuntimeException( '@TODO: Implement' );
    }

    /**
     * @see ezp\Persistence\Content\Type\Handler
     */
    public function copy( $userId, $contentTypeId, $status )
    {
        throw new RuntimeException( '@TODO: Implement' );
    }

    /**
     * Unlink a content type group from a content type
     *
     * @param mixed $groupId
     * @param mixed $contentTypeId
<<<<<<< HEAD
     * @param int $status One of Type::STATUS_DEFINED|Type::STATUS_DRAFT|Type::STATUS_MODIFIED
     * @throws \ezp\Base\Exception\NotFound If group or type with provided status is not found
=======
     * @param int $status 0|1
     * @throws \ezp\Base\Exception\NotFound If group or type is not found
>>>>>>> eec744d2
     * @throws \ezp\Base\Exception\BadRequest If type is not part of group or group is last on type (delete type instead)
     */
    public function unlink( $groupId, $contentTypeId, $status )
    {
        $list = $this->backend->find('Content\\Type', array( 'id' => $contentTypeId, 'status' => $status ) );
        if ( !isset( $list[0] ) )
            throw new NotFound( 'Content\\Type', "{$contentTypeId}' and status '{$status}" );

        $type = $list[0];
        if ( !in_array( $groupId, $type->groupIds ) )
            throw new BadRequest( "group:{$groupId}", "groupIds on Type:{$contentTypeId}" );

        if ( !isset( $type->groupIds[1] ) )
            throw new BadRequest( 'groups', "Type: {$contentTypeId}.\n"
                                          . "Can not remove last Group: {$groupId}, delete Type instead" );

        if ( !$this->backend->load('Content\\Type\\Group', $groupId ) )
            throw new NotFound( 'Content\\Type\\Group', $groupId );

        $this->backend->updateByMatch( 'Content\\Type',
                            array( 'id' => $contentTypeId, 'status' => $status ),
                            array( 'groupIds' => array_values( array_diff( $type->groupIds, array( $groupId ) ) ) ) );
    }

    /**
     * Link a content type group with a content type
     *
     * @param mixed $groupId
     * @param mixed $contentTypeId
<<<<<<< HEAD
     * @param int $status One of Type::STATUS_DEFINED|Type::STATUS_DRAFT|Type::STATUS_MODIFIED
     * @throws \ezp\Base\Exception\NotFound If group or type with provided status is not found
=======
     * @param int $status
     * @throws \ezp\Base\Exception\NotFound If group or type is not found
>>>>>>> eec744d2
     * @throws \ezp\Base\Exception\BadRequest If type is already part of group
     */
    public function link( $groupId, $contentTypeId, $status )
    {
        $list = $this->backend->find('Content\\Type', array( 'id' => $contentTypeId, 'status' => $status ) );
        if ( !isset( $list[0] ) )
            throw new NotFound( 'Content\\Type', "{$contentTypeId}' and status '{$status}" );

        $type = $list[0];
        if ( in_array( $groupId, $type->groupIds ) )
            throw new BadRequest( "group:{$groupId}", "groupIds on Type:{$contentTypeId}" );

        if ( !$this->backend->load('Content\\Type\\Group', $groupId ) )
            throw new NotFound( 'Content\\Type\\Group', $groupId );

        $this->backend->updateByMatch( 'Content\\Type',
                               array( 'id' => $contentTypeId, 'status' => $status ),
                               array( 'groupIds' => array_merge( $type->groupIds, array( $groupId ) ) ) );
    }

    /**
     * Adds a new field definition to an existing Type with status {@link Type::STATUS_DRAFT}
     *
     * This method modifies a Type draft with the $fieldDefinition
     * added. It does not update existing content objects depending on the
     * field (default) values.
     *
     * @param mixed $contentTypeId
     * @param FieldDefinition $fieldDefinition
     * @return void
     */
<<<<<<< HEAD
    public function addFieldDefinition( $contentTypeId, FieldDefinition $fieldDefinition )
=======
    public function addFieldDefinition( $contentTypeId, $status, FieldDefinition $fieldDefinition )
>>>>>>> eec744d2
    {
        throw new RuntimeException( '@TODO: Implement' );
    }

    /**
     * Removes a field definition from an existing Type with status {@link Type::STATUS_DRAFT}
     *
     * This method modifies a Type draft with the field definition
     * referred to by $fieldDefinitionId removed. It does not update existing
     * content objects depending on the field (default) values.
     *
     * @param mixed $contentTypeId
     * @param mixed $fieldDefinitionId
     * @return boolean
     */
<<<<<<< HEAD
    public function removeFieldDefinition( $contentTypeId, $fieldDefinitionId )
=======
    public function removeFieldDefinition( $contentTypeId, $status, $fieldDefinitionId )
>>>>>>> eec744d2
    {
        throw new RuntimeException( '@TODO: Implement' );
    }

    /**
     * This method updates the given $fieldDefinition on a Type with status {@link Type::STATUS_DRAFT}
     *
     * This method modifies a Type draft with the updated $fieldDefinition.
     * It does not update existing content objects depending on the field (default) values.
     *
     * @param mixed $contentTypeId
     * @param FieldDefinition $fieldDefinition
     * @return void
     */
<<<<<<< HEAD
    public function updateFieldDefinition( $contentTypeId, FieldDefinition $fieldDefinition )
=======
    public function updateFieldDefinition( $contentTypeId, $status, FieldDefinition $fieldDefinition )
>>>>>>> eec744d2
    {
        throw new RuntimeException( '@TODO: Implement' );
    }

    /**
     * @see ezp\Persistence\Content\Type\Handler
     */
    public function updateContentObjects( $contentTypeId, $status, $fieldDefinitionId )
    {
        throw new RuntimeException( '@TODO: Implement' );
    }
}
?><|MERGE_RESOLUTION|>--- conflicted
+++ resolved
@@ -172,20 +172,12 @@
     /**
      * @see ezp\Persistence\Content\Type\Handler
      */
-<<<<<<< HEAD
     public function update( $typeId, UpdateStruct $contentType )
-=======
-    public function update( $typeId, $status, UpdateStruct $contentType )
->>>>>>> eec744d2
     {
         // @todo Throw if type with status is not found
         $contentTypeArr = (array) $contentType;
         $this->backend->updateByMatch( 'Content\\Type',
-<<<<<<< HEAD
                                        array( 'id' => $typeId, 'status' => Type::STATUS_DRAFT ),
-=======
-                                       array( 'id' => $typeId, 'status' => $status ),
->>>>>>> eec744d2
                                        $contentTypeArr );
     }
 
@@ -221,13 +213,8 @@
      *
      * @param mixed $groupId
      * @param mixed $contentTypeId
-<<<<<<< HEAD
      * @param int $status One of Type::STATUS_DEFINED|Type::STATUS_DRAFT|Type::STATUS_MODIFIED
      * @throws \ezp\Base\Exception\NotFound If group or type with provided status is not found
-=======
-     * @param int $status 0|1
-     * @throws \ezp\Base\Exception\NotFound If group or type is not found
->>>>>>> eec744d2
      * @throws \ezp\Base\Exception\BadRequest If type is not part of group or group is last on type (delete type instead)
      */
     public function unlink( $groupId, $contentTypeId, $status )
@@ -257,13 +244,8 @@
      *
      * @param mixed $groupId
      * @param mixed $contentTypeId
-<<<<<<< HEAD
      * @param int $status One of Type::STATUS_DEFINED|Type::STATUS_DRAFT|Type::STATUS_MODIFIED
      * @throws \ezp\Base\Exception\NotFound If group or type with provided status is not found
-=======
-     * @param int $status
-     * @throws \ezp\Base\Exception\NotFound If group or type is not found
->>>>>>> eec744d2
      * @throws \ezp\Base\Exception\BadRequest If type is already part of group
      */
     public function link( $groupId, $contentTypeId, $status )
@@ -295,11 +277,7 @@
      * @param FieldDefinition $fieldDefinition
      * @return void
      */
-<<<<<<< HEAD
     public function addFieldDefinition( $contentTypeId, FieldDefinition $fieldDefinition )
-=======
-    public function addFieldDefinition( $contentTypeId, $status, FieldDefinition $fieldDefinition )
->>>>>>> eec744d2
     {
         throw new RuntimeException( '@TODO: Implement' );
     }
@@ -315,11 +293,7 @@
      * @param mixed $fieldDefinitionId
      * @return boolean
      */
-<<<<<<< HEAD
     public function removeFieldDefinition( $contentTypeId, $fieldDefinitionId )
-=======
-    public function removeFieldDefinition( $contentTypeId, $status, $fieldDefinitionId )
->>>>>>> eec744d2
     {
         throw new RuntimeException( '@TODO: Implement' );
     }
@@ -334,11 +308,7 @@
      * @param FieldDefinition $fieldDefinition
      * @return void
      */
-<<<<<<< HEAD
     public function updateFieldDefinition( $contentTypeId, FieldDefinition $fieldDefinition )
-=======
-    public function updateFieldDefinition( $contentTypeId, $status, FieldDefinition $fieldDefinition )
->>>>>>> eec744d2
     {
         throw new RuntimeException( '@TODO: Implement' );
     }
