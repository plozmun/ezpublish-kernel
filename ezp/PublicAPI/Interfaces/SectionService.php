<?php
/**
 * @package ezp\PublicAPI\Interfaces
 */
namespace ezp\PublicAPI\Interfaces;

use ezp\PublicAPI\Values\Content\SectionCreateStruct;

use ezp\PublicAPI\Values\Content\Content;
use ezp\PublicAPI\Values\Content\ContentInfo;
use ezp\PublicAPI\Values\Content\Section;
use ezp\PublicAPI\Values\Content\Location;
use ezp\PublicAPI\Values\Content\SectionUpdateStruct;

/**
 * Section service, used for section operations
 *
 * @package ezp\PublicAPI\Interfaces
 */
interface SectionService
{
    /**
     * Creates the a new Section in the content repository
     *
     * @param SectionCreateStruct $sectionCreateStruct
     *
     * @return Section The newly create section
     *
     * @throws \ezp\PublicAPI\Interfaces\PropertyType If property is of wrong type
     * @throws \ezp\PublicAPI\Interfaces\UnauthorizedException If the current user user is not allowed to create a section
     * @throws \ezp\PublicAPI\Interfaces\IllegalArgumentException If the new identifier in $sectionCreateStruct already exists
     */
    public function createSection(SectionCreateStruct $sectionCreateStruct );

    /**
     * Updates the given in the content repository
     *
     * @param Section $section
     * @param SectionUpdateStruct $sectionUpdateStruct
     *
     * @return Section
     *
     * @throws \ezp\PublicAPI\Interfaces\PropertyType If property is of wrong type
     * @throws \ezp\PublicAPI\Interfaces\NotFoundException if section could not be found
     * @throws \ezp\PublicAPI\Interfaces\UnauthorizedException If the current user user is not allowed to create a section
     * @throws \ezp\PublicAPI\Interfaces\IllegalArgumentException If the new identifier already exists (if set in the update struct)
     */
    public function updateSection( Section $section, SectionUpdateStruct $sectionUpdateStruct );

    /**
     * Loads a Section from its id ($sectionId)
     *
     * @param int $sectionId
     *
     * @return Section
     *
     * @throws \ezp\PublicAPI\Interfaces\NotFoundException if section could not be found
     * @throws \ezp\PublicAPI\Interfaces\UnauthorizedException If the current user user is not allowed to read a section
     */
    public function loadSection( $sectionId );

    /**
     * Loads all sections
     *
     * @return array of {@link Section}
     *
     * @throws \ezp\PublicAPI\Interfaces\UnauthorizedException If the current user user is not allowed to read a section
     */
    public function loadSections();

    /**
     * Loads a Section from its identifier ($sectionIdentifier)
     *
     * @param string $sectionIdentifier
     *
     * @return Section
     *
     * @throws \ezp\PublicAPI\Interfaces\NotFoundException if section could not be found
     * @throws \ezp\PublicAPI\Interfaces\UnauthorizedException If the current user user is not allowed to read a section
     */
    public function loadSectionByIdentifier( $sectionIdentifier );

    /**
     * Counts the contents which $section is assigned to
     *
     * @param Section $section
     *
     * @return int
     */
    public function countAssignedContents( Section $section );

    /**
     * assigns the content to the given section
     * this method overrides the current assigned section
     *
     * @param ContentInfo $contentInfo
     * @param Section $section
     *
     * @throws \ezp\PublicAPI\Interfaces\UnauthorizedException If user does not have access to view provided object
     */
    public function assignSection( ContentInfo $contentInfo, Section $section );

<<<<<<< HEAD
=======
    /**
     * Assigns $section to the contents held by $startingPoint location and
     * all contents held by descendants locations of $startingPoint to which the user has
     * the permission to assign a section
     *
     * @param Location $startingPoint
     * @param Section $section
     *
     * @return array  a list (string) of descendants which are not changed due to permissions
     *
     * @throws \ezp\PublicAPI\Interfaces\UnauthorizedException If the current user is not allowed to assign a section to the starting point
     *
     */
    public function assignSectionToSubTree( Location $startingPoint, Section $section );
>>>>>>> aa5cacb7

    /**
     * Deletes $section from content repository
     *
     * @param Section $section
     *
     * @throws \ezp\PublicAPI\Interfaces\NotFoundException If the specified section is not found
     * @throws \ezp\PublicAPI\Interfaces\UnauthorizedException If the current user user is not allowed to delete a section
     * @throws \ezp\PublicAPI\Interfaces\BadStateException  if section can not be deleted
     *         because it is still assigned to some contents.
     */
    public function deleteSection( Section $section );

    /**
     * instanciates a new SectionCreateStruct
     * 
     * @return SectionCreateStruct
     */
    public function newSectionCreateStruct();
    
    /**
     * instanciates a new SectionUpdateStruct
     * 
     * @return SectionUpdateStruct
     */
    public function newSectionUpdateStruct();
    
}<|MERGE_RESOLUTION|>--- conflicted
+++ resolved
@@ -100,23 +100,6 @@
      */
     public function assignSection( ContentInfo $contentInfo, Section $section );
 
-<<<<<<< HEAD
-=======
-    /**
-     * Assigns $section to the contents held by $startingPoint location and
-     * all contents held by descendants locations of $startingPoint to which the user has
-     * the permission to assign a section
-     *
-     * @param Location $startingPoint
-     * @param Section $section
-     *
-     * @return array  a list (string) of descendants which are not changed due to permissions
-     *
-     * @throws \ezp\PublicAPI\Interfaces\UnauthorizedException If the current user is not allowed to assign a section to the starting point
-     *
-     */
-    public function assignSectionToSubTree( Location $startingPoint, Section $section );
->>>>>>> aa5cacb7
 
     /**
      * Deletes $section from content repository
