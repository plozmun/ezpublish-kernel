<?php
namespace ezp\PublicAPI\Values\Content;
use ezp\PublicAPI\Values\ValueObject;
use ezp\PublicAPI\Values\Content\Content;

/**
 * Class representing a relation between content.
 */
class Relation extends ValueObject
{
    /**
     * The relation type COMMON is a general relation between object set by a user.
     *
     * @var int
     */
    const COMMON = 1;

    /**
     * the relation type EMBED is set for a relation which is anchored as embedded link in an attribute value
     *
     * @var int
     */
    const EMBED = 2;

    /**
     * the relation type LINK is set for a relation which is anchored as link in an attribute value
     *
     * @var int
     */
    const LINK = 4;

    /**
     * the relation type ATTRIBUTE is set for a relation which is part of an relation attribute value
     *
     * @var int
     */
    const ATTRIBUTE = 8;


    /**
     * Id of the relation
     *
     * @var mixed
     */
    public $id;


    /**
     * Source Content Type Field Definition Id.
     * For relation not of type RelationType::COMMON this field denotes the field definition id
     * of the attribute where the realtion is anchored.
     *
     * @var string
     */
    public $sourceFieldDefinitionIdentifier;

    /**
<<<<<<< HEAD
     * the content of the source of the relation
     * 
     * @var Content
=======
     * the content id of the source of the relation
     *
     * @var mixed
>>>>>>> 5e4a124f
     */
    public $sourceContent;

    /**
     * Destination Content
     *
     * @var Content
     */
    public $destinationContent;

    /**
     * The relation type bitmask
     *
     * @see Relation::COMMON, Relation::EMBED, Relation::LINK, Relation::ATTRIBUTE
     *
     * @var int
     */
    public $type;
}<|MERGE_RESOLUTION|>--- conflicted
+++ resolved
@@ -55,15 +55,9 @@
     public $sourceFieldDefinitionIdentifier;
 
     /**
-<<<<<<< HEAD
      * the content of the source of the relation
      * 
      * @var Content
-=======
-     * the content id of the source of the relation
-     *
-     * @var mixed
->>>>>>> 5e4a124f
      */
     public $sourceContent;
 
