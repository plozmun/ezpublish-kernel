--- conflicted
+++ resolved
@@ -54,13 +54,8 @@
             <file>eZ/Publish/API/Repository/Tests/SearchEngineIndexingTest.php</file>
             <file>eZ/Publish/API/Repository/Tests/LimitationTest.php</file>
             <file>eZ/Publish/API/Repository/Tests/FieldTypeServiceTest.php</file>
-<<<<<<< HEAD
             <file>eZ/Publish/API/Repository/Tests/BookmarkServiceTest.php</file>
             <file>eZ/Publish/API/Repository/Tests/NotificationServiceTest.php</file>
-            <directory>eZ/Publish/API/Repository/Tests/Values/User/Limitation</directory>
-            <directory>eZ/Publish/API/Repository/Tests/FieldType/</directory>
-=======
->>>>>>> 7e7b66a5
         </testsuite>
         <testsuite name="eZ\Publish\API\Repository\Tests\Regression">
             <directory>eZ/Publish/API/Repository/Tests/Regression/</directory>
